--- conflicted
+++ resolved
@@ -9,11 +9,7 @@
 
 before_install:
   - export PATH="$PATH:$HOME/.cargo/bin"
-<<<<<<< HEAD
-  - rustup component add rustfmt-preview
-=======
   - rustup component add rustfmt
->>>>>>> c74e3497
 
 before_script:
   - (test -x $HOME/.cargo/bin/cargo-install-update || cargo install cargo-update)
