[workspace]

members = [
    "base_layer/core",
    "base_layer/common_types",
    "base_layer/key_manager",
    "base_layer/mmr",
    "base_layer/p2p",
    "base_layer/service_framework",
    "base_layer/wallet",
    "base_layer/wallet_ffi",
    "base_layer/tari_stratum_ffi",
    "comms",
    "comms/dht",
    "comms/rpc_macros",
    "infrastructure/shutdown",
    "infrastructure/storage",
    "infrastructure/test_utils",
    "applications/tari_base_node",
    "applications/tari_console_wallet",
    "applications/test_faucet",
    "applications/tari_app_utilities",
    "applications/tari_merge_mining_proxy",
    "applications/tari_stratum_transcoder",
    "applications/tari_mining_node",
<<<<<<< HEAD
    "applications/tari_dan_node",
    "applications/tari_json_rpc_proxy"
]
=======
]
#
#[profile.release]
#debug = true
>>>>>>> cedb1d4a
<|MERGE_RESOLUTION|>--- conflicted
+++ resolved
@@ -23,13 +23,9 @@
     "applications/tari_merge_mining_proxy",
     "applications/tari_stratum_transcoder",
     "applications/tari_mining_node",
-<<<<<<< HEAD
     "applications/tari_dan_node",
     "applications/tari_json_rpc_proxy"
 ]
-=======
-]
 #
 #[profile.release]
-#debug = true
->>>>>>> cedb1d4a
+#debug = true