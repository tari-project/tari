--- conflicted
+++ resolved
@@ -13,11 +13,8 @@
     "comms",
     "comms/dht",
     "comms/rpc_macros",
-<<<<<<< HEAD
+    "common_sqlite",
     "infrastructure/metrics",
-=======
-    "common_sqlite",
->>>>>>> 8d22164c
     "infrastructure/shutdown",
     "infrastructure/storage",
     "infrastructure/test_utils",
