--- conflicted
+++ resolved
@@ -14,16 +14,6 @@
 # GRPC TLS communication is turned on by defining the domain name for the service (default = "none")
 #base_node_grpc_tls_domain_name = "localhost"
 
-<<<<<<< HEAD
-# GRPC address of console wallet (default = "/ip4/127.0.0.1/tcp/18143")
-#wallet_grpc_address = "/ip4/127.0.0.1/tcp/18143"
-# GRPC authentication for the console wallet (default = "none")
-#wallet_grpc_authentication = { username = "miner", password = "xxxx" }
-# GRPC TLS communication is turned on by defining the domain name for the service (default = "none")
-#wallet_grpc_tls_domain_name = "localhost"
-
-=======
->>>>>>> 30d15fa0
 # Number of mining threads (default: number of logical CPU cores)
 #num_mining_threads = 8
 
