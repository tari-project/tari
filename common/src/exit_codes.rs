--- conflicted
+++ resolved
@@ -120,10 +120,6 @@
     TorAuthConfiguration = 118,
     #[error("Unable to read Tor cookie file")]
     TorAuthUnreadableCookie = 119,
-<<<<<<< HEAD
-    #[error("Unable to configure TLS")]
-    TlsConfigurationError,
-=======
     #[error("Tokio runtime error")]
     TokioRuntimeError = 120,
     #[error("Key manager service error")]
@@ -132,7 +128,8 @@
     ConsensusManagerBuilderError = 122,
     #[error("Payment wallet address error")]
     WalletPaymentAddress = 123,
->>>>>>> 30d15fa0
+    #[error("Unable to configure TLS")]
+    TlsConfigurationError = 124,
 }
 
 impl From<super::ConfigError> for ExitError {
