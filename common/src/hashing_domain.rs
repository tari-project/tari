// Copyright 2019. The Tari Project
//
// Redistribution and use in source and binary forms, with or without modification, are permitted provided that the
// following conditions are met:
//
// 1. Redistributions of source code must retain the above copyright notice, this list of conditions and the following
// disclaimer.
//
// 2. Redistributions in binary form must reproduce the above copyright notice, this list of conditions and the
// following disclaimer in the documentation and/or other materials provided with the distribution.
//
// 3. Neither the name of the copyright holder nor the names of its contributors may be used to endorse or promote
// products derived from this software without specific prior written permission.
//
// THIS SOFTWARE IS PROVIDED BY THE COPYRIGHT HOLDERS AND CONTRIBUTORS "AS IS" AND ANY EXPRESS OR IMPLIED WARRANTIES,
// INCLUDING, BUT NOT LIMITED TO, THE IMPLIED WARRANTIES OF MERCHANTABILITY AND FITNESS FOR A PARTICULAR PURPOSE ARE
// DISCLAIMED. IN NO EVENT SHALL THE COPYRIGHT HOLDER OR CONTRIBUTORS BE LIABLE FOR ANY DIRECT, INDIRECT, INCIDENTAL,
// SPECIAL, EXEMPLARY, OR CONSEQUENTIAL DAMAGES (INCLUDING, BUT NOT LIMITED TO, PROCUREMENT OF SUBSTITUTE GOODS OR
// SERVICES; LOSS OF USE, DATA, OR PROFITS; OR BUSINESS INTERRUPTION) HOWEVER CAUSED AND ON ANY THEORY OF LIABILITY,
// WHETHER IN CONTRACT, STRICT LIABILITY, OR TORT (INCLUDING NEGLIGENCE OR OTHERWISE) ARISING IN ANY WAY OUT OF THE
// USE OF THIS SOFTWARE, EVEN IF ADVISED OF THE POSSIBILITY OF SUCH DAMAGE.

use sha2::{digest::Update, Digest};
use tari_common_types::types::{DefaultDomainHasher, MacDomainHasher};
use tari_crypto::hashing::{DomainSeparatedHash, LengthExtensionAttackResistant, Mac};
use thiserror::Error;

pub struct HashingDomain {
    domain_label: &'static str,
}

/// Error type for the pipeline.
#[derive(Debug, Error)]
pub enum HashingDomainError {
    #[error("Two slices have different lengths")]
    CopyFromSlice,
}

impl HashingDomain {
    /// A new constant hashing domain with domain label
    pub const fn new(domain_label: &'static str) -> Self {
        Self { domain_label }
    }

    /// A new generic domain separated hasher for the chosen hashing domain
    pub fn hasher<D: Digest>(&self) -> DefaultDomainHasher<D> {
        DefaultDomainHasher::new(self.domain_label)
    }

    /// Convenience function to compute hash of the data. It will handle hasher creation, data feeding and finalization.
    pub fn digest<D: Digest>(&self, data: &[u8]) -> DomainSeparatedHash<D> {
        self.hasher::<D>().chain(data).finalize()
    }

    /// A new MAC domain separated hasher for the chosen hashing domain - can be used for custom MAC hashing
    pub fn mac_hasher<D: Digest + LengthExtensionAttackResistant>(&self) -> MacDomainHasher<D> {
        MacDomainHasher::new(self.domain_label)
    }

    /// Convenience function to compute hash of the data. It will handle hasher creation, data feeding and finalization.
    pub fn mac_digest<D: Digest + LengthExtensionAttackResistant>(&self, data: &[u8]) -> DomainSeparatedHash<D> {
        self.mac_hasher::<D>().chain(data).finalize()
    }

    /// Generate a finalized domain separated Hash-based Message Authentication Code (HMAC) for the key and message
<<<<<<< HEAD
    pub fn generate_hmac<D: Digest + LengthExtensionAttackResistant>(&self, key: &[u8], msg: &[u8]) -> Mac<D> {
=======
    pub fn generate_hmac<D: Digest + LengthExtensionAttackResistant + Update>(&self, key: &[u8], msg: &[u8]) -> Mac<D> {
>>>>>>> 3c740643
        Mac::generate::<_, _>(key, msg, self.domain_label)
    }
}

pub trait HashToBytes<const I: usize>: AsRef<[u8]> {
    fn hash_to_bytes(&self) -> Result<[u8; I], HashingDomainError> {
        let hash_vec = self.as_ref();
        if hash_vec.is_empty() || hash_vec.len() < I {
            return Err(HashingDomainError::CopyFromSlice);
        }
        let mut buffer: [u8; I] = [0; I];
        buffer.copy_from_slice(&hash_vec[..I]);
        Ok(buffer)
    }
}

impl<const I: usize, D: Digest> HashToBytes<I> for DomainSeparatedHash<D> {}

#[cfg(test)]
mod test {
    use tari_crypto::{hash::blake2::Blake256, tari_utilities::hex::Hex};

    use crate::{common_hash_domain, hashing_domain::HashToBytes};

    #[test]
    fn test_generic_domain_hasher() {
        let mut hasher = common_hash_domain().hasher::<Blake256>();
        hasher.update(b"my 1st secret");
        hasher.update(b"my 2nd secret");
        let hash = hasher.finalize();

        let hash_to_bytes_7: [u8; 7] = hash.hash_to_bytes().unwrap();
        assert_eq!(hash_to_bytes_7, hash.hash_to_bytes().unwrap());
        let hash_to_bytes_23: [u8; 23] = hash.hash_to_bytes().unwrap();
        assert_eq!(hash_to_bytes_23, hash.hash_to_bytes().unwrap());
        let hash_to_bytes_32: [u8; 32] = hash.hash_to_bytes().unwrap();
        assert_eq!(hash_to_bytes_32, hash.hash_to_bytes().unwrap());

        let mut hasher = common_hash_domain().hasher::<Blake256>();
        hasher.update(b"my 3rd secret");
        let hash_1 = hasher.finalize();
        let hash_2 = common_hash_domain().digest::<Blake256>(b"my 3rd secret");
        assert_eq!(hash_1.as_ref(), hash_2.as_ref());
    }

    #[test]
    fn test_mac_domain_hasher() {
        // The compiler won't even let you write these tests :), so they're commented out.
        // let mut hasher = COMMON_HASH_DOMAIN.mac_hasher::<Sha256>();
        //
        //     error[E0277]: the trait bound `Sha256: LengthExtensionAttackResistant` is not satisfied
        //         --> common\src\hashing_domain.rs:121:41
        //         |
        //         121 |         let mut hasher = common_hash_domain().mac_hasher::<Sha256>();
        //     |                                            ^^^^^^^^^^ the trait `LengthExtensionAttackResistant` is not
        //     |                                                       implemented for `Sha256`
        //     |
        //     = help: the following other types implement trait `LengthExtensionAttackResistant`:
        //     Blake256
        //     blake2::blake2b::VarBlake2b
        //     sha3::Sha3_256
        //     note: required by a bound in `HashingDomain::mac_hasher`

        let mut hasher = common_hash_domain().mac_hasher::<Blake256>();
        hasher.update(b"my 1st secret");
        hasher.update(b"my 2nd secret");
        let hash = hasher.finalize();

        let hash_to_bytes_7: [u8; 7] = hash.hash_to_bytes().unwrap();
        assert_eq!(hash_to_bytes_7, hash.hash_to_bytes().unwrap());
        let hash_to_bytes_23: [u8; 23] = hash.hash_to_bytes().unwrap();
        assert_eq!(hash_to_bytes_23, hash.hash_to_bytes().unwrap());
        let hash_to_bytes_32: [u8; 32] = hash.hash_to_bytes().unwrap();
        assert_eq!(hash_to_bytes_32, hash.hash_to_bytes().unwrap());

        let mut hasher = common_hash_domain().mac_hasher::<Blake256>();
        hasher.update(b"my 3rd secret");
        let hash_1 = hasher.finalize();
        let hash_2 = common_hash_domain().mac_digest::<Blake256>(b"my 3rd secret");
        assert_eq!(hash_1.as_ref(), hash_2.as_ref());

        let hmac = common_hash_domain().generate_hmac::<Blake256>(b"my secret key", b"my message");
        assert_eq!(
            hmac.as_ref().to_vec().to_hex(),
            "412767200f4b3bcfbf02bdd556d6fad33be176b06bdcbb00963bd3cb51b5dc79"
        );
    }

    #[test]
    fn test_domain_separation() {
        let secret = b"my secret";
        let hash_generic = common_hash_domain().digest::<Blake256>(secret);
        let hash_mac = common_hash_domain().mac_digest::<Blake256>(secret);
        assert_ne!(hash_generic.as_ref(), hash_mac.as_ref());
    }
}<|MERGE_RESOLUTION|>--- conflicted
+++ resolved
@@ -63,11 +63,7 @@
     }
 
     /// Generate a finalized domain separated Hash-based Message Authentication Code (HMAC) for the key and message
-<<<<<<< HEAD
-    pub fn generate_hmac<D: Digest + LengthExtensionAttackResistant>(&self, key: &[u8], msg: &[u8]) -> Mac<D> {
-=======
     pub fn generate_hmac<D: Digest + LengthExtensionAttackResistant + Update>(&self, key: &[u8], msg: &[u8]) -> Mac<D> {
->>>>>>> 3c740643
         Mac::generate::<_, _>(key, msg, self.domain_label)
     }
 }
