--- conflicted
+++ resolved
@@ -228,10 +228,6 @@
         .unwrap();
     cfg.set_default("base_node.weatherwax.grpc_console_wallet_address", "127.0.0.1:18143")
         .unwrap();
-<<<<<<< HEAD
-
-=======
->>>>>>> 997d2888
     cfg.set_default("base_node.weatherwax.dns_seeds_name_server", "1.1.1.1:53")
         .unwrap();
     cfg.set_default("base_node.weatherwax.dns_seeds_use_dnssec", true)
@@ -279,11 +275,8 @@
         "127.0.0.1:7879",
     )
     .unwrap();
-<<<<<<< HEAD
-=======
     cfg.set_default("stratum_transcoder.igor.transcoder_host_address", "127.0.0.1:7879")
         .unwrap();
->>>>>>> 997d2888
 }
 
 fn set_merge_mining_defaults(cfg: &mut Config) {
