--- conflicted
+++ resolved
@@ -43,11 +43,7 @@
         bootstrap::ApplicationType,
         name_server::DnsNameServer,
         BaseNodeConfig,
-<<<<<<< HEAD
-=======
         CollectiblesConfig,
-        MergeMiningConfig,
->>>>>>> 3495e857
         Network,
         ValidatorNodeConfig,
         WalletConfig,
@@ -754,16 +750,7 @@
         auto_ping_interval,
         blocks_behind_before_considered_lagging,
         flood_ban_max_msg_count,
-<<<<<<< HEAD
         validator_node: ValidatorNodeConfig::convert_if_present(cfg)?,
-=======
-        mine_on_tip_only,
-        validate_tip_timeout_sec,
-        validator_node: ValidatorNodeConfig::convert_if_present(cfg.clone())?,
-        mining_pool_address,
-        mining_wallet_address,
-        mining_worker_name,
->>>>>>> 3495e857
         base_node_bypass_range_proof_verification,
         metrics,
         base_node_use_libtor,
