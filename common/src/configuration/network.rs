--- conflicted
+++ resolved
@@ -49,12 +49,6 @@
 }
 
 impl Network {
-<<<<<<< HEAD
-    pub fn get_current_or_default() -> Self {
-        match CURRENT_NETWORK.get() {
-            Some(&network) => network,
-            None => Network::default(),
-=======
     pub fn get_current_or_user_setting_or_default() -> Self {
         match CURRENT_NETWORK.get() {
             Some(&network) => network,
@@ -65,7 +59,6 @@
                     Err(_) => Network::default(),
                 }
             },
->>>>>>> 0d661260
         }
     }
 
