//  Copyright 2021, The Tari Project
//
//  Redistribution and use in source and binary forms, with or without modification, are permitted provided that the
//  following conditions are met:
//
//  1. Redistributions of source code must retain the above copyright notice, this list of conditions and the following
//  disclaimer.
//
//  2. Redistributions in binary form must reproduce the above copyright notice, this list of conditions and the
//  following disclaimer in the documentation and/or other materials provided with the distribution.
//
//  3. Neither the name of the copyright holder nor the names of its contributors may be used to endorse or promote
//  products derived from this software without specific prior written permission.
//
//  THIS SOFTWARE IS PROVIDED BY THE COPYRIGHT HOLDERS AND CONTRIBUTORS "AS IS" AND ANY EXPRESS OR IMPLIED WARRANTIES,
//  INCLUDING, BUT NOT LIMITED TO, THE IMPLIED WARRANTIES OF MERCHANTABILITY AND FITNESS FOR A PARTICULAR PURPOSE ARE
//  DISCLAIMED. IN NO EVENT SHALL THE COPYRIGHT HOLDER OR CONTRIBUTORS BE LIABLE FOR ANY DIRECT, INDIRECT, INCIDENTAL,
//  SPECIAL, EXEMPLARY, OR CONSEQUENTIAL DAMAGES (INCLUDING, BUT NOT LIMITED TO, PROCUREMENT OF SUBSTITUTE GOODS OR
//  SERVICES; LOSS OF USE, DATA, OR PROFITS; OR BUSINESS INTERRUPTION) HOWEVER CAUSED AND ON ANY THEORY OF LIABILITY,
//  WHETHER IN CONTRACT, STRICT LIABILITY, OR TORT (INCLUDING NEGLIGENCE OR OTHERWISE) ARISING IN ANY WAY OUT OF THE
//  USE OF THIS SOFTWARE, EVEN IF ADVISED OF THE POSSIBILITY OF SUCH DAMAGE.

use crate::ConfigurationError;
use std::{
    fmt,
    fmt::{Display, Formatter},
    str::FromStr,
};

/// Represents the available Tari p2p networks. Only nodes with matching byte values will be able to connect, so these
/// should never be changed once released.
#[repr(u8)]
#[derive(Clone, Debug, PartialEq, Eq, Copy)]
pub enum Network {
    MainNet = 0x00,
    LocalNet = 0x10,
    Ridcully = 0x21,
    Stibbons = 0x22,
<<<<<<< HEAD
    Weatherwax = 0xa3,
=======
    Weatherwax = 0x23,
    Igor = 0x24,
>>>>>>> cedb1d4a
}

impl Network {
    pub fn as_byte(self) -> u8 {
        self as u8
    }

    pub const fn as_str(self) -> &'static str {
        use Network::*;
        match self {
            MainNet => "mainnet",
            Ridcully => "ridcully",
            Stibbons => "stibbons",
            Weatherwax => "weatherwax",
            Igor => "igor",
            LocalNet => "localnet",
        }
    }
}

impl Default for Network {
    fn default() -> Self {
        Network::MainNet
    }
}

impl FromStr for Network {
    type Err = ConfigurationError;

    fn from_str(value: &str) -> Result<Self, Self::Err> {
        use Network::*;
        match value.to_lowercase().as_str() {
            "ridcully" => Ok(Ridcully),
            "stibbons" => Ok(Stibbons),
            "weatherwax" => Ok(Weatherwax),
            "mainnet" => Ok(MainNet),
            "localnet" => Ok(LocalNet),
            "igor" => Ok(Igor),
            invalid => Err(ConfigurationError::new(
                "network",
                &format!("Invalid network option: {}", invalid),
            )),
        }
    }
}

impl Display for Network {
    fn fmt(&self, f: &mut Formatter) -> fmt::Result {
        f.write_str(self.as_str())
    }
}<|MERGE_RESOLUTION|>--- conflicted
+++ resolved
@@ -36,12 +36,8 @@
     LocalNet = 0x10,
     Ridcully = 0x21,
     Stibbons = 0x22,
-<<<<<<< HEAD
     Weatherwax = 0xa3,
-=======
-    Weatherwax = 0x23,
     Igor = 0x24,
->>>>>>> cedb1d4a
 }
 
 impl Network {
