//  Copyright 2021, The Tari Project
//
//  Redistribution and use in source and binary forms, with or without modification, are permitted provided that the
//  following conditions are met:
//
//  1. Redistributions of source code must retain the above copyright notice, this list of conditions and the following
//  disclaimer.
//
//  2. Redistributions in binary form must reproduce the above copyright notice, this list of conditions and the
//  following disclaimer in the documentation and/or other materials provided with the distribution.
//
//  3. Neither the name of the copyright holder nor the names of its contributors may be used to endorse or promote
//  products derived from this software without specific prior written permission.
//
//  THIS SOFTWARE IS PROVIDED BY THE COPYRIGHT HOLDERS AND CONTRIBUTORS "AS IS" AND ANY EXPRESS OR IMPLIED WARRANTIES,
//  INCLUDING, BUT NOT LIMITED TO, THE IMPLIED WARRANTIES OF MERCHANTABILITY AND FITNESS FOR A PARTICULAR PURPOSE ARE
//  DISCLAIMED. IN NO EVENT SHALL THE COPYRIGHT HOLDER OR CONTRIBUTORS BE LIABLE FOR ANY DIRECT, INDIRECT, INCIDENTAL,
//  SPECIAL, EXEMPLARY, OR CONSEQUENTIAL DAMAGES (INCLUDING, BUT NOT LIMITED TO, PROCUREMENT OF SUBSTITUTE GOODS OR
//  SERVICES; LOSS OF USE, DATA, OR PROFITS; OR BUSINESS INTERRUPTION) HOWEVER CAUSED AND ON ANY THEORY OF LIABILITY,
//  WHETHER IN CONTRACT, STRICT LIABILITY, OR TORT (INCLUDING NEGLIGENCE OR OTHERWISE) ARISING IN ANY WAY OUT OF THE
//  USE OF THIS SOFTWARE, EVEN IF ADVISED OF THE POSSIBILITY OF SUCH DAMAGE.

use std::{
    convert::TryFrom,
    fmt,
    fmt::{Display, Formatter},
    str::FromStr,
};

use serde::{Deserialize, Serialize};

use crate::ConfigurationError;

/// Represents the available Tari p2p networks. Only nodes with matching byte values will be able to connect, so these
/// should never be changed once released.
#[repr(u8)]
#[derive(Clone, Debug, PartialEq, Eq, Copy, Serialize, Deserialize)]
#[serde(try_from = "String", into = "String")]
pub enum Network {
    MainNet = 0x00,
    LocalNet = 0x10,
    Ridcully = 0x21,
    Stibbons = 0x22,
    Weatherwax = 0xa3,
    Igor = 0x24,
    Dibbler = 0x25,
}

impl Network {
    pub fn as_byte(self) -> u8 {
        self as u8
    }

<<<<<<< HEAD
    pub const fn as_key_str(self) -> &'static str {
=======
    pub const fn as_str(self) -> &'static str {
        #[allow(clippy::enum_glob_use)]
>>>>>>> f41af8cf
        use Network::*;
        match self {
            MainNet => "mainnet",
            Ridcully => "ridcully",
            Stibbons => "stibbons",
            Weatherwax => "weatherwax",
            Igor => "igor",
            Dibbler => "dibbler",
            LocalNet => "localnet",
        }
    }
}

impl Default for Network {
    fn default() -> Self {
        Network::MainNet
    }
}

impl FromStr for Network {
    type Err = ConfigurationError;

    fn from_str(value: &str) -> Result<Self, Self::Err> {
        #[allow(clippy::enum_glob_use)]
        use Network::*;
        match value.to_lowercase().as_str() {
            "ridcully" => Ok(Ridcully),
            "stibbons" => Ok(Stibbons),
            "weatherwax" => Ok(Weatherwax),
            "mainnet" => Ok(MainNet),
            "localnet" => Ok(LocalNet),
            "igor" => Ok(Igor),
            "dibbler" => Ok(Dibbler),
            invalid => Err(ConfigurationError::new(
                "network",
                Some(value.to_string()),
                &format!("Invalid network option: {}", invalid),
            )),
        }
    }
}
impl TryFrom<String> for Network {
    type Error = ConfigurationError;

    fn try_from(value: String) -> Result<Self, Self::Error> {
        Self::from_str(value.as_str())
    }
}

impl From<Network> for String {
    fn from(n: Network) -> Self {
        n.to_string()
    }
}

impl Display for Network {
    fn fmt(&self, f: &mut Formatter) -> fmt::Result {
        f.write_str(self.as_key_str())
    }
}<|MERGE_RESOLUTION|>--- conflicted
+++ resolved
@@ -51,12 +51,8 @@
         self as u8
     }
 
-<<<<<<< HEAD
     pub const fn as_key_str(self) -> &'static str {
-=======
-    pub const fn as_str(self) -> &'static str {
         #[allow(clippy::enum_glob_use)]
->>>>>>> f41af8cf
         use Network::*;
         match self {
             MainNet => "mainnet",
