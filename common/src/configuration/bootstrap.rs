--- conflicted
+++ resolved
@@ -9,294 +9,7 @@
     str::FromStr,
 };
 
-<<<<<<< HEAD
 use super::error::ConfigError;
-=======
-use structopt::StructOpt;
-
-use super::{
-    error::ConfigError,
-    utils::{config_installer, load_configuration},
-};
-use crate::{
-    dir_utils,
-    initialize_logging,
-    logging,
-    DEFAULT_BASE_NODE_LOG_CONFIG,
-    DEFAULT_COLLECTIBLES_LOG_CONFIG,
-    DEFAULT_CONFIG,
-    DEFAULT_MERGE_MINING_PROXY_LOG_CONFIG,
-    DEFAULT_MINING_NODE_LOG_CONFIG,
-    DEFAULT_STRATUM_TRANSCODER_LOG_CONFIG,
-    DEFAULT_WALLET_LOG_CONFIG,
-};
-
-#[derive(StructOpt, Debug, Clone)]
-#[allow(clippy::struct_excessive_bools)]
-pub struct ConfigBootstrap {
-    /// A path to a directory to store your files
-    #[structopt(
-        short,
-        long,
-        aliases = &["base_path", "base_dir", "base-dir"],
-        hide_default_value(true),
-        default_value = ""
-    )]
-    pub base_path: PathBuf,
-    /// A path to the configuration file to use (config.toml)
-    #[structopt(short, long, hide_default_value(true), default_value = "")]
-    pub config: PathBuf,
-    /// The path to the log configuration file. It is set using the following precedence set
-    #[structopt(
-        short,
-        long,
-        alias = "log_config",
-        env = "TARI_LOG_CONFIGURATION",
-        hide_default_value(true),
-        default_value = ""
-    )]
-    pub log_config: PathBuf,
-    /// Create a default configuration file if it doesn't exist
-    #[structopt(long)]
-    pub init: bool,
-    /// Create and save new node identity if one doesn't exist
-    #[structopt(long, alias = "create_id")]
-    pub create_id: bool,
-    /// Run in non-interactive mode, with no UI.
-    #[structopt(short, long, alias = "non-interactive")]
-    pub non_interactive_mode: bool,
-    /// Watch a command in the non-interactive mode.
-    #[structopt(long)]
-    pub watch: Option<String>,
-    /// This will rebuild the db, adding block for block in
-    #[structopt(long, alias = "rebuild_db")]
-    pub rebuild_db: bool,
-    /// Path to input file of commands
-    #[structopt(short, long, aliases = &["input", "script"], parse(from_os_str))]
-    pub input_file: Option<PathBuf>,
-    /// Single input command
-    #[structopt(long)]
-    pub command: Option<String>,
-    /// This will clean out the orphans db at startup
-    #[structopt(long, alias = "clean_orphans_db")]
-    pub clean_orphans_db: bool,
-    /// Supply the password for the console wallet. It's very bad security practice to provide the password on the
-    /// command line, since it's visible using `ps ax` from anywhere on the system, so always use the env var where
-    /// possible.
-    #[structopt(long, env = "TARI_WALLET_PASSWORD")]
-    pub password: Option<String>,
-    /// Change the password for the console wallet
-    #[structopt(long, alias = "update-password")]
-    pub change_password: bool,
-    /// Force wallet recovery
-    #[structopt(long, alias = "recover")]
-    pub recovery: bool,
-    /// Supply the optional wallet seed words for recovery on the command line
-    #[structopt(long, alias = "seed_words")]
-    pub seed_words: Option<String>,
-    /// Supply the optional file name to save the wallet seed words into
-    #[structopt(long, aliases = &["seed_words_file_name", "seed-words-file"], parse(from_os_str))]
-    pub seed_words_file_name: Option<PathBuf>,
-    /// Wallet notify script
-    #[structopt(long, alias = "notify")]
-    pub wallet_notify: Option<PathBuf>,
-    /// Automatically exit wallet command/script mode when done
-    #[structopt(long, alias = "auto-exit")]
-    pub command_mode_auto_exit: bool,
-    /// Mining node options
-    #[structopt(long, alias = "mine-until-height")]
-    pub mine_until_height: Option<u64>,
-    #[structopt(long, alias = "max-blocks")]
-    pub miner_max_blocks: Option<u64>,
-    #[structopt(long, alias = "min-difficulty")]
-    pub miner_min_diff: Option<u64>,
-    #[structopt(long, alias = "max-difficulty")]
-    pub miner_max_diff: Option<u64>,
-    #[structopt(long, aliases = &["tracing", "enable-tracing"])]
-    pub tracing_enabled: bool,
-    /// Supply a network (overrides existing configuration)
-    #[structopt(long, alias = "network")]
-    pub network: Option<String>,
-    #[structopt(long, alias = "grpc-address")]
-    pub wallet_grpc_address: Option<String>,
-    /// Metrics server bind address (prometheus pull)
-    #[structopt(long, alias = "metrics-bind-addr")]
-    pub metrics_server_bind_addr: Option<SocketAddr>,
-    /// Metrics push endpoint (prometheus push)
-    #[structopt(long)]
-    pub metrics_push_endpoint: Option<String>,
-    #[structopt(long, alias = "custom_base_node")]
-    pub custom_base_node: Option<String>,
-}
-
-fn normalize_path(path: &Path) -> PathBuf {
-    let mut result = PathBuf::new();
-    for component in path.components() {
-        result.push(component);
-    }
-    result
-}
-
-impl Default for ConfigBootstrap {
-    fn default() -> Self {
-        ConfigBootstrap {
-            base_path: normalize_path(&dir_utils::default_path("", None)),
-            config: normalize_path(&dir_utils::default_path(DEFAULT_CONFIG, None)),
-            log_config: normalize_path(&dir_utils::default_path(DEFAULT_BASE_NODE_LOG_CONFIG, None)),
-            init: false,
-            create_id: false,
-            non_interactive_mode: false,
-            watch: None,
-            rebuild_db: false,
-            input_file: None,
-            command: None,
-            clean_orphans_db: false,
-            password: None,
-            change_password: false,
-            recovery: false,
-            seed_words: None,
-            seed_words_file_name: None,
-            wallet_notify: None,
-            command_mode_auto_exit: false,
-            mine_until_height: None,
-            miner_max_blocks: None,
-            miner_min_diff: None,
-            miner_max_diff: None,
-            tracing_enabled: false,
-            network: None,
-            wallet_grpc_address: None,
-            metrics_server_bind_addr: None,
-            metrics_push_endpoint: None,
-            custom_base_node: None,
-        }
-    }
-}
-
-impl ConfigBootstrap {
-    /// Initialize configuration and directories based on ConfigBootstrap options.
-    ///
-    /// If not present it will create base directory (default ~/.tari/, depending on OS).
-    /// Log and tari configs will be initialized in the base directory too.
-    ///
-    /// Without `--init` flag provided configuration and directories will be created only
-    /// after user's confirmation.
-    pub fn init_dirs(&mut self, application_type: ApplicationType) -> Result<(), ConfigError> {
-        if self.base_path.to_str() == Some("") {
-            self.base_path = dir_utils::default_path("", None);
-        } else {
-            self.base_path = dir_utils::absolute_path(&self.base_path);
-        }
-
-        // Create the tari data directory
-        dir_utils::create_data_directory(Some(&self.base_path)).map_err(|err| {
-            ConfigError::new(
-                "We couldn't create a default Tari data directory and have to quit now. This makes us sad :(",
-                Some(err.to_string()),
-            )
-        })?;
-
-        if self.config.to_str() == Some("") {
-            self.config = normalize_path(&dir_utils::default_path(DEFAULT_CONFIG, Some(&self.base_path)));
-        }
-
-        if self.log_config.to_str() == Some("") {
-            match application_type {
-                ApplicationType::BaseNode => {
-                    self.log_config = normalize_path(&dir_utils::default_path(
-                        DEFAULT_BASE_NODE_LOG_CONFIG,
-                        Some(&self.base_path),
-                    ));
-                },
-                ApplicationType::ConsoleWallet => {
-                    self.log_config = normalize_path(&dir_utils::default_path(
-                        DEFAULT_WALLET_LOG_CONFIG,
-                        Some(&self.base_path),
-                    ));
-                },
-                ApplicationType::MergeMiningProxy => {
-                    self.log_config = normalize_path(&dir_utils::default_path(
-                        DEFAULT_MERGE_MINING_PROXY_LOG_CONFIG,
-                        Some(&self.base_path),
-                    ))
-                },
-                ApplicationType::StratumTranscoder => {
-                    self.log_config = normalize_path(&dir_utils::default_path(
-                        DEFAULT_STRATUM_TRANSCODER_LOG_CONFIG,
-                        Some(&self.base_path),
-                    ))
-                },
-                ApplicationType::MiningNode => {
-                    self.log_config = normalize_path(&dir_utils::default_path(
-                        DEFAULT_MINING_NODE_LOG_CONFIG,
-                        Some(&self.base_path),
-                    ))
-                },
-                ApplicationType::ValidatorNode => {
-                    self.log_config = normalize_path(&dir_utils::default_path(
-                        DEFAULT_BASE_NODE_LOG_CONFIG,
-                        Some(&self.base_path),
-                    ))
-                },
-                ApplicationType::Collectibles => {
-                    self.log_config = normalize_path(&dir_utils::default_path(
-                        DEFAULT_COLLECTIBLES_LOG_CONFIG,
-                        Some(&self.base_path),
-                    ))
-                },
-            }
-        }
-
-        if !self.config.exists() {
-            let install = if self.init {
-                true
-            } else {
-                prompt("Config file does not exist. We can create a default one for you now, or you can say 'no' here, \
-                and generate a customised one at https://config.tari.com.\n\
-                Would you like to try the default configuration (Y/n)?")
-            };
-
-            if install {
-                println!(
-                    "Installing new config file at {}",
-                    self.config.to_str().unwrap_or("[??]")
-                );
-                install_configuration(application_type, &self.config, config_installer);
-            }
-        }
-
-        if !self.log_config.exists() {
-            let install = if self.init {
-                true
-            } else {
-                prompt("Logging configuration file does not exist. Would you like to create a new one (Y/n)?")
-            };
-            if install {
-                println!(
-                    "Installing new logfile configuration at {}",
-                    self.log_config.to_str().unwrap_or("[??]")
-                );
-                install_configuration(application_type, &self.log_config, logging::log_config_installer)
-            }
-        };
-        Ok(())
-    }
-
-    /// Set up application-level logging using the Log4rs configuration file
-    /// based on supplied CLI arguments
-    pub fn initialize_logging(&self) -> Result<(), ConfigError> {
-        if initialize_logging(&self.log_config, &self.base_path) {
-            Ok(())
-        } else {
-            Err(ConfigError::new("Failed to initialize logging", None))
-        }
-    }
-
-    /// Load configuration from files located based on supplied CLI arguments
-    pub fn load_configuration(&self) -> Result<config::Config, ConfigError> {
-        load_configuration(self)
-    }
-}
->>>>>>> f41af8cf
 
 pub fn prompt(question: &str) -> bool {
     println!("{}", question);
