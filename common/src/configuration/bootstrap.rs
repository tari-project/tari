--- conflicted
+++ resolved
@@ -148,12 +148,9 @@
     pub miner_max_diff: Option<u64>,
     #[structopt(long, alias = "tracing")]
     pub tracing_enabled: bool,
-<<<<<<< HEAD
-=======
     /// Supply a network (overrides existing configuration)
     #[structopt(long, alias = "network")]
     pub network: Option<String>,
->>>>>>> 997d2888
 }
 
 fn normalize_path(path: PathBuf) -> PathBuf {
@@ -189,10 +186,7 @@
             miner_min_diff: None,
             miner_max_diff: None,
             tracing_enabled: false,
-<<<<<<< HEAD
-=======
             network: None,
->>>>>>> 997d2888
         }
     }
 }
