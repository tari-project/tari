[package]
name = "tari_common"
authors = ["The Tari Development Community"]
description = "Utilities and features for the Tari domain layer, shared across both Base and Digital Asset layers."
repository = "https://github.com/tari-project/tari"
homepage = "https://tari.com"
readme = "README.md"
license = "BSD-3-Clause"
version = "0.11.0"
edition = "2018"

[features]
build = ["toml", "anyhow", "prost-build"]
static-application-info = ["git2"]

[dependencies]
structopt = { version = "0.3.13", default_features = false }
config = { version = "0.9.3", default_features = false, features = ["toml"] }
serde = { version = "1.0.106", default_features = false }
serde_json = "1.0.51"
dirs-next = "1.0.2"
get_if_addrs = "0.5.3"
log = "0.4.8"
log4rs = { version = "1.0.0", default_features = false, features = ["config_parsing", "threshold_filter", "yaml_format"] }
multiaddr = { version = "0.13.0" }
sha2 = "0.9.5"
path-clean = "0.1.0"
tari_storage = { version = "^0.11", path = "../infrastructure/storage"}
tracing = "0.1.26"
tracing-opentelemetry = "0.15.0"
tracing-subscriber = "0.2.20"

# network tracing, rt-tokio for async batch export
opentelemetry = { version = "0.16", default-features = false, features = ["trace", "rt-tokio"] }
opentelemetry-jaeger = { version = "0.15", features = ["rt-tokio"] }

anyhow = { version = "1.0", optional = true }
git2 = { version = "0.8", optional = true }
prost-build = { version = "0.8.0", optional = true }
toml = { version = "0.5", optional = true }
<<<<<<< HEAD
fs2 = "0.4.3"
=======
thiserror = "1.0.29"
>>>>>>> 9bd47609

[dev-dependencies]
tari_test_utils = { version = "^0.11", path = "../infrastructure/test_utils"}
tempfile = "3.1.0"
anyhow = "1.0"<|MERGE_RESOLUTION|>--- conflicted
+++ resolved
@@ -38,11 +38,8 @@
 git2 = { version = "0.8", optional = true }
 prost-build = { version = "0.8.0", optional = true }
 toml = { version = "0.5", optional = true }
-<<<<<<< HEAD
+thiserror = "1.0.29"
 fs2 = "0.4.3"
-=======
-thiserror = "1.0.29"
->>>>>>> 9bd47609
 
 [dev-dependencies]
 tari_test_utils = { version = "^0.11", path = "../infrastructure/test_utils"}
