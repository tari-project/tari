--- conflicted
+++ resolved
@@ -14,11 +14,7 @@
 static-application-info = ["git2"]
 
 [dependencies]
-<<<<<<< HEAD
-tari_crypto = { git = "https://github.com/tari-project/tari-crypto.git", tag = "v0.16.0" }
-=======
 tari_crypto = { git = "https://github.com/tari-project/tari-crypto.git", tag = "v0.16.1" }
->>>>>>> d7b4699c
 
 anyhow = "1.0.53"
 config = { version = "0.13.0", default_features = false, features = ["toml"] }
