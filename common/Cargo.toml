--- conflicted
+++ resolved
@@ -17,12 +17,8 @@
 tari_storage = { version = "^0.30", path = "../infrastructure/storage"}
 
 anyhow = "1.0.53"
-<<<<<<< HEAD
 config = { version = "0.12.0", default_features = false, features = ["toml"] }
-=======
-config = { version = "0.9.3", default_features = false, features = ["toml"] }
 derivative = "2.2.0"
->>>>>>> 1d3c5407
 dirs-next = "1.0.2"
 fs2 = "0.4.3"
 get_if_addrs = "0.5.3"
