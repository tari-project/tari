--- conflicted
+++ resolved
@@ -6,34 +6,22 @@
 homepage = "https://tari.com"
 readme = "README.md"
 license = "BSD-3-Clause"
-<<<<<<< HEAD
 version.workspace = true
 edition.workspace = true
-=======
-version = "1.0.0-pre.16"
-edition = "2018"
->>>>>>> 54bccd7c
 
 [features]
 build = ["toml", "prost-build"]
+static-application-info = ["git2"]
 
 [dependencies]
-<<<<<<< HEAD
 tari_crypto = { workspace = true }
 tari_features = { workspace = true }
-=======
-tari_crypto = { version = "0.20.3" }
-tari_features = { path = "./tari_features", version = "1.0.0-pre.16"}
->>>>>>> 54bccd7c
 
 anyhow = "1.0.53"
 blake2 = "0.10"
 config = { version = "0.14.0", default-features = false, features = ["toml"] }
 dirs-next = "1.0.2"
-<<<<<<< HEAD
-=======
 git2 = { version = "0.18", default-features = false, optional = true }
->>>>>>> 54bccd7c
 log = "0.4.8"
 log4rs = { version = "1.3.0", default-features = false, features = ["config_parsing", "threshold_filter", "yaml_format"] }
 multiaddr = { version = "0.14.0" }
@@ -49,19 +37,11 @@
 toml = { version = "0.5", optional = true }
 
 [dev-dependencies]
-<<<<<<< HEAD
 tari_test_utils = { workspace = true }
 toml = "0.5.8"
 
 [build-dependencies]
 tari_features = { workspace = true }
-=======
-tari_test_utils = { path = "../infrastructure/test_utils" }
-toml = "0.5.8"
-
-[build-dependencies]
-tari_features = { path = "./tari_features", version = "1.0.0-pre.16" }
 
 [lints.rust]
-unexpected_cfgs = { level = "warn", check-cfg = ['cfg(tari_target_network_mainnet)', 'cfg(tari_target_network_nextnet)'] }
->>>>>>> 54bccd7c
+unexpected_cfgs = { level = "warn", check-cfg = ['cfg(tari_target_network_mainnet)', 'cfg(tari_target_network_nextnet)'] }