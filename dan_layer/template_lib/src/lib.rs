//  Copyright 2022. The Tari Project
//
//  Redistribution and use in source and binary forms, with or without modification, are permitted provided that the
//  following conditions are met:
//
//  1. Redistributions of source code must retain the above copyright notice, this list of conditions and the following
//  disclaimer.
//
//  2. Redistributions in binary form must reproduce the above copyright notice, this list of conditions and the
//  following disclaimer in the documentation and/or other materials provided with the distribution.
//
//  3. Neither the name of the copyright holder nor the names of its contributors may be used to endorse or promote
//  products derived from this software without specific prior written permission.
//
//  THIS SOFTWARE IS PROVIDED BY THE COPYRIGHT HOLDERS AND CONTRIBUTORS "AS IS" AND ANY EXPRESS OR IMPLIED WARRANTIES,
//  INCLUDING, BUT NOT LIMITED TO, THE IMPLIED WARRANTIES OF MERCHANTABILITY AND FITNESS FOR A PARTICULAR PURPOSE ARE
//  DISCLAIMED. IN NO EVENT SHALL THE COPYRIGHT HOLDER OR CONTRIBUTORS BE LIABLE FOR ANY DIRECT, INDIRECT, INCIDENTAL,
//  SPECIAL, EXEMPLARY, OR CONSEQUENTIAL DAMAGES (INCLUDING, BUT NOT LIMITED TO, PROCUREMENT OF SUBSTITUTE GOODS OR
//  SERVICES; LOSS OF USE, DATA, OR PROFITS; OR BUSINESS INTERRUPTION) HOWEVER CAUSED AND ON ANY THEORY OF LIABILITY,
//  WHETHER IN CONTRACT, STRICT LIABILITY, OR TORT (INCLUDING NEGLIGENCE OR OTHERWISE) ARISING IN ANY WAY OUT OF THE
//  USE OF THIS SOFTWARE, EVEN IF ADVISED OF THE POSSIBILITY OF SUCH DAMAGE.

//! # Tari WASM module library
//!
//! This library provides primitives and functionality that allows Tari WASM modules to interact with the Tari engine.
//! It is intended to be used by WASM modules that are written in Rust and compiled into WASM.
//!
//! The tari engine itself should never depend on this crate.
//!
//! TODO: no_std support

pub mod models;

// TODO: we should only use stdlib if the template dev needs to include it e.g. use core::mem when stdlib is not
// available
use std::{collections::HashMap, mem, slice};

use tari_template_abi::{encode_with_len, Decode, Encode, FunctionDef, TemplateDef};

pub fn generate_abi(template_name: String, functions: Vec<FunctionDef>) -> *mut u8 {
    let template = TemplateDef {
        template_name,
        functions,
    };

    let buf = encode_with_len(&template);
    wrap_ptr(buf)
}

type FunctionImpl = Box<dyn Fn(Vec<Vec<u8>>) -> Vec<u8>>;

#[derive(Default)]
pub struct TemplateImpl(HashMap<String, FunctionImpl>);

impl TemplateImpl {
    pub fn new() -> Self {
        Self(HashMap::new())
    }

    pub fn add_function(&mut self, name: String, implementation: FunctionImpl) {
        self.0.insert(name, implementation);
    }
}

/// Generate main
///
/// # Safety
/// The caller must provide a valid pointer and length.
pub unsafe fn generate_main(call_info: *mut u8, call_info_len: usize, template_impl: TemplateImpl) -> *mut u8 {
    use tari_template_abi::{decode, CallInfo};
    if call_info.is_null() {
        panic!("call_info is null");
    }

    let call_data = slice::from_raw_parts(call_info, call_info_len);
    let call_info: CallInfo = decode(call_data).unwrap();

    // get the function
    let function = match template_impl.0.get(&call_info.func_name) {
        Some(f) => f,
        None => panic!("invalid function name"),
    };

    // call the function
    let result = function(call_info.args);

    // return the encoded results of the function call
    wrap_ptr(result)
}

pub fn call_engine<T: Encode, U: Decode + std::fmt::Debug>(op: i32, input: &T) -> Option<U> {
    use tari_template_abi::{decode, decode_len, encode_into};

    let mut encoded = Vec::with_capacity(512);
    encode_into(input, &mut encoded).unwrap();
    let len = encoded.len();
    let input_ptr = wrap_ptr(encoded) as *const _;
    let ptr = unsafe { tari_engine(op, input_ptr, len) };
    if ptr.is_null() {
        return None;
    }

    let slice = unsafe { slice::from_raw_parts(ptr as *const _, 4) };
    let len = decode_len(slice).unwrap();
    let slice = unsafe { slice::from_raw_parts(ptr.offset(4), len) };
    let ret = decode(slice).unwrap();
    Some(ret)
}

pub fn wrap_ptr(mut v: Vec<u8>) -> *mut u8 {
    let ptr = v.as_mut_ptr();
    mem::forget(v);
    ptr
}

extern "C" {
    fn tari_engine(op: i32, input_ptr: *const u8, input_len: usize) -> *mut u8;
    fn debug(input_ptr: *const u8, input_len: usize);
}

pub fn call_debug<T: AsRef<[u8]>>(data: T) {
    let ptr = data.as_ref().as_ptr();
    let len = data.as_ref().len();
    unsafe { debug(ptr, len) }
}
<<<<<<< HEAD

/// Allocates a block of memory of length `len` bytes.
#[no_mangle]
pub extern "C" fn tari_alloc(len: u32) -> *mut u8 {
    let cap = (len + 4) as usize;
    let mut buf = Vec::<u8>::with_capacity(cap);
    let ptr = buf.as_mut_ptr();
    mem::forget(buf);
    unsafe {
        copy(len.to_le_bytes().as_ptr(), ptr, 4);
    }
    ptr
}

/// Frees a block of memory allocated by `tari_alloc`.
///
/// # Safety
/// Caller must ensure that ptr must be a valid pointer to a block of memory allocated by `tari_alloc`.
#[no_mangle]
pub unsafe extern "C" fn tari_free(ptr: *mut u8) {
    let mut len = [0u8; 4];
    copy(ptr, len.as_mut_ptr(), 4);

    let cap = (u32::from_le_bytes(len) + 4) as usize;
    drop(Vec::<u8>::from_raw_parts(ptr, cap, cap));
}
=======
>>>>>>> 32184b51
<|MERGE_RESOLUTION|>--- conflicted
+++ resolved
@@ -123,7 +123,6 @@
     let len = data.as_ref().len();
     unsafe { debug(ptr, len) }
 }
-<<<<<<< HEAD
 
 /// Allocates a block of memory of length `len` bytes.
 #[no_mangle]
@@ -149,6 +148,4 @@
 
     let cap = (u32::from_le_bytes(len) + 4) as usize;
     drop(Vec::<u8>::from_raw_parts(ptr, cap, cap));
-}
-=======
->>>>>>> 32184b51
+}