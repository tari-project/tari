--- conflicted
+++ resolved
@@ -23,7 +23,6 @@
 anyhow = "1.0.32"
 async-trait = "0.1.50"
 blake2 = "0.9.2"
-bs58 = "0.4.0"
 clap = "2.33.3"
 digest = "0.9.0"
 futures = { version = "^0.3.1" }
@@ -35,13 +34,9 @@
 thiserror = "^1.0.20"
 tokio = { version="1.10", features = ["macros", "time"]}
 tokio-stream = { version = "0.1.7", features = ["sync"] }
-<<<<<<< HEAD
-tonic = "0.5.2"
-=======
 tonic = "0.6.2"
 
 # saving of patricia tree
->>>>>>> c3f9a7cd
 patricia_tree = { version = "0.3.0", features = ["binary-format"] }
 bytecodec = { version = "0.4.14", features = ["bincode_codec"] }
 serde_json = "1.0.64"
