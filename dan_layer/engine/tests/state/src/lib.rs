--- conflicted
+++ resolved
@@ -41,100 +41,4 @@
             self.value
         }
     }
-<<<<<<< HEAD
-}
-
-// TODO: Macro generated code
-#[no_mangle]
-extern "C" fn State_abi() -> *mut u8 {
-    let template_name = "State".to_string();
-
-    let functions = vec![
-        FunctionDef {
-            name: "new".to_string(),
-            arguments: vec![],
-            output: Type::U32, // the component_id
-        },
-        FunctionDef {
-            name: "set".to_string(),
-            arguments: vec![Type::U32, Type::U32], // the component_id and the new value
-            output: Type::Unit,                    // does not return anything
-        },
-        FunctionDef {
-            name: "get".to_string(),
-            arguments: vec![Type::U32], // the component_id
-            output: Type::U32,          // the stored value
-        },
-    ];
-
-    generate_abi(template_name, functions)
-}
-
-#[no_mangle]
-unsafe extern "C" fn State_main(call_info: *mut u8, call_info_len: usize) -> *mut u8 {
-    let mut template_impl = TemplateImpl::new();
-    use tari_template_abi::{ops::*, CreateComponentArg, EmitLogArg, LogLevel};
-    use tari_template_lib::models::ComponentId;
-
-    tari_template_lib::call_engine::<_, ()>(OP_EMIT_LOG, &EmitLogArg {
-        message: "This is a log message from State_main!".to_string(),
-        level: LogLevel::Info,
-    });
-
-    // constructor
-    template_impl.add_function(
-        "new".to_string(),
-        Box::new(|_| {
-            let ret = state_template::State::new();
-            let encoded = encode_with_len(&ret);
-            // Call the engine to create a new component
-            // TODO: proper component id
-            // The macro will know to generate this call because of the #[tari(constructor)] attribute
-            // TODO: what happens if the user wants to return multiple components/types?
-            let component_id = call_engine::<_, ComponentId>(OP_CREATE_COMPONENT, &CreateComponentArg {
-                name: "State".to_string(),
-                quantity: 1,
-                metadata: Default::default(),
-                state: encoded,
-            });
-            let component_id = component_id.expect("no asset id returned");
-            encode_with_len(&component_id)
-        }),
-    );
-
-    template_impl.add_function(
-        "set".to_string(),
-        Box::new(|args| {
-            // read the function paramenters
-            let _component_id: u32 = decode(&args[0]).unwrap();
-            let _new_value: u32 = decode(&args[1]).unwrap();
-
-            // update the component value
-            // TODO: use a real op code (not "123") when they are implemented
-            call_engine::<_, ()>(123, &());
-
-            // the function does not return any value
-            // TODO: implement "Unit" type empty responses. Right now this fails: wrap_ptr(vec![])
-            encode_with_len(&0)
-        }),
-    );
-
-    template_impl.add_function(
-        "get".to_string(),
-        Box::new(|args| {
-            // read the function paramenters
-            let _component_id: u32 = decode(&args[0]).unwrap();
-
-            // get the component state
-            // TODO: use a real op code (not "123") when they are implemented
-            let _state = call_engine::<_, ()>(123, &());
-
-            // return the value
-            let value = 1_u32; // TODO: read from the component state
-            encode_with_len(&value)
-        }),
-    );
-=======
->>>>>>> 32184b51
-
 }