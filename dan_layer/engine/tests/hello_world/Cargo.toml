[workspace]
[package]
name = "hello_world"
version = "0.1.0"
edition = "2021"

# See more keys and their definitions at https://doc.rust-lang.org/cargo/reference/manifest.html

[dependencies]
tari_template_abi = { path = "../../../template_abi" }
tari_template_lib = { path = "../../../template_lib" }
<<<<<<< HEAD
tari_template_macros = { path = "../macros" }
=======
tari_template_macros = { path = "../../../template_macros" }
>>>>>>> 27afc0fe

[profile.release]
opt-level = 's'     # Optimize for size.
lto = true          # Enable Link Time Optimization.
codegen-units = 1   # Reduce number of codegen units to increase optimizations.
panic = 'abort'     # Abort on panic.
strip = "debuginfo" # Strip debug info.

[lib]
crate-type = ["cdylib", "lib"]<|MERGE_RESOLUTION|>--- conflicted
+++ resolved
@@ -9,11 +9,7 @@
 [dependencies]
 tari_template_abi = { path = "../../../template_abi" }
 tari_template_lib = { path = "../../../template_lib" }
-<<<<<<< HEAD
-tari_template_macros = { path = "../macros" }
-=======
 tari_template_macros = { path = "../../../template_macros" }
->>>>>>> 27afc0fe
 
 [profile.release]
 opt-level = 's'     # Optimize for size.
