--- conflicted
+++ resolved
@@ -22,12 +22,8 @@
 
 use tari_template_macros::template;
 
-<<<<<<< HEAD
-template! {
-=======
 #[template]
 mod hello_world {
->>>>>>> 27afc0fe
     struct HelloWorld {}
 
     impl HelloWorld {
