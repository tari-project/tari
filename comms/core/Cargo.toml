--- conflicted
+++ resolved
@@ -6,11 +6,7 @@
 homepage = "https://tari.com"
 readme = "README.md"
 license = "BSD-3-Clause"
-<<<<<<< HEAD
 version = "1.0.0-dan.5"
-=======
-version = "1.0.0-pre.8"
->>>>>>> ab8d96af
 edition = "2018"
 
 [dependencies]
@@ -43,11 +39,7 @@
 serde = "1.0.119"
 serde_derive = "1.0.119"
 sha3 = "0.10"
-<<<<<<< HEAD
-snow = { version = "0.9.4", features = ["default-resolver"] }
-=======
 snow = { version = "0.9.5", features = ["default-resolver"] }
->>>>>>> ab8d96af
 thiserror = "1.0.26"
 tokio = { version = "1.23", features = ["rt-multi-thread", "time", "sync", "signal", "net", "macros", "io-util"] }
 tokio-stream = { version = "0.1.9", features = ["sync"] }
