--- conflicted
+++ resolved
@@ -6,18 +6,14 @@
 homepage = "https://tari.com"
 readme = "README.md"
 license = "BSD-3-Clause"
-<<<<<<< HEAD
 version = "0.53.0-dan.0"
-=======
-version = "1.0.0-pre.4"
->>>>>>> 3ab7d5db
 edition = "2018"
 
 [dependencies]
 tari_crypto = { version = "0.20" }
 tari_metrics = { path = "../../infrastructure/metrics", optional = true }
-tari_storage = {  path = "../../infrastructure/storage" }
-tari_shutdown = {  path = "../../infrastructure/shutdown" }
+tari_storage = { path = "../../infrastructure/storage" }
+tari_shutdown = { path = "../../infrastructure/shutdown" }
 tari_utilities = { version = "0.7" }
 
 anyhow = "1.0.53"
@@ -25,7 +21,10 @@
 bitflags = { version = "2.4", features = ["serde"] }
 blake2 = "0.10"
 bytes = { version = "1", features = ["serde"] }
-chrono = { version = "0.4.19", default-features = false, features = ["serde", "clock"] }
+chrono = { version = "0.4.19", default-features = false, features = [
+  "serde",
+  "clock",
+] }
 cidr = "0.1.0"
 data-encoding = "2.2.0"
 derivative = "2.2.0"
@@ -45,16 +44,24 @@
 sha3 = "0.10"
 snow = { version = "0.9.4", features = ["default-resolver"] }
 thiserror = "1.0.26"
-tokio = { version = "1.23", features = ["rt-multi-thread", "time", "sync", "signal", "net", "macros", "io-util"] }
+tokio = { version = "1.23", features = [
+  "rt-multi-thread",
+  "time",
+  "sync",
+  "signal",
+  "net",
+  "macros",
+  "io-util",
+] }
 tokio-stream = { version = "0.1.9", features = ["sync"] }
 tokio-util = { version = "0.6.7", features = ["codec", "compat"] }
-tower = {version = "0.4", features = ["util"]}
+tower = { version = "0.4", features = ["util"] }
 tracing = "0.1.26"
 yamux = "=0.10.2"
 zeroize = "1"
 
 [dev-dependencies]
-tari_test_utils = {  path = "../../infrastructure/test_utils" }
+tari_test_utils = { path = "../../infrastructure/test_utils" }
 tari_comms_rpc_macros = { path = "../rpc_macros" }
 
 env_logger = "0.7.0"
@@ -62,7 +69,7 @@
 tempfile = "3.1.0"
 
 [build-dependencies]
-tari_common = {  path = "../../common", features = ["build"] }
+tari_common = { path = "../../common", features = ["build"] }
 
 [features]
 c_integration = []
