--- conflicted
+++ resolved
@@ -6,7 +6,6 @@
 homepage = "https://tari.com"
 readme = "README.md"
 license = "BSD-3-Clause"
-<<<<<<< HEAD
 version.workspace = true
 edition.workspace = true
 
@@ -16,17 +15,6 @@
 tari_storage = { workspace = true }
 tari_shutdown = { workspace = true }
 tari_utilities = { workspace = true }
-=======
-version = "1.0.0-pre.16"
-edition = "2018"
-
-[dependencies]
-tari_crypto = { version = "0.20.3" }
-tari_metrics = { path = "../../infrastructure/metrics", optional = true, version = "1.0.0-pre.16" }
-tari_storage = { path = "../../infrastructure/storage", version = "1.0.0-pre.16" }
-tari_shutdown = { path = "../../infrastructure/shutdown", version = "1.0.0-pre.16" }
-tari_utilities = { version = "0.7" }
->>>>>>> 54bccd7c
 
 anyhow = "1.0.53"
 async-trait = "0.1.36"
@@ -62,24 +50,15 @@
 zeroize = "1"
 
 [dev-dependencies]
-<<<<<<< HEAD
 tari_test_utils = { workspace = true }
 tari_comms_rpc_macros = { workspace = true }
-=======
-tari_test_utils = { path = "../../infrastructure/test_utils" }
-tari_comms_rpc_macros = { path = "../rpc_macros" }
->>>>>>> 54bccd7c
 
 env_logger = "0.7.0"
 serde_json = "1.0.39"
 tempfile = "3.1.0"
 
 [build-dependencies]
-<<<<<<< HEAD
 tari_common = { workspace = true, features = ["build"] }
-=======
-tari_common = { path = "../../common", features = ["build"], version = "1.0.0-pre.16" }
->>>>>>> 54bccd7c
 
 [features]
 c_integration = []
