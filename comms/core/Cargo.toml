--- conflicted
+++ resolved
@@ -12,13 +12,8 @@
 [dependencies]
 tari_crypto = { git = "https://github.com/tari-project/tari-crypto.git", tag = "v0.13.0" }
 tari_metrics = { path = "../../infrastructure/metrics" }
-<<<<<<< HEAD
-tari_storage = { version = "^0.31", path = "../../infrastructure/storage" }
-tari_shutdown = { version = "^0.31", path = "../../infrastructure/shutdown" }
-=======
 tari_storage = { version = "^0.32", path = "../../infrastructure/storage" }
 tari_shutdown = { version = "^0.32", path = "../../infrastructure/shutdown" }
->>>>>>> 66fd67e9
 tari_utilities = { git = "https://github.com/tari-project/tari_utilities.git", tag = "v0.4.3" }
 
 anyhow = "1.0.53"
