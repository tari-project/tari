--- conflicted
+++ resolved
@@ -10,11 +10,7 @@
 edition = "2018"
 
 [dependencies]
-<<<<<<< HEAD
-tari_crypto = { git = "https://github.com/tari-project/tari-crypto.git", tag = "v0.16.0" }
-=======
 tari_crypto = { git = "https://github.com/tari-project/tari-crypto.git", tag = "v0.16.1" }
->>>>>>> d7b4699c
 tari_common = {path = "../../common"}
 tari_metrics = { path = "../../infrastructure/metrics" }
 tari_storage = { version = "^0.40", path = "../../infrastructure/storage" }
