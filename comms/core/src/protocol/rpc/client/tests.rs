//  Copyright 2021, The Tari Project
//
//  Redistribution and use in source and binary forms, with or without modification, are permitted provided that the
//  following conditions are met:
//
//  1. Redistributions of source code must retain the above copyright notice, this list of conditions and the following
//  disclaimer.
//
//  2. Redistributions in binary form must reproduce the above copyright notice, this list of conditions and the
//  following disclaimer in the documentation and/or other materials provided with the distribution.
//
//  3. Neither the name of the copyright holder nor the names of its contributors may be used to endorse or promote
//  products derived from this software without specific prior written permission.
//
//  THIS SOFTWARE IS PROVIDED BY THE COPYRIGHT HOLDERS AND CONTRIBUTORS "AS IS" AND ANY EXPRESS OR IMPLIED WARRANTIES,
//  INCLUDING, BUT NOT LIMITED TO, THE IMPLIED WARRANTIES OF MERCHANTABILITY AND FITNESS FOR A PARTICULAR PURPOSE ARE
//  DISCLAIMED. IN NO EVENT SHALL THE COPYRIGHT HOLDER OR CONTRIBUTORS BE LIABLE FOR ANY DIRECT, INDIRECT, INCIDENTAL,
//  SPECIAL, EXEMPLARY, OR CONSEQUENTIAL DAMAGES (INCLUDING, BUT NOT LIMITED TO, PROCUREMENT OF SUBSTITUTE GOODS OR
//  SERVICES; LOSS OF USE, DATA, OR PROFITS; OR BUSINESS INTERRUPTION) HOWEVER CAUSED AND ON ANY THEORY OF LIABILITY,
//  WHETHER IN CONTRACT, STRICT LIABILITY, OR TORT (INCLUDING NEGLIGENCE OR OTHERWISE) ARISING IN ANY WAY OUT OF THE
//  USE OF THIS SOFTWARE, EVEN IF ADVISED OF THE POSSIBILITY OF SUCH DAMAGE.

use std::{env, time::Duration};

use tari_shutdown::Shutdown;
use tari_test_utils::{async_assert_eventually, unpack_enum};
use tokio::sync::mpsc;
use tokio_stream::StreamExt;

use crate::{
    connection_manager::PeerConnection,
    protocol::{
        rpc::{
            test::{
                greeting_service::{GreetingClient, GreetingServer, GreetingService, SlowStreamRequest},
                mock::create_mocked_rpc_context,
            },
            NamedProtocolService,
            RpcServer,
        },
        ProtocolEvent,
        ProtocolId,
        ProtocolNotification,
    },
    runtime,
    runtime::task,
    test_utils::mocks::{new_peer_connection_mock_pair, PeerConnectionMockState},
};

async fn setup(num_concurrent_sessions: usize) -> (PeerConnection, PeerConnectionMockState, Shutdown) {
    let (conn1, conn1_state, conn2, conn2_state) = new_peer_connection_mock_pair().await;
    let (notif_tx, notif_rx) = mpsc::channel(1);
    let shutdown = Shutdown::new();
    let (context, _) = create_mocked_rpc_context();

    task::spawn(
        RpcServer::builder()
            .with_maximum_simultaneous_sessions(num_concurrent_sessions)
            .finish()
            .add_service(GreetingServer::new(GreetingService::default()))
            .serve(notif_rx, context),
    );

    task::spawn(async move {
        while let Some(stream) = conn2_state.next_incoming_substream().await {
            notif_tx
                .send(ProtocolNotification::new(
                    ProtocolId::from_static(GreetingClient::PROTOCOL_NAME),
                    ProtocolEvent::NewInboundSubstream(conn2.peer_node_id().clone(), stream),
                ))
                .await
                .unwrap();
        }
    });

    (conn1, conn1_state, shutdown)
}

mod lazy_pool {
    use super::*;
    use crate::protocol::rpc::client::pool::{LazyPool, RpcClientPoolError};

    #[runtime::test]
    async fn it_connects_lazily() {
        let (conn, mock_state, _shutdown) = setup(2).await;
        let mut pool = LazyPool::<GreetingClient>::new(conn, 2, Default::default());
        assert_eq!(mock_state.num_open_substreams(), 0);
        let _conn1 = pool.get_least_used_or_connect().await.unwrap();
        assert_eq!(mock_state.num_open_substreams(), 1);
        let _conn2 = pool.get_least_used_or_connect().await.unwrap();
        assert_eq!(mock_state.num_open_substreams(), 2);
    }

    #[runtime::test]
    async fn it_reuses_unused_connections() {
        let (conn, mock_state, _shutdown) = setup(2).await;
        let mut pool = LazyPool::<GreetingClient>::new(conn, 2, Default::default());
        pool.get_least_used_or_connect().await.unwrap();
        assert_eq!(pool.refresh_num_active_connections(), 1);
        async_assert_eventually!(mock_state.num_open_substreams(), expect = 1);
<<<<<<< HEAD
        pool.get_least_used_or_connect().await.unwrap();
        assert_eq!(pool.refresh_num_active_connections(), 1);
        async_assert_eventually!(mock_state.num_open_substreams(), expect = 1);
=======
        let _rpc_client_lease = pool.get_least_used_or_connect().await.unwrap();
        assert_eq!(pool.refresh_num_active_connections(), 2);
        async_assert_eventually!(mock_state.num_open_substreams(), expect = 2);
>>>>>>> 6c5471ed
    }

    #[runtime::test]
    async fn it_reuses_least_used_connections() {
        let (conn, mock_state, _shutdown) = setup(2).await;
        let mut pool = LazyPool::<GreetingClient>::new(conn, 2, Default::default());
        let conn1 = pool.get_least_used_or_connect().await.unwrap();
        assert_eq!(mock_state.num_open_substreams(), 1);
        let conn2 = pool.get_least_used_or_connect().await.unwrap();
        assert_eq!(mock_state.num_open_substreams(), 2);
        let conn3 = pool.get_least_used_or_connect().await.unwrap();
        assert_eq!(conn3.lease_count(), 2);
        assert!((conn1.lease_count() == 1) ^ (conn2.lease_count() == 1));
        assert_eq!(mock_state.num_open_substreams(), 2);
        let conn4 = pool.get_least_used_or_connect().await.unwrap();
        assert_eq!(conn4.lease_count(), 2);
        assert_eq!(mock_state.num_open_substreams(), 2);

        assert_eq!(conn1.lease_count(), 2);
        assert_eq!(conn2.lease_count(), 2);
        assert_eq!(conn3.lease_count(), 2);
    }

    #[runtime::test]
    async fn it_reuses_used_connections_if_necessary() {
        let (conn, mock_state, _shutdown) = setup(2).await;
        let mut pool = LazyPool::<GreetingClient>::new(conn, 1, Default::default());
        let conn1 = pool.get_least_used_or_connect().await.unwrap();
        assert_eq!(mock_state.num_open_substreams(), 1);
        let conn2 = pool.get_least_used_or_connect().await.unwrap();
        assert_eq!(mock_state.num_open_substreams(), 1);
        drop(conn1);
        drop(conn2);
    }

    #[runtime::test]
    async fn it_gracefully_handles_insufficient_server_sessions() {
        let (conn, mock_state, _shutdown) = setup(1).await;
        let mut pool = LazyPool::<GreetingClient>::new(conn, 2, Default::default());
        let conn1 = pool.get_least_used_or_connect().await.unwrap();
        assert_eq!(mock_state.num_open_substreams(), 1);
        let conn2 = pool.get_least_used_or_connect().await.unwrap();
        assert_eq!(mock_state.num_open_substreams(), 1);
        assert_eq!(conn1.lease_count(), 2);
        assert_eq!(conn2.lease_count(), 2);
    }

    #[runtime::test]
    async fn it_prunes_disconnected_sessions() {
        let (conn, mock_state, _shutdown) = setup(2).await;
        let mut pool = LazyPool::<GreetingClient>::new(conn, 2, Default::default());
        let mut client1 = pool.get_least_used_or_connect().await.unwrap();
        assert_eq!(mock_state.num_open_substreams(), 1);
        let _client2 = pool.get_least_used_or_connect().await.unwrap();
        assert_eq!(mock_state.num_open_substreams(), 2);
        client1.close().await;
        drop(client1);
        async_assert_eventually!(mock_state.num_open_substreams(), expect = 1);
        assert_eq!(pool.refresh_num_active_connections(), 1);
        let _client3 = pool.get_least_used_or_connect().await.unwrap();
        assert_eq!(pool.refresh_num_active_connections(), 2);
        assert_eq!(mock_state.num_open_substreams(), 2);
    }

    #[runtime::test]
    async fn it_fails_when_peer_connected_disconnects() {
        let (mut peer_conn, _, _shutdown) = setup(2).await;
        let mut pool = LazyPool::<GreetingClient>::new(peer_conn.clone(), 2, Default::default());
        let mut _conn1 = pool.get_least_used_or_connect().await.unwrap();
        peer_conn.disconnect().await.unwrap();
        let err = pool.get_least_used_or_connect().await.unwrap_err();
        unpack_enum!(RpcClientPoolError::PeerConnectionDropped { .. } = err);
    }
}

mod last_request_latency {
    use super::*;

    #[runtime::test]
    async fn it_returns_the_latency_until_the_first_response() {
        let (mut conn, _, _shutdown) = setup(1).await;

        let mut client = conn.connect_rpc::<GreetingClient>().await.unwrap();

        let resp = client
            .slow_stream(SlowStreamRequest {
                num_items: 100,
                item_size: 10,
                delay_ms: 10,
            })
            .await
            .unwrap();

        resp.collect::<Vec<_>>().await.into_iter().for_each(|r| {
            r.unwrap();
        });

        let latency = client.get_last_request_latency().unwrap();
        // CI could be really slow, so to prevent flakiness exclude the assert
        if env::var("CI").is_err() {
            assert!(latency < Duration::from_millis(100));
        }
    }
}<|MERGE_RESOLUTION|>--- conflicted
+++ resolved
@@ -98,15 +98,9 @@
         pool.get_least_used_or_connect().await.unwrap();
         assert_eq!(pool.refresh_num_active_connections(), 1);
         async_assert_eventually!(mock_state.num_open_substreams(), expect = 1);
-<<<<<<< HEAD
         pool.get_least_used_or_connect().await.unwrap();
-        assert_eq!(pool.refresh_num_active_connections(), 1);
-        async_assert_eventually!(mock_state.num_open_substreams(), expect = 1);
-=======
-        let _rpc_client_lease = pool.get_least_used_or_connect().await.unwrap();
         assert_eq!(pool.refresh_num_active_connections(), 2);
         async_assert_eventually!(mock_state.num_open_substreams(), expect = 2);
->>>>>>> 6c5471ed
     }
 
     #[runtime::test]
