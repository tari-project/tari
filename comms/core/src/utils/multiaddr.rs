--- conflicted
+++ resolved
@@ -95,16 +95,10 @@
             assert!(expected_ips.iter().any(|ip| *ip == sock_addr.ip().to_string()));
         }
 
-<<<<<<< HEAD
-        expect_success("/ip4/254.0.1.2/tcp/1234", "254.0.1.2");
-        expect_success("/ip6/::1/tcp/1234", "::1");
-        // expect_success("/dns4/taridns.dyn-ip.me/tcp/1234", "127.0.0.1");
-=======
         expect_success("/ip4/254.0.1.2/tcp/1234", &["254.0.1.2"]);
         expect_success("/ip6/::1/tcp/1234", &["::1"]);
         // Test DNS name resolution
         expect_success("/dns4/localhost/tcp/1234", &["127.0.0.1", "::1"]);
->>>>>>> ad11ec50
     }
 
     #[test]
