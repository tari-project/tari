// Copyright 2019, The Tari Project
//
// Redistribution and use in source and binary forms, with or without modification, are permitted provided that the
// following conditions are met:
//
// 1. Redistributions of source code must retain the above copyright notice, this list of conditions and the following
// disclaimer.
//
// 2. Redistributions in binary form must reproduce the above copyright notice, this list of conditions and the
// following disclaimer in the documentation and/or other materials provided with the distribution.
//
// 3. Neither the name of the copyright holder nor the names of its contributors may be used to endorse or promote
// products derived from this software without specific prior written permission.
//
// THIS SOFTWARE IS PROVIDED BY THE COPYRIGHT HOLDERS AND CONTRIBUTORS "AS IS" AND ANY EXPRESS OR IMPLIED WARRANTIES,
// INCLUDING, BUT NOT LIMITED TO, THE IMPLIED WARRANTIES OF MERCHANTABILITY AND FITNESS FOR A PARTICULAR PURPOSE ARE
// DISCLAIMED. IN NO EVENT SHALL THE COPYRIGHT HOLDER OR CONTRIBUTORS BE LIABLE FOR ANY DIRECT, INDIRECT, INCIDENTAL,
// SPECIAL, EXEMPLARY, OR CONSEQUENTIAL DAMAGES (INCLUDING, BUT NOT LIMITED TO, PROCUREMENT OF SUBSTITUTE GOODS OR
// SERVICES; LOSS OF USE, DATA, OR PROFITS; OR BUSINESS INTERRUPTION) HOWEVER CAUSED AND ON ANY THEORY OF LIABILITY,
// WHETHER IN CONTRACT, STRICT LIABILITY, OR TORT (INCLUDING NEGLIGENCE OR OTHERWISE) ARISING IN ANY WAY OUT OF THE
// USE OF THIS SOFTWARE, EVEN IF ADVISED OF THE POSSIBILITY OF SUCH DAMAGE.
use std::{
    io,
    net::{IpAddr, SocketAddr, ToSocketAddrs},
};

use crate::multiaddr::{Multiaddr, Protocol};

/// Convert a multiaddr to a socket address required for `TcpStream`
/// This function resolves DNS4 addresses to an ip address.
pub fn multiaddr_to_socketaddr(addr: &Multiaddr) -> io::Result<SocketAddr> {
    let mut addr_iter = addr.iter();
    let network_proto = addr_iter
        .next()
        .ok_or_else(|| io::Error::new(io::ErrorKind::InvalidInput, format!("Invalid address '{}'", addr)))?;
    let transport_proto = addr_iter
        .next()
        .ok_or_else(|| io::Error::new(io::ErrorKind::InvalidInput, format!("Invalid address '{}'", addr)))?;

    if addr_iter.next().is_some() {
        return Err(io::Error::new(
            io::ErrorKind::InvalidInput,
            format!("Invalid address '{}'", addr),
        ));
    }

    match (network_proto, transport_proto) {
        (Protocol::Dns4(domain), Protocol::Tcp(port)) => {
            let addr = format!("{}:{}", domain, port);
            addr.to_socket_addrs()
                .map_err(|_e| io::Error::new(io::ErrorKind::InvalidInput, format!("Invalid domain '{}'", domain)))?
                .next()
                .map_or_else(
                    || {
                        Err(io::Error::new(
                            io::ErrorKind::InvalidInput,
                            format!("Invalid domain '{}'", domain),
                        ))
                    },
                    Ok,
                )
        },
        (Protocol::Ip4(host), Protocol::Tcp(port)) => Ok((host, port).into()),
        (Protocol::Ip6(host), Protocol::Tcp(port)) => Ok((host, port).into()),
        _ => Err(io::Error::new(
            io::ErrorKind::InvalidInput,
            format!("Invalid address '{}'", addr),
        )),
    }
}

/// Convert a socket address to a multiaddress. Assumes the protocol is Tcp
pub fn socketaddr_to_multiaddr(socket_addr: &SocketAddr) -> Multiaddr {
    let mut addr: Multiaddr = match socket_addr.ip() {
        IpAddr::V4(addr) => Protocol::Ip4(addr).into(),
        IpAddr::V6(addr) => Protocol::Ip6(addr).into(),
    };
    addr.push(Protocol::Tcp(socket_addr.port()));
    addr
}

#[cfg(test)]
mod test {
    use std::{net::Ipv4Addr, str::FromStr};

    use multiaddr::multiaddr;

    use super::*;

    #[test]
    fn multiaddr_to_socketaddr_ok() {
        fn expect_success(addr: &str, expected_ips: &[&str]) {
            let addr = Multiaddr::from_str(addr).unwrap();
            let sock_addr = super::multiaddr_to_socketaddr(&addr).unwrap();
            assert!(expected_ips.iter().any(|ip| *ip == sock_addr.ip().to_string()));
        }

        expect_success("/ip4/254.0.1.2/tcp/1234", &["254.0.1.2"]);
        expect_success("/ip6/::1/tcp/1234", &["::1"]);
<<<<<<< HEAD
        expect_success("/dns4/localhost/tcp/1234", &["::1", "127.0.0.1"]);
=======
        // Test DNS name resolution
        expect_success("/dns4/localhost/tcp/1234", &["127.0.0.1", "::1"]);
>>>>>>> 4ca77567
    }

    #[test]
    fn multiaddr_dns_to_socketaddr_ok() {
        let addr = Multiaddr::from_str("/dns4/localhost/tcp/1234").unwrap();
        let sock_addr = super::multiaddr_to_socketaddr(&addr).unwrap();
        assert!(sock_addr.ip().is_loopback());
    }

    #[test]
    fn multiaddr_to_socketaddr_err() {
        fn expect_fail(addr: &str) {
            let addr = Multiaddr::from_str(addr).unwrap();
            let err = super::multiaddr_to_socketaddr(&addr).unwrap_err();
            assert_eq!(err.kind(), io::ErrorKind::InvalidInput);
        }

        expect_fail("/ip4/254.0.1.2/tcp/1234/quic");
        expect_fail("/ip4/254.0.1.2");
        expect_fail("/p2p/QmcgpsyWgH8Y8ajJz1Cu72KnS5uo2Aa2LpzU7kinSupNKC");
        expect_fail("/dns4/doesntexist.theresnotldlikethis/tcp/1234")
    }

    #[test]
    fn multiaddr_from_components() {
        let ip: Ipv4Addr = "127.0.0.1".parse().unwrap();
        let addr = multiaddr!(Ip4(ip), Tcp(1456u16));
        let mut addr_iter = addr.iter();
        assert_eq!(addr_iter.next(), Some(Protocol::Ip4(ip)));
        assert_eq!(addr_iter.next(), Some(Protocol::Tcp(1456)));
        assert_eq!(addr_iter.next(), None);
    }
}<|MERGE_RESOLUTION|>--- conflicted
+++ resolved
@@ -97,12 +97,8 @@
 
         expect_success("/ip4/254.0.1.2/tcp/1234", &["254.0.1.2"]);
         expect_success("/ip6/::1/tcp/1234", &["::1"]);
-<<<<<<< HEAD
-        expect_success("/dns4/localhost/tcp/1234", &["::1", "127.0.0.1"]);
-=======
         // Test DNS name resolution
         expect_success("/dns4/localhost/tcp/1234", &["127.0.0.1", "::1"]);
->>>>>>> 4ca77567
     }
 
     #[test]
