//  Copyright 2020, The Tari Project
//
//  Redistribution and use in source and binary forms, with or without modification, are permitted provided that the
//  following conditions are met:
//
//  1. Redistributions of source code must retain the above copyright notice, this list of conditions and the following
//  disclaimer.
//
//  2. Redistributions in binary form must reproduce the above copyright notice, this list of conditions and the
//  following disclaimer in the documentation and/or other materials provided with the distribution.
//
//  3. Neither the name of the copyright holder nor the names of its contributors may be used to endorse or promote
//  products derived from this software without specific prior written permission.
//
//  THIS SOFTWARE IS PROVIDED BY THE COPYRIGHT HOLDERS AND CONTRIBUTORS "AS IS" AND ANY EXPRESS OR IMPLIED WARRANTIES,
//  INCLUDING, BUT NOT LIMITED TO, THE IMPLIED WARRANTIES OF MERCHANTABILITY AND FITNESS FOR A PARTICULAR PURPOSE ARE
//  DISCLAIMED. IN NO EVENT SHALL THE COPYRIGHT HOLDER OR CONTRIBUTORS BE LIABLE FOR ANY DIRECT, INDIRECT, INCIDENTAL,
//  SPECIAL, EXEMPLARY, OR CONSEQUENTIAL DAMAGES (INCLUDING, BUT NOT LIMITED TO, PROCUREMENT OF SUBSTITUTE GOODS OR
//  SERVICES; LOSS OF USE, DATA, OR PROFITS; OR BUSINESS INTERRUPTION) HOWEVER CAUSED AND ON ANY THEORY OF LIABILITY,
//  WHETHER IN CONTRACT, STRICT LIABILITY, OR TORT (INCLUDING NEGLIGENCE OR OTHERWISE) ARISING IN ANY WAY OUT OF THE
//  USE OF THIS SOFTWARE, EVEN IF ADVISED OF THE POSSIBILITY OF SUCH DAMAGE.

use std::{
    fmt,
    time::{Duration, Instant},
};

use futures::{future, stream::FuturesUnordered, Stream};
use log::*;
use tokio::{
    sync::{broadcast, broadcast::error::RecvError, mpsc, oneshot},
    time,
};

use super::{
    connection_pool::PeerConnectionState,
    error::ConnectivityError,
    manager::ConnectivityStatus,
    ConnectivitySelection,
};
use crate::{
    connection_manager::ConnectionManagerError,
    peer_manager::{NodeId, Peer},
    PeerConnection,
};

const LOG_TARGET: &str = "comms::connectivity::requester";

/// Connectivity event broadcast receiver.
pub type ConnectivityEventRx = broadcast::Receiver<ConnectivityEvent>;
/// Connectivity event broadcast sender.
pub type ConnectivityEventTx = broadcast::Sender<ConnectivityEvent>;

/// Node connectivity events emitted by the ConnectivityManager.
#[derive(Debug, Clone)]
pub enum ConnectivityEvent {
    PeerDisconnected(NodeId),
    PeerConnected(Box<PeerConnection>),
    PeerConnectFailed(NodeId),
    PeerBanned(NodeId),
    ConnectivityStateInitialized,
    ConnectivityStateOnline(usize),
    ConnectivityStateDegraded(usize),
    ConnectivityStateOffline,
}

impl fmt::Display for ConnectivityEvent {
    fn fmt(&self, f: &mut fmt::Formatter<'_>) -> fmt::Result {
        #[allow(clippy::enum_glob_use)]
        use ConnectivityEvent::*;
        match self {
            PeerDisconnected(node_id) => write!(f, "PeerDisconnected({})", node_id),
            PeerConnected(node_id) => write!(f, "PeerConnected({})", node_id),
            PeerConnectFailed(node_id) => write!(f, "PeerConnectFailed({})", node_id),
            PeerBanned(node_id) => write!(f, "PeerBanned({})", node_id),
            ConnectivityStateInitialized => write!(f, "ConnectivityStateInitialized"),
            ConnectivityStateOnline(n) => write!(f, "ConnectivityStateOnline({})", n),
            ConnectivityStateDegraded(n) => write!(f, "ConnectivityStateDegraded({})", n),
            ConnectivityStateOffline => write!(f, "ConnectivityStateOffline"),
        }
    }
}

/// Request types for the ConnectivityManager actor.
#[derive(Debug)]
pub enum ConnectivityRequest {
    WaitStarted(oneshot::Sender<()>),
    DialPeer {
        node_id: NodeId,
        reply_tx: Option<oneshot::Sender<Result<PeerConnection, ConnectionManagerError>>>,
    },
    GetConnectivityStatus(oneshot::Sender<ConnectivityStatus>),
    SelectConnections(
        ConnectivitySelection,
        oneshot::Sender<Result<Vec<PeerConnection>, ConnectivityError>>,
    ),
    GetConnection(NodeId, oneshot::Sender<Option<PeerConnection>>),
    GetAllConnectionStates(oneshot::Sender<Vec<PeerConnectionState>>),
    GetActiveConnections(oneshot::Sender<Vec<PeerConnection>>),
    BanPeer(NodeId, Duration, String),
    AddPeerToAllowList(NodeId),
    RemovePeerFromAllowList(NodeId),
    GetPeerStats(NodeId, oneshot::Sender<Option<Peer>>),
}

/// Handle to make requests and read events from the ConnectivityManager actor.
#[derive(Debug, Clone)]
pub struct ConnectivityRequester {
    sender: mpsc::Sender<ConnectivityRequest>,
    event_tx: ConnectivityEventTx,
}

impl ConnectivityRequester {
    pub(crate) fn new(sender: mpsc::Sender<ConnectivityRequest>, event_tx: ConnectivityEventTx) -> Self {
        Self { sender, event_tx }
    }

    /// Returns a subscription to [ConnectivityEvent]s.
    ///
    /// [ConnectivityEvent](self::ConnectivityEvent)
    pub fn get_event_subscription(&self) -> ConnectivityEventRx {
        self.event_tx.subscribe()
    }

    pub(crate) fn get_event_publisher(&self) -> ConnectivityEventTx {
        self.event_tx.clone()
    }

    /// Dial a single peer
    pub async fn dial_peer(&self, peer: NodeId) -> Result<PeerConnection, ConnectivityError> {
        let mut num_cancels = 0;
        loop {
            let (reply_tx, reply_rx) = oneshot::channel();
            self.sender
                .send(ConnectivityRequest::DialPeer {
                    node_id: peer.clone(),
                    reply_tx: Some(reply_tx),
                })
                .await
                .map_err(|_| ConnectivityError::ActorDisconnected)?;

            match reply_rx.await.map_err(|_| ConnectivityError::ActorResponseCancelled)? {
                Ok(c) => return Ok(c),
                Err(err @ ConnectionManagerError::DialCancelled) => {
                    num_cancels += 1;
                    // Due to simultaneous dialing, it's possible for the dial to be cancelled. However, typically if
                    // dial is called again right after, the resolved connection will be returned.
                    if num_cancels == 1 {
                        continue;
                    }
                    return Err(err.into());
                },
                Err(err) => return Err(err.into()),
            }
        }
    }

    /// Dial many peers, returning a Stream that emits the dial Result as each dial completes.
    #[allow(clippy::let_with_type_underscore)]
<<<<<<< HEAD
    #[tracing::instrument(level = "trace", skip(self, peers))]
    #[allow(clippy::let_with_type_underscore)]
=======
>>>>>>> 04e0246d
    pub fn dial_many_peers<I: IntoIterator<Item = NodeId>>(
        &self,
        peers: I,
    ) -> impl Stream<Item = Result<PeerConnection, ConnectivityError>> + '_ {
        peers
            .into_iter()
            .map(|peer| self.dial_peer(peer))
            .collect::<FuturesUnordered<_>>()
    }

    /// Send a request to dial many peers without waiting for the response.
    pub async fn request_many_dials<I: IntoIterator<Item = NodeId>>(&self, peers: I) -> Result<(), ConnectivityError> {
        future::join_all(peers.into_iter().map(|peer| {
            self.sender.send(ConnectivityRequest::DialPeer {
                node_id: peer,
                reply_tx: None,
            })
        }))
        .await
        .into_iter()
        .try_for_each(|result| result.map_err(|_| ConnectivityError::ActorDisconnected))
    }

    /// Queries the ConnectivityManager and returns the matching [PeerConnection](crate::PeerConnection)s.
    pub async fn select_connections(
        &mut self,
        selection: ConnectivitySelection,
    ) -> Result<Vec<PeerConnection>, ConnectivityError> {
        let (reply_tx, reply_rx) = oneshot::channel();
        self.sender
            .send(ConnectivityRequest::SelectConnections(selection, reply_tx))
            .await
            .map_err(|_| ConnectivityError::ActorDisconnected)?;
        reply_rx.await.map_err(|_| ConnectivityError::ActorResponseCancelled)?
    }

    /// Get an active connection to the given node id if one exists. This will return None if the peer is not connected.
    pub async fn get_connection(&mut self, node_id: NodeId) -> Result<Option<PeerConnection>, ConnectivityError> {
        let (reply_tx, reply_rx) = oneshot::channel();
        self.sender
            .send(ConnectivityRequest::GetConnection(node_id, reply_tx))
            .await
            .map_err(|_| ConnectivityError::ActorDisconnected)?;
        reply_rx.await.map_err(|_| ConnectivityError::ActorResponseCancelled)
    }

    /// Get the peer information from the peer, will return none if the peer is not found
    pub async fn get_peer_info(&self, node_id: NodeId) -> Result<Option<Peer>, ConnectivityError> {
        let (reply_tx, reply_rx) = oneshot::channel();
        self.sender
            .send(ConnectivityRequest::GetPeerStats(node_id, reply_tx))
            .await
            .map_err(|_| ConnectivityError::ActorDisconnected)?;
        reply_rx.await.map_err(|_| ConnectivityError::ActorResponseCancelled)
    }

    /// Get the current [ConnectivityStatus](self::ConnectivityStatus).
    pub async fn get_connectivity_status(&mut self) -> Result<ConnectivityStatus, ConnectivityError> {
        let (reply_tx, reply_rx) = oneshot::channel();
        self.sender
            .send(ConnectivityRequest::GetConnectivityStatus(reply_tx))
            .await
            .map_err(|_| ConnectivityError::ActorDisconnected)?;
        reply_rx.await.map_err(|_| ConnectivityError::ActorResponseCancelled)
    }

    /// Get the full connection state that the connectivity actor.
    pub async fn get_all_connection_states(&mut self) -> Result<Vec<PeerConnectionState>, ConnectivityError> {
        let (reply_tx, reply_rx) = oneshot::channel();
        self.sender
            .send(ConnectivityRequest::GetAllConnectionStates(reply_tx))
            .await
            .map_err(|_| ConnectivityError::ActorDisconnected)?;
        reply_rx.await.map_err(|_| ConnectivityError::ActorResponseCancelled)
    }

    /// Get all currently connection [PeerConnection](crate::PeerConnection]s.
    pub async fn get_active_connections(&mut self) -> Result<Vec<PeerConnection>, ConnectivityError> {
        let (reply_tx, reply_rx) = oneshot::channel();
        self.sender
            .send(ConnectivityRequest::GetActiveConnections(reply_tx))
            .await
            .map_err(|_| ConnectivityError::ActorDisconnected)?;
        reply_rx.await.map_err(|_| ConnectivityError::ActorResponseCancelled)
    }

    /// Ban peer for the given Duration. The ban `reason` is persisted in the peer database for reference.
    pub async fn ban_peer_until<T: Into<String>>(
        &mut self,
        node_id: NodeId,
        duration: Duration,
        reason: T,
    ) -> Result<(), ConnectivityError> {
        self.sender
            .send(ConnectivityRequest::BanPeer(node_id, duration, reason.into()))
            .await
            .map_err(|_| ConnectivityError::ActorDisconnected)?;
        Ok(())
    }

    /// Ban the peer indefinitely.
    pub async fn ban_peer(&mut self, node_id: NodeId, reason: String) -> Result<(), ConnectivityError> {
        self.ban_peer_until(node_id, Duration::from_secs(u64::MAX), reason)
            .await
    }

    /// Adds a peer to an allow list, preventing it from being banned.
    pub async fn add_peer_to_allow_list(&mut self, node_id: NodeId) -> Result<(), ConnectivityError> {
        self.sender
            .send(ConnectivityRequest::AddPeerToAllowList(node_id))
            .await
            .map_err(|_| ConnectivityError::ActorDisconnected)?;
        Ok(())
    }

    /// Removes a peer from an allow list that prevents it from being banned.
    pub async fn remove_peer_from_allow_list(&mut self, node_id: NodeId) -> Result<(), ConnectivityError> {
        self.sender
            .send(ConnectivityRequest::RemovePeerFromAllowList(node_id))
            .await
            .map_err(|_| ConnectivityError::ActorDisconnected)?;
        Ok(())
    }

    /// Returns a Future that resolves when the connectivity actor has started.
    pub async fn wait_started(&mut self) -> Result<(), ConnectivityError> {
        let (reply_tx, reply_rx) = oneshot::channel();
        self.sender
            .send(ConnectivityRequest::WaitStarted(reply_tx))
            .await
            .map_err(|_| ConnectivityError::ActorDisconnected)?;
        reply_rx.await.map_err(|_| ConnectivityError::ActorResponseCancelled)
    }

    /// Waits for the node to get at least one connection.
    /// This is useful for testing and is not typically be needed in application code.
    pub async fn wait_for_connectivity(&mut self, timeout: Duration) -> Result<(), ConnectivityError> {
        let mut connectivity_events = self.get_event_subscription();
        let status = self.get_connectivity_status().await?;
        if status.is_online() {
            return Ok(());
        }
        let start = Instant::now();
        let mut remaining = timeout;

        let mut last_known_peer_count = status.num_connected_nodes();
        loop {
            debug!(target: LOG_TARGET, "Waiting for connectivity event");
            let recv_result = time::timeout(remaining, connectivity_events.recv())
                .await
                .map_err(|_| ConnectivityError::OnlineWaitTimeout(last_known_peer_count))?;

            remaining = timeout
                .checked_sub(start.elapsed())
                .ok_or(ConnectivityError::OnlineWaitTimeout(last_known_peer_count))?;

            match recv_result {
                Ok(event) => match event {
                    ConnectivityEvent::ConnectivityStateOnline(_) => {
                        info!(target: LOG_TARGET, "Connectivity is ONLINE.");
                        break Ok(());
                    },
                    ConnectivityEvent::ConnectivityStateDegraded(n) => {
                        warn!(target: LOG_TARGET, "Connectivity is DEGRADED ({} peer(s))", n);
                        last_known_peer_count = n;
                    },
                    ConnectivityEvent::ConnectivityStateOffline => {
                        warn!(
                            target: LOG_TARGET,
                            "Connectivity is OFFLINE. Waiting for connections..."
                        );
                        last_known_peer_count = 0;
                    },
                    event => {
                        debug!(
                            target: LOG_TARGET,
                            "Received event while waiting for connectivity: {:?}", event
                        );
                    },
                },
                Err(RecvError::Closed) => {
                    error!(
                        target: LOG_TARGET,
                        "Connectivity event stream closed unexpectedly. System may be shutting down."
                    );
                    break Err(ConnectivityError::ConnectivityEventStreamClosed);
                },
                Err(RecvError::Lagged(n)) => {
                    warn!(target: LOG_TARGET, "Lagging behind on {} connectivity event(s)", n);
                    // We lagged, so could have missed the state change. Check it explicitly.
                    let status = self.get_connectivity_status().await?;
                    if status.is_online() {
                        break Ok(());
                    }
                },
            }
        }
    }
}<|MERGE_RESOLUTION|>--- conflicted
+++ resolved
@@ -157,11 +157,6 @@
 
     /// Dial many peers, returning a Stream that emits the dial Result as each dial completes.
     #[allow(clippy::let_with_type_underscore)]
-<<<<<<< HEAD
-    #[tracing::instrument(level = "trace", skip(self, peers))]
-    #[allow(clippy::let_with_type_underscore)]
-=======
->>>>>>> 04e0246d
     pub fn dial_many_peers<I: IntoIterator<Item = NodeId>>(
         &self,
         peers: I,
