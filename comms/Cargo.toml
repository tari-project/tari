--- conflicted
+++ resolved
@@ -36,20 +36,12 @@
 rand = "0.8"
 serde = "1.0.119"
 serde_derive = "1.0.119"
-<<<<<<< HEAD
-snow = {version="=0.8.0", features=["default-resolver"]}
-thiserror = "1.0.20"
-tokio = {version="~0.2.19", features=["blocking", "time", "tcp", "dns", "sync", "stream", "signal"]}
-tokio-util = {version="0.3.1", features=["codec"]}
-tower= "0.3.1"
-=======
 snow = { version = "=0.8.0", features = ["default-resolver"] }
 thiserror = "1.0.26"
 tokio = { version = "1.10", features = ["rt-multi-thread", "time", "sync", "signal", "net", "macros", "io-util"] }
 tokio-stream = { version = "0.1.7", features = ["sync"] }
 tokio-util = { version = "0.6.7", features = ["codec", "compat"] }
 tower = "0.3.1"
->>>>>>> 997d2888
 tracing = "0.1.26"
 tracing-futures = "0.2.5"
 yamux = "=0.9.0"
@@ -62,13 +54,8 @@
 tower-make = { version = "0.3.0", optional = true }
 
 [dev-dependencies]
-<<<<<<< HEAD
-tari_test_utils = {version="^0.9", path="../infrastructure/test_utils"}
-tari_comms_rpc_macros = {version="*", path="./rpc_macros"}
-=======
 tari_test_utils = { version = "^0.9", path = "../infrastructure/test_utils" }
 tari_comms_rpc_macros = { version = "*", path = "./rpc_macros" }
->>>>>>> 997d2888
 
 env_logger = "0.7.0"
 serde_json = "1.0.39"
