--- conflicted
+++ resolved
@@ -190,11 +190,7 @@
 
     let node_identity = Arc::new(NodeIdentity::random(
         &mut OsRng,
-<<<<<<< HEAD
-        tor_hidden_service.get_onion_address(),
-=======
         "/ip4/127.0.0.1/tcp/0".parse().unwrap(),
->>>>>>> 37180800
         PeerFeatures::COMMUNICATION_CLIENT,
     )?);
 
