[package]
name = "tari_comms_dht"
version = "0.2.11"
authors = ["The Tari Development Community"]
description = "Tari comms DHT module"
repository = "https://github.com/tari-project/tari"
homepage = "https://tari.com"
readme = "README.md"
license = "BSD-3-Clause"
edition = "2018"

[dependencies]
<<<<<<< HEAD
tari_comms  = { version = "^0.2", path = "../"}
tari_crypto = { version = "^0.7", path = "../../../tari_crypto" }
=======
tari_comms  = { version = "^0.2", path = "../", features = ["rpc"]}
tari_comms_rpc_macros  = { version = "^0.1", path = "../rpc_macros"}
tari_crypto = { version = "^0.8" }
>>>>>>> 35de5b55
tari_utilities  = { version = "^0.3" }
tari_shutdown = { version = "^0.2", path = "../../infrastructure/shutdown"}
tari_storage  = { version = "^0.2", path = "../../infrastructure/storage"}

anyhow = "1.0.32"
bitflags = "1.2.0"
bytes = "0.4.12"
chrono = "0.4.9"
diesel = {version="1.4", features = ["sqlite", "serde_json", "chrono", "numeric"]}
diesel_migrations =  "1.4"
digest = "0.8.1"
futures= {version= "^0.3.1"}
log = "0.4.8"
prost = "=0.6.1"
prost-types = "=0.6.1"
rand = "0.7.2"
serde = "1.0.90"
serde_derive = "1.0.90"
serde_repr = "0.1.5"
thiserror = "1.0.20"
tokio = {version="0.2.10", features=["rt-threaded", "blocking"]}
tower= "0.3.1"
ttl_cache = "0.5.1"

# tower-filter dependencies
pin-project = "0.4"

[dev-dependencies]
tari_test_utils = { version = "^0.2", path = "../../infrastructure/test_utils"}

env_logger = "0.7.0"
futures-test = { version = "0.3.0-alpha.19", package = "futures-test-preview" }
lmdb-zero = "0.4.4"
tempfile = "3.1.0"
tokio-macros = "0.2.3"
petgraph = "0.5.1"
clap = "2.33.0"

# tower-filter dependencies
tower-test = { version = "^0.3" }
tokio-test = "^0.2"
tokio = "^0.2"
futures-util = "^0.3.1"
lazy_static = "1.4.0"

[build-dependencies]
tari_common  = { version = "^0.2", path="../../common"}

[features]
test-mocks = []
avx2 = ["tari_crypto/avx2"]<|MERGE_RESOLUTION|>--- conflicted
+++ resolved
@@ -10,14 +10,9 @@
 edition = "2018"
 
 [dependencies]
-<<<<<<< HEAD
-tari_comms  = { version = "^0.2", path = "../"}
-tari_crypto = { version = "^0.7", path = "../../../tari_crypto" }
-=======
 tari_comms  = { version = "^0.2", path = "../", features = ["rpc"]}
 tari_comms_rpc_macros  = { version = "^0.1", path = "../rpc_macros"}
 tari_crypto = { version = "^0.8" }
->>>>>>> 35de5b55
 tari_utilities  = { version = "^0.3" }
 tari_shutdown = { version = "^0.2", path = "../../infrastructure/shutdown"}
 tari_storage  = { version = "^0.2", path = "../../infrastructure/storage"}
