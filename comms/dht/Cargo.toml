[package]
name = "tari_comms_dht"
<<<<<<< HEAD
version = "1.0.0-dan.5"
=======
version = "1.0.0-pre.11a"
>>>>>>> 0d661260
authors = ["The Tari Development Community"]
description = "Tari comms DHT module"
repository = "https://github.com/tari-project/tari"
homepage = "https://tari.com"
readme = "README.md"
license = "BSD-3-Clause"
edition = "2018"

[dependencies]
<<<<<<< HEAD
tari_comms = {  path = "../core", features = ["rpc"] }
tari_common = { path = "../../common" }
tari_comms_rpc_macros = {  path = "../rpc_macros" }
tari_crypto = { version = "0.20" }
tari_utilities = { version = "0.7" }
tari_shutdown = {  path = "../../infrastructure/shutdown" }
tari_storage = {  path = "../../infrastructure/storage" }
tari_common_sqlite = { path = "../../common_sqlite" }
=======
tari_comms = {  path = "../core", features = ["rpc"], version = "1.0.0-pre.11a" }
tari_common = { path = "../../common", version = "1.0.0-pre.11a" }
tari_comms_rpc_macros = {  path = "../rpc_macros" , version = "1.0.0-pre.11a"}
tari_crypto = { version = "0.20" }
tari_utilities = { version = "0.7" }
tari_shutdown = {  path = "../../infrastructure/shutdown", version = "1.0.0-pre.11a" }
tari_storage = {  path = "../../infrastructure/storage", version = "1.0.0-pre.11a" }
tari_common_sqlite = { path = "../../common_sqlite", version = "1.0.0-pre.11a" }
>>>>>>> 0d661260

anyhow = "1.0.53"
bitflags = { version = "2.4", features = ["serde"] }
blake2 = "0.10"
chacha20 = "0.7.1"
chacha20poly1305 = "0.10.1"
chrono = { version = "0.4.19", default-features = false }
diesel = { version = "2.0.3", features = ["sqlite", "serde_json", "chrono", "numeric"] }
diesel_migrations = "2.0.0"
digest = "0.10"
futures = "^0.3.1"
log = "0.4.8"
log-mdc = "0.1.0"
prost = "=0.11.9"
rand = "0.8"
serde = "1.0.90"
thiserror = "1.0.26"
tower = { version = "0.4", features = ["full"] }
zeroize = "1"

# Uncomment for tokio tracing via tokio-console (needs "tracing" features)
#console-subscriber = "0.1.3"
#tokio = { version = "1.36", features = ["rt", "macros", "tracing"] }
# Uncomment for normal use (non tokio-console tracing)
tokio = { version = "1.36", features = ["rt", "macros"] }

# tower-filter dependencies
pin-project = "0.4"

[dev-dependencies]
tari_test_utils = {  path = "../../infrastructure/test_utils" }

env_logger = "0.10"
futures-test = { version = "0.3.5" }
futures-util = "^0.3.1"
lmdb-zero = "0.4.4"
once_cell = "1.8.0"
tempfile = "3.1.0"
tokio-stream = { version = "0.1.9", features = ["sync"] }
petgraph = "0.5.1"
clap = "3.2"


[build-dependencies]
tari_common = {  path = "../../common", version = "1.0.0-pre.11a" }

[features]
test-mocks = []<|MERGE_RESOLUTION|>--- conflicted
+++ resolved
@@ -1,10 +1,6 @@
 [package]
 name = "tari_comms_dht"
-<<<<<<< HEAD
 version = "1.0.0-dan.5"
-=======
-version = "1.0.0-pre.11a"
->>>>>>> 0d661260
 authors = ["The Tari Development Community"]
 description = "Tari comms DHT module"
 repository = "https://github.com/tari-project/tari"
@@ -14,16 +10,6 @@
 edition = "2018"
 
 [dependencies]
-<<<<<<< HEAD
-tari_comms = {  path = "../core", features = ["rpc"] }
-tari_common = { path = "../../common" }
-tari_comms_rpc_macros = {  path = "../rpc_macros" }
-tari_crypto = { version = "0.20" }
-tari_utilities = { version = "0.7" }
-tari_shutdown = {  path = "../../infrastructure/shutdown" }
-tari_storage = {  path = "../../infrastructure/storage" }
-tari_common_sqlite = { path = "../../common_sqlite" }
-=======
 tari_comms = {  path = "../core", features = ["rpc"], version = "1.0.0-pre.11a" }
 tari_common = { path = "../../common", version = "1.0.0-pre.11a" }
 tari_comms_rpc_macros = {  path = "../rpc_macros" , version = "1.0.0-pre.11a"}
@@ -32,7 +18,6 @@
 tari_shutdown = {  path = "../../infrastructure/shutdown", version = "1.0.0-pre.11a" }
 tari_storage = {  path = "../../infrastructure/storage", version = "1.0.0-pre.11a" }
 tari_common_sqlite = { path = "../../common_sqlite", version = "1.0.0-pre.11a" }
->>>>>>> 0d661260
 
 anyhow = "1.0.53"
 bitflags = { version = "2.4", features = ["serde"] }
