[package]
name = "tari_comms_dht"
<<<<<<< HEAD
version = "0.52.0-dan.5"
=======
version = "0.52.0-pre.2"
>>>>>>> 597b9ef7
authors = ["The Tari Development Community"]
description = "Tari comms DHT module"
repository = "https://github.com/tari-project/tari"
homepage = "https://tari.com"
readme = "README.md"
license = "BSD-3-Clause"
edition = "2018"

[dependencies]
tari_comms = {  path = "../core", features = ["rpc"] }
tari_common = { path = "../../common" }
tari_comms_rpc_macros = {  path = "../rpc_macros" }
tari_crypto = { version = "0.19" }
tari_utilities = { version = "0.6" }
tari_shutdown = {  path = "../../infrastructure/shutdown" }
tari_storage = {  path = "../../infrastructure/storage" }
tari_common_sqlite = { path = "../../common_sqlite" }

anyhow = "1.0.53"
bitflags = { version = "2.4", features = ["serde"] }
blake2 = "0.10"
chacha20 = "0.7.1"
chacha20poly1305 = "0.10.1"
chrono = { version = "0.4.19", default-features = false }
diesel = { version = "2.0.3", features = ["sqlite", "serde_json", "chrono", "numeric"] }
diesel_migrations = "2.0.0"
digest = "0.10"
futures = "^0.3.1"
log = "0.4.8"
log-mdc = "0.1.0"
prost = "=0.9.0"
rand = "0.8"
serde = "1.0.90"
thiserror = "1.0.26"
tower = { version = "0.4", features = ["full"] }
zeroize = "1"

# Uncomment for tokio tracing via tokio-console (needs "tracing" features)
#console-subscriber = "0.1.3"
#tokio = { version = "1.20", features = ["rt", "macros", "tracing"] }
# Uncomment for normal use (non tokio-console tracing)
tokio = { version = "1.23", features = ["rt", "macros"] }

# tower-filter dependencies
pin-project = "0.4"

[dev-dependencies]
tari_test_utils = {  path = "../../infrastructure/test_utils" }

env_logger = "0.7.0"
futures-test = { version = "0.3.5" }
futures-util = "^0.3.1"
lazy_static = "1.4.0"
lmdb-zero = "0.4.4"
tempfile = "3.1.0"
tokio-stream = { version = "0.1.9", features = ["sync"] }
petgraph = "0.5.1"
clap = "3.2"


[build-dependencies]
tari_common = {  path = "../../common" }

[features]
test-mocks = []<|MERGE_RESOLUTION|>--- conflicted
+++ resolved
@@ -1,10 +1,6 @@
 [package]
 name = "tari_comms_dht"
-<<<<<<< HEAD
 version = "0.52.0-dan.5"
-=======
-version = "0.52.0-pre.2"
->>>>>>> 597b9ef7
 authors = ["The Tari Development Community"]
 description = "Tari comms DHT module"
 repository = "https://github.com/tari-project/tari"
