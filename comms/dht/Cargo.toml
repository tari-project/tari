--- conflicted
+++ resolved
@@ -10,21 +10,12 @@
 edition = "2018"
 
 [dependencies]
-<<<<<<< HEAD
-tari_comms = { version = "^0.12", path = "../", features = ["rpc"] }
-tari_comms_rpc_macros = { version = "^0.12", path = "../rpc_macros" }
+tari_comms = { version = "^0.21", path = "../", features = ["rpc"] }
+tari_comms_rpc_macros = { version = "^0.21", path = "../rpc_macros" }
 tari_crypto = { git = "https://github.com/mikethetike/tari-crypto.git", branch = "mb-compressed-pk" }
 tari_utilities = { git = "http://github.com/tari-project/tari_utilities", branch = "main"}
-tari_shutdown = { version = "^0.12", path = "../../infrastructure/shutdown" }
-tari_storage = { version = "^0.12", path = "../../infrastructure/storage" }
-=======
-tari_comms = { version = "^0.21", path = "../", features = ["rpc"] }
-tari_comms_rpc_macros = { version = "^0.21", path = "../rpc_macros" }
-tari_crypto = { git = "https://github.com/tari-project/tari-crypto.git", branch = "main" }
-tari_utilities = { version = "^0.3" }
 tari_shutdown = { version = "^0.21", path = "../../infrastructure/shutdown" }
 tari_storage = { version = "^0.21", path = "../../infrastructure/storage" }
->>>>>>> 3456733b
 
 anyhow = "1.0.32"
 bitflags = "1.2.0"
