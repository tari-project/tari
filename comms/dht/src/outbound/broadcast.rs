--- conflicted
+++ resolved
@@ -497,17 +497,13 @@
                 let (e_secret_key, e_public_key) = CommsPublicKey::random_keypair(&mut OsRng);
                 let shared_ephemeral_secret = crypt::generate_ecdh_secret(&e_secret_key, &**public_key);
 
-<<<<<<< HEAD
                 // Generate key message for encryption of message
                 let key_message = crypt::generate_key_message(&shared_ephemeral_secret);
                 // Encrypt the message with the body with key message above
                 let encrypted_body = crypt::encrypt(&key_message, &body);
 
                 // Produce domain separated signature signature
-                let mac_signature = crypt::create_message_challenge_parts(
-=======
-                let binding_message_representation = crypt::create_message_domain_separated_hash_parts(
->>>>>>> 58c5e5a1
+                let mac_signature = crypt::create_message_domain_separated_hash_parts(
                     self.protocol_version,
                     destination,
                     message_type,
@@ -522,30 +518,16 @@
                     crypt::generate_key_signature_for_authenticated_encryption(&shared_ephemeral_secret);
 
                 // Sign the encrypted message
-<<<<<<< HEAD
-                let origin_mac =
-                    OriginMac::new_signed(self.node_identity.secret_key().clone(), &mac_signature).to_proto();
+                let signature =
+                    MessageSignature::new_signed(self.node_identity.secret_key().clone(), &mac_signature).to_proto();
 
                 // Perform authenticated encryption with ChaCha20-Poly1305 and set the origin field
-                let authenticated_encrypt_signature =
-                    crypt::encrypt_with_chacha20_poly1305(&key_signature, &origin_mac.to_encoded_bytes())?;
-
-                Ok((
-                    Some(Arc::new(e_public_key)),
-                    Some(authenticated_encrypt_signature.into()),
-=======
-                let signature = MessageSignature::new_signed(
-                    self.node_identity.secret_key().clone(),
-                    &binding_message_representation,
-                )
-                .to_proto();
-                // Encrypt and set the origin field
                 let encrypted_message_signature =
-                    crypt::encrypt(&shared_ephemeral_secret, &signature.to_encoded_bytes());
+                    crypt::encrypt_with_chacha20_poly1305(&key_signature, &signature.to_encoded_bytes())?;
+
                 Ok((
                     Some(Arc::new(e_public_key)),
                     Some(encrypted_message_signature.into()),
->>>>>>> 58c5e5a1
                     encrypted_body.into(),
                 ))
             },
