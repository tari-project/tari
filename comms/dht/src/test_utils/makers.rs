// Copyright 2019, The Tari Project
//
// Redistribution and use in source and binary forms, with or without modification, are permitted provided that the
// following conditions are met:
//
// 1. Redistributions of source code must retain the above copyright notice, this list of conditions and the following
// disclaimer.
//
// 2. Redistributions in binary form must reproduce the above copyright notice, this list of conditions and the
// following disclaimer in the documentation and/or other materials provided with the distribution.
//
// 3. Neither the name of the copyright holder nor the names of its contributors may be used to endorse or promote
// products derived from this software without specific prior written permission.
//
// THIS SOFTWARE IS PROVIDED BY THE COPYRIGHT HOLDERS AND CONTRIBUTORS "AS IS" AND ANY EXPRESS OR IMPLIED WARRANTIES,
// INCLUDING, BUT NOT LIMITED TO, THE IMPLIED WARRANTIES OF MERCHANTABILITY AND FITNESS FOR A PARTICULAR PURPOSE ARE
// DISCLAIMED. IN NO EVENT SHALL THE COPYRIGHT HOLDER OR CONTRIBUTORS BE LIABLE FOR ANY DIRECT, INDIRECT, INCIDENTAL,
// SPECIAL, EXEMPLARY, OR CONSEQUENTIAL DAMAGES (INCLUDING, BUT NOT LIMITED TO, PROCUREMENT OF SUBSTITUTE GOODS OR
// SERVICES; LOSS OF USE, DATA, OR PROFITS; OR BUSINESS INTERRUPTION) HOWEVER CAUSED AND ON ANY THEORY OF LIABILITY,
// WHETHER IN CONTRACT, STRICT LIABILITY, OR TORT (INCLUDING NEGLIGENCE OR OTHERWISE) ARISING IN ANY WAY OUT OF THE
// USE OF THIS SOFTWARE, EVEN IF ADVISED OF THE POSSIBILITY OF SUCH DAMAGE.
use std::{convert::TryInto, sync::Arc};

use rand::rngs::OsRng;
use tari_comms::{
    message::{InboundMessage, MessageExt, MessageTag},
    multiaddr::Multiaddr,
    peer_manager::{NodeId, NodeIdentity, Peer, PeerFeatures, PeerFlags, PeerManager},
    transports::MemoryTransport,
    types::{CommsDatabase, CommsPublicKey, CommsSecretKey},
    Bytes,
};
use tari_crypto::keys::PublicKey;
use tari_storage::lmdb_store::{LMDBBuilder, LMDBConfig};
use tari_test_utils::{paths::create_temporary_data_path, random};

use crate::{
    crypt,
    envelope::{DhtMessageFlags, DhtMessageHeader, NodeDestination},
    inbound::DhtInboundMessage,
<<<<<<< HEAD
    origin_mac::OriginMac,
    outbound::{message::DhtOutboundMessage, DhtOutboundError},
=======
    message_signature::MessageSignature,
    outbound::message::DhtOutboundMessage,
>>>>>>> 58c5e5a1
    proto::envelope::{DhtEnvelope, DhtMessageType},
    version::DhtProtocolVersion,
};

pub fn make_identity(features: PeerFeatures) -> Arc<NodeIdentity> {
    let public_addr = format!("/memory/{}", MemoryTransport::acquire_next_memsocket_port())
        .parse()
        .unwrap();
    Arc::new(NodeIdentity::random(&mut OsRng, public_addr, features))
}

pub fn make_node_identity() -> Arc<NodeIdentity> {
    make_identity(PeerFeatures::COMMUNICATION_NODE)
}

pub fn make_client_identity() -> Arc<NodeIdentity> {
    make_identity(PeerFeatures::COMMUNICATION_CLIENT)
}

pub fn make_peer() -> Peer {
    make_identity(PeerFeatures::COMMUNICATION_NODE).to_peer()
}

pub fn make_comms_inbound_message(node_identity: &NodeIdentity, message: Bytes) -> InboundMessage {
    InboundMessage::new(node_identity.node_id().clone(), message)
}

pub fn make_dht_header(
    node_identity: &NodeIdentity,
    e_public_key: &CommsPublicKey,
    e_secret_key: &CommsSecretKey,
    message: &[u8],
    flags: DhtMessageFlags,
    include_origin: bool,
    trace: MessageTag,
    include_destination: bool,
) -> Result<DhtMessageHeader, DhtOutboundError> {
    let destination = if include_destination {
        NodeDestination::PublicKey(Box::new(node_identity.public_key().clone()))
    } else {
        NodeDestination::Unknown
    };
    let mut message_signature = Vec::new();

    if include_origin {
        let binding_message_representation = crypt::create_message_domain_separated_hash_parts(
            DhtProtocolVersion::latest(),
            &destination,
            DhtMessageType::None,
            flags,
            None,
            Some(e_public_key),
            message,
        );
        let signature = make_valid_message_signature(node_identity, &binding_message_representation);
        if flags.is_encrypted() {
            let shared_secret = crypt::generate_ecdh_secret(e_secret_key, node_identity.public_key());
<<<<<<< HEAD
            let key_signature = crypt::generate_key_signature_for_authenticated_encryption(&shared_secret);
            origin_mac = crypt::encrypt_with_chacha20_poly1305(&key_signature, &origin_mac)?;
=======
            message_signature = crypt::encrypt(&shared_secret, &signature);
>>>>>>> 58c5e5a1
        }
    }
    Ok(DhtMessageHeader {
        version: DhtProtocolVersion::latest(),
        destination,
        ephemeral_public_key: if flags.is_encrypted() {
            Some(e_public_key.clone())
        } else {
            None
        },
        message_signature,
        message_type: DhtMessageType::None,
        flags,
        message_tag: trace,
        expires: None,
    })
}

pub fn make_valid_message_signature(node_identity: &NodeIdentity, message: &[u8]) -> Vec<u8> {
    MessageSignature::new_signed(node_identity.secret_key().clone(), message)
        .to_proto()
        .to_encoded_bytes()
}

pub fn make_dht_inbound_message(
    node_identity: &NodeIdentity,
    body: Vec<u8>,
    flags: DhtMessageFlags,
    include_origin: bool,
    include_destination: bool,
) -> Result<DhtInboundMessage, DhtOutboundError> {
    let msg_tag = MessageTag::new();
    let envelope = make_dht_envelope(node_identity, body, flags, include_origin, msg_tag, include_destination)?;
    Ok(DhtInboundMessage::new(
        msg_tag,
        envelope.header.unwrap().try_into().unwrap(),
        Arc::new(Peer::new(
            node_identity.public_key().clone(),
            node_identity.node_id().clone(),
            Vec::<Multiaddr>::new().into(),
            PeerFlags::empty(),
            PeerFeatures::COMMUNICATION_NODE,
            Default::default(),
            Default::default(),
        )),
        envelope.body,
    ))
}

pub fn make_keypair() -> (CommsSecretKey, CommsPublicKey) {
    CommsPublicKey::random_keypair(&mut OsRng)
}

pub fn make_dht_envelope(
    node_identity: &NodeIdentity,
    mut message: Vec<u8>,
    flags: DhtMessageFlags,
    include_origin: bool,
    trace: MessageTag,
    include_destination: bool,
) -> Result<DhtEnvelope, DhtOutboundError> {
    let (e_secret_key, e_public_key) = make_keypair();
    if flags.is_encrypted() {
        let shared_secret = crypt::generate_ecdh_secret(&e_secret_key, node_identity.public_key());
        let key_message = crypt::generate_key_message(&shared_secret);
        message = crypt::encrypt(&key_message, &message);
    }
    let header = make_dht_header(
        node_identity,
        &e_public_key,
        &e_secret_key,
        &message,
        flags,
        include_origin,
        trace,
        include_destination,
    )?
    .into();
    Ok(DhtEnvelope::new(header, &message.into()))
}

pub fn build_peer_manager() -> Arc<PeerManager> {
    let database_name = random::string(8);
    let path = create_temporary_data_path();
    let datastore = LMDBBuilder::new()
        .set_path(path.to_str().unwrap())
        .set_env_config(LMDBConfig::default())
        .set_max_number_of_databases(1)
        .add_database(&database_name, lmdb_zero::db::CREATE)
        .build()
        .unwrap();

    let peer_database = datastore.get_handle(&database_name).unwrap();

    PeerManager::new(CommsDatabase::new(Arc::new(peer_database)), None)
        .map(Arc::new)
        .unwrap()
}

pub fn create_outbound_message(body: &[u8]) -> DhtOutboundMessage {
    let msg_tag = MessageTag::new();
    DhtOutboundMessage {
        protocol_version: DhtProtocolVersion::latest(),
        tag: msg_tag,
        destination_node_id: NodeId::default(),
        destination: Default::default(),
        dht_message_type: Default::default(),
        dht_flags: Default::default(),
        custom_header: None,
        body: body.to_vec().into(),
        ephemeral_public_key: None,
        reply: None.into(),
        message_signature: None,
        is_broadcast: false,
        expires: None,
    }
}<|MERGE_RESOLUTION|>--- conflicted
+++ resolved
@@ -38,13 +38,8 @@
     crypt,
     envelope::{DhtMessageFlags, DhtMessageHeader, NodeDestination},
     inbound::DhtInboundMessage,
-<<<<<<< HEAD
-    origin_mac::OriginMac,
+    message_signature::MessageSignature,
     outbound::{message::DhtOutboundMessage, DhtOutboundError},
-=======
-    message_signature::MessageSignature,
-    outbound::message::DhtOutboundMessage,
->>>>>>> 58c5e5a1
     proto::envelope::{DhtEnvelope, DhtMessageType},
     version::DhtProtocolVersion,
 };
@@ -102,12 +97,8 @@
         let signature = make_valid_message_signature(node_identity, &binding_message_representation);
         if flags.is_encrypted() {
             let shared_secret = crypt::generate_ecdh_secret(e_secret_key, node_identity.public_key());
-<<<<<<< HEAD
             let key_signature = crypt::generate_key_signature_for_authenticated_encryption(&shared_secret);
-            origin_mac = crypt::encrypt_with_chacha20_poly1305(&key_signature, &origin_mac)?;
-=======
-            message_signature = crypt::encrypt(&shared_secret, &signature);
->>>>>>> 58c5e5a1
+            message_signature = crypt::encrypt_with_chacha20_poly1305(&key_signature, &signature)?;
         }
     }
     Ok(DhtMessageHeader {
