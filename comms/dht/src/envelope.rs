--- conflicted
+++ resolved
@@ -256,11 +256,7 @@
 }
 
 /// Represents the ways a destination node can be represented.
-<<<<<<< HEAD
-#[derive(Clone, Debug, PartialEq, Eq, Default)]
-=======
 #[derive(Default, Clone, Debug, PartialEq, Eq)]
->>>>>>> ffb987a7
 pub enum NodeDestination {
     /// The sender has chosen not to disclose the message destination, or the destination is
     /// the peer being sent to.
