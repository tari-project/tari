//  Copyright 2020, The Tari Project
//
//  Redistribution and use in source and binary forms, with or without modification, are permitted provided that the
//  following conditions are met:
//
//  1. Redistributions of source code must retain the above copyright notice, this list of conditions and the following
//  disclaimer.
//
//  2. Redistributions in binary form must reproduce the above copyright notice, this list of conditions and the
//  following disclaimer in the documentation and/or other materials provided with the distribution.
//
//  3. Neither the name of the copyright holder nor the names of its contributors may be used to endorse or promote
//  products derived from this software without specific prior written permission.
//
//  THIS SOFTWARE IS PROVIDED BY THE COPYRIGHT HOLDERS AND CONTRIBUTORS "AS IS" AND ANY EXPRESS OR IMPLIED WARRANTIES,
//  INCLUDING, BUT NOT LIMITED TO, THE IMPLIED WARRANTIES OF MERCHANTABILITY AND FITNESS FOR A PARTICULAR PURPOSE ARE
//  DISCLAIMED. IN NO EVENT SHALL THE COPYRIGHT HOLDER OR CONTRIBUTORS BE LIABLE FOR ANY DIRECT, INDIRECT, INCIDENTAL,
//  SPECIAL, EXEMPLARY, OR CONSEQUENTIAL DAMAGES (INCLUDING, BUT NOT LIMITED TO, PROCUREMENT OF SUBSTITUTE GOODS OR
//  SERVICES; LOSS OF USE, DATA, OR PROFITS; OR BUSINESS INTERRUPTION) HOWEVER CAUSED AND ON ANY THEORY OF LIABILITY,
//  WHETHER IN CONTRACT, STRICT LIABILITY, OR TORT (INCLUDING NEGLIGENCE OR OTHERWISE) ARISING IN ANY WAY OUT OF THE
//  USE OF THIS SOFTWARE, EVEN IF ADVISED OF THE POSSIBILITY OF SUCH DAMAGE.

use super::{
    state_machine::{DhtNetworkDiscoveryRoundInfo, DiscoveryParams, NetworkDiscoveryContext, StateEvent},
    NetworkDiscoveryError,
};
use crate::{peer_validator::PeerValidator, proto::rpc::GetPeersRequest, rpc, DhtConfig};
use futures::{stream::FuturesUnordered, Stream, StreamExt};
use log::*;
use std::convert::TryInto;
use tari_comms::{
    connectivity::ConnectivityError,
<<<<<<< HEAD
    peer_manager::{node_id::NodeDistance, NodeId, Peer, PeerFeatures},
=======
    peer_manager::{NodeDistance, NodeId, Peer, PeerFeatures},
    validate_peer_addresses,
>>>>>>> 53a51743
    PeerConnection,
    PeerManager,
};

const LOG_TARGET: &str = "comms::dht::network_discovery";

#[derive(Debug)]
pub(super) struct Discovering {
    params: DiscoveryParams,
    context: NetworkDiscoveryContext,
    stats: DhtNetworkDiscoveryRoundInfo,
    neighbourhood_threshold: NodeDistance,
}

impl Discovering {
    pub fn new(params: DiscoveryParams, context: NetworkDiscoveryContext) -> Self {
        Self {
            params,
            context,
            stats: Default::default(),
            neighbourhood_threshold: NodeDistance::max_distance(),
        }
    }

    async fn initialize(&mut self) -> Result<(), NetworkDiscoveryError> {
        if self.params.peers.is_empty() {
            return Err(NetworkDiscoveryError::NoSyncPeers);
        }

        // The neighbourhood threshold is used to determine how many new neighbours we're receiving from a peer or
        // peers. When "bootstrapping" from a seed node, receiving many new neighbours is expected and acceptable.
        // However during a normal non-bootstrap sync receiving all new neighbours is a bit "fishy" and should be
        // treated as suspicious.
        self.neighbourhood_threshold = self
            .context
            .peer_manager
            .calc_region_threshold(
                self.context.node_identity.node_id(),
                self.config().num_neighbouring_nodes,
                PeerFeatures::COMMUNICATION_NODE,
            )
            .await?;

        Ok(())
    }

    pub async fn next_event(&mut self) -> StateEvent {
        debug!(
            target: LOG_TARGET,
            "Starting network discovery with params {}", self.params
        );

        if let Err(err) = self.initialize().await {
            return err.into();
        }

        let mut dial_stream = self.dial_all_candidates();
        while let Some(result) = dial_stream.next().await {
            match result {
                Ok(conn) => {
                    let peer_node_id = conn.peer_node_id().clone();
                    self.stats.sync_peers.push(peer_node_id.clone());
                    debug!(target: LOG_TARGET, "Attempting to sync from peer `{}`", peer_node_id);

                    match self.request_from_peers(conn).await {
                        Ok(_) => {
                            self.stats.num_succeeded += 1;
                        },
                        Err(err) => {
                            debug!(
                                target: LOG_TARGET,
                                "Failed to request peers from `{}`: {}", peer_node_id, err
                            );
                        },
                    }
                },
                Err(err) => {
                    debug!(target: LOG_TARGET, "Failed to connect to sync peer candidate: {}", err);
                },
            }
        }

        StateEvent::DiscoveryComplete(self.stats.clone())
    }

    async fn request_from_peers(&mut self, mut conn: PeerConnection) -> Result<(), NetworkDiscoveryError> {
        let client = conn.connect_rpc::<rpc::DhtClient>().await?;
        let peer_node_id = conn.peer_node_id();

        debug!(
            target: LOG_TARGET,
            "Established RPC connection to peer `{}`", peer_node_id
        );
        self.request_peers(peer_node_id, client).await?;

        Ok(())
    }

    async fn request_peers(
        &mut self,
        sync_peer: &NodeId,
        mut client: rpc::DhtClient,
    ) -> Result<(), NetworkDiscoveryError> {
        debug!(
            target: LOG_TARGET,
            "Requesting {} peers from `{}`",
            self.params
                .num_peers_to_request
                .as_ref()
                .map(ToString::to_string)
                .unwrap_or_else(|| "∞".into()),
            sync_peer
        );
        match client
            .get_peers(GetPeersRequest {
                n: self.params.num_peers_to_request.map(|v| v as u32).unwrap_or_default(),
                include_clients: true,
            })
            .await
        {
            Ok(mut stream) => {
                while let Some(resp) = stream.next().await {
                    match resp {
                        Ok(resp) => match resp.peer.and_then(|peer| peer.try_into().ok()) {
                            Some(peer) => {
                                self.validate_and_add_peer(sync_peer, peer).await?;
                            },
                            None => {
                                debug!(target: LOG_TARGET, "Invalid response from peer `{}`", sync_peer);
                            },
                        },
                        Err(err) => {
                            debug!(target: LOG_TARGET, "Error response from peer `{}`: {}", sync_peer, err);
                        },
                    }
                }
            },
            Err(err) => {
                debug!(
                    target: LOG_TARGET,
                    "Failed to request for peers from peer `{}`: {}", sync_peer, err
                );
            },
        }

        Ok(())
    }

    async fn validate_and_add_peer(&mut self, sync_peer: &NodeId, new_peer: Peer) -> Result<(), NetworkDiscoveryError> {
        if self.context.node_identity.node_id() == &new_peer.node_id {
            debug!(target: LOG_TARGET, "Received our own node from peer sync. Ignoring.");
            return Ok(());
        }

        let new_peer_node_id = new_peer.node_id.clone();
        let peer_validator = PeerValidator::new(self.peer_manager(), self.config());

        let peer_dist = new_peer.node_id.distance(self.context.node_identity.node_id());
        let is_neighbour = peer_dist <= self.neighbourhood_threshold;

        match peer_validator.validate_and_add_peer(new_peer).await {
            Ok(true) => {
                if is_neighbour {
                    self.stats.num_new_neighbours += 1;
                }
                self.stats.num_new_peers += 1;
                Ok(())
            },
            Ok(false) => {
                self.stats.num_duplicate_peers += 1;
                Ok(())
            },
            Err(err) => {
                warn!(
                    target: LOG_TARGET,
                    "Received invalid peer from sync peer '{}': {}. Banning sync peer.", sync_peer, err
                );
                self.context
                    .connectivity
                    .ban_peer(
                        sync_peer.clone(),
                        format!("Network discovery peer sent invalid peer '{}'", new_peer_node_id),
                    )
                    .await?;
                Err(err.into())
            },
        }
    }

    fn config(&self) -> &DhtConfig {
        &self.context.config
    }

    fn peer_manager(&self) -> &PeerManager {
        &self.context.peer_manager
    }

    fn dial_all_candidates(&self) -> impl Stream<Item = Result<PeerConnection, ConnectivityError>> + 'static {
        let pending_dials = self
            .params
            .peers
            .iter()
            .map(|peer| {
                let connectivity = self.context.connectivity.clone();
                let peer = peer.clone();
                async move { connectivity.dial_peer(peer).await }
            })
            .collect::<FuturesUnordered<_>>();

        debug!(
            target: LOG_TARGET,
            "Dialing {} candidate peer(s) for peer sync",
            pending_dials.len()
        );
        pending_dials
    }
}<|MERGE_RESOLUTION|>--- conflicted
+++ resolved
@@ -30,12 +30,7 @@
 use std::convert::TryInto;
 use tari_comms::{
     connectivity::ConnectivityError,
-<<<<<<< HEAD
-    peer_manager::{node_id::NodeDistance, NodeId, Peer, PeerFeatures},
-=======
     peer_manager::{NodeDistance, NodeId, Peer, PeerFeatures},
-    validate_peer_addresses,
->>>>>>> 53a51743
     PeerConnection,
     PeerManager,
 };
