--- conflicted
+++ resolved
@@ -20,16 +20,8 @@
 //  WHETHER IN CONTRACT, STRICT LIABILITY, OR TORT (INCLUDING NEGLIGENCE OR OTHERWISE) ARISING IN ANY WAY OUT OF THE
 //  USE OF THIS SOFTWARE, EVEN IF ADVISED OF THE POSSIBILITY OF SUCH DAMAGE.
 
-<<<<<<< HEAD
-use super::{
-    state_machine::{DhtNetworkDiscoveryRoundInfo, DiscoveryParams, NetworkDiscoveryContext, StateEvent},
-    NetworkDiscoveryError,
-};
-use crate::{peer_validator::PeerValidator, proto::rpc::GetPeersRequest, rpc, DhtConfig};
-=======
 use std::convert::TryInto;
 
->>>>>>> 2adf81fc
 use futures::{stream::FuturesUnordered, Stream, StreamExt};
 use log::*;
 use tari_comms::{
@@ -43,7 +35,7 @@
     state_machine::{DhtNetworkDiscoveryRoundInfo, DiscoveryParams, NetworkDiscoveryContext, StateEvent},
     NetworkDiscoveryError,
 };
-use crate::{proto::rpc::GetPeersRequest, rpc, DhtConfig};
+use crate::{peer_validator::PeerValidator, proto::rpc::GetPeersRequest, rpc, DhtConfig};
 
 const LOG_TARGET: &str = "comms::dht::network_discovery";
 
