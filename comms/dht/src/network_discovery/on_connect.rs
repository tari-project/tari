//  Copyright 2020, The Tari Project
//
//  Redistribution and use in source and binary forms, with or without modification, are permitted provided that the
//  following conditions are met:
//
//  1. Redistributions of source code must retain the above copyright notice, this list of conditions and the following
//  disclaimer.
//
//  2. Redistributions in binary form must reproduce the above copyright notice, this list of conditions and the
//  following disclaimer in the documentation and/or other materials provided with the distribution.
//
//  3. Neither the name of the copyright holder nor the names of its contributors may be used to endorse or promote
//  products derived from this software without specific prior written permission.
//
//  THIS SOFTWARE IS PROVIDED BY THE COPYRIGHT HOLDERS AND CONTRIBUTORS "AS IS" AND ANY EXPRESS OR IMPLIED WARRANTIES,
//  INCLUDING, BUT NOT LIMITED TO, THE IMPLIED WARRANTIES OF MERCHANTABILITY AND FITNESS FOR A PARTICULAR PURPOSE ARE
//  DISCLAIMED. IN NO EVENT SHALL THE COPYRIGHT HOLDER OR CONTRIBUTORS BE LIABLE FOR ANY DIRECT, INDIRECT, INCIDENTAL,
//  SPECIAL, EXEMPLARY, OR CONSEQUENTIAL DAMAGES (INCLUDING, BUT NOT LIMITED TO, PROCUREMENT OF SUBSTITUTE GOODS OR
//  SERVICES; LOSS OF USE, DATA, OR PROFITS; OR BUSINESS INTERRUPTION) HOWEVER CAUSED AND ON ANY THEORY OF LIABILITY,
//  WHETHER IN CONTRACT, STRICT LIABILITY, OR TORT (INCLUDING NEGLIGENCE OR OTHERWISE) ARISING IN ANY WAY OUT OF THE
//  USE OF THIS SOFTWARE, EVEN IF ADVISED OF THE POSSIBILITY OF SUCH DAMAGE.

use std::convert::TryInto;

use futures::StreamExt;
use log::*;
use tari_comms::{
    connectivity::ConnectivityEvent,
    peer_manager::{NodeId, Peer},
    validate_peer_addresses,
    PeerConnection,
};
use tokio::sync::broadcast;

use crate::{
    event::DhtEvent,
    network_discovery::{
        state_machine::{NetworkDiscoveryContext, StateEvent},
        DhtNetworkDiscoveryRoundInfo,
        NetworkDiscoveryError,
    },
    peer_validator::PeerValidator,
    proto::rpc::GetPeersRequest,
    rpc,
    DhtConfig,
};
<<<<<<< HEAD
use futures::StreamExt;
use log::*;
use std::{convert::TryInto, time::Duration};
use tari_comms::{connectivity::ConnectivityEvent, peer_manager::NodeId, PeerConnection};
use tokio::sync::broadcast;
=======
>>>>>>> 2adf81fc

const LOG_TARGET: &str = "comms::dht::network_discovery:onconnect";

const NUM_FETCH_PEERS: u32 = 1000;

#[derive(Debug)]
pub(super) struct OnConnect {
    context: NetworkDiscoveryContext,
    prev_synced: Vec<NodeId>,
}

impl OnConnect {
    pub fn new(context: NetworkDiscoveryContext) -> Self {
        Self {
            context,
            prev_synced: Vec::new(),
        }
    }

    pub async fn next_event(&mut self) -> StateEvent {
        let mut connectivity_events = self.context.connectivity.get_event_subscription();
        loop {
            let event = connectivity_events.recv().await;
            match event {
                Ok(ConnectivityEvent::PeerConnected(conn)) => {
                    if conn.peer_features().is_client() {
                        continue;
                    }
                    if self.prev_synced.contains(conn.peer_node_id()) {
                        debug!(
                            target: LOG_TARGET,
                            "Already synced from peer `{}`. Skipping",
                            conn.peer_node_id()
                        );
                        continue;
                    }

                    debug!(
                        target: LOG_TARGET,
                        "Node peer `{}` connected. Syncing peers...",
                        conn.peer_node_id()
                    );

                    match self.sync_peers(conn.clone()).await {
                        Ok(_) => continue,
                        Err(err @ NetworkDiscoveryError::PeerValidationError(_)) => {
                            warn!(target: LOG_TARGET, "{}. Banning peer.", err);
                            if let Err(err) = self
                                .context
                                .connectivity
                                .ban_peer_until(
                                    conn.peer_node_id().clone(),
                                    Duration::from_secs(60 * 60),
                                    err.to_string(),
                                )
                                .await
                            {
                                return err.into();
                            }
                        },
                        Err(err) => debug!(
                            target: LOG_TARGET,
                            "Failed to peer sync from `{}`: {}",
                            conn.peer_node_id(),
                            err
                        ),
                    }

                    self.prev_synced.push(conn.peer_node_id().clone());
                },
                Ok(_) => { /* Nothing to do */ },
                Err(broadcast::error::RecvError::Lagged(n)) => {
                    warn!(target: LOG_TARGET, "Lagged behind on {} connectivity event(s)", n)
                },
                Err(broadcast::error::RecvError::Closed) => {
                    break;
                },
            }
        }

        StateEvent::Shutdown
    }

    async fn sync_peers(&self, mut conn: PeerConnection) -> Result<(), NetworkDiscoveryError> {
        let mut client = conn.connect_rpc::<rpc::DhtClient>().await?;
        let peer_stream = client
            .get_peers(GetPeersRequest {
                n: NUM_FETCH_PEERS,
                include_clients: false,
            })
            .await?;

        // Take up to `NUM_FETCH_PEERS` then close the stream.
        let mut peer_stream = peer_stream.take(NUM_FETCH_PEERS as usize);

        let sync_peer = conn.peer_node_id();
        let mut num_added = 0;
        let peer_validator = PeerValidator::new(&self.context.peer_manager, self.config());
        while let Some(resp) = peer_stream.next().await {
            match resp {
                Ok(resp) => match resp.peer.and_then(|peer| peer.try_into().ok()) {
                    Some(peer) => {
                        if peer_validator.validate_and_add_peer(peer).await? {
                            num_added += 1;
                        }
                    },
                    None => {
                        debug!(target: LOG_TARGET, "Invalid response from peer `{}`", sync_peer);
                    },
                },
                Err(err) => {
                    debug!(target: LOG_TARGET, "Error response from peer `{}`: {}", sync_peer, err);
                },
            }
        }

        debug!(
            target: LOG_TARGET,
            "Added {} peer(s) from peer `{}`", num_added, sync_peer
        );
        if num_added > 0 {
            self.context
                .publish_event(DhtEvent::NetworkDiscoveryPeersAdded(DhtNetworkDiscoveryRoundInfo {
                    // TODO: num_new_neighbours could be incorrect here
                    num_new_neighbours: 0,
                    num_new_peers: num_added,
                    num_duplicate_peers: 0,
                    num_succeeded: num_added,
                    sync_peers: vec![conn.peer_node_id().clone()],
                }));
        }

        Ok(())
    }

    #[inline]
    fn config(&self) -> &DhtConfig {
        &self.context.config
    }
}<|MERGE_RESOLUTION|>--- conflicted
+++ resolved
@@ -20,16 +20,11 @@
 //  WHETHER IN CONTRACT, STRICT LIABILITY, OR TORT (INCLUDING NEGLIGENCE OR OTHERWISE) ARISING IN ANY WAY OUT OF THE
 //  USE OF THIS SOFTWARE, EVEN IF ADVISED OF THE POSSIBILITY OF SUCH DAMAGE.
 
-use std::convert::TryInto;
+use std::{convert::TryInto, time::Duration};
 
 use futures::StreamExt;
 use log::*;
-use tari_comms::{
-    connectivity::ConnectivityEvent,
-    peer_manager::{NodeId, Peer},
-    validate_peer_addresses,
-    PeerConnection,
-};
+use tari_comms::{connectivity::ConnectivityEvent, peer_manager::NodeId, PeerConnection};
 use tokio::sync::broadcast;
 
 use crate::{
@@ -44,14 +39,6 @@
     rpc,
     DhtConfig,
 };
-<<<<<<< HEAD
-use futures::StreamExt;
-use log::*;
-use std::{convert::TryInto, time::Duration};
-use tari_comms::{connectivity::ConnectivityEvent, peer_manager::NodeId, PeerConnection};
-use tokio::sync::broadcast;
-=======
->>>>>>> 2adf81fc
 
 const LOG_TARGET: &str = "comms::dht::network_discovery:onconnect";
 
