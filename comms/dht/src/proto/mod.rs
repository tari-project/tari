// Copyright 2019, The Tari Project
//
// Redistribution and use in source and binary forms, with or without modification, are permitted provided that the
// following conditions are met:
//
// 1. Redistributions of source code must retain the above copyright notice, this list of conditions and the following
// disclaimer.
//
// 2. Redistributions in binary form must reproduce the above copyright notice, this list of conditions and the
// following disclaimer in the documentation and/or other materials provided with the distribution.
//
// 3. Neither the name of the copyright holder nor the names of its contributors may be used to endorse or promote
// products derived from this software without specific prior written permission.
//
// THIS SOFTWARE IS PROVIDED BY THE COPYRIGHT HOLDERS AND CONTRIBUTORS "AS IS" AND ANY EXPRESS OR IMPLIED WARRANTIES,
// INCLUDING, BUT NOT LIMITED TO, THE IMPLIED WARRANTIES OF MERCHANTABILITY AND FITNESS FOR A PARTICULAR PURPOSE ARE
// DISCLAIMED. IN NO EVENT SHALL THE COPYRIGHT HOLDER OR CONTRIBUTORS BE LIABLE FOR ANY DIRECT, INDIRECT, INCIDENTAL,
// SPECIAL, EXEMPLARY, OR CONSEQUENTIAL DAMAGES (INCLUDING, BUT NOT LIMITED TO, PROCUREMENT OF SUBSTITUTE GOODS OR
// SERVICES; LOSS OF USE, DATA, OR PROFITS; OR BUSINESS INTERRUPTION) HOWEVER CAUSED AND ON ANY THEORY OF LIABILITY,
// WHETHER IN CONTRACT, STRICT LIABILITY, OR TORT (INCLUDING NEGLIGENCE OR OTHERWISE) ARISING IN ANY WAY OUT OF THE
// USE OF THIS SOFTWARE, EVEN IF ADVISED OF THE POSSIBILITY OF SUCH DAMAGE.

<<<<<<< HEAD
use crate::proto::dht::JoinMessage;
use chrono::NaiveDateTime;
use rand::{rngs::OsRng, RngCore};
use std::{
    convert::{TryFrom, TryInto},
    fmt,
};
=======
use std::{convert::TryInto, fmt};

use rand::{rngs::OsRng, RngCore};
>>>>>>> 2adf81fc
use tari_comms::{
    multiaddr::Multiaddr,
    peer_manager::{IdentitySignature, NodeId, Peer, PeerFeatures, PeerFlags},
    types::{CommsPublicKey, CommsSecretKey, Signature},
    NodeIdentity,
};
use tari_utilities::{hex::Hex, ByteArray};

<<<<<<< HEAD
pub mod common {
    tari_comms::outdir_include!("tari.dht.common.rs");
}
=======
use crate::proto::dht::JoinMessage;
>>>>>>> 2adf81fc

pub mod envelope {
    tari_comms::outdir_include!("tari.dht.envelope.rs");
}

pub mod dht {
    use super::common;
    tari_comms::outdir_include!("tari.dht.rs");
}

pub mod rpc {
    tari_comms::outdir_include!("tari.dht.rpc.rs");
}

pub mod store_forward {
    tari_comms::outdir_include!("tari.dht.store_forward.rs");
}

pub mod message_header {
    tari_comms::outdir_include!("tari.dht.message_header.rs");
}

//---------------------------------- JoinMessage --------------------------------------------//

impl<T: AsRef<NodeIdentity>> From<T> for JoinMessage {
    fn from(identity: T) -> Self {
        let node_identity = identity.as_ref();
        Self {
            node_id: node_identity.node_id().to_vec(),
            addresses: vec![node_identity.public_address().to_string()],
            peer_features: node_identity.features().bits(),
            nonce: OsRng.next_u64(),
            identity_signature: node_identity.identity_signature_read().as_ref().map(Into::into),
        }
    }
}

impl fmt::Display for dht::JoinMessage {
    fn fmt(&self, f: &mut fmt::Formatter<'_>) -> fmt::Result {
        write!(
            f,
            "JoinMessage(NodeId = {}, Addresses = {:?}, Features = {:?})",
            self.node_id.to_hex(),
            self.addresses,
            PeerFeatures::from_bits_truncate(self.peer_features),
        )
    }
}

//---------------------------------- Rpc Message Conversions --------------------------------------------//

impl From<Peer> for rpc::Peer {
    fn from(peer: Peer) -> Self {
        rpc::Peer {
            public_key: peer.public_key.to_vec(),
            addresses: peer
                .addresses
                .addresses
                .iter()
                .map(|addr| addr.address.to_string())
                .collect(),
            peer_features: peer.features.bits(),
            identity_signature: peer.identity_signature.as_ref().map(Into::into),
        }
    }
}

impl TryInto<Peer> for rpc::Peer {
    type Error = anyhow::Error;

    fn try_into(self) -> Result<Peer, Self::Error> {
        let pk = CommsPublicKey::from_bytes(&self.public_key)?;
        let node_id = NodeId::from_public_key(&pk);
        let addresses = self
            .addresses
            .iter()
            .filter_map(|addr| addr.parse::<Multiaddr>().ok())
            .collect::<Vec<_>>();
        let mut peer = Peer::new(
            pk,
            node_id,
            addresses.into(),
            PeerFlags::NONE,
            PeerFeatures::from_bits_truncate(self.peer_features),
            Default::default(),
            String::new(),
        );

        peer.identity_signature = self.identity_signature.map(TryInto::try_into).transpose()?;

        Ok(peer)
    }
}

impl TryFrom<common::IdentitySignature> for IdentitySignature {
    type Error = anyhow::Error;

    fn try_from(value: common::IdentitySignature) -> Result<Self, Self::Error> {
        let version = u8::try_from(value.version)
            .map_err(|_| anyhow::anyhow!("Invalid peer identity signature version {}", value.version))?;
        let public_nonce = CommsPublicKey::from_bytes(&value.public_nonce)?;
        let signature = CommsSecretKey::from_bytes(&value.signature)?;
        let updated_at = NaiveDateTime::from_timestamp_opt(value.updated_at, 0)
            .ok_or_else(|| anyhow::anyhow!("updated_at overflowed"))?;

        Ok(Self::new(version, Signature::new(public_nonce, signature), updated_at))
    }
}

impl From<&IdentitySignature> for common::IdentitySignature {
    fn from(identity_sig: &IdentitySignature) -> Self {
        common::IdentitySignature {
            version: identity_sig.version() as u32,
            signature: identity_sig.signature().get_signature().to_vec(),
            public_nonce: identity_sig.signature().get_public_nonce().to_vec(),
            updated_at: identity_sig.updated_at().timestamp(),
        }
    }
}<|MERGE_RESOLUTION|>--- conflicted
+++ resolved
@@ -20,19 +20,13 @@
 // WHETHER IN CONTRACT, STRICT LIABILITY, OR TORT (INCLUDING NEGLIGENCE OR OTHERWISE) ARISING IN ANY WAY OUT OF THE
 // USE OF THIS SOFTWARE, EVEN IF ADVISED OF THE POSSIBILITY OF SUCH DAMAGE.
 
-<<<<<<< HEAD
-use crate::proto::dht::JoinMessage;
-use chrono::NaiveDateTime;
-use rand::{rngs::OsRng, RngCore};
 use std::{
     convert::{TryFrom, TryInto},
     fmt,
 };
-=======
-use std::{convert::TryInto, fmt};
 
+use chrono::NaiveDateTime;
 use rand::{rngs::OsRng, RngCore};
->>>>>>> 2adf81fc
 use tari_comms::{
     multiaddr::Multiaddr,
     peer_manager::{IdentitySignature, NodeId, Peer, PeerFeatures, PeerFlags},
@@ -41,13 +35,11 @@
 };
 use tari_utilities::{hex::Hex, ByteArray};
 
-<<<<<<< HEAD
+use crate::proto::dht::JoinMessage;
+
 pub mod common {
     tari_comms::outdir_include!("tari.dht.common.rs");
 }
-=======
-use crate::proto::dht::JoinMessage;
->>>>>>> 2adf81fc
 
 pub mod envelope {
     tari_comms::outdir_include!("tari.dht.envelope.rs");
