// Copyright 2019, The Tari Project
//
// Redistribution and use in source and binary forms, with or without modification, are permitted provided that the
// following conditions are met:
//
// 1. Redistributions of source code must retain the above copyright notice, this list of conditions and the following
// disclaimer.
//
// 2. Redistributions in binary form must reproduce the above copyright notice, this list of conditions and the
// following disclaimer in the documentation and/or other materials provided with the distribution.
//
// 3. Neither the name of the copyright holder nor the names of its contributors may be used to endorse or promote
// products derived from this software without specific prior written permission.
//
// THIS SOFTWARE IS PROVIDED BY THE COPYRIGHT HOLDERS AND CONTRIBUTORS "AS IS" AND ANY EXPRESS OR IMPLIED WARRANTIES,
// INCLUDING, BUT NOT LIMITED TO, THE IMPLIED WARRANTIES OF MERCHANTABILITY AND FITNESS FOR A PARTICULAR PURPOSE ARE
// DISCLAIMED. IN NO EVENT SHALL THE COPYRIGHT HOLDER OR CONTRIBUTORS BE LIABLE FOR ANY DIRECT, INDIRECT, INCIDENTAL,
// SPECIAL, EXEMPLARY, OR CONSEQUENTIAL DAMAGES (INCLUDING, BUT NOT LIMITED TO, PROCUREMENT OF SUBSTITUTE GOODS OR
// SERVICES; LOSS OF USE, DATA, OR PROFITS; OR BUSINESS INTERRUPTION) HOWEVER CAUSED AND ON ANY THEORY OF LIABILITY,
// WHETHER IN CONTRACT, STRICT LIABILITY, OR TORT (INCLUDING NEGLIGENCE OR OTHERWISE) ARISING IN ANY WAY OUT OF THE
// USE OF THIS SOFTWARE, EVEN IF ADVISED OF THE POSSIBILITY OF SUCH DAMAGE.

use crate::{
    discovery::DhtDiscoveryRequester,
    envelope::NodeDestination,
    inbound::{error::DhtInboundError, message::DecryptedDhtMessage},
    outbound::{OutboundMessageRequester, SendMessageParams},
    proto::{
        dht::{DiscoveryMessage, DiscoveryResponseMessage, JoinMessage},
        envelope::DhtMessageType,
    },
};
use log::*;
use std::sync::Arc;
use tari_comms::{
    message::MessageExt,
    peer_manager::{NodeId, NodeIdentity, PeerFeatures, PeerManager},
    pipeline::PipelineError,
    types::CommsPublicKey,
};
use tari_utilities::{hex::Hex, ByteArray};
use tower::{Service, ServiceExt};

const LOG_TARGET: &str = "comms::dht::dht_handler";

pub struct ProcessDhtMessage<S> {
    next_service: S,
    peer_manager: Arc<PeerManager>,
    outbound_service: OutboundMessageRequester,
    node_identity: Arc<NodeIdentity>,
    message: Option<DecryptedDhtMessage>,
    discovery_requester: DhtDiscoveryRequester,
}

impl<S> ProcessDhtMessage<S>
where S: Service<DecryptedDhtMessage, Response = (), Error = PipelineError>
{
    pub fn new(
        next_service: S,
        peer_manager: Arc<PeerManager>,
        outbound_service: OutboundMessageRequester,
        node_identity: Arc<NodeIdentity>,
        discovery_requester: DhtDiscoveryRequester,
        message: DecryptedDhtMessage,
    ) -> Self
    {
        Self {
            next_service,
            peer_manager,
            outbound_service,
            node_identity,
            discovery_requester,
            message: Some(message),
        }
    }

    pub async fn run(mut self) -> Result<(), PipelineError> {
        let message = self
            .message
            .take()
            .expect("ProcessDhtMessage initialized without message");

        // If this message failed to decrypt, we stop it going further at this layer
        if message.decryption_failed() {
            debug!(
                target: LOG_TARGET,
                "Message that failed to decrypt will be discarded here. DhtHeader={}", message.dht_header
            );
            return Ok(());
        }

        trace!(
            target: LOG_TARGET,
            "Executing {} for {} (Trace: {})",
            message.dht_header.message_type,
            message.tag,
            message.dht_header.message_tag
        );
        match message.dht_header.message_type {
            DhtMessageType::Join => self.handle_join(message).await?,
            DhtMessageType::Discovery => self.handle_discover(message).await?,
            DhtMessageType::DiscoveryResponse => self.handle_discover_response(message).await?,
            // Not a DHT message, call downstream middleware
            _ => {
                trace!(
                    target: LOG_TARGET,
                    "Passing message {} onto next service (Trace: {})",
                    message.tag,
                    message.dht_header.message_tag
                );
                self.next_service.oneshot(message).await?;
            },
        }

        Ok(())
    }

    fn validate_raw_node_id(&self, public_key: &CommsPublicKey, raw_node_id: &[u8]) -> Result<NodeId, DhtInboundError> {
        // The reason that we check the given node id against what we expect instead of just using the given node id
        // is in future the NodeId may not necessarily be derived from the public key (i.e. DAN node is registered on
        // the base layer)
        let expected_node_id = NodeId::from_key(public_key).map_err(|_| DhtInboundError::InvalidNodeId)?;
        let node_id = NodeId::from_bytes(raw_node_id).map_err(|_| DhtInboundError::InvalidNodeId)?;
        if expected_node_id == node_id {
            Ok(expected_node_id)
        } else {
            // TODO: Misbehaviour?
            Err(DhtInboundError::InvalidNodeId)
        }
    }

    async fn handle_join(&mut self, message: DecryptedDhtMessage) -> Result<(), DhtInboundError> {
        let DecryptedDhtMessage {
            decryption_result,
            dht_header,
            source_peer,
            authenticated_origin,
            is_saf_message,
            ..
        } = message;

        let authenticated_pk = authenticated_origin.ok_or_else(|| {
            DhtInboundError::OriginRequired("Authenticated origin is required for this message type".to_string())
        })?;

        if &authenticated_pk == self.node_identity.public_key() {
            debug!(target: LOG_TARGET, "Received our own join message. Discarding it.");
            return Ok(());
        }

        let body = decryption_result.expect("already checked that this message decrypted successfully");
        let join_msg = body
            .decode_part::<JoinMessage>(0)?
            .ok_or_else(|| DhtInboundError::InvalidMessageBody)?;

        debug!(
            target: LOG_TARGET,
            "Received join Message from '{}' {}", authenticated_pk, join_msg
        );

        let addresses = join_msg
            .addresses
            .into_iter()
            .filter_map(|addr| addr.parse().ok())
            .collect::<Vec<_>>();

        if addresses.is_empty() {
            return Err(DhtInboundError::InvalidAddresses);
        }

        let node_id = self.validate_raw_node_id(&authenticated_pk, &join_msg.node_id)?;

        let origin_peer = self
            .peer_manager
            .add_or_update_online_peer(
                &authenticated_pk,
                node_id,
                addresses,
                PeerFeatures::from_bits_truncate(join_msg.peer_features),
            )
            .await?;

        // DO NOT propagate this peer if this node has banned them
        if origin_peer.is_banned() {
            debug!(
                target: LOG_TARGET,
                "Received Join request for banned peer. This join request will not be propagated."
            );
            return Ok(());
        }

        if is_saf_message {
            debug!(
                target: LOG_TARGET,
                "Not re-propagating join message received from store and forward"
            );
            return Ok(());
        }

        let origin_node_id = origin_peer.node_id;

        // Only propagate a join that was not directly sent to this node
        if dht_header.destination != self.node_identity.public_key() &&
            dht_header.destination != self.node_identity.node_id()
        {
            debug!(
                target: LOG_TARGET,
                "Propagating Join message from peer '{}'",
                origin_node_id.short_str()
            );
            // Propagate message to closer peers
            self.outbound_service
                .send_raw(
                    SendMessageParams::new()
<<<<<<< HEAD
                        .closest_connected(origin_node_id.clone(), self.config.num_neighbouring_nodes, vec![
=======
                        .propagate(origin_node_id.clone().into(), vec![
>>>>>>> 35de5b55
                            origin_node_id,
                            source_peer.node_id.clone(),
                        ])
                        .with_dht_header(dht_header)
                        .finish(),
                    body.to_encoded_bytes(),
                )
                .await?;
        }

        Ok(())
    }

    async fn handle_discover_response(&mut self, message: DecryptedDhtMessage) -> Result<(), DhtInboundError> {
        trace!(
            target: LOG_TARGET,
            "Received Discover Response Message from {}",
            message
                .authenticated_origin
                .as_ref()
                .map(|pk| pk.to_hex())
                .unwrap_or_else(|| "<unknown>".to_string())
        );

        let msg = message
            .success()
            .expect("already checked that this message decrypted successfully");

        let discover_msg = msg
            .decode_part::<DiscoveryResponseMessage>(0)?
            .ok_or_else(|| DhtInboundError::InvalidMessageBody)?;

        self.discovery_requester
            .notify_discovery_response_received(discover_msg)
            .await?;

        Ok(())
    }

    async fn handle_discover(&mut self, message: DecryptedDhtMessage) -> Result<(), DhtInboundError> {
        let msg = message
            .success()
            .expect("already checked that this message decrypted successfully");

        let discover_msg = msg
            .decode_part::<DiscoveryMessage>(0)?
            .ok_or_else(|| DhtInboundError::InvalidMessageBody)?;

        let authenticated_pk = message.authenticated_origin.ok_or_else(|| {
            DhtInboundError::OriginRequired("Origin header required for Discovery message".to_string())
        })?;

        debug!(
            target: LOG_TARGET,
            "Received discovery message from '{}', forwarded by {}", authenticated_pk, message.source_peer
        );

        let addresses = discover_msg
            .addresses
            .into_iter()
            .filter_map(|addr| addr.parse().ok())
            .collect::<Vec<_>>();

        if addresses.is_empty() {
            return Err(DhtInboundError::InvalidAddresses);
        }

        let node_id = self.validate_raw_node_id(&authenticated_pk, &discover_msg.node_id)?;
        let origin_peer = self
            .peer_manager
            .add_or_update_online_peer(
                &authenticated_pk,
                node_id,
                addresses,
                PeerFeatures::from_bits_truncate(discover_msg.peer_features),
            )
            .await?;

        // Don't send a join request to the origin peer if they are banned
        if origin_peer.is_banned() {
            warn!(
                target: LOG_TARGET,
                "Received Discovery request for banned peer '{}'. This request will be ignored.", authenticated_pk
            );
            return Ok(());
        }

        // Send the origin the current nodes latest contact info
        self.send_discovery_response(origin_peer.public_key, discover_msg.nonce)
            .await?;

        Ok(())
    }

    /// Send a `DiscoveryResponseMessage` in response to a `DiscoveryMessage` to the given public key
    /// using the given nonce which should come from the `DiscoveryMessage`
    async fn send_discovery_response(
        &mut self,
        dest_public_key: CommsPublicKey,
        nonce: u64,
    ) -> Result<(), DhtInboundError>
    {
        let response = DiscoveryResponseMessage {
            node_id: self.node_identity.node_id().to_vec(),
            addresses: vec![self.node_identity.public_address().to_string()],
            peer_features: self.node_identity.features().bits(),
            nonce,
        };

        trace!(target: LOG_TARGET, "Sending discovery response to {}", dest_public_key);
        self.outbound_service
            .send_message_no_header(
                SendMessageParams::new()
                    .direct_public_key(dest_public_key)
                    .with_destination(NodeDestination::Unknown)
                    .with_dht_message_type(DhtMessageType::DiscoveryResponse)
                    .finish(),
                response,
            )
            .await?;

        Ok(())
    }
}<|MERGE_RESOLUTION|>--- conflicted
+++ resolved
@@ -212,11 +212,7 @@
             self.outbound_service
                 .send_raw(
                     SendMessageParams::new()
-<<<<<<< HEAD
-                        .closest_connected(origin_node_id.clone(), self.config.num_neighbouring_nodes, vec![
-=======
                         .propagate(origin_node_id.clone().into(), vec![
->>>>>>> 35de5b55
                             origin_node_id,
                             source_peer.node_id.clone(),
                         ])
