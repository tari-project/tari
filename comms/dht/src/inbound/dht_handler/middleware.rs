--- conflicted
+++ resolved
@@ -20,17 +20,6 @@
 // WHETHER IN CONTRACT, STRICT LIABILITY, OR TORT (INCLUDING NEGLIGENCE OR OTHERWISE) ARISING IN ANY WAY OUT OF THE
 // USE OF THIS SOFTWARE, EVEN IF ADVISED OF THE POSSIBILITY OF SUCH DAMAGE.
 
-<<<<<<< HEAD
-use super::task::ProcessDhtMessage;
-use crate::{
-    discovery::DhtDiscoveryRequester,
-    inbound::DecryptedDhtMessage,
-    outbound::OutboundMessageRequester,
-    DhtConfig,
-};
-use futures::{future::BoxFuture, task::Context};
-=======
->>>>>>> 2adf81fc
 use std::{sync::Arc, task::Poll};
 
 use futures::{future::BoxFuture, task::Context};
@@ -41,7 +30,12 @@
 use tower::Service;
 
 use super::task::ProcessDhtMessage;
-use crate::{discovery::DhtDiscoveryRequester, inbound::DecryptedDhtMessage, outbound::OutboundMessageRequester};
+use crate::{
+    discovery::DhtDiscoveryRequester,
+    inbound::DecryptedDhtMessage,
+    outbound::OutboundMessageRequester,
+    DhtConfig,
+};
 
 #[derive(Clone)]
 pub struct DhtHandlerMiddleware<S> {
