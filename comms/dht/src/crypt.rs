// Copyright 2020, The Tari Project
//
// Redistribution and use in source and binary forms, with or without modification, are permitted provided that the
// following conditions are met:
//
// 1. Redistributions of source code must retain the above copyright notice, this list of conditions and the following
// disclaimer.
//
// 2. Redistributions in binary form must reproduce the above copyright notice, this list of conditions and the
// following disclaimer in the documentation and/or other materials provided with the distribution.
//
// 3. Neither the name of the copyright holder nor the names of its contributors may be used to endorse or promote
// products derived from this software without specific prior written permission.
//
// THIS SOFTWARE IS PROVIDED BY THE COPYRIGHT HOLDERS AND CONTRIBUTORS "AS IS" AND ANY EXPRESS OR IMPLIED WARRANTIES,
// INCLUDING, BUT NOT LIMITED TO, THE IMPLIED WARRANTIES OF MERCHANTABILITY AND FITNESS FOR A PARTICULAR PURPOSE ARE
// DISCLAIMED. IN NO EVENT SHALL THE COPYRIGHT HOLDER OR CONTRIBUTORS BE LIABLE FOR ANY DIRECT, INDIRECT, INCIDENTAL,
// SPECIAL, EXEMPLARY, OR CONSEQUENTIAL DAMAGES (INCLUDING, BUT NOT LIMITED TO, PROCUREMENT OF SUBSTITUTE GOODS OR
// SERVICES; LOSS OF USE, DATA, OR PROFITS; OR BUSINESS INTERRUPTION) HOWEVER CAUSED AND ON ANY THEORY OF LIABILITY,
// WHETHER IN CONTRACT, STRICT LIABILITY, OR TORT (INCLUDING NEGLIGENCE OR OTHERWISE) ARISING IN ANY WAY OUT OF THE
// USE OF THIS SOFTWARE, EVEN IF ADVISED OF THE POSSIBILITY OF SUCH DAMAGE.

use std::mem::size_of;

use chacha20::{
    cipher::{NewCipher, StreamCipher},
    ChaCha20,
    Key,
    Nonce,
};
use chacha20poly1305::{
    self,
    aead::{Aead, NewAead},
    ChaCha20Poly1305,
};
use rand::{rngs::OsRng, RngCore};
use tari_common::hashing_domain::HashToBytes;
use tari_comms::types::{CommsChallenge, CommsPublicKey};
use tari_crypto::{
    keys::{DiffieHellmanSharedSecret, PublicKey},
    tari_utilities::{epoch_time::EpochTime, ByteArray},
};
use zeroize::Zeroize;

use crate::{
    comms_dht_hash_domain_challenge,
    comms_dht_hash_domain_key_message,
    comms_dht_hash_domain_key_signature,
    envelope::{DhtMessageFlags, DhtMessageHeader, DhtMessageType, NodeDestination},
    outbound::DhtOutboundError,
    version::DhtProtocolVersion,
};

#[derive(Debug, Clone, Zeroize)]
#[zeroize(drop)]
pub struct CipherKey(chacha20::Key);
pub struct AuthenticatedCipherKey(chacha20poly1305::Key);

<<<<<<< HEAD
const MESSAGE_BASE_LENGTH: usize = 124;

=======
>>>>>>> c3a1d0aa
/// Generates a Diffie-Hellman secret `kx.G` as a `chacha20::Key` given secret scalar `k` and public key `P = x.G`.
pub fn generate_ecdh_secret<PK>(secret_key: &PK::K, public_key: &PK) -> [u8; PK::KEY_LEN]
where PK: PublicKey + DiffieHellmanSharedSecret<PK = PK> {
    // TODO: PK will still leave the secret in released memory. Implementing Zerioze on RistrettoPublicKey is not
    //       currently possible because (Compressed)RistrettoPoint does not implement it.
    let k = PK::shared_secret(secret_key, public_key);
    let mut output = [0u8; PK::KEY_LEN];

    output.copy_from_slice(k.as_bytes());
    output
}

fn pad_message_to_base_length_multiple(message: &[u8]) -> &[u8] {
    let n = message.len();
    let prepend_message = (n as u64).to_le_bytes();

    let k = prepend_message.len();

    let div_n_base_len = (n + k) / MESSAGE_BASE_LENGTH;
    let zeroes_to_prepend = (n + k) % MESSAGE_BASE_LENGTH;
    
    let mut output = prepend_message.to_vec();

    (*message).into_iter().map(|b| output.push(b));
    [0u8; 128].into_iter().take(zeroes_to_prepend).map(|b| output.push(b));

    output.as_slice()
}

pub fn generate_key_message(data: &[u8]) -> CipherKey {
    // domain separated hash of data (e.g. ecdh shared secret) using hashing API
    let domain_separated_hash = comms_dht_hash_domain_key_message()
        .digest::<CommsChallenge>(data)
        .into_vec();

    // Domain separation uses Challenge = Blake256, thus its output has 32-byte length
    CipherKey(*Key::from_slice(domain_separated_hash.as_bytes()))
}

pub fn generate_key_signature_for_authenticated_encryption(data: &[u8]) -> AuthenticatedCipherKey {
    // domain separated of data (e.g. ecdh shared secret) using hashing API
    let domain_separated_hash = comms_dht_hash_domain_key_signature()
        .digest::<CommsChallenge>(data)
        .into_vec();
    
    // Domain separation uses Challenge = Blake256, thus its output has 32-byte length
    AuthenticatedCipherKey(*chacha20poly1305::Key::from_slice(domain_separated_hash.as_bytes()))
}

/// Decrypts cipher text using ChaCha20 stream cipher given the cipher key and cipher text with integral nonce.
pub fn decrypt(cipher_key: &CipherKey, cipher_text: &[u8]) -> Result<Vec<u8>, DhtOutboundError> {
    if cipher_text.len() < size_of::<Nonce>() {
        return Err(DhtOutboundError::CipherError(
            "Cipher text is not long enough to include nonce".to_string(),
        ));
    }

    let (nonce, cipher_text) = cipher_text.split_at(size_of::<Nonce>());
    let nonce = Nonce::from_slice(nonce);
    let mut cipher_text = cipher_text.to_vec();

    let mut cipher = ChaCha20::new(&cipher_key.0, nonce);
    cipher.apply_keystream(cipher_text.as_mut_slice());
    Ok(cipher_text)
}

pub fn decrypt_with_chacha20_poly1305(
    cipher_key: &AuthenticatedCipherKey,
    cipher_signature: &[u8],
) -> Result<Vec<u8>, DhtOutboundError> {
    let nonce = [0u8; size_of::<chacha20poly1305::Nonce>()];

    let nonce_ga = chacha20poly1305::Nonce::from_slice(&nonce);

    let cipher = ChaCha20Poly1305::new(&cipher_key.0);
    let decrypted_signature = cipher
        .decrypt(nonce_ga, cipher_signature)
        .map_err(|_| DhtOutboundError::CipherError(String::from("Authenticated decryption failed")))?;

    Ok(decrypted_signature)
}

/// Encrypt the plain text using the ChaCha20 stream cipher
pub fn encrypt(cipher_key: &CipherKey, plain_text: &[u8]) -> Vec<u8> {
    let mut nonce = [0u8; size_of::<Nonce>()];
    OsRng.fill_bytes(&mut nonce);

    let nonce_ga = Nonce::from_slice(&nonce);
    let mut cipher = ChaCha20::new(&cipher_key.0, nonce_ga);

    let mut buf = vec![0u8; plain_text.len() + nonce.len()];
    buf[..nonce.len()].copy_from_slice(&nonce[..]);
    buf[nonce.len()..].copy_from_slice(plain_text);
    cipher.apply_keystream(&mut buf[nonce.len()..]);
    buf
}

/// Produces authenticated encryption of the signature using the ChaCha20-Poly1305 stream cipher,
/// refer to https://docs.rs/chacha20poly1305/latest/chacha20poly1305/# for more details.
/// Attention: as pointed in https://github.com/tari-project/tari/issues/4138, it is possible
/// to use a fixed Nonce, with homogeneous zero data, as this does not incur any security
/// vulnerabilities. However, such function is not intented to be used outside of dht scope
pub fn encrypt_with_chacha20_poly1305(
    cipher_key: &AuthenticatedCipherKey,
    signature: &[u8],
) -> Result<Vec<u8>, DhtOutboundError> {
    let nonce = [0u8; size_of::<chacha20poly1305::Nonce>()];

    let nonce_ga = chacha20poly1305::Nonce::from_slice(&nonce);
    let cipher = ChaCha20Poly1305::new(&cipher_key.0);

    // length of encrypted equals signature.len() + 16 (the latter being the tag size for ChaCha20-poly1305)
    let encrypted = cipher
        .encrypt(nonce_ga, signature)
        .map_err(|_| DhtOutboundError::CipherError(String::from("Authenticated encryption failed")))?;

    Ok(encrypted)
}

/// Generates a 32-byte hashed challenge that commits to the message header and body
pub fn create_message_domain_separated_hash(header: &DhtMessageHeader, body: &[u8]) -> [u8; 32] {
    create_message_domain_separated_hash_parts(
        header.version,
        &header.destination,
        header.message_type,
        header.flags,
        header.expires,
        header.ephemeral_public_key.as_ref(),
        body,
    )
}

/// Generates a 32-byte hashed challenge that commits to all message parts
pub fn create_message_domain_separated_hash_parts(
    protocol_version: DhtProtocolVersion,
    destination: &NodeDestination,
    message_type: DhtMessageType,
    flags: DhtMessageFlags,
    expires: Option<EpochTime>,
    ephemeral_public_key: Option<&CommsPublicKey>,
    body: &[u8],
) -> [u8; 32] {
    // get byte representation of `expires` input
    let expires = expires.map(|t| t.as_u64().to_le_bytes()).unwrap_or_default();

    // get byte representation of `ephemeral_public_key`
    let e_pk = ephemeral_public_key
        .map(|e_pk| {
            let mut buf = [0u8; 32];
            // CommsPublicKey::as_bytes returns 32-bytes
            buf.copy_from_slice(e_pk.as_bytes());
            buf
        })
        .unwrap_or_default();

    // we digest the given data into a domain independent hash function to produce a signature
    // use of the hashing API for domain separation and deal with variable length input
    let domain_separated_hash = comms_dht_hash_domain_challenge()
        .hasher::<CommsChallenge>()
        .chain(&protocol_version.as_bytes())
        .chain(destination.to_inner_bytes())
        .chain(&(message_type as i32).to_le_bytes())
        .chain(&flags.bits().to_le_bytes())
        .chain(&expires)
        .chain(&e_pk)
        .chain(&body)
        .finalize();
    
    // Domain separation uses Challenge = Blake256, thus its output has 32-byte length
    domain_separated_hash
        .hash_to_bytes()
        .expect("the output size of Blake256 should be 32-bytes")
        // .map_err(|e| DhtOutboundError::CipherError(e.to_string()))
}

#[cfg(test)]
mod test {
    use tari_utilities::hex::from_hex;

    use super::*;

    #[test]
    fn encrypt_decrypt() {
        let pk = CommsPublicKey::default();
        let key = CipherKey(*chacha20::Key::from_slice(pk.as_bytes()));
        let plain_text = "Last enemy position 0830h AJ 9863".as_bytes().to_vec();
        let encrypted = encrypt(&key, &plain_text);
        let decrypted = decrypt(&key, &encrypted).unwrap();
        assert_eq!(decrypted, plain_text);
    }

    #[test]
    fn decrypt_fn() {
        let pk = CommsPublicKey::default();
        let key = CipherKey(*chacha20::Key::from_slice(pk.as_bytes()));
        let cipher_text =
            from_hex("24bf9e698e14938e93c09e432274af7c143f8fb831f344f244ef02ca78a07ddc28b46fec536a0ca5c04737a604")
                .unwrap();
        let plain_text = decrypt(&key, &cipher_text).unwrap();
        let secret_msg = "Last enemy position 0830h AJ 9863".as_bytes().to_vec();
        assert_eq!(plain_text, secret_msg);
    }

    #[test]
    fn sanity_check() {
        let domain_separated_hash = comms_dht_hash_domain_key_signature()
            .digest::<CommsChallenge>(&[10, 12, 13, 82, 93, 101, 87, 28, 27, 17, 11, 35, 43])
            .into_vec();

        // Domain separation uses Challenge = Blake256, thus its output has 32-byte length
        let key = AuthenticatedCipherKey(*chacha20poly1305::Key::from_slice(domain_separated_hash.as_bytes()));

        let signature = b"Top secret message, handle with care".as_slice();
        let n = signature.len();
        let nonce = [0u8; size_of::<chacha20poly1305::Nonce>()];

        let nonce_ga = chacha20poly1305::Nonce::from_slice(&nonce);
        let cipher = ChaCha20Poly1305::new(&key.0);

        let encrypted = cipher
            .encrypt(nonce_ga, signature)
            .map_err(|_| DhtOutboundError::CipherError(String::from("Authenticated encryption failed")))
            .unwrap();

        assert_eq!(encrypted.len(), n + 16);
    }

    #[test]
    fn decryption_fails_in_case_tag_is_manipulated() {
        let (sk, pk) = CommsPublicKey::random_keypair(&mut OsRng);
        let key_data = generate_ecdh_secret(&sk, &pk);
        let key = generate_key_signature_for_authenticated_encryption(&key_data);

        let signature = b"Top secret message, handle with care".as_slice();

        let mut encrypted = encrypt_with_chacha20_poly1305(&key, signature).unwrap();

        // sanity check to validate that encrypted.len() = signature.len() + 16
        assert_eq!(encrypted.len(), signature.len() + 16);

        // manipulate tag and check that decryption fails
        let n = encrypted.len();
        encrypted[n - 1] += 1;

        // decryption should fail
        assert!(decrypt_with_chacha20_poly1305(&key, encrypted.as_slice())
            .unwrap_err()
            .to_string()
            .contains("Authenticated decryption failed"));
    }

    #[test]
    fn decryption_fails_in_case_body_message_is_manipulated() {
        let (sk, pk) = CommsPublicKey::random_keypair(&mut OsRng);
        let key_data = generate_ecdh_secret(&sk, &pk);
        let key = generate_key_signature_for_authenticated_encryption(&key_data);

        let signature = b"Top secret message, handle with care".as_slice();

        let mut encrypted = encrypt_with_chacha20_poly1305(&key, signature).unwrap();

        // manipulate encrypted message body and check that decryption fails
        encrypted[0] += 1;

        // decryption should fail
        assert!(decrypt_with_chacha20_poly1305(&key, encrypted.as_slice())
            .unwrap_err()
            .to_string()
            .contains("Authenticated decryption failed"));
    }

    #[test]
    fn decryption_fails_if_message_sned_to_incorrect_node() {
        let (sk, pk) = CommsPublicKey::random_keypair(&mut OsRng);
        let (other_sk, other_pk) = CommsPublicKey::random_keypair(&mut OsRng);

        let key_data = generate_ecdh_secret(&sk, &pk);
        let other_key_data = generate_ecdh_secret(&other_sk, &other_pk);

        let key = generate_key_signature_for_authenticated_encryption(&key_data);
        let other_key = generate_key_signature_for_authenticated_encryption(&other_key_data);

        let signature = b"Top secret message, handle with care".as_slice();

        let encrypted = encrypt_with_chacha20_poly1305(&key, signature).unwrap();

        // decryption should fail
        assert!(decrypt_with_chacha20_poly1305(&other_key, encrypted.as_slice())
            .unwrap_err()
            .to_string()
            .contains("Authenticated decryption failed"));
    }
}<|MERGE_RESOLUTION|>--- conflicted
+++ resolved
@@ -56,11 +56,8 @@
 pub struct CipherKey(chacha20::Key);
 pub struct AuthenticatedCipherKey(chacha20poly1305::Key);
 
-<<<<<<< HEAD
 const MESSAGE_BASE_LENGTH: usize = 124;
 
-=======
->>>>>>> c3a1d0aa
 /// Generates a Diffie-Hellman secret `kx.G` as a `chacha20::Key` given secret scalar `k` and public key `P = x.G`.
 pub fn generate_ecdh_secret<PK>(secret_key: &PK::K, public_key: &PK) -> [u8; PK::KEY_LEN]
 where PK: PublicKey + DiffieHellmanSharedSecret<PK = PK> {
