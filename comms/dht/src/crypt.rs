--- conflicted
+++ resolved
@@ -105,28 +105,18 @@
         ));
     }
 
-<<<<<<< HEAD
-fn get_original_message_from_padded_text(message: &[u8]) -> Result<Vec<u8>, DhtInboundError> {
-    let mut le_bytes = [0u8; 4];
-    le_bytes.copy_from_slice(&message[..LITTLE_ENDIAN_U32_SIZE_REPRESENTATION]);
-=======
     // The padded message must be a multiple of the base length
     if (padded_message.len() % MESSAGE_BASE_LENGTH) != 0 {
         return Err(DhtOutboundError::PaddingError(
             "Padded message must be a multiple of the base length".to_string(),
         ));
     }
->>>>>>> cf4f9bf1
 
     // Decode the message length
     let mut encoded_length = [0u8; size_of::<u32>()];
     encoded_length.copy_from_slice(&padded_message[0..size_of::<u32>()]);
     let message_length = u32::from_le_bytes(encoded_length) as usize;
 
-<<<<<<< HEAD
-    if original_message_len > message.len() {
-        return Err(DhtInboundError::InvalidDecryptionNonceNotIncluded);
-=======
     // The padded message is too short for the decoded length
     let end = message_length
         .checked_add(size_of::<u32>())
@@ -135,7 +125,6 @@
         return Err(DhtOutboundError::CipherError(
             "Claimed unpadded message length is too large".to_string(),
         ));
->>>>>>> cf4f9bf1
     }
 
     // Remove the padding (we don't check for valid padding, as this is offloaded to authentication)
@@ -568,11 +557,7 @@
         assert!(get_original_message_from_padded_text(pad_message.as_slice())
             .unwrap_err()
             .to_string()
-<<<<<<< HEAD
-            .contains("Invalid decryption, nonce not included"));
-=======
             .contains("Claimed unpadded message length is too large"));
->>>>>>> cf4f9bf1
     }
 
     #[test]
