// Copyright 2020, The Tari Project
//
// Redistribution and use in source and binary forms, with or without modification, are permitted provided that the
// following conditions are met:
//
// 1. Redistributions of source code must retain the above copyright notice, this list of conditions and the following
// disclaimer.
//
// 2. Redistributions in binary form must reproduce the above copyright notice, this list of conditions and the
// following disclaimer in the documentation and/or other materials provided with the distribution.
//
// 3. Neither the name of the copyright holder nor the names of its contributors may be used to endorse or promote
// products derived from this software without specific prior written permission.
//
// THIS SOFTWARE IS PROVIDED BY THE COPYRIGHT HOLDERS AND CONTRIBUTORS "AS IS" AND ANY EXPRESS OR IMPLIED WARRANTIES,
// INCLUDING, BUT NOT LIMITED TO, THE IMPLIED WARRANTIES OF MERCHANTABILITY AND FITNESS FOR A PARTICULAR PURPOSE ARE
// DISCLAIMED. IN NO EVENT SHALL THE COPYRIGHT HOLDER OR CONTRIBUTORS BE LIABLE FOR ANY DIRECT, INDIRECT, INCIDENTAL,
// SPECIAL, EXEMPLARY, OR CONSEQUENTIAL DAMAGES (INCLUDING, BUT NOT LIMITED TO, PROCUREMENT OF SUBSTITUTE GOODS OR
// SERVICES; LOSS OF USE, DATA, OR PROFITS; OR BUSINESS INTERRUPTION) HOWEVER CAUSED AND ON ANY THEORY OF LIABILITY,
// WHETHER IN CONTRACT, STRICT LIABILITY, OR TORT (INCLUDING NEGLIGENCE OR OTHERWISE) ARISING IN ANY WAY OUT OF THE
// USE OF THIS SOFTWARE, EVEN IF ADVISED OF THE POSSIBILITY OF SUCH DAMAGE.

//! # MemoryNet
//!
//! This example runs a small in-memory network.
//! It's primary purpose is to test and debug the behaviour of the DHT.
//!
//! The following happens:
//! 1. A single "seed node", `NUM_NODES` "base nodes" and `NUM_WALLETS` "wallets" are generated and started.
//! 1. All "base nodes" join the network via the "seed node"
//! 1. All "wallets" join the network via a random "base node"
//! 1. The first "wallet" in the list attempts to discover the last "wallet" in the list
//!
//! The suggested way to run this is:
//!
//! `RUST_BACKTRACE=1 RUST_LOG=trace cargo run --example memorynet 2> /tmp/debug.log`

mod memory_net;

use crate::memory_net::utilities::{
    discovery,
    do_network_wide_propagation,
    do_store_and_forward_message_propagation,
    drain_messaging_events,
    get_name,
    make_node,
    print_network_connectivity_stats,
    print_network_peer_list_stats,
    shutdown_all,
    take_a_break,
};
use futures::{channel::mpsc, future};
use rand::{rngs::OsRng, Rng};
use std::{iter::repeat_with, time::Duration};
use tari_comms::peer_manager::PeerFeatures;

<<<<<<< HEAD
// Size of network. Must be at least 2
const NUM_NODES: usize = 6;
// Must be at least 2
const NUM_WALLETS: usize = 6;
=======
// Size of network
const NUM_NODES: usize = 3;
// Must be at least 2
const NUM_WALLETS: usize = 2;
>>>>>>> 3d08d496
const QUIET_MODE: bool = true;
/// Number of neighbouring nodes each node should include in the connection pool
const NUM_NEIGHBOURING_NODES: usize = 8;
/// Number of randomly-selected nodes each node should include in the connection pool
const NUM_RANDOM_NODES: usize = 4;
/// The number of messages that should be propagated out
const PROPAGATION_FACTOR: usize = 4;

#[tokio_macros::main]
#[allow(clippy::same_item_push)]
async fn main() {
    env_logger::init();

    banner!(
        "Bringing up virtual network consisting of a seed node, {} nodes and {} wallets",
        NUM_NODES,
        NUM_WALLETS
    );

    let (node_message_tx, mut messaging_events_rx) = mpsc::unbounded();

    let seed_node = vec![
        make_node(
            PeerFeatures::COMMUNICATION_NODE,
            vec![],
            node_message_tx.clone(),
            NUM_NEIGHBOURING_NODES,
            NUM_RANDOM_NODES,
            PROPAGATION_FACTOR,
            QUIET_MODE,
        )
        .await,
    ];

    let mut nodes = future::join_all(
        repeat_with(|| {
            make_node(
                PeerFeatures::COMMUNICATION_NODE,
                vec![seed_node[0].node_identity()],
                node_message_tx.clone(),
                NUM_NEIGHBOURING_NODES,
                NUM_RANDOM_NODES,
                PROPAGATION_FACTOR,
                QUIET_MODE,
            )
        })
        .take(NUM_NODES),
    )
    .await;

    let mut wallets = future::join_all(
        repeat_with(|| {
            make_node(
                PeerFeatures::COMMUNICATION_CLIENT,
                vec![nodes[OsRng.gen_range(0, NUM_NODES)].node_identity()],
                node_message_tx.clone(),
                NUM_NEIGHBOURING_NODES,
                NUM_RANDOM_NODES,
                PROPAGATION_FACTOR,
                QUIET_MODE,
            )
        })
        .take(NUM_WALLETS),
    )
    .await;

    // Every node knows about every other node/client - uncomment this if you want to see the effect of "perfect network
    // knowledge" on the network.
    //
    // for n in &nodes {
    //     for ni in &nodes {
    //         if n.node_identity().node_id() != ni.node_identity().node_id() {
    //             n.comms
    //                 .peer_manager()
    //                 .add_peer(ni.node_identity().to_peer())
    //                 .await
    //                 .unwrap();
    //         }
    //     }
    //     for ni in &wallets {
    //         n.comms
    //             .peer_manager()
    //             .add_peer(ni.node_identity().to_peer())
    //             .await
    //             .unwrap();
    //     }
    // }

    // Wait for all the nodes to startup and connect to seed node
    take_a_break(NUM_NODES).await;

    // log::info!("------------------------------- BASE NODE JOIN -------------------------------");
    // for index in 0..nodes.len() {
    //     {
    //         let node = nodes.get_mut(index).expect("Couldn't get TestNode");
    //         println!(
    //             "Node '{}' is joining the network via the seed node '{}'",
    //             node, seed_node[0]
    //         );
    //         node.comms
    //             .connectivity()
    //             .wait_for_connectivity(Duration::from_secs(10))
    //             .await
    //             .unwrap();
    //
    //         node.dht.dht_requester().send_join().await.unwrap();
    //     }
    // }

    take_a_break(NUM_NODES).await;

    // peer_list_summary(&nodes).await;

    for wallet in wallets.iter_mut() {
        log::info!("------------------------------- WALLET JOIN -------------------------------");
        println!(
            "Wallet '{}' is joining the network via node '{}'",
            wallet,
            get_name(&wallet.seed_peers[0].node_id)
        );
        wallet
            .comms
            .connectivity()
            .wait_for_connectivity(Duration::from_secs(60))
            .await
            .unwrap();
        wallet.dht.dht_requester().send_join().await.unwrap();
    }

    take_a_break(NUM_NODES).await;
    let mut total_messages = 0;
    total_messages += drain_messaging_events(&mut messaging_events_rx, false).await;

    print_network_peer_list_stats(&nodes, &nodes).await;
    print_network_peer_list_stats(&nodes, &wallets).await;
    print_network_connectivity_stats(&nodes, &wallets, QUIET_MODE).await;

    {
        let count = seed_node[0].comms.peer_manager().count().await;
        let num_connections = seed_node[0]
            .comms
            .connectivity()
            .get_active_connections()
            .await
            .unwrap()
            .len();
        println!("Seed node knows {} peers ({} connections)", count, num_connections);
    }

    take_a_break(NUM_NODES).await;

    log::info!("------------------------------- DISCOVERY -------------------------------");
    let (discovery_messages, discovery_successes, discovery_sent) = discovery(&wallets, &mut messaging_events_rx).await;
    total_messages += discovery_messages;

    total_messages += drain_messaging_events(&mut messaging_events_rx, false).await;

    log::info!("------------------------------- SAF/DIRECTED PROPAGATION -------------------------------");
    let mut total_saf_messages = 0;
    let mut total_saf_succeeded = 0;
    let mut total_saf_timeouts = 0;
    let total_saf_done = 5;
    for _ in 0..5 {
        let random_wallet = wallets.remove(OsRng.gen_range(0, wallets.len() - 1));
        let (num_msgs, random_wallet, num_successes, num_attempts) = do_store_and_forward_message_propagation(
            random_wallet,
            &wallets,
            &nodes,
            node_message_tx.clone(),
            &mut messaging_events_rx,
            NUM_NEIGHBOURING_NODES,
            NUM_RANDOM_NODES,
            PROPAGATION_FACTOR,
            QUIET_MODE,
        )
        .await;
        total_saf_messages += num_msgs;
        total_messages += num_msgs;
        if num_successes > 0 {
            total_saf_succeeded += 1;
        }
        if num_successes < num_attempts {
            total_saf_timeouts += 1;
        }
        // Put the wallet back
        wallets.push(random_wallet);
    }

    log::info!("------------------------------- PROPAGATION -------------------------------");
    let (num_prop_successes, num_prop_total) = do_network_wide_propagation(&mut nodes, None).await;

    total_messages += drain_messaging_events(&mut messaging_events_rx, false).await;

    println!("{} messages sent in total across the network", total_messages);

    print_network_peer_list_stats(&nodes, &wallets).await;
    print_network_connectivity_stats(&nodes, &wallets, QUIET_MODE).await;

    banner!("Summary");
    println!("Total messages sent: {}", total_messages);
    println!("Discovery messages: {}", discovery_messages);
    println!("Total discoveries: {}/{}", discovery_successes, discovery_sent);
    println!("SAF messages: {}", total_saf_messages);
    println!("SAF successes: {}/{}", total_saf_succeeded, total_saf_done);
    println!("SAF timeouts:{}/{}", total_saf_timeouts, total_saf_done);
    println!("Prop successes: {}/{}", num_prop_successes, num_prop_total);

    banner!("That's it folks! Network is shutting down...");
    log::info!("------------------------------- SHUTDOWN -------------------------------");

    shutdown_all(nodes).await;
    shutdown_all(wallets).await;
}<|MERGE_RESOLUTION|>--- conflicted
+++ resolved
@@ -54,17 +54,10 @@
 use std::{iter::repeat_with, time::Duration};
 use tari_comms::peer_manager::PeerFeatures;
 
-<<<<<<< HEAD
 // Size of network. Must be at least 2
 const NUM_NODES: usize = 6;
 // Must be at least 2
 const NUM_WALLETS: usize = 6;
-=======
-// Size of network
-const NUM_NODES: usize = 3;
-// Must be at least 2
-const NUM_WALLETS: usize = 2;
->>>>>>> 3d08d496
 const QUIET_MODE: bool = true;
 /// Number of neighbouring nodes each node should include in the connection pool
 const NUM_NEIGHBOURING_NODES: usize = 8;
