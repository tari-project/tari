// Copyright 2020, The Tari Project
//
// Redistribution and use in source and binary forms, with or without modification, are permitted provided that the
// following conditions are met:
//
// 1. Redistributions of source code must retain the above copyright notice, this list of conditions and the following
// disclaimer.
//
// 2. Redistributions in binary form must reproduce the above copyright notice, this list of conditions and the
// following disclaimer in the documentation and/or other materials provided with the distribution.
//
// 3. Neither the name of the copyright holder nor the names of its contributors may be used to endorse or promote
// products derived from this software without specific prior written permission.
//
// THIS SOFTWARE IS PROVIDED BY THE COPYRIGHT HOLDERS AND CONTRIBUTORS "AS IS" AND ANY EXPRESS OR IMPLIED WARRANTIES,
// INCLUDING, BUT NOT LIMITED TO, THE IMPLIED WARRANTIES OF MERCHANTABILITY AND FITNESS FOR A PARTICULAR PURPOSE ARE
// DISCLAIMED. IN NO EVENT SHALL THE COPYRIGHT HOLDER OR CONTRIBUTORS BE LIABLE FOR ANY DIRECT, INDIRECT, INCIDENTAL,
// SPECIAL, EXEMPLARY, OR CONSEQUENTIAL DAMAGES (INCLUDING, BUT NOT LIMITED TO, PROCUREMENT OF SUBSTITUTE GOODS OR
// SERVICES; LOSS OF USE, DATA, OR PROFITS; OR BUSINESS INTERRUPTION) HOWEVER CAUSED AND ON ANY THEORY OF LIABILITY,
// WHETHER IN CONTRACT, STRICT LIABILITY, OR TORT (INCLUDING NEGLIGENCE OR OTHERWISE) ARISING IN ANY WAY OUT OF THE
// USE OF THIS SOFTWARE, EVEN IF ADVISED OF THE POSSIBILITY OF SUCH DAMAGE.

//! # MemoryNet
//!
//! This example runs a small in-memory network.
//! It's primary purpose is to test and debug the behaviour of the DHT.
//!
//! The following happens:
//! 1. A single "seed node", `NUM_NODES` "base nodes" and `NUM_WALLETS` "wallets" are generated and started.
//! 1. All "base nodes" join the network via the "seed node"
//! 1. All "wallets" join the network via a random "base node"
//! 1. The first "wallet" in the list attempts to discover the last "wallet" in the list
//!
//! The suggested way to run this is:
//!
//! `RUST_BACKTRACE=1 RUST_LOG=trace cargo run --example memorynet 2> /tmp/debug.log`

mod memory_net;

use crate::memory_net::utilities::{
    discovery,
    do_network_wide_propagation,
    do_store_and_forward_message_propagation,
    drain_messaging_events,
    get_name,
    make_node,
    network_connectivity_stats,
    network_peer_list_stats,
    shutdown_all,
    take_a_break,
};
use futures::{channel::mpsc, future};
use rand::{rngs::OsRng, Rng};
use std::{iter::repeat_with, time::Duration};
use tari_comms::peer_manager::PeerFeatures;

// Size of network
const NUM_NODES: usize = 40;
// Must be at least 2
const NUM_WALLETS: usize = 6;
const QUIET_MODE: bool = true;
/// Number of neighbouring nodes each node should include in the connection pool
const NUM_NEIGHBOURING_NODES: usize = 8;
/// Number of randomly-selected nodes each node should include in the connection pool
const NUM_RANDOM_NODES: usize = 4;
/// The number of messages that should be propagated out
const PROPAGATION_FACTOR: usize = 4;

<<<<<<< HEAD
mod memory_net;

use futures::{channel::mpsc, future, StreamExt};
use lazy_static::lazy_static;
use memory_net::DrainBurst;
use prettytable::{cell, row, Table};
use rand::{rngs::OsRng, Rng};
use std::{
    collections::HashMap,
    fmt,
    iter::repeat_with,
    sync::{Arc, Mutex},
    time::{Duration, Instant},
};
use tari_comms::{
    backoff::ConstantBackoff,
    connection_manager::ConnectionDirection,
    connectivity::ConnectivitySelection,
    peer_manager::{NodeId, NodeIdentity, Peer, PeerFeatures, PeerStorage},
    pipeline,
    pipeline::SinkService,
    protocol::messaging::MessagingEvent,
    transports::MemoryTransport,
    types::CommsDatabase,
    CommsBuilder,
    CommsNode,
    ConnectionManagerEvent,
    PeerConnection,
};
use tari_comms_dht::{
    domain_message::OutboundDomainMessage,
    envelope::NodeDestination,
    inbound::DecryptedDhtMessage,
    outbound::OutboundEncryption,
    Dht,
    DhtBuilder,
};
use tari_storage::{lmdb_store::LMDBBuilder, LMDBWrapper};
use tari_test_utils::{paths::create_temporary_data_path, random};
use tokio::{runtime, task, time};
use tower::ServiceBuilder;

type MessagingEventRx = mpsc::UnboundedReceiver<(NodeId, NodeId)>;
type MessagingEventTx = mpsc::UnboundedSender<(NodeId, NodeId)>;

macro_rules! banner {
    ($($arg: tt)*) => {
        println!();
        println!("----------------------------------------------------------");
        println!($($arg)*);
        println!("----------------------------------------------------------");
        println!();
    }
}

const NAMES: &[&str] = &[
    "Alice", "Bob", "Carol", "Charlie", "Dave", "Eve", "Isaac", "Ivan", "Justin", "Mallory", "Marvin", "Mallet",
    "Matilda", "Oscar", "Pat", "Peggy", "Vanna", "Plod", "Steve", "Trent", "Trudy", "Walter", "Zoe",
];

lazy_static! {
    static ref NAME_MAP: Mutex<HashMap<NodeId, String>> = Mutex::new(HashMap::new());
    static ref NAME_POS: Mutex<usize> = Mutex::new(0);
}

fn register_name(node_id: NodeId, name: String) {
    NAME_MAP.lock().unwrap().insert(node_id, name);
}

fn get_name(node_id: &NodeId) -> String {
    NAME_MAP
        .lock()
        .unwrap()
        .get(node_id)
        .map(|name| format!("{} ({})", name, node_id.short_str()))
        .unwrap_or_else(|| format!("NoName ({})", node_id.short_str()))
}

fn get_short_name(node_id: &NodeId) -> String {
    NAME_MAP
        .lock()
        .unwrap()
        .get(node_id)
        .map(|name| name.to_string())
        .unwrap_or_else(|| format!("NoName ({})", node_id.short_str()))
}

fn get_next_name() -> String {
    let pos = {
        let mut i = NAME_POS.lock().unwrap();
        *i += 1;
        *i
    };
    if pos > NAMES.len() {
        format!("Node{}", pos - NAMES.len())
    } else {
        NAMES[pos - 1].to_owned()
    }
}

=======
>>>>>>> 35de5b55
#[tokio_macros::main]
async fn main() {
    env_logger::init();

    banner!(
        "Bringing up virtual network consisting of a seed node, {} nodes and {} wallets",
        NUM_NODES,
        NUM_WALLETS
    );

    let (node_message_tx, mut messaging_events_rx) = mpsc::unbounded();

    let seed_node = vec![
        make_node(
            PeerFeatures::COMMUNICATION_NODE,
            vec![],
            node_message_tx.clone(),
            NUM_NEIGHBOURING_NODES,
            NUM_RANDOM_NODES,
            PROPAGATION_FACTOR,
            QUIET_MODE,
        )
        .await,
    ];

    let mut nodes = future::join_all(
        repeat_with(|| {
            make_node(
                PeerFeatures::COMMUNICATION_NODE,
                vec![seed_node[0].node_identity().clone()],
                node_message_tx.clone(),
                NUM_NEIGHBOURING_NODES,
                NUM_RANDOM_NODES,
                PROPAGATION_FACTOR,
                QUIET_MODE,
            )
        })
        .take(NUM_NODES),
    )
    .await;

    let mut wallets = future::join_all(
        repeat_with(|| {
            make_node(
                PeerFeatures::COMMUNICATION_CLIENT,
                vec![nodes[OsRng.gen_range(0, NUM_NODES - 1)].node_identity().clone()],
                node_message_tx.clone(),
                NUM_NEIGHBOURING_NODES,
                NUM_RANDOM_NODES,
                PROPAGATION_FACTOR,
                QUIET_MODE,
            )
        })
        .take(NUM_WALLETS),
    )
    .await;

    // Every node knows about every other node/client - uncomment this if you want to see the effect of "perfect network
    // knowledge" on the network.
    //
    // for n in &nodes {
    //     for ni in &nodes {
    //         if n.node_identity().node_id() != ni.node_identity().node_id() {
    //             n.comms
    //                 .peer_manager()
    //                 .add_peer(ni.node_identity().to_peer())
    //                 .await
    //                 .unwrap();
    //         }
    //     }
    //     for ni in &wallets {
    //         n.comms
    //             .peer_manager()
    //             .add_peer(ni.node_identity().to_peer())
    //             .await
    //             .unwrap();
    //     }
    // }

    // Wait for all the nodes to startup and connect to seed node
    take_a_break(NUM_NODES).await;

    // log::info!("------------------------------- BASE NODE JOIN -------------------------------");
    // for index in 0..nodes.len() {
    //     {
    //         let node = nodes.get_mut(index).expect("Couldn't get TestNode");
    //         println!(
    //             "Node '{}' is joining the network via the seed node '{}'",
    //             node, seed_node[0]
    //         );
    //         node.comms
    //             .connectivity()
    //             .wait_for_connectivity(Duration::from_secs(10))
    //             .await
    //             .unwrap();
    //
    //         node.dht.dht_requester().send_join().await.unwrap();
    //     }
    // }

    take_a_break(NUM_NODES).await;

    // peer_list_summary(&nodes).await;

    log::info!("------------------------------- WALLET JOIN -------------------------------");
    for wallet in wallets.iter_mut() {
        println!(
            "Wallet '{}' is joining the network via node '{}'",
            wallet,
            get_name(&wallet.seed_peers[0].node_id)
        );
        wallet
            .comms
            .connectivity()
            .wait_for_connectivity(Duration::from_secs(10))
            .await
            .unwrap();
        wallet.dht.dht_requester().send_join().await.unwrap();
    }

    take_a_break(NUM_NODES).await;
    let mut total_messages = 0;
    total_messages += drain_messaging_events(&mut messaging_events_rx, false).await;

    network_peer_list_stats(&nodes, &nodes).await;
    network_peer_list_stats(&nodes, &wallets).await;
    network_connectivity_stats(&nodes, &wallets, QUIET_MODE).await;

    {
        let count = seed_node[0].comms.peer_manager().count().await;
        let num_connections = seed_node[0]
            .comms
            .connectivity()
            .get_active_connections()
            .await
            .unwrap()
            .len();
        println!("Seed node knows {} peers ({} connections)", count, num_connections);
    }

    take_a_break(NUM_NODES).await;

    log::info!("------------------------------- DISCOVERY -------------------------------");
    total_messages += discovery(&wallets, &mut messaging_events_rx).await;

    total_messages += drain_messaging_events(&mut messaging_events_rx, false).await;

    log::info!("------------------------------- SAF/DIRECTED PROPAGATION -------------------------------");
    for _ in 0..5 {
        let random_wallet = wallets.remove(OsRng.gen_range(0, wallets.len() - 1));
        let (num_msgs, random_wallet) = do_store_and_forward_message_propagation(
            random_wallet,
            &wallets,
            &nodes,
            node_message_tx.clone(),
            &mut messaging_events_rx,
            NUM_NEIGHBOURING_NODES,
            NUM_RANDOM_NODES,
            PROPAGATION_FACTOR,
            QUIET_MODE,
        )
        .await;
        total_messages += num_msgs;
        // Put the wallet back
        wallets.push(random_wallet);
    }

    log::info!("------------------------------- PROPAGATION -------------------------------");
    do_network_wide_propagation(&mut nodes, None).await;

    total_messages += drain_messaging_events(&mut messaging_events_rx, false).await;

    println!("{} messages sent in total across the network", total_messages);

    network_peer_list_stats(&nodes, &wallets).await;
    network_connectivity_stats(&nodes, &wallets, QUIET_MODE).await;

    banner!("That's it folks! Network is shutting down...");
    log::info!("------------------------------- SHUTDOWN -------------------------------");

    shutdown_all(nodes).await;
    shutdown_all(wallets).await;
<<<<<<< HEAD
}

async fn shutdown_all(nodes: Vec<TestNode>) {
    let tasks = nodes.into_iter().map(|node| node.comms.shutdown());
    future::join_all(tasks).await;
}

async fn discovery(wallets: &[TestNode], messaging_events_rx: &mut MessagingEventRx) -> usize {
    let mut successes = 0;
    let mut total_messages = 0;
    let mut total_time = Duration::from_secs(0);
    for i in 0..wallets.len() - 1 {
        let wallet1 = wallets.get(i).unwrap();
        let wallet2 = wallets.get(i + 1).unwrap();

        banner!("🌎 '{}' is going to try discover '{}'.", wallet1, wallet2);

        if !QUIET_MODE {
            peer_list_summary(&[wallet1, wallet2]).await;
        }

        let start = Instant::now();
        let discovery_result = wallet1
            .dht
            .discovery_service_requester()
            .discover_peer(
                Box::new(wallet2.node_identity().public_key().clone()),
                wallet2.node_identity().node_id().clone().into(),
            )
            .await;

        match discovery_result {
            Ok(peer) => {
                successes += 1;
                total_time += start.elapsed();
                banner!(
                    "⚡️🎉😎 '{}' discovered peer '{}' ({}) in {:.2?}",
                    wallet1,
                    get_name(&peer.node_id),
                    peer,
                    start.elapsed()
                );

                time::delay_for(Duration::from_secs(5)).await;
                total_messages += drain_messaging_events(messaging_events_rx, false).await;
            },
            Err(err) => {
                banner!(
                    "💩 '{}' failed to discover '{}' after {:.2?} because '{}'",
                    wallet1,
                    wallet2,
                    start.elapsed(),
                    err
                );

                time::delay_for(Duration::from_secs(5)).await;
                total_messages += drain_messaging_events(messaging_events_rx, false).await;
            },
        }
    }

    banner!(
        "✨ The set of discoveries succeeded {} out of {} times and took a total of {:.1}s with {} messages sent.",
        successes,
        wallets.len() - 1,
        total_time.as_secs_f32(),
        total_messages
    );
    total_messages
}

async fn peer_list_summary<'a, I: IntoIterator<Item = T>, T: AsRef<TestNode>>(network: I) {
    for node in network {
        let node_identity = node.as_ref().comms.node_identity();
        let peers = node
            .as_ref()
            .comms
            .peer_manager()
            .closest_peers(node_identity.node_id(), 10, &[], None)
            .await
            .unwrap();
        let mut table = Table::new();
        table.add_row(row![
            format!("{} closest peers (MAX: 10)", node.as_ref()),
            "Distance".to_string(),
            "Kind",
        ]);
        table.add_empty_row();
        for peer in peers {
            table.add_row(row![
                get_name(&peer.node_id),
                node_identity.node_id().distance(&peer.node_id),
                if peer.features.contains(PeerFeatures::COMMUNICATION_NODE) {
                    "BaseNode"
                } else {
                    "Wallet"
                }
            ]);
        }
        table.printstd();
        println!();
    }
}

async fn network_peer_list_stats(nodes: &[TestNode], wallets: &[TestNode]) {
    let mut stats = HashMap::<String, usize>::with_capacity(wallets.len());
    for wallet in wallets {
        let mut num_known = 0;
        for node in nodes {
            if node
                .comms
                .peer_manager()
                .exists_node_id(wallet.node_identity().node_id())
                .await
            {
                num_known += 1;
            }
        }
        stats.insert(get_name(wallet.node_identity().node_id()), num_known);
    }

    let mut avg = Vec::with_capacity(wallets.len());
    for (n, v) in stats {
        let perc = v as f32 / nodes.len() as f32;
        avg.push(perc);
        println!(
            "{} is known by {} out of {} nodes ({:.2}%)",
            n,
            v,
            nodes.len(),
            perc * 100.0
        );
    }
    println!(
        "Average {:.2}%",
        avg.into_iter().sum::<f32>() / wallets.len() as f32 * 100.0
    );
}

async fn network_connectivity_stats(nodes: &[TestNode], wallets: &[TestNode]) {
    async fn display(nodes: &[TestNode]) -> (usize, usize) {
        let mut total = 0;
        let mut avg = Vec::new();
        for node in nodes {
            let conns = node.comms.connection_manager().get_active_connections().await.unwrap();
            total += conns.len();
            avg.push(conns.len());

            println!("{} connected to {} nodes", node, conns.len());
            if !QUIET_MODE {
                for c in conns {
                    println!("  {} ({})", get_name(c.peer_node_id()), c.direction());
                }
            }
        }
        (total, avg.into_iter().sum())
    }
    let (mut total, mut avg) = display(nodes).await;
    let (t, a) = display(wallets).await;
    total += t;
    avg += a;
    println!(
        "{} total connections on the network. ({} per node on average)",
        total,
        avg / (wallets.len() + nodes.len())
    );
}

async fn do_network_wide_propagation(nodes: &mut [TestNode]) {
    let random_node = &nodes[OsRng.gen_range(0, nodes.len() - 1)];
    let random_node_id = random_node.comms.node_identity().node_id().clone();
    const PUBLIC_MESSAGE: &str = "This is something you're all interested in!";

    banner!("🌎 {} is going to broadcast a message to the network", random_node);
    let send_states = random_node
        .dht
        .outbound_requester()
        .broadcast(
            NodeDestination::Unknown,
            OutboundEncryption::None,
            vec![],
            OutboundDomainMessage::new(0i32, PUBLIC_MESSAGE.to_string()),
        )
        .await
        .unwrap();
    let num_connections = random_node
        .comms
        .connection_manager()
        .get_num_active_connections()
        .await
        .unwrap();
    let (success, failed) = send_states.wait_all().await;
    println!(
        "🦠 {} broadcast to {}/{} peer(s) ({} connection(s))",
        random_node.name,
        success.len(),
        success.len() + failed.len(),
        num_connections
    );

    let start_global = Instant::now();
    // Spawn task for each peer that will read the message and propagate it on
    let tasks = nodes
        .iter_mut()
        .filter(|n| n.comms.node_identity().node_id() != &random_node_id)
        .enumerate()
        .map(|(idx, node)| {
            let mut outbound_req = node.dht.outbound_requester();
            let mut conn_man = node.comms.connection_manager();
            let mut ims_rx = node.ims_rx.take().unwrap();
            let start = Instant::now();
            let start_global = start_global.clone();
            let node_name = node.name.clone();

            task::spawn(async move {
                let result = time::timeout(Duration::from_secs(10), ims_rx.next()).await;
                let mut is_success = false;
                match result {
                    Ok(Some(msg)) => {
                        let public_msg = msg
                            .decryption_result
                            .unwrap()
                            .decode_part::<String>(1)
                            .unwrap()
                            .unwrap();
                        println!(
                            "📬 {} got public message '{}' (t={:.0?})",
                            node_name,
                            public_msg,
                            start_global.elapsed()
                        );
                        is_success = true;
                        let send_states = outbound_req
                            .propagate(
                                NodeDestination::Unknown,
                                OutboundEncryption::None,
                                vec![msg.source_peer.node_id.clone()],
                                OutboundDomainMessage::new(0i32, public_msg),
                            )
                            .await
                            .unwrap();
                        let num_connections = conn_man.get_num_active_connections().await.unwrap();
                        let (success, failed) = send_states.wait_all().await;
                        println!(
                            "🦠 {} propagated to {}/{} peer(s) ({} connection(s))",
                            node_name,
                            success.len(),
                            success.len() + failed.len(),
                            num_connections
                        );
                    },
                    Err(_) | Ok(None) => {
                        banner!(
                            "💩 {} failed to receive network message after {:.2?}",
                            node_name,
                            start.elapsed(),
                        );
                    },
                }

                (idx, ims_rx, is_success)
            })
        });

    // Put the ims_rxs back
    let ims_rxs = future::join_all(tasks).await;
    let mut num_successes = 0;
    for ims in ims_rxs {
        let (idx, ims_rx, is_success) = ims.unwrap();
        nodes[idx].ims_rx = Some(ims_rx);
        if is_success {
            num_successes += 1;
        }
    }

    banner!(
        "🙌 Finished propagation test. {} out of {} nodes received the message",
        num_successes,
        nodes.len() - 1
    );
}

async fn do_store_and_forward_message_propagation(
    wallet: TestNode,
    wallets: &[TestNode],
    nodes: &[TestNode],
    messaging_tx: MessagingEventTx,
    messaging_rx: &mut MessagingEventRx,
) -> (usize, TestNode)
{
    banner!(
        "{} chosen at random to be receive messages from other nodes using store and forward",
        wallet,
    );
    let wallets_peers = wallet.comms.peer_manager().all().await.unwrap();
    let node_identity = wallet.comms.node_identity().clone();

    let neighbours = wallet
        .comms
        .connectivity()
        .select_connections(ConnectivitySelection::closest_to(
            wallet.node_identity().node_id().clone(),
            NUM_NEIGHBOURING_NODES,
            vec![],
        ))
        .await
        .unwrap()
        .into_iter()
        .filter_map(
            // If a node is not found in the node list it must be the seed node - should probably assert that this is
            // the case
            |p| nodes.iter().find(|n| n.node_identity().node_id() == p.peer_node_id()),
        )
        .collect::<Vec<_>>();

    let neighbour_subs = neighbours
        .iter()
        .map(|n| n.comms.subscribe_messaging_events())
        .collect::<Vec<_>>();

    banner!(
        "{} has {} neighbours ({})",
        wallet,
        neighbours.len(),
        neighbours
            .iter()
            .map(ToString::to_string)
            .collect::<Vec<_>>()
            .join(", ")
    );
    banner!("😴 {} is going offline", wallet);
    wallet.comms.shutdown().await;

    banner!(
        "🎤 All other wallets are going to attempt to broadcast messages to {} ({})",
        get_name(node_identity.node_id()),
        node_identity.public_key(),
    );

    let start = Instant::now();
    for wallet in wallets {
        let secret_message = format!("My name is wiki wiki {}", wallet);
        let send_states = wallet
            .dht
            .outbound_requester()
            .broadcast(
                node_identity.node_id().clone().into(),
                OutboundEncryption::EncryptFor(Box::new(node_identity.public_key().clone())),
                vec![],
                OutboundDomainMessage::new(123i32, secret_message.clone()),
            )
            .await
            .unwrap();
        let (success, failed) = send_states.wait_all().await;
        println!(
            "{} sent {}/{} messages",
            wallet,
            success.len(),
            success.len() + failed.len(),
        );
    }

    for (idx, mut s) in neighbour_subs.into_iter().enumerate() {
        let neighbour = neighbours[idx].name.clone();
        task::spawn(async move {
            let msg = time::timeout(Duration::from_secs(2), s.next()).await;
            match msg {
                Ok(Some(Ok(evt))) => match &*evt {
                    MessagingEvent::MessageReceived(_, tag) => {
                        println!("{} received propagated SAF message ({})", neighbour, tag);
                    },
                    _ => {},
                },
                Ok(_) => {},
                Err(_) => println!("{} did not receive the SAF message", neighbour),
            }
        });
    }

    banner!("⏰ Waiting a few seconds for messages to propagate around the network...");
    time::delay_for(Duration::from_secs(5)).await;

    let mut total_messages = drain_messaging_events(messaging_rx, false).await;

    banner!("🤓 {} is coming back online", get_name(node_identity.node_id()));
    let (tx, ims_rx) = mpsc::channel(1);
    let (comms, dht) = setup_comms_dht(node_identity, create_peer_storage(wallets_peers), tx).await;
    let mut wallet = TestNode::new(comms, dht, None, ims_rx, messaging_tx);
    let mut connectivity = wallet.comms.connectivity();

    connectivity
        .wait_for_connectivity(Duration::from_secs(10))
        .await
        .unwrap();
    take_a_break().await;
    let connections = wallet
        .comms
        .connection_manager()
        .get_active_connections()
        .await
        .unwrap();
    println!(
        "{} has {} connections to {}",
        wallet,
        connections.len(),
        connections
            .iter()
            .map(|p| get_name(p.peer_node_id()))
            .collect::<Vec<_>>()
            .join(", ")
    );

    let mut num_msgs = 0;
    loop {
        let result = time::timeout(Duration::from_secs(10), wallet.ims_rx.as_mut().unwrap().next()).await;
        num_msgs += 1;
        match result {
            Ok(msg) => {
                let msg = msg.unwrap();
                let secret_msg = msg
                    .decryption_result
                    .unwrap()
                    .decode_part::<String>(1)
                    .unwrap()
                    .unwrap();
                banner!(
                    "🎉 Wallet {} received propagated message '{}' from store and forward in {:.2?}",
                    wallet,
                    secret_msg,
                    start.elapsed()
                );
            },
            Err(err) => {
                banner!(
                    "💩 Failed to receive message after {:.0?} using store and forward '{}'",
                    start.elapsed(),
                    err
                );
            },
        };

        if num_msgs == wallets.len() {
            break;
        }
    }

    total_messages += drain_messaging_events(messaging_rx, false).await;

    (total_messages, wallet)
}

async fn drain_messaging_events(messaging_rx: &mut MessagingEventRx, show_logs: bool) -> usize {
    let drain_fut = DrainBurst::new(messaging_rx);
    if show_logs {
        let messages = drain_fut.await;
        let num_messages = messages.len();
        let mut node_id_buf = Vec::new();
        let mut last_from_node = None;
        for (from_node, to_node) in &messages {
            match &last_from_node {
                Some(node_id) if *node_id == from_node => {
                    node_id_buf.push(to_node);
                },
                Some(_) => {
                    println!(
                        "📨 {} sent {} messages to {}️",
                        get_short_name(last_from_node.take().unwrap()),
                        node_id_buf.len(),
                        node_id_buf.drain(..).map(get_short_name).collect::<Vec<_>>().join(", ")
                    );

                    last_from_node = Some(from_node);
                    node_id_buf.push(to_node)
                },
                None => {
                    last_from_node = Some(from_node);
                    node_id_buf.push(to_node)
                },
            }
        }
        println!("{} messages sent between nodes", num_messages);
        num_messages
    } else {
        let len = drain_fut.await.len();
        println!("📨 {} messages exchanged", len);
        len
    }
}

fn connection_manager_logger(
    node_id: NodeId,
) -> impl FnMut(Arc<ConnectionManagerEvent>) -> Arc<ConnectionManagerEvent> {
    let node_name = get_name(&node_id);
    move |event| {
        if QUIET_MODE {
            return event;
        }
        use ConnectionManagerEvent::*;
        print!("EVENT: ");
        match &*event {
            PeerConnected(conn) => match conn.direction() {
                ConnectionDirection::Inbound => {
                    // println!(
                    //     "'{}' got inbound connection from '{}'",
                    //     node_name,
                    //     get_name(conn.peer_node_id()),
                    // );
                },
                ConnectionDirection::Outbound => {
                    println!("'{}' connected to '{}'", node_name, get_name(conn.peer_node_id()),);
                },
            },
            PeerDisconnected(node_id) => {
                println!("'{}' disconnected from '{}'", get_name(node_id), node_name);
            },
            PeerConnectFailed(node_id, err) => {
                println!(
                    "'{}' failed to connect to '{}' because '{:?}'",
                    node_name,
                    get_name(node_id),
                    err
                );
            },
            PeerConnectWillClose(_, node_id, direction) => {
                println!(
                    "'{}' will disconnect {} connection to '{}'",
                    get_name(node_id),
                    direction,
                    node_name,
                );
            },
            PeerInboundConnectFailed(err) => {
                println!(
                    "'{}' failed to accept inbound connection because '{:?}'",
                    node_name, err
                );
            },
            Listening(_) | ListenFailed(_) => unreachable!(),
            NewInboundSubstream(node_id, protocol, _) => {
                println!(
                    "'{}' negotiated protocol '{}' to '{}'",
                    get_name(node_id),
                    String::from_utf8_lossy(protocol),
                    node_name
                );
            },
        }
        event
    }
}

struct TestNode {
    name: String,
    comms: CommsNode,
    seed_peer: Option<Peer>,
    dht: Dht,
    conn_man_events_rx: mpsc::Receiver<Arc<ConnectionManagerEvent>>,
    ims_rx: Option<mpsc::Receiver<DecryptedDhtMessage>>,
}

impl TestNode {
    pub fn new(
        comms: CommsNode,
        dht: Dht,
        seed_peer: Option<Peer>,
        ims_rx: mpsc::Receiver<DecryptedDhtMessage>,
        messaging_events_tx: MessagingEventTx,
    ) -> Self
    {
        let name = get_next_name();
        register_name(comms.node_identity().node_id().clone(), name.clone());

        let (conn_man_events_tx, events_rx) = mpsc::channel(100);
        Self::spawn_event_monitor(&comms, conn_man_events_tx, messaging_events_tx);

        Self {
            name,
            seed_peer,
            comms,
            dht,
            ims_rx: Some(ims_rx),
            conn_man_events_rx: events_rx,
        }
    }

    fn spawn_event_monitor(
        comms: &CommsNode,
        events_tx: mpsc::Sender<Arc<ConnectionManagerEvent>>,
        messaging_events_tx: MessagingEventTx,
    )
    {
        let conn_man_event_sub = comms.subscribe_connection_manager_events();
        let messaging_events = comms.subscribe_messaging_events();
        let executor = runtime::Handle::current();

        executor.spawn(
            conn_man_event_sub
                .filter(|r| future::ready(r.is_ok()))
                .map(Result::unwrap)
                .map(connection_manager_logger(comms.node_identity().node_id().clone()))
                .map(Ok)
                .forward(events_tx),
        );

        let node_id = comms.node_identity().node_id().clone();

        executor.spawn(
            messaging_events
                .filter(|r| future::ready(r.is_ok()))
                .map(Result::unwrap)
                .filter_map(move |event| {
                    use MessagingEvent::*;
                    future::ready(match &*event {
                        MessageReceived(peer_node_id, _) => Some((Clone::clone(&*peer_node_id), node_id.clone())),
                        _ => None,
                    })
                })
                .map(Ok)
                .forward(messaging_events_tx),
        );
    }

    #[inline]
    pub fn node_identity(&self) -> Arc<NodeIdentity> {
        self.comms.node_identity()
    }

    #[inline]
    pub fn to_peer(&self) -> Peer {
        self.comms.node_identity().to_peer()
    }

    #[allow(dead_code)]
    pub async fn expect_peer_connection(&mut self, node_id: &NodeId) -> Option<PeerConnection> {
        if let Some(conn) = self.comms.connectivity().get_connection(node_id.clone()).await.unwrap() {
            return Some(conn);
        }
        use ConnectionManagerEvent::*;
        loop {
            let event = time::timeout(Duration::from_secs(30), self.conn_man_events_rx.next())
                .await
                .ok()??;

            match &*event {
                PeerConnected(conn) if conn.peer_node_id() == node_id => {
                    break Some(conn.clone());
                },
                _ => {},
            }
        }
    }
}

impl AsRef<TestNode> for TestNode {
    fn as_ref(&self) -> &TestNode {
        self
    }
}

impl fmt::Display for TestNode {
    fn fmt(&self, f: &mut fmt::Formatter) -> fmt::Result {
        write!(
            f,
            "{} ({})",
            self.name,
            self.comms.node_identity().node_id().short_str()
        )
    }
}

fn make_node_identity(features: PeerFeatures) -> Arc<NodeIdentity> {
    let port = MemoryTransport::acquire_next_memsocket_port();
    Arc::new(NodeIdentity::random(&mut OsRng, format!("/memory/{}", port).parse().unwrap(), features).unwrap())
}

fn create_peer_storage(peers: Vec<Peer>) -> CommsDatabase {
    let database_name = random::string(8);
    let datastore = LMDBBuilder::new()
        .set_path(create_temporary_data_path().to_str().unwrap())
        .set_environment_size(10)
        .set_max_number_of_databases(1)
        .add_database(&database_name, lmdb_zero::db::CREATE)
        .build()
        .unwrap();

    let peer_database = datastore.get_handle(&database_name).unwrap();
    let peer_database = LMDBWrapper::new(Arc::new(peer_database));
    let mut storage = PeerStorage::new_indexed(peer_database).unwrap();
    for peer in peers {
        storage.add_peer(peer).unwrap();
    }

    storage.into()
}

async fn make_node(features: PeerFeatures, seed_peer: Option<Peer>, messaging_events_tx: MessagingEventTx) -> TestNode {
    let node_identity = make_node_identity(features);

    let (tx, ims_rx) = mpsc::channel(1);
    let (comms, dht) = setup_comms_dht(
        node_identity,
        create_peer_storage(seed_peer.clone().into_iter().collect()),
        tx,
    )
    .await;

    TestNode::new(comms, dht, seed_peer, ims_rx, messaging_events_tx)
}

async fn setup_comms_dht(
    node_identity: Arc<NodeIdentity>,
    storage: CommsDatabase,
    inbound_tx: mpsc::Sender<DecryptedDhtMessage>,
) -> (CommsNode, Dht)
{
    // Create inbound and outbound channels
    let (outbound_tx, outbound_rx) = mpsc::channel(10);

    let comms = CommsBuilder::new()
        .allow_test_addresses()
        // In this case the listener address and the public address are the same (/memory/...)
        .with_listener_address(node_identity.public_address())
        .with_transport(MemoryTransport)
        .with_node_identity(node_identity)
        .with_min_connectivity(0.3)
        .with_peer_storage(storage)
        .with_dial_backoff(ConstantBackoff::new(Duration::from_millis(1000)))
        .build()
        .unwrap();

    let dht = DhtBuilder::new(
        comms.node_identity(),
        comms.peer_manager(),
        outbound_tx,
        comms.connectivity(),
        comms.shutdown_signal(),
    )
    .local_test()
    .enable_auto_join()
    .set_auto_store_and_forward_requests(true)
    .with_discovery_timeout(Duration::from_secs(15))
    .with_num_neighbouring_nodes(NUM_NEIGHBOURING_NODES)
    .with_num_random_nodes(NUM_RANDOM_NODES)
    .with_propagation_factor(PROPAGATION_FACTOR)
    .finish()
    .await
    .unwrap();

    let dht_outbound_layer = dht.outbound_middleware_layer();

    let comms = comms
        .with_messaging_pipeline(
            pipeline::Builder::new()
                .outbound_buffer_size(10)
                .with_outbound_pipeline(outbound_rx, |sink| {
                    ServiceBuilder::new().layer(dht_outbound_layer).service(sink)
                })
                .max_concurrent_inbound_tasks(10)
                .with_inbound_pipeline(
                    ServiceBuilder::new()
                        .layer(dht.inbound_middleware_layer())
                        .service(SinkService::new(inbound_tx)),
                )
                .finish(),
        )
        .spawn()
        .await
        .unwrap();

    (comms, dht)
}

async fn take_a_break() {
    banner!("Taking a break for a few seconds to let things settle...");
    time::delay_for(Duration::from_millis(NUM_NODES as u64 * 100)).await;
=======
>>>>>>> 35de5b55
}<|MERGE_RESOLUTION|>--- conflicted
+++ resolved
@@ -66,109 +66,6 @@
 /// The number of messages that should be propagated out
 const PROPAGATION_FACTOR: usize = 4;
 
-<<<<<<< HEAD
-mod memory_net;
-
-use futures::{channel::mpsc, future, StreamExt};
-use lazy_static::lazy_static;
-use memory_net::DrainBurst;
-use prettytable::{cell, row, Table};
-use rand::{rngs::OsRng, Rng};
-use std::{
-    collections::HashMap,
-    fmt,
-    iter::repeat_with,
-    sync::{Arc, Mutex},
-    time::{Duration, Instant},
-};
-use tari_comms::{
-    backoff::ConstantBackoff,
-    connection_manager::ConnectionDirection,
-    connectivity::ConnectivitySelection,
-    peer_manager::{NodeId, NodeIdentity, Peer, PeerFeatures, PeerStorage},
-    pipeline,
-    pipeline::SinkService,
-    protocol::messaging::MessagingEvent,
-    transports::MemoryTransport,
-    types::CommsDatabase,
-    CommsBuilder,
-    CommsNode,
-    ConnectionManagerEvent,
-    PeerConnection,
-};
-use tari_comms_dht::{
-    domain_message::OutboundDomainMessage,
-    envelope::NodeDestination,
-    inbound::DecryptedDhtMessage,
-    outbound::OutboundEncryption,
-    Dht,
-    DhtBuilder,
-};
-use tari_storage::{lmdb_store::LMDBBuilder, LMDBWrapper};
-use tari_test_utils::{paths::create_temporary_data_path, random};
-use tokio::{runtime, task, time};
-use tower::ServiceBuilder;
-
-type MessagingEventRx = mpsc::UnboundedReceiver<(NodeId, NodeId)>;
-type MessagingEventTx = mpsc::UnboundedSender<(NodeId, NodeId)>;
-
-macro_rules! banner {
-    ($($arg: tt)*) => {
-        println!();
-        println!("----------------------------------------------------------");
-        println!($($arg)*);
-        println!("----------------------------------------------------------");
-        println!();
-    }
-}
-
-const NAMES: &[&str] = &[
-    "Alice", "Bob", "Carol", "Charlie", "Dave", "Eve", "Isaac", "Ivan", "Justin", "Mallory", "Marvin", "Mallet",
-    "Matilda", "Oscar", "Pat", "Peggy", "Vanna", "Plod", "Steve", "Trent", "Trudy", "Walter", "Zoe",
-];
-
-lazy_static! {
-    static ref NAME_MAP: Mutex<HashMap<NodeId, String>> = Mutex::new(HashMap::new());
-    static ref NAME_POS: Mutex<usize> = Mutex::new(0);
-}
-
-fn register_name(node_id: NodeId, name: String) {
-    NAME_MAP.lock().unwrap().insert(node_id, name);
-}
-
-fn get_name(node_id: &NodeId) -> String {
-    NAME_MAP
-        .lock()
-        .unwrap()
-        .get(node_id)
-        .map(|name| format!("{} ({})", name, node_id.short_str()))
-        .unwrap_or_else(|| format!("NoName ({})", node_id.short_str()))
-}
-
-fn get_short_name(node_id: &NodeId) -> String {
-    NAME_MAP
-        .lock()
-        .unwrap()
-        .get(node_id)
-        .map(|name| name.to_string())
-        .unwrap_or_else(|| format!("NoName ({})", node_id.short_str()))
-}
-
-fn get_next_name() -> String {
-    let pos = {
-        let mut i = NAME_POS.lock().unwrap();
-        *i += 1;
-        *i
-    };
-    if pos > NAMES.len() {
-        format!("Node{}", pos - NAMES.len())
-    } else {
-        NAMES[pos - 1].to_owned()
-    }
-}
-
-=======
->>>>>>> 35de5b55
 #[tokio_macros::main]
 async fn main() {
     env_logger::init();
@@ -351,782 +248,4 @@
 
     shutdown_all(nodes).await;
     shutdown_all(wallets).await;
-<<<<<<< HEAD
-}
-
-async fn shutdown_all(nodes: Vec<TestNode>) {
-    let tasks = nodes.into_iter().map(|node| node.comms.shutdown());
-    future::join_all(tasks).await;
-}
-
-async fn discovery(wallets: &[TestNode], messaging_events_rx: &mut MessagingEventRx) -> usize {
-    let mut successes = 0;
-    let mut total_messages = 0;
-    let mut total_time = Duration::from_secs(0);
-    for i in 0..wallets.len() - 1 {
-        let wallet1 = wallets.get(i).unwrap();
-        let wallet2 = wallets.get(i + 1).unwrap();
-
-        banner!("🌎 '{}' is going to try discover '{}'.", wallet1, wallet2);
-
-        if !QUIET_MODE {
-            peer_list_summary(&[wallet1, wallet2]).await;
-        }
-
-        let start = Instant::now();
-        let discovery_result = wallet1
-            .dht
-            .discovery_service_requester()
-            .discover_peer(
-                Box::new(wallet2.node_identity().public_key().clone()),
-                wallet2.node_identity().node_id().clone().into(),
-            )
-            .await;
-
-        match discovery_result {
-            Ok(peer) => {
-                successes += 1;
-                total_time += start.elapsed();
-                banner!(
-                    "⚡️🎉😎 '{}' discovered peer '{}' ({}) in {:.2?}",
-                    wallet1,
-                    get_name(&peer.node_id),
-                    peer,
-                    start.elapsed()
-                );
-
-                time::delay_for(Duration::from_secs(5)).await;
-                total_messages += drain_messaging_events(messaging_events_rx, false).await;
-            },
-            Err(err) => {
-                banner!(
-                    "💩 '{}' failed to discover '{}' after {:.2?} because '{}'",
-                    wallet1,
-                    wallet2,
-                    start.elapsed(),
-                    err
-                );
-
-                time::delay_for(Duration::from_secs(5)).await;
-                total_messages += drain_messaging_events(messaging_events_rx, false).await;
-            },
-        }
-    }
-
-    banner!(
-        "✨ The set of discoveries succeeded {} out of {} times and took a total of {:.1}s with {} messages sent.",
-        successes,
-        wallets.len() - 1,
-        total_time.as_secs_f32(),
-        total_messages
-    );
-    total_messages
-}
-
-async fn peer_list_summary<'a, I: IntoIterator<Item = T>, T: AsRef<TestNode>>(network: I) {
-    for node in network {
-        let node_identity = node.as_ref().comms.node_identity();
-        let peers = node
-            .as_ref()
-            .comms
-            .peer_manager()
-            .closest_peers(node_identity.node_id(), 10, &[], None)
-            .await
-            .unwrap();
-        let mut table = Table::new();
-        table.add_row(row![
-            format!("{} closest peers (MAX: 10)", node.as_ref()),
-            "Distance".to_string(),
-            "Kind",
-        ]);
-        table.add_empty_row();
-        for peer in peers {
-            table.add_row(row![
-                get_name(&peer.node_id),
-                node_identity.node_id().distance(&peer.node_id),
-                if peer.features.contains(PeerFeatures::COMMUNICATION_NODE) {
-                    "BaseNode"
-                } else {
-                    "Wallet"
-                }
-            ]);
-        }
-        table.printstd();
-        println!();
-    }
-}
-
-async fn network_peer_list_stats(nodes: &[TestNode], wallets: &[TestNode]) {
-    let mut stats = HashMap::<String, usize>::with_capacity(wallets.len());
-    for wallet in wallets {
-        let mut num_known = 0;
-        for node in nodes {
-            if node
-                .comms
-                .peer_manager()
-                .exists_node_id(wallet.node_identity().node_id())
-                .await
-            {
-                num_known += 1;
-            }
-        }
-        stats.insert(get_name(wallet.node_identity().node_id()), num_known);
-    }
-
-    let mut avg = Vec::with_capacity(wallets.len());
-    for (n, v) in stats {
-        let perc = v as f32 / nodes.len() as f32;
-        avg.push(perc);
-        println!(
-            "{} is known by {} out of {} nodes ({:.2}%)",
-            n,
-            v,
-            nodes.len(),
-            perc * 100.0
-        );
-    }
-    println!(
-        "Average {:.2}%",
-        avg.into_iter().sum::<f32>() / wallets.len() as f32 * 100.0
-    );
-}
-
-async fn network_connectivity_stats(nodes: &[TestNode], wallets: &[TestNode]) {
-    async fn display(nodes: &[TestNode]) -> (usize, usize) {
-        let mut total = 0;
-        let mut avg = Vec::new();
-        for node in nodes {
-            let conns = node.comms.connection_manager().get_active_connections().await.unwrap();
-            total += conns.len();
-            avg.push(conns.len());
-
-            println!("{} connected to {} nodes", node, conns.len());
-            if !QUIET_MODE {
-                for c in conns {
-                    println!("  {} ({})", get_name(c.peer_node_id()), c.direction());
-                }
-            }
-        }
-        (total, avg.into_iter().sum())
-    }
-    let (mut total, mut avg) = display(nodes).await;
-    let (t, a) = display(wallets).await;
-    total += t;
-    avg += a;
-    println!(
-        "{} total connections on the network. ({} per node on average)",
-        total,
-        avg / (wallets.len() + nodes.len())
-    );
-}
-
-async fn do_network_wide_propagation(nodes: &mut [TestNode]) {
-    let random_node = &nodes[OsRng.gen_range(0, nodes.len() - 1)];
-    let random_node_id = random_node.comms.node_identity().node_id().clone();
-    const PUBLIC_MESSAGE: &str = "This is something you're all interested in!";
-
-    banner!("🌎 {} is going to broadcast a message to the network", random_node);
-    let send_states = random_node
-        .dht
-        .outbound_requester()
-        .broadcast(
-            NodeDestination::Unknown,
-            OutboundEncryption::None,
-            vec![],
-            OutboundDomainMessage::new(0i32, PUBLIC_MESSAGE.to_string()),
-        )
-        .await
-        .unwrap();
-    let num_connections = random_node
-        .comms
-        .connection_manager()
-        .get_num_active_connections()
-        .await
-        .unwrap();
-    let (success, failed) = send_states.wait_all().await;
-    println!(
-        "🦠 {} broadcast to {}/{} peer(s) ({} connection(s))",
-        random_node.name,
-        success.len(),
-        success.len() + failed.len(),
-        num_connections
-    );
-
-    let start_global = Instant::now();
-    // Spawn task for each peer that will read the message and propagate it on
-    let tasks = nodes
-        .iter_mut()
-        .filter(|n| n.comms.node_identity().node_id() != &random_node_id)
-        .enumerate()
-        .map(|(idx, node)| {
-            let mut outbound_req = node.dht.outbound_requester();
-            let mut conn_man = node.comms.connection_manager();
-            let mut ims_rx = node.ims_rx.take().unwrap();
-            let start = Instant::now();
-            let start_global = start_global.clone();
-            let node_name = node.name.clone();
-
-            task::spawn(async move {
-                let result = time::timeout(Duration::from_secs(10), ims_rx.next()).await;
-                let mut is_success = false;
-                match result {
-                    Ok(Some(msg)) => {
-                        let public_msg = msg
-                            .decryption_result
-                            .unwrap()
-                            .decode_part::<String>(1)
-                            .unwrap()
-                            .unwrap();
-                        println!(
-                            "📬 {} got public message '{}' (t={:.0?})",
-                            node_name,
-                            public_msg,
-                            start_global.elapsed()
-                        );
-                        is_success = true;
-                        let send_states = outbound_req
-                            .propagate(
-                                NodeDestination::Unknown,
-                                OutboundEncryption::None,
-                                vec![msg.source_peer.node_id.clone()],
-                                OutboundDomainMessage::new(0i32, public_msg),
-                            )
-                            .await
-                            .unwrap();
-                        let num_connections = conn_man.get_num_active_connections().await.unwrap();
-                        let (success, failed) = send_states.wait_all().await;
-                        println!(
-                            "🦠 {} propagated to {}/{} peer(s) ({} connection(s))",
-                            node_name,
-                            success.len(),
-                            success.len() + failed.len(),
-                            num_connections
-                        );
-                    },
-                    Err(_) | Ok(None) => {
-                        banner!(
-                            "💩 {} failed to receive network message after {:.2?}",
-                            node_name,
-                            start.elapsed(),
-                        );
-                    },
-                }
-
-                (idx, ims_rx, is_success)
-            })
-        });
-
-    // Put the ims_rxs back
-    let ims_rxs = future::join_all(tasks).await;
-    let mut num_successes = 0;
-    for ims in ims_rxs {
-        let (idx, ims_rx, is_success) = ims.unwrap();
-        nodes[idx].ims_rx = Some(ims_rx);
-        if is_success {
-            num_successes += 1;
-        }
-    }
-
-    banner!(
-        "🙌 Finished propagation test. {} out of {} nodes received the message",
-        num_successes,
-        nodes.len() - 1
-    );
-}
-
-async fn do_store_and_forward_message_propagation(
-    wallet: TestNode,
-    wallets: &[TestNode],
-    nodes: &[TestNode],
-    messaging_tx: MessagingEventTx,
-    messaging_rx: &mut MessagingEventRx,
-) -> (usize, TestNode)
-{
-    banner!(
-        "{} chosen at random to be receive messages from other nodes using store and forward",
-        wallet,
-    );
-    let wallets_peers = wallet.comms.peer_manager().all().await.unwrap();
-    let node_identity = wallet.comms.node_identity().clone();
-
-    let neighbours = wallet
-        .comms
-        .connectivity()
-        .select_connections(ConnectivitySelection::closest_to(
-            wallet.node_identity().node_id().clone(),
-            NUM_NEIGHBOURING_NODES,
-            vec![],
-        ))
-        .await
-        .unwrap()
-        .into_iter()
-        .filter_map(
-            // If a node is not found in the node list it must be the seed node - should probably assert that this is
-            // the case
-            |p| nodes.iter().find(|n| n.node_identity().node_id() == p.peer_node_id()),
-        )
-        .collect::<Vec<_>>();
-
-    let neighbour_subs = neighbours
-        .iter()
-        .map(|n| n.comms.subscribe_messaging_events())
-        .collect::<Vec<_>>();
-
-    banner!(
-        "{} has {} neighbours ({})",
-        wallet,
-        neighbours.len(),
-        neighbours
-            .iter()
-            .map(ToString::to_string)
-            .collect::<Vec<_>>()
-            .join(", ")
-    );
-    banner!("😴 {} is going offline", wallet);
-    wallet.comms.shutdown().await;
-
-    banner!(
-        "🎤 All other wallets are going to attempt to broadcast messages to {} ({})",
-        get_name(node_identity.node_id()),
-        node_identity.public_key(),
-    );
-
-    let start = Instant::now();
-    for wallet in wallets {
-        let secret_message = format!("My name is wiki wiki {}", wallet);
-        let send_states = wallet
-            .dht
-            .outbound_requester()
-            .broadcast(
-                node_identity.node_id().clone().into(),
-                OutboundEncryption::EncryptFor(Box::new(node_identity.public_key().clone())),
-                vec![],
-                OutboundDomainMessage::new(123i32, secret_message.clone()),
-            )
-            .await
-            .unwrap();
-        let (success, failed) = send_states.wait_all().await;
-        println!(
-            "{} sent {}/{} messages",
-            wallet,
-            success.len(),
-            success.len() + failed.len(),
-        );
-    }
-
-    for (idx, mut s) in neighbour_subs.into_iter().enumerate() {
-        let neighbour = neighbours[idx].name.clone();
-        task::spawn(async move {
-            let msg = time::timeout(Duration::from_secs(2), s.next()).await;
-            match msg {
-                Ok(Some(Ok(evt))) => match &*evt {
-                    MessagingEvent::MessageReceived(_, tag) => {
-                        println!("{} received propagated SAF message ({})", neighbour, tag);
-                    },
-                    _ => {},
-                },
-                Ok(_) => {},
-                Err(_) => println!("{} did not receive the SAF message", neighbour),
-            }
-        });
-    }
-
-    banner!("⏰ Waiting a few seconds for messages to propagate around the network...");
-    time::delay_for(Duration::from_secs(5)).await;
-
-    let mut total_messages = drain_messaging_events(messaging_rx, false).await;
-
-    banner!("🤓 {} is coming back online", get_name(node_identity.node_id()));
-    let (tx, ims_rx) = mpsc::channel(1);
-    let (comms, dht) = setup_comms_dht(node_identity, create_peer_storage(wallets_peers), tx).await;
-    let mut wallet = TestNode::new(comms, dht, None, ims_rx, messaging_tx);
-    let mut connectivity = wallet.comms.connectivity();
-
-    connectivity
-        .wait_for_connectivity(Duration::from_secs(10))
-        .await
-        .unwrap();
-    take_a_break().await;
-    let connections = wallet
-        .comms
-        .connection_manager()
-        .get_active_connections()
-        .await
-        .unwrap();
-    println!(
-        "{} has {} connections to {}",
-        wallet,
-        connections.len(),
-        connections
-            .iter()
-            .map(|p| get_name(p.peer_node_id()))
-            .collect::<Vec<_>>()
-            .join(", ")
-    );
-
-    let mut num_msgs = 0;
-    loop {
-        let result = time::timeout(Duration::from_secs(10), wallet.ims_rx.as_mut().unwrap().next()).await;
-        num_msgs += 1;
-        match result {
-            Ok(msg) => {
-                let msg = msg.unwrap();
-                let secret_msg = msg
-                    .decryption_result
-                    .unwrap()
-                    .decode_part::<String>(1)
-                    .unwrap()
-                    .unwrap();
-                banner!(
-                    "🎉 Wallet {} received propagated message '{}' from store and forward in {:.2?}",
-                    wallet,
-                    secret_msg,
-                    start.elapsed()
-                );
-            },
-            Err(err) => {
-                banner!(
-                    "💩 Failed to receive message after {:.0?} using store and forward '{}'",
-                    start.elapsed(),
-                    err
-                );
-            },
-        };
-
-        if num_msgs == wallets.len() {
-            break;
-        }
-    }
-
-    total_messages += drain_messaging_events(messaging_rx, false).await;
-
-    (total_messages, wallet)
-}
-
-async fn drain_messaging_events(messaging_rx: &mut MessagingEventRx, show_logs: bool) -> usize {
-    let drain_fut = DrainBurst::new(messaging_rx);
-    if show_logs {
-        let messages = drain_fut.await;
-        let num_messages = messages.len();
-        let mut node_id_buf = Vec::new();
-        let mut last_from_node = None;
-        for (from_node, to_node) in &messages {
-            match &last_from_node {
-                Some(node_id) if *node_id == from_node => {
-                    node_id_buf.push(to_node);
-                },
-                Some(_) => {
-                    println!(
-                        "📨 {} sent {} messages to {}️",
-                        get_short_name(last_from_node.take().unwrap()),
-                        node_id_buf.len(),
-                        node_id_buf.drain(..).map(get_short_name).collect::<Vec<_>>().join(", ")
-                    );
-
-                    last_from_node = Some(from_node);
-                    node_id_buf.push(to_node)
-                },
-                None => {
-                    last_from_node = Some(from_node);
-                    node_id_buf.push(to_node)
-                },
-            }
-        }
-        println!("{} messages sent between nodes", num_messages);
-        num_messages
-    } else {
-        let len = drain_fut.await.len();
-        println!("📨 {} messages exchanged", len);
-        len
-    }
-}
-
-fn connection_manager_logger(
-    node_id: NodeId,
-) -> impl FnMut(Arc<ConnectionManagerEvent>) -> Arc<ConnectionManagerEvent> {
-    let node_name = get_name(&node_id);
-    move |event| {
-        if QUIET_MODE {
-            return event;
-        }
-        use ConnectionManagerEvent::*;
-        print!("EVENT: ");
-        match &*event {
-            PeerConnected(conn) => match conn.direction() {
-                ConnectionDirection::Inbound => {
-                    // println!(
-                    //     "'{}' got inbound connection from '{}'",
-                    //     node_name,
-                    //     get_name(conn.peer_node_id()),
-                    // );
-                },
-                ConnectionDirection::Outbound => {
-                    println!("'{}' connected to '{}'", node_name, get_name(conn.peer_node_id()),);
-                },
-            },
-            PeerDisconnected(node_id) => {
-                println!("'{}' disconnected from '{}'", get_name(node_id), node_name);
-            },
-            PeerConnectFailed(node_id, err) => {
-                println!(
-                    "'{}' failed to connect to '{}' because '{:?}'",
-                    node_name,
-                    get_name(node_id),
-                    err
-                );
-            },
-            PeerConnectWillClose(_, node_id, direction) => {
-                println!(
-                    "'{}' will disconnect {} connection to '{}'",
-                    get_name(node_id),
-                    direction,
-                    node_name,
-                );
-            },
-            PeerInboundConnectFailed(err) => {
-                println!(
-                    "'{}' failed to accept inbound connection because '{:?}'",
-                    node_name, err
-                );
-            },
-            Listening(_) | ListenFailed(_) => unreachable!(),
-            NewInboundSubstream(node_id, protocol, _) => {
-                println!(
-                    "'{}' negotiated protocol '{}' to '{}'",
-                    get_name(node_id),
-                    String::from_utf8_lossy(protocol),
-                    node_name
-                );
-            },
-        }
-        event
-    }
-}
-
-struct TestNode {
-    name: String,
-    comms: CommsNode,
-    seed_peer: Option<Peer>,
-    dht: Dht,
-    conn_man_events_rx: mpsc::Receiver<Arc<ConnectionManagerEvent>>,
-    ims_rx: Option<mpsc::Receiver<DecryptedDhtMessage>>,
-}
-
-impl TestNode {
-    pub fn new(
-        comms: CommsNode,
-        dht: Dht,
-        seed_peer: Option<Peer>,
-        ims_rx: mpsc::Receiver<DecryptedDhtMessage>,
-        messaging_events_tx: MessagingEventTx,
-    ) -> Self
-    {
-        let name = get_next_name();
-        register_name(comms.node_identity().node_id().clone(), name.clone());
-
-        let (conn_man_events_tx, events_rx) = mpsc::channel(100);
-        Self::spawn_event_monitor(&comms, conn_man_events_tx, messaging_events_tx);
-
-        Self {
-            name,
-            seed_peer,
-            comms,
-            dht,
-            ims_rx: Some(ims_rx),
-            conn_man_events_rx: events_rx,
-        }
-    }
-
-    fn spawn_event_monitor(
-        comms: &CommsNode,
-        events_tx: mpsc::Sender<Arc<ConnectionManagerEvent>>,
-        messaging_events_tx: MessagingEventTx,
-    )
-    {
-        let conn_man_event_sub = comms.subscribe_connection_manager_events();
-        let messaging_events = comms.subscribe_messaging_events();
-        let executor = runtime::Handle::current();
-
-        executor.spawn(
-            conn_man_event_sub
-                .filter(|r| future::ready(r.is_ok()))
-                .map(Result::unwrap)
-                .map(connection_manager_logger(comms.node_identity().node_id().clone()))
-                .map(Ok)
-                .forward(events_tx),
-        );
-
-        let node_id = comms.node_identity().node_id().clone();
-
-        executor.spawn(
-            messaging_events
-                .filter(|r| future::ready(r.is_ok()))
-                .map(Result::unwrap)
-                .filter_map(move |event| {
-                    use MessagingEvent::*;
-                    future::ready(match &*event {
-                        MessageReceived(peer_node_id, _) => Some((Clone::clone(&*peer_node_id), node_id.clone())),
-                        _ => None,
-                    })
-                })
-                .map(Ok)
-                .forward(messaging_events_tx),
-        );
-    }
-
-    #[inline]
-    pub fn node_identity(&self) -> Arc<NodeIdentity> {
-        self.comms.node_identity()
-    }
-
-    #[inline]
-    pub fn to_peer(&self) -> Peer {
-        self.comms.node_identity().to_peer()
-    }
-
-    #[allow(dead_code)]
-    pub async fn expect_peer_connection(&mut self, node_id: &NodeId) -> Option<PeerConnection> {
-        if let Some(conn) = self.comms.connectivity().get_connection(node_id.clone()).await.unwrap() {
-            return Some(conn);
-        }
-        use ConnectionManagerEvent::*;
-        loop {
-            let event = time::timeout(Duration::from_secs(30), self.conn_man_events_rx.next())
-                .await
-                .ok()??;
-
-            match &*event {
-                PeerConnected(conn) if conn.peer_node_id() == node_id => {
-                    break Some(conn.clone());
-                },
-                _ => {},
-            }
-        }
-    }
-}
-
-impl AsRef<TestNode> for TestNode {
-    fn as_ref(&self) -> &TestNode {
-        self
-    }
-}
-
-impl fmt::Display for TestNode {
-    fn fmt(&self, f: &mut fmt::Formatter) -> fmt::Result {
-        write!(
-            f,
-            "{} ({})",
-            self.name,
-            self.comms.node_identity().node_id().short_str()
-        )
-    }
-}
-
-fn make_node_identity(features: PeerFeatures) -> Arc<NodeIdentity> {
-    let port = MemoryTransport::acquire_next_memsocket_port();
-    Arc::new(NodeIdentity::random(&mut OsRng, format!("/memory/{}", port).parse().unwrap(), features).unwrap())
-}
-
-fn create_peer_storage(peers: Vec<Peer>) -> CommsDatabase {
-    let database_name = random::string(8);
-    let datastore = LMDBBuilder::new()
-        .set_path(create_temporary_data_path().to_str().unwrap())
-        .set_environment_size(10)
-        .set_max_number_of_databases(1)
-        .add_database(&database_name, lmdb_zero::db::CREATE)
-        .build()
-        .unwrap();
-
-    let peer_database = datastore.get_handle(&database_name).unwrap();
-    let peer_database = LMDBWrapper::new(Arc::new(peer_database));
-    let mut storage = PeerStorage::new_indexed(peer_database).unwrap();
-    for peer in peers {
-        storage.add_peer(peer).unwrap();
-    }
-
-    storage.into()
-}
-
-async fn make_node(features: PeerFeatures, seed_peer: Option<Peer>, messaging_events_tx: MessagingEventTx) -> TestNode {
-    let node_identity = make_node_identity(features);
-
-    let (tx, ims_rx) = mpsc::channel(1);
-    let (comms, dht) = setup_comms_dht(
-        node_identity,
-        create_peer_storage(seed_peer.clone().into_iter().collect()),
-        tx,
-    )
-    .await;
-
-    TestNode::new(comms, dht, seed_peer, ims_rx, messaging_events_tx)
-}
-
-async fn setup_comms_dht(
-    node_identity: Arc<NodeIdentity>,
-    storage: CommsDatabase,
-    inbound_tx: mpsc::Sender<DecryptedDhtMessage>,
-) -> (CommsNode, Dht)
-{
-    // Create inbound and outbound channels
-    let (outbound_tx, outbound_rx) = mpsc::channel(10);
-
-    let comms = CommsBuilder::new()
-        .allow_test_addresses()
-        // In this case the listener address and the public address are the same (/memory/...)
-        .with_listener_address(node_identity.public_address())
-        .with_transport(MemoryTransport)
-        .with_node_identity(node_identity)
-        .with_min_connectivity(0.3)
-        .with_peer_storage(storage)
-        .with_dial_backoff(ConstantBackoff::new(Duration::from_millis(1000)))
-        .build()
-        .unwrap();
-
-    let dht = DhtBuilder::new(
-        comms.node_identity(),
-        comms.peer_manager(),
-        outbound_tx,
-        comms.connectivity(),
-        comms.shutdown_signal(),
-    )
-    .local_test()
-    .enable_auto_join()
-    .set_auto_store_and_forward_requests(true)
-    .with_discovery_timeout(Duration::from_secs(15))
-    .with_num_neighbouring_nodes(NUM_NEIGHBOURING_NODES)
-    .with_num_random_nodes(NUM_RANDOM_NODES)
-    .with_propagation_factor(PROPAGATION_FACTOR)
-    .finish()
-    .await
-    .unwrap();
-
-    let dht_outbound_layer = dht.outbound_middleware_layer();
-
-    let comms = comms
-        .with_messaging_pipeline(
-            pipeline::Builder::new()
-                .outbound_buffer_size(10)
-                .with_outbound_pipeline(outbound_rx, |sink| {
-                    ServiceBuilder::new().layer(dht_outbound_layer).service(sink)
-                })
-                .max_concurrent_inbound_tasks(10)
-                .with_inbound_pipeline(
-                    ServiceBuilder::new()
-                        .layer(dht.inbound_middleware_layer())
-                        .service(SinkService::new(inbound_tx)),
-                )
-                .finish(),
-        )
-        .spawn()
-        .await
-        .unwrap();
-
-    (comms, dht)
-}
-
-async fn take_a_break() {
-    banner!("Taking a break for a few seconds to let things settle...");
-    time::delay_for(Duration::from_millis(NUM_NODES as u64 * 100)).await;
-=======
->>>>>>> 35de5b55
 }