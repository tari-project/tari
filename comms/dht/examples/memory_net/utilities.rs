--- conflicted
+++ resolved
@@ -930,22 +930,10 @@
     .unwrap();
 
     let dht_outbound_layer = dht.outbound_middleware_layer();
-    let pipeline = pipeline::Builder::new()
-        .outbound_buffer_size(10)
-        .with_outbound_pipeline(outbound_rx, |sink| {
-            ServiceBuilder::new().layer(dht_outbound_layer).service(sink)
-        })
-        .max_concurrent_inbound_tasks(10)
-        .with_inbound_pipeline(
-            ServiceBuilder::new()
-                .layer(dht.inbound_middleware_layer())
-                .service(SinkService::new(inbound_tx)),
-        )
-        .build();
 
     let (messaging_events_tx, _) = broadcast::channel(100);
+
     let comms = comms
-<<<<<<< HEAD
         .add_rpc_server(RpcServer::new().add_service(dht.create_rpc_service()))
         .add_protocol_extension(MessagingProtocolExtension::new(
             messaging_events_tx.clone(),
@@ -962,10 +950,6 @@
                 )
                 .build(),
         ))
-=======
-        .add_rpc_server(RpcServer::new().add_service(dht.rpc_service()))
-        .add_protocol_extension(MessagingProtocolExtension::new(messaging_events_tx.clone(), pipeline))
->>>>>>> 5e07aaf8
         .spawn_with_transport(MemoryTransport)
         .await
         .unwrap();
