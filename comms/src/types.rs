//  Copyright 2019 The Tari Project
//
//  Redistribution and use in source and binary forms, with or without modification, are permitted provided that the
//  following conditions are met:
//
//  1. Redistributions of source code must retain the above copyright notice, this list of conditions and the following
//  disclaimer.
//
//  2. Redistributions in binary form must reproduce the above copyright notice, this list of conditions and the
//  following disclaimer in the documentation and/or other materials provided with the distribution.
//
//  3. Neither the name of the copyright holder nor the names of its contributors may be used to endorse or promote
//  products derived from this software without specific prior written permission.
//
//  THIS SOFTWARE IS PROVIDED BY THE COPYRIGHT HOLDERS AND CONTRIBUTORS "AS IS" AND ANY EXPRESS OR IMPLIED WARRANTIES,
//  INCLUDING, BUT NOT LIMITED TO, THE IMPLIED WARRANTIES OF MERCHANTABILITY AND FITNESS FOR A PARTICULAR PURPOSE ARE
//  DISCLAIMED. IN NO EVENT SHALL THE COPYRIGHT HOLDER OR CONTRIBUTORS BE LIABLE FOR ANY DIRECT, INDIRECT, INCIDENTAL,
//  SPECIAL, EXEMPLARY, OR CONSEQUENTIAL DAMAGES (INCLUDING, BUT NOT LIMITED TO, PROCUREMENT OF SUBSTITUTE GOODS OR
//  SERVICES; LOSS OF USE, DATA, OR PROFITS; OR BUSINESS INTERRUPTION) HOWEVER CAUSED AND ON ANY THEORY OF LIABILITY,
//  WHETHER IN CONTRACT, STRICT LIABILITY, OR TORT (INCLUDING NEGLIGENCE OR OTHERWISE) ARISING IN ANY WAY OUT OF THE
//  USE OF THIS SOFTWARE, EVEN IF ADVISED OF THE POSSIBILITY OF SUCH DAMAGE.

<<<<<<< HEAD
use crate::peer_manager::{Peer, PeerId};
use tari_crypto::{common::Blake256, keys::PublicKey, ristretto::RistrettoPublicKey, signatures::SchnorrSignature};
=======
use tari_crypto::{common::Blake256, keys::PublicKey, ristretto::RistrettoPublicKey};
>>>>>>> 2adf81fc
use tari_storage::lmdb_store::LMDBStore;
#[cfg(test)]
use tari_storage::HashmapDatabase;
#[cfg(not(test))]
use tari_storage::LMDBWrapper;

<<<<<<< HEAD
=======
use crate::peer_manager::{Peer, PeerId};

/// Specify the digest type for the signature challenges
pub type Challenge = Blake256;

>>>>>>> 2adf81fc
/// Public key type
pub type CommsPublicKey = RistrettoPublicKey;
pub type CommsSecretKey = <CommsPublicKey as PublicKey>::K;

/// Specify the digest type for the signature challenges
pub type Challenge = Blake256;
/// Comms signature type
pub type Signature = SchnorrSignature<CommsPublicKey, CommsSecretKey>;

/// Specify the RNG that should be used for random selection
pub type CommsRng = rand::rngs::OsRng;

/// Datastore and Database used for persistence storage
pub type CommsDataStore = LMDBStore;

#[cfg(not(test))]
pub type CommsDatabase = LMDBWrapper<PeerId, Peer>;
#[cfg(test)]
pub type CommsDatabase = HashmapDatabase<PeerId, Peer>;<|MERGE_RESOLUTION|>--- conflicted
+++ resolved
@@ -20,26 +20,13 @@
 //  WHETHER IN CONTRACT, STRICT LIABILITY, OR TORT (INCLUDING NEGLIGENCE OR OTHERWISE) ARISING IN ANY WAY OUT OF THE
 //  USE OF THIS SOFTWARE, EVEN IF ADVISED OF THE POSSIBILITY OF SUCH DAMAGE.
 
-<<<<<<< HEAD
-use crate::peer_manager::{Peer, PeerId};
 use tari_crypto::{common::Blake256, keys::PublicKey, ristretto::RistrettoPublicKey, signatures::SchnorrSignature};
-=======
-use tari_crypto::{common::Blake256, keys::PublicKey, ristretto::RistrettoPublicKey};
->>>>>>> 2adf81fc
 use tari_storage::lmdb_store::LMDBStore;
 #[cfg(test)]
 use tari_storage::HashmapDatabase;
 #[cfg(not(test))]
 use tari_storage::LMDBWrapper;
 
-<<<<<<< HEAD
-=======
-use crate::peer_manager::{Peer, PeerId};
-
-/// Specify the digest type for the signature challenges
-pub type Challenge = Blake256;
-
->>>>>>> 2adf81fc
 /// Public key type
 pub type CommsPublicKey = RistrettoPublicKey;
 pub type CommsSecretKey = <CommsPublicKey as PublicKey>::K;
