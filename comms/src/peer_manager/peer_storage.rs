//  Copyright 2019 The Tari Project
//
//  Redistribution and use in source and binary forms, with or without modification, are permitted provided that the
//  following conditions are met:
//
//  1. Redistributions of source code must retain the above copyright notice, this list of conditions and the following
//  disclaimer.
//
//  2. Redistributions in binary form must reproduce the above copyright notice, this list of conditions and the
//  following disclaimer in the documentation and/or other materials provided with the distribution.
//
//  3. Neither the name of the copyright holder nor the names of its contributors may be used to endorse or promote
//  products derived from this software without specific prior written permission.
//
//  THIS SOFTWARE IS PROVIDED BY THE COPYRIGHT HOLDERS AND CONTRIBUTORS "AS IS" AND ANY EXPRESS OR IMPLIED WARRANTIES,
//  INCLUDING, BUT NOT LIMITED TO, THE IMPLIED WARRANTIES OF MERCHANTABILITY AND FITNESS FOR A PARTICULAR PURPOSE ARE
//  DISCLAIMED. IN NO EVENT SHALL THE COPYRIGHT HOLDER OR CONTRIBUTORS BE LIABLE FOR ANY DIRECT, INDIRECT, INCIDENTAL,
//  SPECIAL, EXEMPLARY, OR CONSEQUENTIAL DAMAGES (INCLUDING, BUT NOT LIMITED TO, PROCUREMENT OF SUBSTITUTE GOODS OR
//  SERVICES; LOSS OF USE, DATA, OR PROFITS; OR BUSINESS INTERRUPTION) HOWEVER CAUSED AND ON ANY THEORY OF LIABILITY,
//  WHETHER IN CONTRACT, STRICT LIABILITY, OR TORT (INCLUDING NEGLIGENCE OR OTHERWISE) ARISING IN ANY WAY OUT OF THE
//  USE OF THIS SOFTWARE, EVEN IF ADVISED OF THE POSSIBILITY OF SUCH DAMAGE.

use crate::{
    connection::net_address::NetAddress,
    peer_manager::{
        node_id::{NodeDistance, NodeId},
        node_identity::PeerNodeIdentity,
        peer::{Peer, PeerFlags},
        peer_key::{generate_peer_key, PeerKey},
        PeerManagerError,
    },
    types::{CommsPublicKey, CommsRng},
};
use rand::Rng;
use std::{cmp::min, collections::HashMap, time::Duration};
use tari_storage::key_val_store::KeyValStore;

/// PeerStorage provides a mechanism to keep a datastore and a local copy of all peers in sync and allow fast searches
/// using the node_id, public key or net_address of a peer.
pub struct PeerStorage<DS> {
    pub(crate) peers: DS,
    node_id_hm: HashMap<NodeId, PeerKey>,
    public_key_hm: HashMap<CommsPublicKey, PeerKey>,
    net_address_hm: HashMap<NetAddress, PeerKey>,
    rng: CommsRng,
}

impl<DS> PeerStorage<DS>
where DS: KeyValStore
{
    /// Constructs a new empty PeerStorage system
    pub fn new(database: DS) -> Result<PeerStorage<DS>, PeerManagerError> {
        // Restore peers and hashmap links from database
        let mut node_id_hm: HashMap<NodeId, PeerKey> = HashMap::new();
        let mut public_key_hm: HashMap<CommsPublicKey, PeerKey> = HashMap::new();
        let mut net_address_hm: HashMap<NetAddress, PeerKey> = HashMap::new();
        database
            .for_each::<PeerKey, Peer, _>(|pair| {
                let (peer_key, peer) = pair.unwrap();
                node_id_hm.insert(peer.node_id.clone(), peer_key);
                public_key_hm.insert(peer.public_key.clone(), peer_key);
                for net_address_with_stats in &peer.addresses.addresses {
                    net_address_hm.insert(net_address_with_stats.net_address.clone(), peer_key);
                }
            })
            .map_err(PeerManagerError::DatabaseError)?;

        Ok(PeerStorage {
            peers: database,
            node_id_hm,
            public_key_hm,
            net_address_hm,
            rng: CommsRng::new().map_err(|_| PeerManagerError::RngError)?,
        })
    }

    /// Adds a peer to the routing table of the PeerManager if the peer does not already exist. When a peer already
    /// exist, the stored version will be replaced with the newly provided peer.
    pub fn add_peer(&mut self, peer: Peer) -> Result<(), PeerManagerError> {
        match self.public_key_hm.get(&peer.public_key) {
            Some(peer_key) => {
                // Replace existing entry
                let peer_key = *peer_key;
                self.remove_hashmap_links(peer_key)?;
                self.add_hashmap_links(peer_key, &peer);
                self.peers
                    .insert_pair(&peer_key, &peer)
                    .map_err(PeerManagerError::DatabaseError)?;
                Ok(())
            },
            None => {
                // Add new entry
                let peer_key = generate_peer_key(&mut self.rng); // Generate new random peer key
                self.add_hashmap_links(peer_key, &peer);
                self.peers
                    .insert_pair(&peer_key, &peer)
                    .map_err(PeerManagerError::DatabaseError)?;
                Ok(())
            },
        }
    }

    /// Adds a peer to the routing table of the PeerManager if the peer does not already exist. When a peer already
    /// exist, the stored version will be replaced with the newly provided peer.
    pub fn update_peer(
        &mut self,
        public_key: &CommsPublicKey,
        node_id: Option<NodeId>,
        net_addresses: Option<Vec<NetAddress>>,
        flags: Option<PeerFlags>,
    ) -> Result<(), PeerManagerError>
    {
        match self.public_key_hm.get(public_key) {
            Some(peer_key) => {
                let peer_key = *peer_key;
                self.remove_hashmap_links(peer_key)?;

                let mut stored_peer: Peer = self
                    .peers
                    .get_value(&peer_key)
                    .map_err(|e| PeerManagerError::DatabaseError(e))?
                    .ok_or(PeerManagerError::PeerNotFoundError)?;
                stored_peer.update(node_id, net_addresses, flags);

                self.add_hashmap_links(peer_key, &stored_peer);
                self.peers
                    .insert_pair(&peer_key, &stored_peer)
                    .map_err(|e| PeerManagerError::DatabaseError(e))?;
                Ok(())
            },
            None => Err(PeerManagerError::PeerNotFoundError),
        }
    }

    /// The peer with the specified public_key will be removed from the PeerManager
    pub fn delete_peer(&mut self, node_id: &NodeId) -> Result<(), PeerManagerError> {
        let peer_key = *self
            .node_id_hm
            .get(&node_id)
            .ok_or(PeerManagerError::PeerNotFoundError)?;
        self.remove_hashmap_links(peer_key)?;
        self.peers.delete(&peer_key).map_err(PeerManagerError::DatabaseError)?;;
        Ok(())
    }

    /// Add key pairs to the search hashmaps for a newly added or moved peer
    fn add_hashmap_links(&mut self, peer_key: PeerKey, peer: &Peer) {
        self.node_id_hm.insert(peer.node_id.clone(), peer_key);
        self.public_key_hm.insert(peer.public_key.clone(), peer_key);
        for net_address_with_stats in &peer.addresses.addresses {
            self.net_address_hm
                .insert(net_address_with_stats.net_address.clone(), peer_key);
        }
    }

    /// Remove the peer specified by a given index from the database and remove hashmap keys
    fn remove_hashmap_links(&mut self, peer_key: PeerKey) -> Result<(), PeerManagerError> {
        let peer: Peer = self
            .peers
            .get_value(&peer_key)
            .map_err(PeerManagerError::DatabaseError)?
            .ok_or(PeerManagerError::PeerNotFoundError)?;
        self.node_id_hm.remove(&peer.node_id);
        self.public_key_hm.remove(&peer.public_key);
        for net_address_with_stats in &peer.addresses.addresses {
            self.net_address_hm.remove(&net_address_with_stats.net_address);
        }
        Ok(())
    }

    /// Find the peer with the provided NodeID
    pub fn find_with_node_id(&self, node_id: &NodeId) -> Result<Peer, PeerManagerError> {
        let peer_key = *self
            .node_id_hm
            .get(&node_id)
            .ok_or(PeerManagerError::PeerNotFoundError)?;
        self.peers
            .get_value(&peer_key)
            .map_err(PeerManagerError::DatabaseError)?
            .ok_or(PeerManagerError::PeerNotFoundError)
    }

    /// Find the peer with the provided PublicKey
    pub fn find_with_public_key(&self, public_key: &CommsPublicKey) -> Result<Peer, PeerManagerError> {
        let peer_key = *self
            .public_key_hm
            .get(&public_key)
            .ok_or(PeerManagerError::PeerNotFoundError)?;
        self.peers
            .get_value(&peer_key)
            .map_err(PeerManagerError::DatabaseError)?
            .ok_or(PeerManagerError::PeerNotFoundError)
    }

    /// Find the peer with the provided NetAddress
    pub fn find_with_net_address(&self, net_address: &NetAddress) -> Result<Peer, PeerManagerError> {
        let peer_key = *self
            .net_address_hm
            .get(&net_address)
            .ok_or(PeerManagerError::PeerNotFoundError)?;
        self.peers
            .get_value(&peer_key)
            .map_err(PeerManagerError::DatabaseError)?
            .ok_or(PeerManagerError::PeerNotFoundError)
    }

    /// Check if a peer exist using the specified public_key
    pub fn exists(&self, public_key: &CommsPublicKey) -> bool {
        self.public_key_hm.get(&public_key).is_some()
    }

    /// Constructs a single NodeIdentity for the peer corresponding to the provided NodeId
    pub fn direct_identity_node_id(&self, node_id: &NodeId) -> Result<Vec<PeerNodeIdentity>, PeerManagerError> {
        let peer_key = *self
            .node_id_hm
            .get(&node_id)
            .ok_or(PeerManagerError::PeerNotFoundError)?;
        let peer: Peer = self
            .peers
            .get_value(&peer_key)
            .map_err(PeerManagerError::DatabaseError)?
            .ok_or(PeerManagerError::PeerNotFoundError)?;
        if peer.is_banned() {
            Err(PeerManagerError::BannedPeer)
        } else {
            Ok(vec![PeerNodeIdentity::new(node_id.clone(), peer.public_key.clone())])
        }
    }

    /// Constructs a single NodeIdentity for the peer corresponding to the provided NodeId
    pub fn direct_identity_public_key(
        &self,
        public_key: &CommsPublicKey,
    ) -> Result<Vec<PeerNodeIdentity>, PeerManagerError>
    {
        let peer_key = *self
            .public_key_hm
            .get(&public_key)
            .ok_or(PeerManagerError::PeerNotFoundError)?;
        let peer: Peer = self
            .peers
            .get_value(&peer_key)
            .map_err(PeerManagerError::DatabaseError)?
            .ok_or(PeerManagerError::PeerNotFoundError)?;
        if peer.is_banned() {
            Err(PeerManagerError::BannedPeer)
        } else {
            Ok(vec![PeerNodeIdentity::new(peer.node_id.clone(), public_key.clone())])
        }
    }

    /// Compile a list of all known node identities that can be used for the flood BroadcastStrategy
    pub fn flood_identities(&self) -> Result<Vec<PeerNodeIdentity>, PeerManagerError> {
        // TODO: this list should only contain Communication Nodes
        let mut identities: Vec<PeerNodeIdentity> = Vec::new();
        self.peers
            .for_each::<PeerKey, Peer, _>(|pair| {
                let (_, peer) = pair.unwrap();
                if !peer.is_banned() {
                    identities.push(PeerNodeIdentity::new(peer.node_id.clone(), peer.public_key.clone()));
                }
            })
            .map_err(PeerManagerError::DatabaseError)?;
        Ok(identities)
    }

    /// Compile a list of node identities that can be used for the closest BroadcastStrategy
    pub fn closest_identities(
        &self,
        node_id: &NodeId,
        n: usize,
        excluded_peers: &Vec<CommsPublicKey>,
    ) -> Result<Vec<PeerNodeIdentity>, PeerManagerError>
    {
        let mut peer_keys: Vec<PeerKey> = Vec::new();
        let mut dists: Vec<NodeDistance> = Vec::new();
        self.peers
            .for_each::<PeerKey, Peer, _>(|pair| {
                let (peer_key, peer) = pair.unwrap();
<<<<<<< HEAD
                if !peer.is_banned() {
                    peer_keys.push(peer_key);
                    dists.push(node_id.distance(&peer.node_id));
                }
            })
            .map_err(PeerManagerError::DatabaseError)?;

        if n > peer_keys.len() {
            return Err(PeerManagerError::InsufficientPeers);
        }
        // Perform partial sort of elements only up to N elements
        let mut nearest_identities: Vec<PeerNodeIdentity> = Vec::with_capacity(n);
        for i in 0..n {
            for j in (i + 1)..peer_keys.len() {
                if dists[i] > dists[j] {
                    dists.swap(i, j);
                    peer_keys.swap(i, j);
=======
                if !peer.is_banned() && !excluded_peers.contains(&peer.public_key) {
                    peer_keys.push(peer_key.clone());
                    dists.push(node_id.distance(&peer.node_id));
                }
            })
            .map_err(|e| PeerManagerError::DatabaseError(e))?;
        // Use all available peers up to a maximum of N
        let max_available = if n > peer_keys.len() { peer_keys.len() } else { n };
        if max_available > 0 {
            // Perform partial sort of elements only up to N elements
            let mut nearest_identities: Vec<PeerNodeIdentity> = Vec::with_capacity(max_available);
            for i in 0..max_available {
                for j in (i + 1)..peer_keys.len() {
                    if dists[i] > dists[j] {
                        dists.swap(i, j);
                        peer_keys.swap(i, j);
                    }
>>>>>>> 4a1157f0
                }
                let peer: Peer = self
                    .peers
                    .get_value(&peer_keys[i])
                    .map_err(|e| PeerManagerError::DatabaseError(e))?
                    .ok_or(PeerManagerError::PeerNotFoundError)?;
                nearest_identities.push(PeerNodeIdentity::new(peer.node_id.clone(), peer.public_key.clone()));
            }
<<<<<<< HEAD
            let peer: Peer = self
                .peers
                .get_value(&peer_keys[i])
                .map_err(PeerManagerError::DatabaseError)?
                .ok_or(PeerManagerError::PeerNotFoundError)?;
            nearest_identities.push(PeerNodeIdentity::new(peer.node_id.clone(), peer.public_key.clone()));
=======
            Ok(nearest_identities)
        } else {
            Ok(Vec::new())
>>>>>>> 4a1157f0
        }
    }

    /// Compile a list of node identities that can be used for the random BroadcastStrategy
    pub fn random_identities(&mut self, n: usize) -> Result<Vec<PeerNodeIdentity>, PeerManagerError> {
        // TODO: Send to a random set of Communication Nodes
        let mut peer_keys: Vec<PeerKey> = Vec::new();
        self.peers
            .for_each::<PeerKey, Peer, _>(|pair| {
                let (peer_key, peer) = pair.unwrap();
                if !peer.is_banned() {
                    peer_keys.push(peer_key);
                }
            })
            .map_err(PeerManagerError::DatabaseError)?;

<<<<<<< HEAD
        if n > peer_keys.len() {
            return Err(PeerManagerError::InsufficientPeers);
        }
        // Shuffle first n elements
        for i in 0..n {
            let j = self.rng.gen_range(0, peer_keys.len());
            peer_keys.swap(i, j);
        }
        // Compile list of first n shuffled elements
        let mut random_identities: Vec<PeerNodeIdentity> = Vec::with_capacity(n);
        for i in 0..n {
            let peer: Peer = self
                .peers
                .get_value(&peer_keys[i])
                .map_err(PeerManagerError::DatabaseError)?
                .ok_or(PeerManagerError::PeerNotFoundError)?;
            random_identities.push(PeerNodeIdentity::new(peer.node_id.clone(), peer.public_key.clone()));
=======
        // Use all available peers up to a maximum of N
        let max_available = min(peer_keys.len(), n);
        if max_available > 0 {
            // Shuffle first n elements
            for i in 0..max_available {
                let j = self.rng.gen_range(0, peer_keys.len());
                peer_keys.swap(i, j);
            }
            // Compile list of first n shuffled elements
            let mut random_identities: Vec<PeerNodeIdentity> = Vec::with_capacity(max_available);
            for i in 0..max_available {
                let peer: Peer = self
                    .peers
                    .get_value(&peer_keys[i])
                    .map_err(|e| PeerManagerError::DatabaseError(e))?
                    .ok_or(PeerManagerError::PeerNotFoundError)?;
                random_identities.push(PeerNodeIdentity::new(peer.node_id.clone(), peer.public_key.clone()));
            }
            Ok(random_identities)
        } else {
            Ok(Vec::new())
>>>>>>> 4a1157f0
        }
    }

    /// Enables Thread safe access - Changes the ban flag bit of the peer
    pub fn set_banned(&mut self, node_id: &NodeId, ban_flag: bool) -> Result<(), PeerManagerError> {
        let peer_key = *self
            .node_id_hm
            .get(&node_id)
            .ok_or(PeerManagerError::PeerNotFoundError)?;
        let mut peer: Peer = self
            .peers
            .get_value(&peer_key)
            .map_err(PeerManagerError::DatabaseError)?
            .ok_or(PeerManagerError::PeerNotFoundError)?;
        peer.set_banned(ban_flag);
        self.peers
            .insert_pair(&peer_key, &peer)
            .map_err(PeerManagerError::DatabaseError)
    }

    /// Enables Thread safe access - Adds a new net address to the peer if it doesn't yet exist
    pub fn add_net_address(&mut self, node_id: &NodeId, net_address: &NetAddress) -> Result<(), PeerManagerError> {
        let peer_key = *self
            .node_id_hm
            .get(&node_id)
            .ok_or(PeerManagerError::PeerNotFoundError)?;
        let mut peer: Peer = self
            .peers
            .get_value(&peer_key)
            .map_err(PeerManagerError::DatabaseError)?
            .ok_or(PeerManagerError::PeerNotFoundError)?;
        peer.addresses.add_net_address(net_address);
        self.net_address_hm.insert(net_address.clone(), peer_key);
        self.peers
            .insert_pair(&peer_key, &peer)
            .map_err(PeerManagerError::DatabaseError)
    }

    /// Enables Thread safe access - Finds and returns the highest priority net address until all connection attempts
    /// for each net address have been reached
    pub fn get_best_net_address(&mut self, node_id: &NodeId) -> Result<NetAddress, PeerManagerError> {
        let peer_key = *self
            .node_id_hm
            .get(&node_id)
            .ok_or(PeerManagerError::PeerNotFoundError)?;
        let mut peer: Peer = self
            .peers
            .get_value(&peer_key)
            .map_err(PeerManagerError::DatabaseError)?
            .ok_or(PeerManagerError::PeerNotFoundError)?;
        let best_net_address = peer
            .addresses
            .get_best_net_address()
            .map_err(PeerManagerError::NetAddressError)?;
        self.peers
            .insert_pair(&peer_key, &peer)
            .map_err(PeerManagerError::DatabaseError)?;
        Ok(best_net_address)
    }

    /// Enables Thread safe access - The average connection latency of the provided net address will be updated to
    /// include the current measured latency sample
    pub fn update_latency(
        &mut self,
        net_address: &NetAddress,
        latency_measurement: Duration,
    ) -> Result<(), PeerManagerError>
    {
        let peer_key = *self
            .net_address_hm
            .get(&net_address)
            .ok_or(PeerManagerError::PeerNotFoundError)?;
        let mut peer: Peer = self
            .peers
            .get_value(&peer_key)
            .map_err(PeerManagerError::DatabaseError)?
            .ok_or(PeerManagerError::PeerNotFoundError)?;
        peer.addresses
            .update_latency(net_address, latency_measurement)
            .map_err(PeerManagerError::NetAddressError)?;
        self.peers
            .insert_pair(&peer_key, &peer)
            .map_err(PeerManagerError::DatabaseError)
    }

    /// Enables Thread safe access - Mark that a message was received from the specified net address
    pub fn mark_message_received(&mut self, net_address: &NetAddress) -> Result<(), PeerManagerError> {
        let peer_key = *self
            .net_address_hm
            .get(&net_address)
            .ok_or(PeerManagerError::PeerNotFoundError)?;
        let mut peer: Peer = self
            .peers
            .get_value(&peer_key)
            .map_err(PeerManagerError::DatabaseError)?
            .ok_or(PeerManagerError::PeerNotFoundError)?;
        peer.addresses
            .mark_message_received(net_address)
            .map_err(PeerManagerError::NetAddressError)?;
        self.peers
            .insert_pair(&peer_key, &peer)
            .map_err(PeerManagerError::DatabaseError)
    }

    /// Enables Thread safe access - Mark that a rejected message was received from the specified net address
    pub fn mark_message_rejected(&mut self, net_address: &NetAddress) -> Result<(), PeerManagerError> {
        let peer_key = *self
            .net_address_hm
            .get(&net_address)
            .ok_or(PeerManagerError::PeerNotFoundError)?;
        let mut peer: Peer = self
            .peers
            .get_value(&peer_key)
            .map_err(PeerManagerError::DatabaseError)?
            .ok_or(PeerManagerError::PeerNotFoundError)?;
        peer.addresses
            .mark_message_rejected(net_address)
            .map_err(PeerManagerError::NetAddressError)?;
        self.peers
            .insert_pair(&peer_key, &peer)
            .map_err(PeerManagerError::DatabaseError)
    }

    /// Enables Thread safe access - Mark that a successful connection was established with the specified net address
    pub fn mark_successful_connection_attempt(&mut self, net_address: &NetAddress) -> Result<(), PeerManagerError> {
        let peer_key = *self
            .net_address_hm
            .get(&net_address)
            .ok_or(PeerManagerError::PeerNotFoundError)?;
        let mut peer: Peer = self
            .peers
            .get_value(&peer_key)
            .map_err(PeerManagerError::DatabaseError)?
            .ok_or(PeerManagerError::PeerNotFoundError)?;
        peer.addresses
            .mark_successful_connection_attempt(net_address)
            .map_err(PeerManagerError::NetAddressError)?;
        self.peers
            .insert_pair(&peer_key, &peer)
            .map_err(PeerManagerError::DatabaseError)
    }

    /// Enables Thread safe access - Mark that a connection could not be established with the specified net address
    pub fn mark_failed_connection_attempt(&mut self, net_address: &NetAddress) -> Result<(), PeerManagerError> {
        let peer_key = *self
            .net_address_hm
            .get(&net_address)
            .ok_or(PeerManagerError::PeerNotFoundError)?;
        let mut peer: Peer = self
            .peers
            .get_value(&peer_key)
            .map_err(PeerManagerError::DatabaseError)?
            .ok_or(PeerManagerError::PeerNotFoundError)?;
        peer.addresses
            .mark_failed_connection_attempt(net_address)
            .map_err(PeerManagerError::NetAddressError)?;
        self.peers
            .insert_pair(&peer_key, &peer)
            .map_err(PeerManagerError::DatabaseError)
    }

    /// Enables Thread safe access - Finds a peer and if it exists resets all connection attempts on all net address
    /// belonging to that peer
    pub fn reset_connection_attempts(&mut self, node_id: &NodeId) -> Result<(), PeerManagerError> {
        let peer_key = *self
            .node_id_hm
            .get(&node_id)
            .ok_or(PeerManagerError::PeerNotFoundError)?;
        let mut peer: Peer = self
            .peers
            .get_value(&peer_key)
            .map_err(PeerManagerError::DatabaseError)?
            .ok_or(PeerManagerError::PeerNotFoundError)?;
        peer.addresses.reset_connection_attempts();
        self.peers
            .insert_pair(&peer_key, &peer)
            .map_err(PeerManagerError::DatabaseError)
    }

    /// Returns the DataStore underlying PeerStorage if one exists
    pub fn into_datastore(self) -> DS {
        self.peers
    }
}

#[cfg(test)]
mod test {
    use super::*;
    use crate::{
        connection::net_address::{net_addresses::NetAddressesWithStats, NetAddress},
        peer_manager::peer::PeerFlags,
    };
    use std::path::PathBuf;
    use tari_crypto::{keys::PublicKey, ristretto::RistrettoPublicKey};
    use tari_storage::{
        key_val_store::HMapDatabase,
        lmdb_store::{LMDBBuilder, LMDBError, LMDBStore},
    };

    fn get_path(name: &str) -> String {
        let mut path = PathBuf::from(env!("CARGO_MANIFEST_DIR"));
        path.push("tests/data");
        path.push(name);
        path.to_str().unwrap().to_string()
    }

    fn init_datastore(name: &str) -> Result<LMDBStore, LMDBError> {
        let path = get_path(name);
        let _ = std::fs::create_dir(&path).unwrap_or_default();
        LMDBBuilder::new()
            .set_path(&path)
            .set_environment_size(10)
            .set_max_number_of_databases(2)
            .add_database(name, lmdb_zero::db::CREATE)
            .build()
    }

    fn clean_up_datastore(name: &str) {
        std::fs::remove_dir_all(get_path(name)).unwrap();
    }

    #[test]
    fn test_restore() {
        // Create Peers
        let mut rng = rand::OsRng::new().unwrap();
        let (_sk, pk) = RistrettoPublicKey::random_keypair(&mut rng);
        let node_id = NodeId::from_key(&pk).unwrap();
        let net_address1 = NetAddress::from("1.2.3.4:8000".parse::<NetAddress>().unwrap());
        let net_address2 = NetAddress::from("5.6.7.8:8000".parse::<NetAddress>().unwrap());
        let net_address3 = NetAddress::from("5.6.7.8:7000".parse::<NetAddress>().unwrap());
        let mut net_addresses = NetAddressesWithStats::from(net_address1.clone());
        net_addresses.add_net_address(&net_address2);
        net_addresses.add_net_address(&net_address3);
        let peer1 = Peer::new(pk, node_id, net_addresses, PeerFlags::default());

        let (_sk, pk) = RistrettoPublicKey::random_keypair(&mut rng);
        let node_id = NodeId::from_key(&pk).unwrap();
        let net_address4 = NetAddress::from("9.10.11.12:7000".parse::<NetAddress>().unwrap());
        let net_addresses = NetAddressesWithStats::from(net_address4.clone());
        let peer2: Peer = Peer::new(pk, node_id, net_addresses, PeerFlags::default());

        let (_sk, pk) = RistrettoPublicKey::random_keypair(&mut rng);
        let node_id = NodeId::from_key(&pk).unwrap();
        let net_address5 = NetAddress::from("13.14.15.16:6000".parse::<NetAddress>().unwrap());
        let net_address6 = NetAddress::from("17.18.19.20:8000".parse::<NetAddress>().unwrap());
        let mut net_addresses = NetAddressesWithStats::from(net_address5.clone());
        net_addresses.add_net_address(&net_address6);
        let peer3 = Peer::new(pk, node_id, net_addresses, PeerFlags::default());

        // Create new datastore with a peer database
        let database_name = "pm_test_restore"; // Note: every test should have unique database
        {
            let datastore = init_datastore(database_name).unwrap();
            let peer_database = datastore.get_handle(database_name).unwrap();
            let mut peer_storage = PeerStorage::new(peer_database).unwrap();

            // Test adding and searching for peers
            assert!(peer_storage.add_peer(peer1.clone()).is_ok());
            assert!(peer_storage.add_peer(peer2.clone()).is_ok());
            assert!(peer_storage.add_peer(peer3.clone()).is_ok());

            assert_eq!(peer_storage.peers.len().unwrap(), 3);
            assert!(peer_storage.find_with_public_key(&peer1.public_key).is_ok());
            assert!(peer_storage.find_with_public_key(&peer2.public_key).is_ok());
            assert!(peer_storage.find_with_public_key(&peer3.public_key).is_ok());
        }
        // Restore from existing database
        let datastore = init_datastore(database_name).unwrap();
        let peer_database = datastore.get_handle(database_name).unwrap();
        let peer_storage = PeerStorage::new(peer_database).unwrap();

        assert_eq!(peer_storage.peers.len().unwrap(), 3);
        assert!(peer_storage.find_with_public_key(&peer1.public_key).is_ok());
        assert!(peer_storage.find_with_public_key(&peer2.public_key).is_ok());
        assert!(peer_storage.find_with_public_key(&peer3.public_key).is_ok());

        clean_up_datastore(database_name);
    }

    #[test]
    fn test_add_delete_find_peer() {
        let mut peer_storage = PeerStorage::new(HMapDatabase::new()).unwrap();

        // Create Peers
        let mut rng = rand::OsRng::new().unwrap();
        let (_sk, pk) = RistrettoPublicKey::random_keypair(&mut rng);
        let node_id = NodeId::from_key(&pk).unwrap();
        let net_address1 = NetAddress::from("1.2.3.4:8000".parse::<NetAddress>().unwrap());
        let net_address2 = NetAddress::from("5.6.7.8:8000".parse::<NetAddress>().unwrap());
        let net_address3 = NetAddress::from("5.6.7.8:7000".parse::<NetAddress>().unwrap());
        let mut net_addresses = NetAddressesWithStats::from(net_address1.clone());
        net_addresses.add_net_address(&net_address2);
        net_addresses.add_net_address(&net_address3);
        let peer1 = Peer::new(pk, node_id, net_addresses, PeerFlags::default());

        let (_sk, pk) = RistrettoPublicKey::random_keypair(&mut rng);
        let node_id = NodeId::from_key(&pk).unwrap();
        let net_address4 = NetAddress::from("9.10.11.12:7000".parse::<NetAddress>().unwrap());
        let net_addresses = NetAddressesWithStats::from(net_address4.clone());
        let peer2: Peer = Peer::new(pk, node_id, net_addresses, PeerFlags::default());

        let (_sk, pk) = RistrettoPublicKey::random_keypair(&mut rng);
        let node_id = NodeId::from_key(&pk).unwrap();
        let net_address5 = NetAddress::from("13.14.15.16:6000".parse::<NetAddress>().unwrap());
        let net_address6 = NetAddress::from("17.18.19.20:8000".parse::<NetAddress>().unwrap());
        let mut net_addresses = NetAddressesWithStats::from(net_address5.clone());
        net_addresses.add_net_address(&net_address6);
        let peer3 = Peer::new(pk, node_id, net_addresses, PeerFlags::default());
        // Test adding and searching for peers
        assert!(peer_storage.add_peer(peer1.clone()).is_ok());
        assert!(peer_storage.add_peer(peer2.clone()).is_ok());
        assert!(peer_storage.add_peer(peer3.clone()).is_ok());

        assert_eq!(peer_storage.peers.len().unwrap(), 3);

        assert_eq!(
            peer_storage.find_with_public_key(&peer1.public_key).unwrap().public_key,
            peer1.public_key
        );
        assert_eq!(
            peer_storage.find_with_public_key(&peer2.public_key).unwrap().public_key,
            peer2.public_key
        );
        assert_eq!(
            peer_storage.find_with_public_key(&peer3.public_key).unwrap().public_key,
            peer3.public_key
        );

        assert_eq!(
            peer_storage.find_with_node_id(&peer1.node_id).unwrap().node_id,
            peer1.node_id
        );
        assert_eq!(
            peer_storage.find_with_node_id(&peer2.node_id).unwrap().node_id,
            peer2.node_id
        );
        assert_eq!(
            peer_storage.find_with_node_id(&peer3.node_id).unwrap().node_id,
            peer3.node_id
        );

        assert_eq!(
            peer_storage.find_with_net_address(&net_address1).unwrap().public_key,
            peer1.public_key
        );
        assert_eq!(
            peer_storage.find_with_net_address(&net_address2).unwrap().public_key,
            peer1.public_key
        );
        assert_eq!(
            peer_storage.find_with_net_address(&net_address3).unwrap().public_key,
            peer1.public_key
        );
        assert_eq!(
            peer_storage.find_with_net_address(&net_address4).unwrap().public_key,
            peer2.public_key
        );
        assert_eq!(
            peer_storage.find_with_net_address(&net_address5).unwrap().public_key,
            peer3.public_key
        );
        assert_eq!(
            peer_storage.find_with_net_address(&net_address6).unwrap().public_key,
            peer3.public_key
        );

        assert!(peer_storage.find_with_public_key(&peer1.public_key).is_ok());
        assert!(peer_storage.find_with_public_key(&peer2.public_key).is_ok());
        assert!(peer_storage.find_with_public_key(&peer3.public_key).is_ok());

        // Test delete of border case peer
        assert!(peer_storage.delete_peer(&peer3.node_id).is_ok());

        assert_eq!(peer_storage.peers.len().unwrap(), 2);

        assert_eq!(
            peer_storage.find_with_public_key(&peer1.public_key).unwrap().public_key,
            peer1.public_key
        );
        assert_eq!(
            peer_storage.find_with_public_key(&peer2.public_key).unwrap().public_key,
            peer2.public_key
        );
        assert!(peer_storage.find_with_public_key(&peer3.public_key).is_err());

        assert_eq!(
            peer_storage.find_with_node_id(&peer1.node_id).unwrap().node_id,
            peer1.node_id
        );
        assert_eq!(
            peer_storage.find_with_node_id(&peer2.node_id).unwrap().node_id,
            peer2.node_id
        );
        assert!(peer_storage.find_with_node_id(&peer3.node_id).is_err());

        assert_eq!(
            peer_storage.find_with_net_address(&net_address1).unwrap().public_key,
            peer1.public_key
        );
        assert_eq!(
            peer_storage.find_with_net_address(&net_address2).unwrap().public_key,
            peer1.public_key
        );
        assert_eq!(
            peer_storage.find_with_net_address(&net_address3).unwrap().public_key,
            peer1.public_key
        );
        assert_eq!(
            peer_storage.find_with_net_address(&net_address4).unwrap().public_key,
            peer2.public_key
        );
        assert!(peer_storage.find_with_net_address(&net_address5).is_err());
        assert!(peer_storage.find_with_net_address(&net_address6).is_err());

        assert!(peer_storage.find_with_public_key(&peer1.public_key).is_ok());
        assert!(peer_storage.find_with_public_key(&peer2.public_key).is_ok());
        assert!(peer_storage.find_with_public_key(&peer3.public_key).is_err());

        // Test of delete with moving behaviour
        assert!(peer_storage.add_peer(peer3.clone()).is_ok());
        assert!(peer_storage.delete_peer(&peer2.node_id).is_ok());

        assert_eq!(peer_storage.peers.len().unwrap(), 2);

        assert_eq!(
            peer_storage.find_with_public_key(&peer1.public_key).unwrap().public_key,
            peer1.public_key
        );
        assert!(peer_storage.find_with_public_key(&peer2.public_key).is_err());
        assert_eq!(
            peer_storage.find_with_public_key(&peer3.public_key).unwrap().public_key,
            peer3.public_key
        );

        assert_eq!(
            peer_storage.find_with_node_id(&peer1.node_id).unwrap().node_id,
            peer1.node_id
        );
        assert!(peer_storage.find_with_node_id(&peer2.node_id).is_err());
        assert_eq!(
            peer_storage.find_with_node_id(&peer3.node_id).unwrap().node_id,
            peer3.node_id
        );

        assert_eq!(
            peer_storage.find_with_net_address(&net_address1).unwrap().public_key,
            peer1.public_key
        );
        assert_eq!(
            peer_storage.find_with_net_address(&net_address2).unwrap().public_key,
            peer1.public_key
        );
        assert_eq!(
            peer_storage.find_with_net_address(&net_address3).unwrap().public_key,
            peer1.public_key
        );
        assert!(peer_storage.find_with_net_address(&net_address4).is_err());
        assert_eq!(
            peer_storage.find_with_net_address(&net_address5).unwrap().public_key,
            peer3.public_key
        );
        assert_eq!(
            peer_storage.find_with_net_address(&net_address6).unwrap().public_key,
            peer3.public_key
        );

        assert!(peer_storage.find_with_public_key(&peer1.public_key).is_ok());
        assert!(peer_storage.find_with_public_key(&peer2.public_key).is_err());
        assert!(peer_storage.find_with_public_key(&peer3.public_key).is_ok());
    }
}<|MERGE_RESOLUTION|>--- conflicted
+++ resolved
@@ -277,63 +277,33 @@
         self.peers
             .for_each::<PeerKey, Peer, _>(|pair| {
                 let (peer_key, peer) = pair.unwrap();
-<<<<<<< HEAD
-                if !peer.is_banned() {
+                if !peer.is_banned() && !excluded_peers.contains(&peer.public_key) {
                     peer_keys.push(peer_key);
                     dists.push(node_id.distance(&peer.node_id));
                 }
             })
             .map_err(PeerManagerError::DatabaseError)?;
-
-        if n > peer_keys.len() {
-            return Err(PeerManagerError::InsufficientPeers);
-        }
-        // Perform partial sort of elements only up to N elements
-        let mut nearest_identities: Vec<PeerNodeIdentity> = Vec::with_capacity(n);
-        for i in 0..n {
-            for j in (i + 1)..peer_keys.len() {
-                if dists[i] > dists[j] {
-                    dists.swap(i, j);
-                    peer_keys.swap(i, j);
-=======
-                if !peer.is_banned() && !excluded_peers.contains(&peer.public_key) {
-                    peer_keys.push(peer_key.clone());
-                    dists.push(node_id.distance(&peer.node_id));
-                }
-            })
-            .map_err(|e| PeerManagerError::DatabaseError(e))?;
         // Use all available peers up to a maximum of N
         let max_available = if n > peer_keys.len() { peer_keys.len() } else { n };
         if max_available > 0 {
             // Perform partial sort of elements only up to N elements
             let mut nearest_identities: Vec<PeerNodeIdentity> = Vec::with_capacity(max_available);
             for i in 0..max_available {
-                for j in (i + 1)..peer_keys.len() {
-                    if dists[i] > dists[j] {
-                        dists.swap(i, j);
-                        peer_keys.swap(i, j);
-                    }
->>>>>>> 4a1157f0
+            for j in (i + 1)..peer_keys.len() {
+                if dists[i] > dists[j] {
+                    dists.swap(i, j);
+                    peer_keys.swap(i, j);
                 }
-                let peer: Peer = self
-                    .peers
-                    .get_value(&peer_keys[i])
-                    .map_err(|e| PeerManagerError::DatabaseError(e))?
-                    .ok_or(PeerManagerError::PeerNotFoundError)?;
-                nearest_identities.push(PeerNodeIdentity::new(peer.node_id.clone(), peer.public_key.clone()));
             }
-<<<<<<< HEAD
             let peer: Peer = self
                 .peers
                 .get_value(&peer_keys[i])
                 .map_err(PeerManagerError::DatabaseError)?
                 .ok_or(PeerManagerError::PeerNotFoundError)?;
             nearest_identities.push(PeerNodeIdentity::new(peer.node_id.clone(), peer.public_key.clone()));
-=======
             Ok(nearest_identities)
         } else {
             Ok(Vec::new())
->>>>>>> 4a1157f0
         }
     }
 
@@ -350,25 +320,6 @@
             })
             .map_err(PeerManagerError::DatabaseError)?;
 
-<<<<<<< HEAD
-        if n > peer_keys.len() {
-            return Err(PeerManagerError::InsufficientPeers);
-        }
-        // Shuffle first n elements
-        for i in 0..n {
-            let j = self.rng.gen_range(0, peer_keys.len());
-            peer_keys.swap(i, j);
-        }
-        // Compile list of first n shuffled elements
-        let mut random_identities: Vec<PeerNodeIdentity> = Vec::with_capacity(n);
-        for i in 0..n {
-            let peer: Peer = self
-                .peers
-                .get_value(&peer_keys[i])
-                .map_err(PeerManagerError::DatabaseError)?
-                .ok_or(PeerManagerError::PeerNotFoundError)?;
-            random_identities.push(PeerNodeIdentity::new(peer.node_id.clone(), peer.public_key.clone()));
-=======
         // Use all available peers up to a maximum of N
         let max_available = min(peer_keys.len(), n);
         if max_available > 0 {
@@ -383,14 +334,13 @@
                 let peer: Peer = self
                     .peers
                     .get_value(&peer_keys[i])
-                    .map_err(|e| PeerManagerError::DatabaseError(e))?
+                    .map_err(PeerManagerError::DatabaseError)?
                     .ok_or(PeerManagerError::PeerNotFoundError)?;
                 random_identities.push(PeerNodeIdentity::new(peer.node_id.clone(), peer.public_key.clone()));
             }
             Ok(random_identities)
-        } else {
-            Ok(Vec::new())
->>>>>>> 4a1157f0
+      } else {
+          Ok(Vec::new())
         }
     }
 
