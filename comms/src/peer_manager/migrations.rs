--- conflicted
+++ resolved
@@ -30,16 +30,11 @@
 pub(super) const MIGRATION_VERSION_KEY: u64 = u64::MAX;
 
 pub fn migrate(database: &LMDBDatabase) -> Result<(), LMDBError> {
-<<<<<<< HEAD
     // Add migrations here in version order
-    let migrations = vec![v4::Migration.boxed()];
-
-=======
     let migrations = vec![v4::Migration.boxed()];
     if migrations.is_empty() {
         return Ok(());
     }
->>>>>>> 53a51743
     let latest_version = migrations.last().unwrap().get_version();
 
     // If the database is empty there is nothing to migrate, so set it to the latest version
