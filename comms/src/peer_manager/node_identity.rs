//  Copyright 2019 The Tari Project
//
//  Redistribution and use in source and binary forms, with or without modification, are permitted provided that the
//  following conditions are met:
//
//  1. Redistributions of source code must retain the above copyright notice, this list of conditions and the following
//  disclaimer.
//
//  2. Redistributions in binary form must reproduce the above copyright notice, this list of conditions and the
//  following disclaimer in the documentation and/or other materials provided with the distribution.
//
//  3. Neither the name of the copyright holder nor the names of its contributors may be used to endorse or promote
//  products derived from this software without specific prior written permission.
//
//  THIS SOFTWARE IS PROVIDED BY THE COPYRIGHT HOLDERS AND CONTRIBUTORS "AS IS" AND ANY EXPRESS OR IMPLIED WARRANTIES,
//  INCLUDING, BUT NOT LIMITED TO, THE IMPLIED WARRANTIES OF MERCHANTABILITY AND FITNESS FOR A PARTICULAR PURPOSE ARE
//  DISCLAIMED. IN NO EVENT SHALL THE COPYRIGHT HOLDER OR CONTRIBUTORS BE LIABLE FOR ANY DIRECT, INDIRECT, INCIDENTAL,
//  SPECIAL, EXEMPLARY, OR CONSEQUENTIAL DAMAGES (INCLUDING, BUT NOT LIMITED TO, PROCUREMENT OF SUBSTITUTE GOODS OR
//  SERVICES; LOSS OF USE, DATA, OR PROFITS; OR BUSINESS INTERRUPTION) HOWEVER CAUSED AND ON ANY THEORY OF LIABILITY,
//  WHETHER IN CONTRACT, STRICT LIABILITY, OR TORT (INCLUDING NEGLIGENCE OR OTHERWISE) ARISING IN ANY WAY OUT OF THE
//  USE OF THIS SOFTWARE, EVEN IF ADVISED OF THE POSSIBILITY OF SUCH DAMAGE.

<<<<<<< HEAD
use super::node_id::deserialize_node_id_from_hex;
use crate::{
    peer_manager::{identity_signature::IdentitySignature, node_id::NodeId, Peer, PeerFeatures, PeerFlags},
    types::{CommsPublicKey, CommsSecretKey},
};
use chrono::Utc;
use multiaddr::Multiaddr;
use rand::{CryptoRng, Rng};
use serde::{Deserialize, Serialize};
use std::{
    fmt,
    sync::{RwLock, RwLockReadGuard},
};
=======
use std::{fmt, sync::RwLock};

use multiaddr::Multiaddr;
use rand::{CryptoRng, Rng};
use serde::{Deserialize, Serialize};
>>>>>>> 2adf81fc
use tari_crypto::{
    keys::{PublicKey, SecretKey},
    tari_utilities::hex::serialize_to_hex,
};

use super::node_id::deserialize_node_id_from_hex;
use crate::{
    peer_manager::{node_id::NodeId, Peer, PeerFeatures, PeerFlags},
    types::{CommsPublicKey, CommsSecretKey},
};

/// The public and private identity of this node on the network
#[derive(Debug, Serialize, Deserialize)]
pub struct NodeIdentity {
    #[serde(serialize_with = "serialize_to_hex")]
    #[serde(deserialize_with = "deserialize_node_id_from_hex")]
    node_id: NodeId,
    public_key: CommsPublicKey,
    features: PeerFeatures,
    secret_key: CommsSecretKey,
    public_address: RwLock<Multiaddr>,
    #[serde(default = "rwlock_none")]
    identity_signature: RwLock<Option<IdentitySignature>>,
}

fn rwlock_none() -> RwLock<Option<IdentitySignature>> {
    RwLock::new(None)
}

impl NodeIdentity {
    /// Create a new NodeIdentity from the provided key pair and control service address
    pub fn new(secret_key: CommsSecretKey, public_address: Multiaddr, features: PeerFeatures) -> Self {
        let public_key = CommsPublicKey::from_secret_key(&secret_key);
        let node_id = NodeId::from_key(&public_key);

        let node_identity = NodeIdentity {
            node_id,
            public_key,
            features,
            secret_key,
            public_address: RwLock::new(public_address),
            identity_signature: RwLock::new(None),
        };
        node_identity.sign();
        node_identity
    }

    /// Create a new NodeIdentity from the provided key pair and control service address.
    ///
    /// # Unchecked
    /// It is up to the caller to ensure that the given signature is valid for the node identity.
    /// Prefer using NodeIdentity::new over this function.
    pub fn with_signature_unchecked(
        secret_key: CommsSecretKey,
        public_address: Multiaddr,
        features: PeerFeatures,
        identity_signature: Option<IdentitySignature>,
    ) -> Self {
        let public_key = CommsPublicKey::from_secret_key(&secret_key);
        let node_id = NodeId::from_key(&public_key);

        NodeIdentity {
            node_id,
            public_key,
            features,
            secret_key,
            public_address: RwLock::new(public_address),
            identity_signature: RwLock::new(identity_signature),
        }
    }

    /// Generates a new random NodeIdentity for CommsPublicKey
    pub fn random<R>(rng: &mut R, public_address: Multiaddr, features: PeerFeatures) -> Self
    where R: CryptoRng + Rng {
        let secret_key = CommsSecretKey::random(rng);
        Self::new(secret_key, public_address, features)
    }

    /// Retrieve the publicly accessible address that peers must connect to establish a connection
    pub fn public_address(&self) -> Multiaddr {
        acquire_read_lock!(self.public_address).clone()
    }

    /// Modify the public address. The account signature will be invalid
    pub fn set_public_address(&self, address: Multiaddr) {
        *acquire_write_lock!(self.public_address) = address;
        self.sign()
    }

    /// This returns a random NodeIdentity for testing purposes. This function can panic. If public_address
    /// is None, 127.0.0.1:9000 will be used (i.e. the caller doesn't care what the control_service_address is).
    #[cfg(test)]
    pub fn random_for_test(public_address: Option<Multiaddr>, features: PeerFeatures) -> Self {
        Self::random(
            &mut rand::rngs::OsRng,
            public_address
                .or_else(|| "/ip4/127.0.0.1/tcp/9000".parse().ok())
                .unwrap(),
            features,
        )
    }

    pub fn node_id(&self) -> &NodeId {
        &self.node_id
    }

    pub fn public_key(&self) -> &CommsPublicKey {
        &self.public_key
    }

    pub fn secret_key(&self) -> &CommsSecretKey {
        &self.secret_key
    }

    pub fn features(&self) -> PeerFeatures {
        self.features
    }

    pub fn has_peer_features(&self, peer_features: PeerFeatures) -> bool {
        self.features().contains(peer_features)
    }

    pub fn identity_signature_read(&self) -> RwLockReadGuard<'_, Option<IdentitySignature>> {
        acquire_read_lock!(self.identity_signature)
    }

    pub fn is_signed(&self) -> bool {
        self.identity_signature_read().is_some()
    }

    /// Signs the peer using the peer secret key and replaces the peer account signature.
    pub fn sign(&self) {
        let identity_sig = IdentitySignature::sign_new(
            self.secret_key(),
            self.features,
            Some(&*acquire_read_lock!(self.public_address)),
            Utc::now().naive_utc(),
        );

        *acquire_write_lock!(self.identity_signature) = Some(identity_sig);
    }

    /// Returns a Peer with the same public key, node id, public address and features as represented in this
    /// NodeIdentity. _NOTE: PeerFlags, supported_protocols and user agent are empty._
    pub fn to_peer(&self) -> Peer {
        let mut peer = Peer::new(
            self.public_key().clone(),
            self.node_id().clone(),
            self.public_address().into(),
            PeerFlags::empty(),
            self.features(),
            Default::default(),
            Default::default(),
        );
        peer.identity_signature = acquire_read_lock!(self.identity_signature).clone();

        peer
    }
}

impl Clone for NodeIdentity {
    fn clone(&self) -> Self {
        Self {
            node_id: self.node_id.clone(),
            public_key: self.public_key.clone(),
            features: self.features,
            secret_key: self.secret_key.clone(),
            public_address: RwLock::new(self.public_address()),
            identity_signature: RwLock::new(self.identity_signature_read().as_ref().cloned()),
        }
    }
}

impl fmt::Display for NodeIdentity {
    fn fmt(&self, f: &mut fmt::Formatter<'_>) -> fmt::Result {
        writeln!(f, "Public Key: {}", self.public_key)?;
        writeln!(f, "Node ID: {}", self.node_id)?;
        writeln!(f, "Public Address: {}", acquire_read_lock!(self.public_address))?;
        writeln!(f, "Features: {:?}", self.features)?;

        Ok(())
    }
}<|MERGE_RESOLUTION|>--- conflicted
+++ resolved
@@ -20,27 +20,15 @@
 //  WHETHER IN CONTRACT, STRICT LIABILITY, OR TORT (INCLUDING NEGLIGENCE OR OTHERWISE) ARISING IN ANY WAY OUT OF THE
 //  USE OF THIS SOFTWARE, EVEN IF ADVISED OF THE POSSIBILITY OF SUCH DAMAGE.
 
-<<<<<<< HEAD
-use super::node_id::deserialize_node_id_from_hex;
-use crate::{
-    peer_manager::{identity_signature::IdentitySignature, node_id::NodeId, Peer, PeerFeatures, PeerFlags},
-    types::{CommsPublicKey, CommsSecretKey},
+use std::{
+    fmt,
+    sync::{RwLock, RwLockReadGuard},
 };
+
 use chrono::Utc;
 use multiaddr::Multiaddr;
 use rand::{CryptoRng, Rng};
 use serde::{Deserialize, Serialize};
-use std::{
-    fmt,
-    sync::{RwLock, RwLockReadGuard},
-};
-=======
-use std::{fmt, sync::RwLock};
-
-use multiaddr::Multiaddr;
-use rand::{CryptoRng, Rng};
-use serde::{Deserialize, Serialize};
->>>>>>> 2adf81fc
 use tari_crypto::{
     keys::{PublicKey, SecretKey},
     tari_utilities::hex::serialize_to_hex,
@@ -48,7 +36,7 @@
 
 use super::node_id::deserialize_node_id_from_hex;
 use crate::{
-    peer_manager::{node_id::NodeId, Peer, PeerFeatures, PeerFlags},
+    peer_manager::{identity_signature::IdentitySignature, node_id::NodeId, Peer, PeerFeatures, PeerFlags},
     types::{CommsPublicKey, CommsSecretKey},
 };
 
