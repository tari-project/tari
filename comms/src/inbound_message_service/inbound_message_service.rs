--- conflicted
+++ resolved
@@ -223,14 +223,9 @@
                 assert_eq!(HANDLER_RESPONSES, i + 1);
             }
         }
-<<<<<<< HEAD
 
         // This array marks which workers responded. If fairly dealt each index should be set to 1
         let mut worker_responses = [0; MAX_INBOUND_MSG_PROCESSING_WORKERS as usize];
-=======
-        // This array marks which worked responded. If fairly dealt each index should be set to 1
-        let mut worker_responses = [0; MAX_MSG_PROCESSING_WORKERS as usize];
->>>>>>> 519ed363
         // Keep track of how many channels have responded
         let mut resp_count = 0;
         loop {
