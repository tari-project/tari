--- conflicted
+++ resolved
@@ -43,41 +43,7 @@
     signatures::SchnorrSignature,
 };
 use tari_storage::keyvalue_store::DataStore;
-<<<<<<< HEAD
-use tari_utilities::{
-    chacha20::ChaCha20,
-    cipher::Cipher,
-    message_format::{MessageFormat, MessageFormatError},
-    ByteArray,
-    ByteArrayError,
-};
-
-#[derive(Debug, Error)]
-pub enum OutboundError {
-    /// Problem setting up a socket to an outbound message pool
-    SocketError(ZmqError),
-    /// Could not connect to the outbound message pool
-    SocketConnectionError(zmq::Error),
-    /// Problem sending message to outbound message pool
-    SendError(ConnectionError),
-    /// The secret key was not defined in the node identity
-    UndefinedSecretKey,
-    /// The message signature could not be serialized to a vector of bytes
-    SignatureSerializationError,
-    /// The generated shared secret could not be serialized to a vector of bytes
-    SharedSecretSerializationError(ByteArrayError),
-    /// The message could not be serialized
-    MessageSerializationError(MessageFormatError),
-    /// Could not successfully sign the message
-    SignatureError(SchnorrSignatureError),
-    /// Problem encountered with Broadcast Strategy and PeerManager
-    BroadcastStrategyError(PeerManagerError),
-    /// The Thread Safety has been breached and the data access has become poisoned
-    PoisonedAccess,
-}
-=======
-use tari_utilities::{chacha20, message_format::MessageFormat, ByteArray};
->>>>>>> 093dbfd2
+use tari_utilities::{chacha20::ChaCha20, cipher::Cipher, message_format::MessageFormat, ByteArray};
 
 /// Handler functions use the OutboundMessageService to send messages to peers. The OutboundMessage service will receive
 /// messages from handlers, apply a broadcasting strategy, encrypted and serialized the messages into OutboundMessages
@@ -287,10 +253,11 @@
         let ecdh_shared_secret =
             RistrettoPublicKey::shared_secret(&dest_sk, &node_identity.identity.public_key).to_vec();
         let ecdh_shared_secret_bytes: [u8; 32] = ByteArray::from_bytes(&ecdh_shared_secret).unwrap();
-        let decoded_message_envelope_body = ChaCha20::open_with_integral_nonce(
+        let decoded_message_envelope_body: Vec<u8> = ChaCha20::open_with_integral_nonce(
             outbound_message.message_envelope.body_frame(),
             &ecdh_shared_secret_bytes.to_vec(),
-        )?;
+        )
+        .unwrap();
         assert_eq!(message_envelope_body, decoded_message_envelope_body);
     }
 }