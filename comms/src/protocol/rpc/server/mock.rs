//  Copyright 2021, The Tari Project
//
//  Redistribution and use in source and binary forms, with or without modification, are permitted provided that the
//  following conditions are met:
//
//  1. Redistributions of source code must retain the above copyright notice, this list of conditions and the following
//  disclaimer.
//
//  2. Redistributions in binary form must reproduce the above copyright notice, this list of conditions and the
//  following disclaimer in the documentation and/or other materials provided with the distribution.
//
//  3. Neither the name of the copyright holder nor the names of its contributors may be used to endorse or promote
//  products derived from this software without specific prior written permission.
//
//  THIS SOFTWARE IS PROVIDED BY THE COPYRIGHT HOLDERS AND CONTRIBUTORS "AS IS" AND ANY EXPRESS OR IMPLIED WARRANTIES,
//  INCLUDING, BUT NOT LIMITED TO, THE IMPLIED WARRANTIES OF MERCHANTABILITY AND FITNESS FOR A PARTICULAR PURPOSE ARE
//  DISCLAIMED. IN NO EVENT SHALL THE COPYRIGHT HOLDER OR CONTRIBUTORS BE LIABLE FOR ANY DIRECT, INDIRECT, INCIDENTAL,
//  SPECIAL, EXEMPLARY, OR CONSEQUENTIAL DAMAGES (INCLUDING, BUT NOT LIMITED TO, PROCUREMENT OF SUBSTITUTE GOODS OR
//  SERVICES; LOSS OF USE, DATA, OR PROFITS; OR BUSINESS INTERRUPTION) HOWEVER CAUSED AND ON ANY THEORY OF LIABILITY,
//  WHETHER IN CONTRACT, STRICT LIABILITY, OR TORT (INCLUDING NEGLIGENCE OR OTHERWISE) ARISING IN ANY WAY OUT OF THE
//  USE OF THIS SOFTWARE, EVEN IF ADVISED OF THE POSSIBILITY OF SUCH DAMAGE.

use crate::{
    connectivity::ConnectivitySelection,
    peer_manager::{NodeId, Peer},
    protocol::{
        rpc::{
            context::{RequestContext, RpcCommsBackend, RpcCommsProvider},
            server::{handle::RpcServerRequest, PeerRpcServer, RpcServerError},
            Body,
            NamedProtocolService,
            Request,
            Response,
            RpcError,
            RpcServer,
            RpcStatus,
            Streaming,
        },
        ProtocolEvent,
        ProtocolId,
        ProtocolNotification,
        ProtocolNotificationTx,
    },
    test_utils::mocks::{create_connectivity_mock, create_peer_connection_mock_pair, ConnectivityManagerMockState},
    utils,
    NodeIdentity,
    PeerConnection,
    PeerManager,
    Substream,
};
use async_trait::async_trait;
use bytes::Bytes;
<<<<<<< HEAD
use futures::{channel::mpsc, future::BoxFuture, stream, SinkExt};
=======
use futures::future::BoxFuture;
>>>>>>> 997d2888
use std::{
    collections::HashMap,
    future,
    sync::Arc,
    task::{Context, Poll},
};
use tokio::{
<<<<<<< HEAD
    sync::{Mutex, RwLock},
=======
    sync::{mpsc, Mutex, RwLock},
>>>>>>> 997d2888
    task,
};
use tower::Service;
use tower_make::MakeService;

pub struct RpcRequestMock {
    comms_provider: RpcCommsBackend,
    connectivity_mock_state: ConnectivityManagerMockState,
}

impl RpcRequestMock {
    pub fn new(peer_manager: Arc<PeerManager>) -> Self {
        let (connectivity, connectivity_mock) = create_connectivity_mock();
        let connectivity_mock_state = connectivity_mock.get_shared_state();
        connectivity_mock.spawn();
        Self {
            comms_provider: RpcCommsBackend::new(peer_manager, connectivity),
            connectivity_mock_state,
        }
    }

    pub fn request_with_context<T>(&self, node_id: NodeId, msg: T) -> Request<T> {
        let context = RequestContext::new(0, node_id, Box::new(self.comms_provider.clone()));
        Request::with_context(context, 0.into(), msg)
    }

    pub fn request_no_context<T>(&self, msg: T) -> Request<T> {
        Request::new(0.into(), msg)
    }
}

/// # RpcMock trait
///
/// Some common utilities used to mock out an Rpc service.
///
/// Currently, there is a fair amount of manual boilerplate involved. The intention is to discover what the
/// requirements/edge cases are for mocking out RPC services and create a proc macro to generate the
/// boilerplate.
///
/// ## Usage
///
///
/// ```edition2018
/// # use tari_comms::protocol::rpc::mock::{RpcMock, RpcMockMethodState};
/// struct MyServiceMock {
///     // Each method has a field where it's call state (requests, number of calls etc) and canned response are stored
///     my_method: RpcMockMethodState<(), ()>,
/// }
/// // impl MyServiceTrait for MySericeMock {
/// //     async fn my_method(&self, request: Request<()>) -> Result<Response<()>, RpcStatus> {
/// //         self.request_response(request, &self.my_method).await
/// // }
/// impl RpcMock for MyServiceMock{};
/// ```
#[async_trait]
pub trait RpcMock {
    async fn request_response<TReq, TResp>(
        &self,
        request: Request<TReq>,
        method_state: &RpcMockMethodState<TReq, TResp>,
    ) -> Result<Response<TResp>, RpcStatus>
    where
        TReq: Send + Sync,
        TResp: Send + Sync + Clone,
    {
        method_state.requests.write().await.push(request.into_message());
        let resp = method_state.response.read().await.clone()?;
        Ok(Response::new(resp))
    }

    async fn server_streaming<TReq, TResp>(
        &self,
        request: Request<TReq>,
        method_state: &RpcMockMethodState<TReq, Vec<TResp>>,
    ) -> Result<Streaming<TResp>, RpcStatus>
    where
        TReq: Send + Sync,
        TResp: Send + Sync + Clone,
    {
        method_state.requests.write().await.push(request.into_message());
        let resp = method_state.response.read().await.clone()?;
        let (tx, rx) = mpsc::channel(resp.len());
        match utils::mpsc::send_all(&tx, resp.into_iter().map(Ok)).await {
            Ok(_) => {},
            // This is done because tokio mpsc channels give the item back to you in the error, and our item doesn't
            // impl Debug, so we can't use unwrap, expect etc
            Err(_) => panic!("send error"),
        }
        Ok(Streaming::new(rx))
    }
}

#[derive(Debug, Clone)]
pub struct RpcMockMethodState<TReq, TResp> {
    requests: Arc<RwLock<Vec<TReq>>>,
    response: Arc<RwLock<Result<TResp, RpcStatus>>>,
}

impl<TReq, TResp> RpcMockMethodState<TReq, TResp> {
    pub async fn request_count(&self) -> usize {
        self.requests.read().await.len()
    }

    pub async fn set_response(&self, response: Result<TResp, RpcStatus>) {
        *self.response.write().await = response;
    }
}

impl<TReq, TResp: Default> Default for RpcMockMethodState<TReq, TResp> {
    fn default() -> Self {
        Self {
            requests: Default::default(),
            response: Arc::new(RwLock::new(Ok(Default::default()))),
        }
    }
}

#[derive(Debug, Clone)]
pub struct MockCommsProvider;

#[async_trait]
impl RpcCommsProvider for MockCommsProvider {
    async fn fetch_peer(&self, _: &NodeId) -> Result<Peer, RpcError> {
        unimplemented!()
    }

    async fn dial_peer(&mut self, _: &NodeId) -> Result<PeerConnection, RpcError> {
        unimplemented!()
    }

    async fn select_connections(&mut self, _: ConnectivitySelection) -> Result<Vec<PeerConnection>, RpcError> {
        unimplemented!()
    }
}

pub struct MockRpcServer<TSvc, TSubstream> {
    inner: Option<PeerRpcServer<TSvc, TSubstream, MockCommsProvider>>,
    protocol_tx: ProtocolNotificationTx<TSubstream>,
    our_node: Arc<NodeIdentity>,
    request_tx: mpsc::Sender<RpcServerRequest>,
}

impl<TSvc> MockRpcServer<TSvc, Substream>
where
    TSvc: MakeService<
            ProtocolId,
            Request<Bytes>,
            MakeError = RpcServerError,
            Response = Response<Body>,
            Error = RpcStatus,
        > + Send
        + Sync
        + 'static,
    TSvc::Service: Send + 'static,
    <TSvc::Service as Service<Request<Bytes>>>::Future: Send + 'static,
    TSvc::Future: Send + 'static,
{
    pub fn new(service: TSvc, our_node: Arc<NodeIdentity>) -> Self {
        let (protocol_tx, protocol_rx) = mpsc::channel(1);
        let (request_tx, request_rx) = mpsc::channel(1);

        Self {
            inner: Some(PeerRpcServer::new(
                RpcServer::builder(),
                service,
                protocol_rx,
                MockCommsProvider,
                request_rx,
            )),
            our_node,
            protocol_tx,
            request_tx,
        }
    }

    /// Create a PeerConnection that can open a substream to this mock server.
    pub async fn create_connection(&self, peer: Peer, protocol_id: ProtocolId) -> PeerConnection {
        let peer_node_id = peer.node_id.clone();
        let (_, our_conn_mock, peer_conn, _) = create_peer_connection_mock_pair(peer, self.our_node.to_peer()).await;

        let protocol_tx = self.protocol_tx.clone();
        task::spawn(async move {
            while let Some(substream) = our_conn_mock.next_incoming_substream().await {
                let proto_notif = ProtocolNotification::new(
                    protocol_id.clone(),
                    ProtocolEvent::NewInboundSubstream(peer_node_id.clone(), substream),
                );
                protocol_tx.send(proto_notif).await.unwrap();
            }
        });

        peer_conn
    }

    pub fn serve(&mut self) -> task::JoinHandle<Result<(), RpcServerError>> {
        let inner = self.inner.take().expect("can only call `serve` once");
        task::spawn(inner.serve())
    }
}

impl MockRpcServer<MockRpcImpl, Substream> {
    pub async fn create_mockimpl_connection(&self, peer: Peer) -> PeerConnection {
        // MockRpcImpl accepts any protocol
        self.create_connection(peer, ProtocolId::new()).await
    }
}

#[derive(Clone, Default)]
pub struct MockRpcImpl {
    state: Arc<Mutex<State>>,
}

#[derive(Default)]
struct State {
    accepted_calls: HashMap<u32, Response<Bytes>>,
}

impl MockRpcImpl {
    pub fn new() -> Self {
        Default::default()
    }
}

impl Service<Request<Bytes>> for MockRpcImpl {
    type Error = RpcStatus;
    type Future = BoxFuture<'static, Result<Response<Body>, RpcStatus>>;
    type Response = Response<Body>;

    fn poll_ready(&mut self, _: &mut Context<'_>) -> Poll<Result<(), Self::Error>> {
        Poll::Ready(Ok(()))
    }

    fn call(&mut self, req: Request<Bytes>) -> Self::Future {
        let state = self.state.clone();
        Box::pin(async move {
            let method_id = req.method().id();
            match state.lock().await.accepted_calls.get(&method_id) {
                Some(resp) => Ok(resp.clone().map(Body::single)),
                None => Err(RpcStatus::unsupported_method(format!(
                    "Method identifier `{}` is not recognised or supported",
                    method_id
                ))),
            }
        })
    }
}

impl NamedProtocolService for MockRpcImpl {
    const PROTOCOL_NAME: &'static [u8] = b"mock-service";
}

/// A service maker for GreetingServer
impl Service<ProtocolId> for MockRpcImpl {
    type Error = RpcServerError;
    type Future = future::Ready<Result<Self::Response, Self::Error>>;
    type Response = Self;

    fn poll_ready(&mut self, _: &mut Context<'_>) -> Poll<Result<(), Self::Error>> {
        Poll::Ready(Ok(()))
    }

    fn call(&mut self, _: ProtocolId) -> Self::Future {
        future::ready(Ok(self.clone()))
    }
}<|MERGE_RESOLUTION|>--- conflicted
+++ resolved
@@ -50,11 +50,7 @@
 };
 use async_trait::async_trait;
 use bytes::Bytes;
-<<<<<<< HEAD
-use futures::{channel::mpsc, future::BoxFuture, stream, SinkExt};
-=======
 use futures::future::BoxFuture;
->>>>>>> 997d2888
 use std::{
     collections::HashMap,
     future,
@@ -62,11 +58,7 @@
     task::{Context, Poll},
 };
 use tokio::{
-<<<<<<< HEAD
-    sync::{Mutex, RwLock},
-=======
     sync::{mpsc, Mutex, RwLock},
->>>>>>> 997d2888
     task,
 };
 use tower::Service;
