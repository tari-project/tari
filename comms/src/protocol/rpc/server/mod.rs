--- conflicted
+++ resolved
@@ -53,27 +53,19 @@
     protocol::{ProtocolEvent, ProtocolId, ProtocolNotification, ProtocolNotificationRx},
     Bytes,
 };
-<<<<<<< HEAD
-use futures::{channel::mpsc, AsyncRead, AsyncWrite, SinkExt, StreamExt};
-=======
 use futures::SinkExt;
->>>>>>> 997d2888
 use prost::Message;
 use std::{
     borrow::Cow,
     future::Future,
     time::{Duration, Instant},
 };
-<<<<<<< HEAD
-use tokio::time;
-=======
 use tokio::{
     io::{AsyncRead, AsyncWrite},
     sync::mpsc,
     time,
 };
 use tokio_stream::StreamExt;
->>>>>>> 997d2888
 use tower::Service;
 use tower_make::MakeService;
 use tracing::{debug, error, instrument, span, trace, warn, Instrument, Level};
@@ -255,14 +247,6 @@
             .protocol_notifications
             .take()
             .expect("PeerRpcServer initialized without protocol_notifications");
-<<<<<<< HEAD
-
-        let mut requests = self
-            .request_rx
-            .take()
-            .expect("PeerRpcServer initialized without request_rx");
-=======
->>>>>>> 997d2888
 
         loop {
             tokio::select! {
