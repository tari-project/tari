//  Copyright 2020, The Tari Project
//
//  Redistribution and use in source and binary forms, with or without modification, are permitted provided that the
//  following conditions are met:
//
//  1. Redistributions of source code must retain the above copyright notice, this list of conditions and the following
//  disclaimer.
//
//  2. Redistributions in binary form must reproduce the above copyright notice, this list of conditions and the
//  following disclaimer in the documentation and/or other materials provided with the distribution.
//
//  3. Neither the name of the copyright holder nor the names of its contributors may be used to endorse or promote
//  products derived from this software without specific prior written permission.
//
//  THIS SOFTWARE IS PROVIDED BY THE COPYRIGHT HOLDERS AND CONTRIBUTORS "AS IS" AND ANY EXPRESS OR IMPLIED WARRANTIES,
//  INCLUDING, BUT NOT LIMITED TO, THE IMPLIED WARRANTIES OF MERCHANTABILITY AND FITNESS FOR A PARTICULAR PURPOSE ARE
//  DISCLAIMED. IN NO EVENT SHALL THE COPYRIGHT HOLDER OR CONTRIBUTORS BE LIABLE FOR ANY DIRECT, INDIRECT, INCIDENTAL,
//  SPECIAL, EXEMPLARY, OR CONSEQUENTIAL DAMAGES (INCLUDING, BUT NOT LIMITED TO, PROCUREMENT OF SUBSTITUTE GOODS OR
//  SERVICES; LOSS OF USE, DATA, OR PROFITS; OR BUSINESS INTERRUPTION) HOWEVER CAUSED AND ON ANY THEORY OF LIABILITY,
//  WHETHER IN CONTRACT, STRICT LIABILITY, OR TORT (INCLUDING NEGLIGENCE OR OTHERWISE) ARISING IN ANY WAY OUT OF THE
//  USE OF THIS SOFTWARE, EVEN IF ADVISED OF THE POSSIBILITY OF SUCH DAMAGE.

use super::message::RpcMethod;
use crate::{
    framing::CanonicalFraming,
    message::MessageExt,
    proto,
    protocol::{
        rpc::{
            body::ClientStreaming,
            message::{BaseRequest, RpcMessageFlags},
            Handshake,
            NamedProtocolService,
            Response,
            RpcError,
            RpcStatus,
        },
        ProtocolId,
    },
    runtime::task,
};
use bytes::Bytes;
use futures::{
    future::{BoxFuture, Either},
    task::{Context, Poll},
    FutureExt,
    SinkExt,
    StreamExt,
};
use log::*;
use prost::Message;
use std::{
    borrow::Cow,
    convert::TryFrom,
    fmt,
    future::Future,
    marker::PhantomData,
    sync::Arc,
    time::{Duration, Instant},
};
use tari_shutdown::{Shutdown, ShutdownSignal};
use tokio::{
    io::{AsyncRead, AsyncWrite},
    sync::{mpsc, oneshot, Mutex},
    time,
};
use tower::{Service, ServiceExt};
use tracing::{event, span, Instrument, Level};

const LOG_TARGET: &str = "comms::rpc::client";

#[derive(Clone)]
pub struct RpcClient {
    connector: ClientConnector,
}

impl RpcClient {
    /// Create a new RpcClient using the given framed substream and perform the RPC handshake.
    pub async fn connect<TSubstream>(
        config: RpcClientConfig,
        framed: CanonicalFraming<TSubstream>,
        protocol_name: ProtocolId,
    ) -> Result<Self, RpcError>
    where
        TSubstream: AsyncRead + AsyncWrite + Unpin + Send + 'static,
    {
        let (request_tx, request_rx) = mpsc::channel(1);
<<<<<<< HEAD
        let connector = ClientConnector::new(request_tx);
=======
        let shutdown = Shutdown::new();
        let shutdown_signal = shutdown.to_signal();
        let connector = ClientConnector::new(request_tx, shutdown);
>>>>>>> 997d2888
        let (ready_tx, ready_rx) = oneshot::channel();
        let tracing_id = tracing::Span::current().id();
        task::spawn({
            let span = span!(Level::TRACE, "start_rpc_worker");
            span.follows_from(tracing_id);

<<<<<<< HEAD
            RpcClientWorker::new(config, request_rx, framed, ready_tx, protocol_name)
=======
            RpcClientWorker::new(config, request_rx, framed, ready_tx, protocol_name, shutdown_signal)
>>>>>>> 997d2888
                .run()
                .instrument(span)
        });
        ready_rx
            .await
            .expect("ready_rx oneshot is never dropped without a reply")?;
        Ok(Self { connector })
    }

    /// Perform a single request and single response
    pub async fn request_response<T, R, M>(&mut self, request: T, method: M) -> Result<R, RpcError>
    where
        T: prost::Message,
        R: prost::Message + Default + std::fmt::Debug,
        M: Into<RpcMethod>,
    {
        let req_bytes = request.to_encoded_bytes();
        let request = BaseRequest::new(method.into(), req_bytes.into());

        let mut resp = self.call_inner(request).await?;
        let resp = resp.recv().await.ok_or(RpcError::ServerClosedRequest)??;
        let resp = R::decode(resp.into_message())?;

        Ok(resp)
    }

    /// Perform a single request and streaming response
    pub async fn server_streaming<T, M, R>(&mut self, request: T, method: M) -> Result<ClientStreaming<R>, RpcError>
    where
        T: prost::Message,
        R: prost::Message + Default,
        M: Into<RpcMethod>,
    {
        let req_bytes = request.to_encoded_bytes();
        let request = BaseRequest::new(method.into(), req_bytes.into());

        let resp = self.call_inner(request).await?;

        Ok(ClientStreaming::new(resp))
    }

    /// Close the RPC session. Any subsequent calls will error.
    pub async fn close(&mut self) {
        self.connector.close().await;
    }

    pub fn is_connected(&self) -> bool {
        self.connector.is_connected()
    }

    pub fn is_connected(&self) -> bool {
        self.connector.is_connected()
    }

    /// Return the latency of the last request
    pub fn get_last_request_latency(&mut self) -> impl Future<Output = Result<Option<Duration>, RpcError>> + '_ {
        self.connector.get_last_request_latency()
    }

    /// Sends a ping and returns the latency
    pub fn ping(&mut self) -> impl Future<Output = Result<Duration, RpcError>> + '_ {
        self.connector.send_ping()
    }

    async fn call_inner(
        &mut self,
        request: BaseRequest<Bytes>,
    ) -> Result<mpsc::Receiver<Result<Response<Bytes>, RpcStatus>>, RpcError> {
        let svc = self.connector.ready_and().await?;
        let resp = svc.call(request).await?;
        Ok(resp)
    }
}

impl fmt::Debug for RpcClient {
    fn fmt(&self, f: &mut fmt::Formatter<'_>) -> fmt::Result {
        write!(f, "RpcClient {{ inner: ... }}")
    }
}

#[derive(Debug, Clone)]
pub struct RpcClientBuilder<TClient> {
    config: RpcClientConfig,
    protocol_id: Option<ProtocolId>,
    _client: PhantomData<TClient>,
}

impl<TClient> Default for RpcClientBuilder<TClient> {
    fn default() -> Self {
        Self {
            config: Default::default(),
            protocol_id: None,
            _client: PhantomData,
        }
    }
}

impl<TClient> RpcClientBuilder<TClient>
where TClient: From<RpcClient> + NamedProtocolService
{
    pub fn new() -> Self {
        Default::default()
    }

    /// The deadline to send to the peer when performing a request.
    /// If this deadline is exceeded, the server SHOULD abandon the request.
    /// The client will return a timeout error if the deadline plus the grace period is exceeded.
    ///
    /// _Note: That is the deadline is set too low, the responding peer MAY immediately reject the request.
    ///
    /// Default: 100s
    pub fn with_deadline(mut self, timeout: Duration) -> Self {
        self.config.deadline = Some(timeout);
        self
    }

    /// Sets the grace period to allow after the configured deadline before giving up and timing out.
    /// This configuration should be set to comfortably account for the latency experienced during requests.
    ///
    /// Default: 10 seconds
    pub fn with_deadline_grace_period(mut self, timeout: Duration) -> Self {
        self.config.deadline_grace_period = timeout;
        self
    }

    /// Set the length of time that the client will wait for a response in the RPC handshake before returning a timeout
    /// error.
    /// Default: 15 seconds
    pub fn with_handshake_timeout(mut self, timeout: Duration) -> Self {
        self.config.handshake_timeout = timeout;
        self
    }

    pub(crate) fn with_protocol_id(mut self, protocol_id: ProtocolId) -> Self {
        self.protocol_id = Some(protocol_id);
        self
    }

    /// Negotiates and establishes a session to the peer's RPC service
    pub async fn connect<TSubstream>(self, framed: CanonicalFraming<TSubstream>) -> Result<TClient, RpcError>
    where TSubstream: AsyncRead + AsyncWrite + Unpin + Send + 'static {
        RpcClient::connect(
            self.config,
            framed,
            self.protocol_id.as_ref().cloned().unwrap_or_default(),
        )
        .await
        .map(Into::into)
    }
}

#[derive(Debug, Clone)]
pub struct RpcClientConfig {
    pub deadline: Option<Duration>,
    pub deadline_grace_period: Duration,
    pub handshake_timeout: Duration,
}

impl RpcClientConfig {
    /// Returns the timeout including the configured grace period
    pub fn timeout_with_grace_period(&self) -> Option<Duration> {
        self.deadline.map(|d| d + self.deadline_grace_period)
    }

    /// Returns the handshake timeout
    pub fn handshake_timeout(&self) -> Duration {
        self.handshake_timeout
    }
}

impl Default for RpcClientConfig {
    fn default() -> Self {
        Self {
            deadline: Some(Duration::from_secs(120)),
            deadline_grace_period: Duration::from_secs(60),
            handshake_timeout: Duration::from_secs(90),
        }
    }
}

#[derive(Clone)]
pub struct ClientConnector {
    inner: mpsc::Sender<ClientRequest>,
    shutdown: Arc<Mutex<Shutdown>>,
}

impl ClientConnector {
<<<<<<< HEAD
    pub(self) fn new(sender: mpsc::Sender<ClientRequest>) -> Self {
        Self { inner: sender }
    }

    pub fn close(&mut self) {
        self.inner.close_channel();
=======
    pub(self) fn new(sender: mpsc::Sender<ClientRequest>, shutdown: Shutdown) -> Self {
        Self {
            inner: sender,
            shutdown: Arc::new(Mutex::new(shutdown)),
        }
    }

    pub async fn close(&mut self) {
        let mut lock = self.shutdown.lock().await;
        lock.trigger();
>>>>>>> 997d2888
    }

    pub async fn get_last_request_latency(&mut self) -> Result<Option<Duration>, RpcError> {
        let (reply, reply_rx) = oneshot::channel();
        self.inner
            .send(ClientRequest::GetLastRequestLatency(reply))
            .await
            .map_err(|_| RpcError::ClientClosed)?;

        reply_rx.await.map_err(|_| RpcError::RequestCancelled)
    }

    pub async fn send_ping(&mut self) -> Result<Duration, RpcError> {
        let (reply, reply_rx) = oneshot::channel();
        self.inner
            .send(ClientRequest::SendPing(reply))
            .await
            .map_err(|_| RpcError::ClientClosed)?;

        let latency = reply_rx.await.map_err(|_| RpcError::RequestCancelled)??;
        Ok(latency)
    }

    pub fn is_connected(&self) -> bool {
        !self.inner.is_closed()
    }
}

impl fmt::Debug for ClientConnector {
    fn fmt(&self, f: &mut fmt::Formatter<'_>) -> fmt::Result {
        write!(f, "ClientConnector {{ inner: ... }}")
    }
}

impl Service<BaseRequest<Bytes>> for ClientConnector {
    type Error = RpcError;
    type Future = BoxFuture<'static, Result<Self::Response, Self::Error>>;
    type Response = mpsc::Receiver<Result<Response<Bytes>, RpcStatus>>;

    fn poll_ready(&mut self, _: &mut Context<'_>) -> Poll<Result<(), Self::Error>> {
        Poll::Ready(Ok(()))
    }

    fn call(&mut self, request: BaseRequest<Bytes>) -> Self::Future {
        let (reply, reply_rx) = oneshot::channel();
        let inner = self.inner.clone();
        async move {
            inner
                .send(ClientRequest::SendRequest { request, reply })
                .await
                .map_err(|_| RpcError::ClientClosed)?;

            reply_rx.await.map_err(|_| RpcError::RequestCancelled)
        }
        .boxed()
    }
}

pub struct RpcClientWorker<TSubstream> {
    config: RpcClientConfig,
    request_rx: mpsc::Receiver<ClientRequest>,
    framed: CanonicalFraming<TSubstream>,
    // Request ids are limited to u16::MAX because varint encoding is used over the wire and the magnitude of the value
    // sent determines the byte size. A u16 will be more than enough for the purpose
    next_request_id: u16,
    ready_tx: Option<oneshot::Sender<Result<(), RpcError>>>,
    last_request_latency: Option<Duration>,
    protocol_id: ProtocolId,
<<<<<<< HEAD
=======
    shutdown_signal: ShutdownSignal,
>>>>>>> 997d2888
}

impl<TSubstream> RpcClientWorker<TSubstream>
where TSubstream: AsyncRead + AsyncWrite + Unpin + Send
{
    pub fn new(
        config: RpcClientConfig,
        request_rx: mpsc::Receiver<ClientRequest>,
        framed: CanonicalFraming<TSubstream>,
        ready_tx: oneshot::Sender<Result<(), RpcError>>,
        protocol_id: ProtocolId,
<<<<<<< HEAD
=======
        shutdown_signal: ShutdownSignal,
>>>>>>> 997d2888
    ) -> Self {
        Self {
            config,
            request_rx,
            framed,
            next_request_id: 0,
            ready_tx: Some(ready_tx),
            last_request_latency: None,
            protocol_id,
<<<<<<< HEAD
=======
            shutdown_signal,
>>>>>>> 997d2888
        }
    }

    fn protocol_name(&self) -> Cow<'_, str> {
        String::from_utf8_lossy(&self.protocol_id)
    }

    #[tracing::instrument(name = "rpc_client_worker run", skip(self), fields(next_request_id= self.next_request_id))]
    async fn run(mut self) {
        debug!(
            target: LOG_TARGET,
            "Performing client handshake for '{}'",
            self.protocol_name()
        );
        let start = Instant::now();
        let mut handshake = Handshake::new(&mut self.framed).with_timeout(self.config.handshake_timeout());
        match handshake.perform_client_handshake().await {
            Ok(_) => {
                let latency = start.elapsed();
                debug!(
                    target: LOG_TARGET,
                    "RPC Session ({}) negotiation completed. Latency: {:.0?}",
                    self.protocol_name(),
                    latency
                );
                self.last_request_latency = Some(latency);
                if let Some(r) = self.ready_tx.take() {
                    let _ = r.send(Ok(()));
                }
            },
            Err(err) => {
                if let Some(r) = self.ready_tx.take() {
                    let _ = r.send(Err(err.into()));
                }

                return;
            },
        }

<<<<<<< HEAD
        while let Some(req) = self.request_rx.next().await {
            use ClientRequest::*;
            match req {
                SendRequest { request, reply } => {
                    if let Err(err) = self.do_request_response(request, reply).await {
                        error!(target: LOG_TARGET, "Unexpected error: {}. Worker is terminating.", err);
                        break;
                    }
                },
                GetLastRequestLatency(reply) => {
                    let _ = reply.send(self.last_request_latency);
                },
                SendPing(reply) => {
                    if let Err(err) = self.do_ping_pong(reply).await {
                        error!(target: LOG_TARGET, "Unexpected error: {}. Worker is terminating.", err);
                        break;
                    }
                },
=======
        loop {
            tokio::select! {
                biased;
                _ = &mut self.shutdown_signal => {
                    break;
                }
                req = self.request_rx.recv() => {
                    match req {
                        Some(req) => {
                            if let Err(err) = self.handle_request(req).await {
                                error!(target: LOG_TARGET, "Unexpected error: {}. Worker is terminating.", err);
                                break;
                            }
                        }
                        None => break,
                    }
                }
>>>>>>> 997d2888
            }
        }

        if let Err(err) = self.framed.close().await {
            debug!(target: LOG_TARGET, "IO Error when closing substream: {}", err);
        }

        debug!(
            target: LOG_TARGET,
            "RpcClientWorker ({}) terminated.",
            self.protocol_name()
        );
<<<<<<< HEAD
    }

    async fn do_ping_pong(&mut self, reply: oneshot::Sender<Result<Duration, RpcStatus>>) -> Result<(), RpcError> {
        let ack = proto::rpc::RpcRequest {
            flags: RpcMessageFlags::ACK.bits() as u32,
            deadline: self.config.deadline.map(|t| t.as_secs()).unwrap_or(0),
            ..Default::default()
        };

        let start = Instant::now();
        self.framed.send(ack.to_encoded_bytes().into()).await?;

        debug!(
            target: LOG_TARGET,
            "Ping (protocol {}) sent in {:.2?}",
            self.protocol_name(),
            start.elapsed()
        );
        let resp = match self.read_reply().await {
            Ok(resp) => resp,
            Err(RpcError::ReplyTimeout) => {
                debug!(target: LOG_TARGET, "Ping timed out after {:.0?}", start.elapsed());
                let _ = reply.send(Err(RpcStatus::timed_out("Response timed out")));
                return Ok(());
            },
            Err(err) => return Err(err),
        };

        let status = RpcStatus::from(&resp);
        if !status.is_ok() {
            let _ = reply.send(Err(status.clone()));
            return Err(status.into());
        }

        let resp_flags = RpcMessageFlags::from_bits_truncate(resp.flags as u8);
        if !resp_flags.contains(RpcMessageFlags::ACK) {
            warn!(target: LOG_TARGET, "Invalid ping response {:?}", resp);
            let _ = reply.send(Err(RpcStatus::protocol_error(format!(
                "Received invalid ping response on protocol '{}'",
                self.protocol_name()
            ))));
            return Err(RpcError::InvalidPingResponse);
        }

        let _ = reply.send(Ok(start.elapsed()));
        Ok(())
    }

    #[tracing::instrument(name = "rpc_do_request_response", skip(self, reply), err)]
=======
    }

    async fn handle_request(&mut self, req: ClientRequest) -> Result<(), RpcError> {
        use ClientRequest::*;
        match req {
            SendRequest { request, reply } => {
                self.do_request_response(request, reply).await?;
            },
            GetLastRequestLatency(reply) => {
                let _ = reply.send(self.last_request_latency);
            },
            SendPing(reply) => {
                self.do_ping_pong(reply).await?;
            },
        }
        Ok(())
    }

    async fn do_ping_pong(&mut self, reply: oneshot::Sender<Result<Duration, RpcStatus>>) -> Result<(), RpcError> {
        let ack = proto::rpc::RpcRequest {
            flags: RpcMessageFlags::ACK.bits() as u32,
            deadline: self.config.deadline.map(|t| t.as_secs()).unwrap_or(0),
            ..Default::default()
        };

        let start = Instant::now();
        self.framed.send(ack.to_encoded_bytes().into()).await?;

        debug!(
            target: LOG_TARGET,
            "Ping (protocol {}) sent in {:.2?}",
            self.protocol_name(),
            start.elapsed()
        );
        let resp = match self.read_reply().await {
            Ok(resp) => resp,
            Err(RpcError::ReplyTimeout) => {
                debug!(target: LOG_TARGET, "Ping timed out after {:.0?}", start.elapsed());
                let _ = reply.send(Err(RpcStatus::timed_out("Response timed out")));
                return Ok(());
            },
            Err(err) => return Err(err),
        };

        let status = RpcStatus::from(&resp);
        if !status.is_ok() {
            let _ = reply.send(Err(status.clone()));
            return Err(status.into());
        }

        let resp_flags = RpcMessageFlags::from_bits_truncate(resp.flags as u8);
        if !resp_flags.contains(RpcMessageFlags::ACK) {
            warn!(target: LOG_TARGET, "Invalid ping response {:?}", resp);
            let _ = reply.send(Err(RpcStatus::protocol_error(format!(
                "Received invalid ping response on protocol '{}'",
                self.protocol_name()
            ))));
            return Err(RpcError::InvalidPingResponse);
        }

        let _ = reply.send(Ok(start.elapsed()));
        Ok(())
    }

    #[tracing::instrument(name = "rpc_do_request_response", skip(self, reply))]
>>>>>>> 997d2888
    async fn do_request_response(
        &mut self,
        request: BaseRequest<Bytes>,
        reply: oneshot::Sender<mpsc::Receiver<Result<Response<Bytes>, RpcStatus>>>,
    ) -> Result<(), RpcError> {
        let request_id = self.next_request_id();
        let method = request.method.into();
        let req = proto::rpc::RpcRequest {
            request_id: request_id as u32,
            method,
            deadline: self.config.deadline.map(|t| t.as_secs()).unwrap_or(0),
            flags: 0,
            message: request.message.to_vec(),
        };

        debug!(target: LOG_TARGET, "Sending request: {}", req);

        let start = Instant::now();
        if reply.is_closed() {
            event!(Level::WARN, "Client request was cancelled before request was sent");
            warn!(
                target: LOG_TARGET,
                "Client request was cancelled before request was sent"
            );
        }
        self.framed.send(req.to_encoded_bytes().into()).await?;

<<<<<<< HEAD
        let (mut response_tx, response_rx) = mpsc::channel(10);
        if reply.send(response_rx).is_err() {
            event!(Level::WARN, "Client request was cancelled");
            warn!(target: LOG_TARGET, "Client request was cancelled.");
            response_tx.close_channel();
            // TODO: Should this not exit here?
=======
        let (response_tx, response_rx) = mpsc::channel(10);
        if let Err(mut rx) = reply.send(response_rx) {
            event!(Level::WARN, "Client request was cancelled after request was sent");
            warn!(
                target: LOG_TARGET,
                "Client request was cancelled after request was sent"
            );
            rx.close();
            // RPC is strictly request/response
            // If the client drops the RpcClient request at this point after the , we have two options:
            // 1. Obey the protocol: receive the response
            // 2. Close the RPC session and return an error (seems brittle and unexpected)
            // Option 1 has the disadvantage when receiving large/many streamed responses.
            // TODO: Detect if all handles to the client handles have been dropped. If so,
            // immediately close the RPC session
>>>>>>> 997d2888
        }

        loop {
            let resp = match self.read_reply().await {
                Ok(resp) => {
                    let latency = start.elapsed();
                    event!(Level::TRACE, "Message received");
                    trace!(
                        target: LOG_TARGET,
                        "Received response ({} byte(s)) from request #{} (protocol = {}, method={}) in {:.0?}",
                        resp.message.len(),
                        request_id,
                        self.protocol_name(),
                        method,
                        latency
                    );
                    self.last_request_latency = Some(latency);
                    resp
                },
                Err(RpcError::ReplyTimeout) => {
                    debug!(
                        target: LOG_TARGET,
                        "Request {} (method={}) timed out after {:.0?}",
                        request_id,
                        method,
                        start.elapsed()
                    );
                    event!(Level::ERROR, "Response timed out");
<<<<<<< HEAD
                    let _ = response_tx.send(Err(RpcStatus::timed_out("Response timed out"))).await;
                    response_tx.close_channel();
=======
                    if !response_tx.is_closed() {
                        let _ = response_tx.send(Err(RpcStatus::timed_out("Response timed out"))).await;
                    }
                    break;
                },
                Err(RpcError::ClientClosed) => {
                    debug!(
                        target: LOG_TARGET,
                        "Request {} (method={}) was closed after {:.0?} (read_reply)",
                        request_id,
                        method,
                        start.elapsed()
                    );
                    self.request_rx.close();
>>>>>>> 997d2888
                    break;
                },
                Err(err) => {
                    event!(Level::ERROR, "Errored:{}", err);
                    return Err(err);
                },
            };

            match Self::convert_to_result(resp, request_id) {
                Ok(Ok(resp)) => {
                    // The consumer may drop the receiver before all responses are received.
                    // We just ignore that as we still want obey the protocol and receive messages until the FIN flag or
                    // the connection is dropped
                    let is_finished = resp.is_finished();
                    if response_tx.is_closed() {
                        warn!(
                            target: LOG_TARGET,
                            "Response receiver was dropped before the response/stream could complete for protocol {}, \
                             the stream will continue until completed",
                            self.protocol_name()
                        );
                    } else {
                        let _ = response_tx.send(Ok(resp)).await;
                    }
                    if is_finished {
                        break;
                    }
                },
                Ok(Err(err)) => {
                    debug!(target: LOG_TARGET, "Remote service returned error: {}", err);
                    if !response_tx.is_closed() {
                        let _ = response_tx.send(Err(err)).await;
                    }
                    break;
                },
                Err(err @ RpcError::ResponseIdDidNotMatchRequest { .. }) |
                Err(err @ RpcError::UnexpectedAckResponse) => {
                    warn!(target: LOG_TARGET, "{}", err);
                    // Ignore the response, this can happen when there is excessive latency. The server sends back a
                    // reply before the deadline but it is only received after the client has timed
                    // out
                    continue;
                },
                Err(err) => return Err(err),
            }
        }

        Ok(())
    }

    async fn read_reply(&mut self) -> Result<proto::rpc::RpcResponse, RpcError> {
        // Wait until the timeout, allowing an extra grace period to account for latency
        let next_msg_fut = match self.config.timeout_with_grace_period() {
            Some(timeout) => Either::Left(time::timeout(timeout, self.framed.next())),
            None => Either::Right(self.framed.next().map(Ok)),
        };

<<<<<<< HEAD
        match next_msg_fut.await {
=======
        let result = tokio::select! {
            biased;
            _ = &mut self.shutdown_signal => {
                return Err(RpcError::ClientClosed);
            }
            result = next_msg_fut => result,
        };

        match result {
>>>>>>> 997d2888
            Ok(Some(Ok(resp))) => Ok(proto::rpc::RpcResponse::decode(resp)?),
            Ok(Some(Err(err))) => Err(err.into()),
            Ok(None) => Err(RpcError::ServerClosedRequest),
            Err(_) => Err(RpcError::ReplyTimeout),
        }
    }

    fn next_request_id(&mut self) -> u16 {
        let next_id = self.next_request_id;
        // request_id is allowed to wrap around back to 0
        self.next_request_id = self.next_request_id.checked_add(1).unwrap_or(0);
        next_id
    }

    fn convert_to_result(
        resp: proto::rpc::RpcResponse,
        request_id: u16,
    ) -> Result<Result<Response<Bytes>, RpcStatus>, RpcError> {
        let resp_id = u16::try_from(resp.request_id)
            .map_err(|_| RpcStatus::protocol_error(format!("invalid request_id: must be less than {}", u16::MAX)))?;

        let flags = RpcMessageFlags::from_bits_truncate(resp.flags as u8);
        if flags.contains(RpcMessageFlags::ACK) {
            return Err(RpcError::UnexpectedAckResponse);
        }

        if resp_id != request_id {
            return Err(RpcError::ResponseIdDidNotMatchRequest {
                expected: request_id,
                actual: resp.request_id as u16,
            });
        }

        let status = RpcStatus::from(&resp);
        if !status.is_ok() {
            return Ok(Err(status));
        }

        let resp = Response {
            flags: resp.flags(),
            message: resp.message.into(),
        };

        Ok(Ok(resp))
    }
}

pub enum ClientRequest {
    SendRequest {
        request: BaseRequest<Bytes>,
        reply: oneshot::Sender<mpsc::Receiver<Result<Response<Bytes>, RpcStatus>>>,
    },
    GetLastRequestLatency(oneshot::Sender<Option<Duration>>),
    SendPing(oneshot::Sender<Result<Duration, RpcStatus>>),
}<|MERGE_RESOLUTION|>--- conflicted
+++ resolved
@@ -85,24 +85,16 @@
         TSubstream: AsyncRead + AsyncWrite + Unpin + Send + 'static,
     {
         let (request_tx, request_rx) = mpsc::channel(1);
-<<<<<<< HEAD
-        let connector = ClientConnector::new(request_tx);
-=======
         let shutdown = Shutdown::new();
         let shutdown_signal = shutdown.to_signal();
         let connector = ClientConnector::new(request_tx, shutdown);
->>>>>>> 997d2888
         let (ready_tx, ready_rx) = oneshot::channel();
         let tracing_id = tracing::Span::current().id();
         task::spawn({
             let span = span!(Level::TRACE, "start_rpc_worker");
             span.follows_from(tracing_id);
 
-<<<<<<< HEAD
-            RpcClientWorker::new(config, request_rx, framed, ready_tx, protocol_name)
-=======
             RpcClientWorker::new(config, request_rx, framed, ready_tx, protocol_name, shutdown_signal)
->>>>>>> 997d2888
                 .run()
                 .instrument(span)
         });
@@ -147,10 +139,6 @@
     /// Close the RPC session. Any subsequent calls will error.
     pub async fn close(&mut self) {
         self.connector.close().await;
-    }
-
-    pub fn is_connected(&self) -> bool {
-        self.connector.is_connected()
     }
 
     pub fn is_connected(&self) -> bool {
@@ -290,14 +278,6 @@
 }
 
 impl ClientConnector {
-<<<<<<< HEAD
-    pub(self) fn new(sender: mpsc::Sender<ClientRequest>) -> Self {
-        Self { inner: sender }
-    }
-
-    pub fn close(&mut self) {
-        self.inner.close_channel();
-=======
     pub(self) fn new(sender: mpsc::Sender<ClientRequest>, shutdown: Shutdown) -> Self {
         Self {
             inner: sender,
@@ -308,7 +288,6 @@
     pub async fn close(&mut self) {
         let mut lock = self.shutdown.lock().await;
         lock.trigger();
->>>>>>> 997d2888
     }
 
     pub async fn get_last_request_latency(&mut self) -> Result<Option<Duration>, RpcError> {
@@ -377,10 +356,7 @@
     ready_tx: Option<oneshot::Sender<Result<(), RpcError>>>,
     last_request_latency: Option<Duration>,
     protocol_id: ProtocolId,
-<<<<<<< HEAD
-=======
     shutdown_signal: ShutdownSignal,
->>>>>>> 997d2888
 }
 
 impl<TSubstream> RpcClientWorker<TSubstream>
@@ -392,10 +368,7 @@
         framed: CanonicalFraming<TSubstream>,
         ready_tx: oneshot::Sender<Result<(), RpcError>>,
         protocol_id: ProtocolId,
-<<<<<<< HEAD
-=======
         shutdown_signal: ShutdownSignal,
->>>>>>> 997d2888
     ) -> Self {
         Self {
             config,
@@ -405,10 +378,7 @@
             ready_tx: Some(ready_tx),
             last_request_latency: None,
             protocol_id,
-<<<<<<< HEAD
-=======
             shutdown_signal,
->>>>>>> 997d2888
         }
     }
 
@@ -448,26 +418,6 @@
             },
         }
 
-<<<<<<< HEAD
-        while let Some(req) = self.request_rx.next().await {
-            use ClientRequest::*;
-            match req {
-                SendRequest { request, reply } => {
-                    if let Err(err) = self.do_request_response(request, reply).await {
-                        error!(target: LOG_TARGET, "Unexpected error: {}. Worker is terminating.", err);
-                        break;
-                    }
-                },
-                GetLastRequestLatency(reply) => {
-                    let _ = reply.send(self.last_request_latency);
-                },
-                SendPing(reply) => {
-                    if let Err(err) = self.do_ping_pong(reply).await {
-                        error!(target: LOG_TARGET, "Unexpected error: {}. Worker is terminating.", err);
-                        break;
-                    }
-                },
-=======
         loop {
             tokio::select! {
                 biased;
@@ -485,7 +435,6 @@
                         None => break,
                     }
                 }
->>>>>>> 997d2888
             }
         }
 
@@ -498,7 +447,22 @@
             "RpcClientWorker ({}) terminated.",
             self.protocol_name()
         );
-<<<<<<< HEAD
+    }
+
+    async fn handle_request(&mut self, req: ClientRequest) -> Result<(), RpcError> {
+        use ClientRequest::*;
+        match req {
+            SendRequest { request, reply } => {
+                self.do_request_response(request, reply).await?;
+            },
+            GetLastRequestLatency(reply) => {
+                let _ = reply.send(self.last_request_latency);
+            },
+            SendPing(reply) => {
+                self.do_ping_pong(reply).await?;
+            },
+        }
+        Ok(())
     }
 
     async fn do_ping_pong(&mut self, reply: oneshot::Sender<Result<Duration, RpcStatus>>) -> Result<(), RpcError> {
@@ -547,74 +511,7 @@
         Ok(())
     }
 
-    #[tracing::instrument(name = "rpc_do_request_response", skip(self, reply), err)]
-=======
-    }
-
-    async fn handle_request(&mut self, req: ClientRequest) -> Result<(), RpcError> {
-        use ClientRequest::*;
-        match req {
-            SendRequest { request, reply } => {
-                self.do_request_response(request, reply).await?;
-            },
-            GetLastRequestLatency(reply) => {
-                let _ = reply.send(self.last_request_latency);
-            },
-            SendPing(reply) => {
-                self.do_ping_pong(reply).await?;
-            },
-        }
-        Ok(())
-    }
-
-    async fn do_ping_pong(&mut self, reply: oneshot::Sender<Result<Duration, RpcStatus>>) -> Result<(), RpcError> {
-        let ack = proto::rpc::RpcRequest {
-            flags: RpcMessageFlags::ACK.bits() as u32,
-            deadline: self.config.deadline.map(|t| t.as_secs()).unwrap_or(0),
-            ..Default::default()
-        };
-
-        let start = Instant::now();
-        self.framed.send(ack.to_encoded_bytes().into()).await?;
-
-        debug!(
-            target: LOG_TARGET,
-            "Ping (protocol {}) sent in {:.2?}",
-            self.protocol_name(),
-            start.elapsed()
-        );
-        let resp = match self.read_reply().await {
-            Ok(resp) => resp,
-            Err(RpcError::ReplyTimeout) => {
-                debug!(target: LOG_TARGET, "Ping timed out after {:.0?}", start.elapsed());
-                let _ = reply.send(Err(RpcStatus::timed_out("Response timed out")));
-                return Ok(());
-            },
-            Err(err) => return Err(err),
-        };
-
-        let status = RpcStatus::from(&resp);
-        if !status.is_ok() {
-            let _ = reply.send(Err(status.clone()));
-            return Err(status.into());
-        }
-
-        let resp_flags = RpcMessageFlags::from_bits_truncate(resp.flags as u8);
-        if !resp_flags.contains(RpcMessageFlags::ACK) {
-            warn!(target: LOG_TARGET, "Invalid ping response {:?}", resp);
-            let _ = reply.send(Err(RpcStatus::protocol_error(format!(
-                "Received invalid ping response on protocol '{}'",
-                self.protocol_name()
-            ))));
-            return Err(RpcError::InvalidPingResponse);
-        }
-
-        let _ = reply.send(Ok(start.elapsed()));
-        Ok(())
-    }
-
     #[tracing::instrument(name = "rpc_do_request_response", skip(self, reply))]
->>>>>>> 997d2888
     async fn do_request_response(
         &mut self,
         request: BaseRequest<Bytes>,
@@ -642,14 +539,6 @@
         }
         self.framed.send(req.to_encoded_bytes().into()).await?;
 
-<<<<<<< HEAD
-        let (mut response_tx, response_rx) = mpsc::channel(10);
-        if reply.send(response_rx).is_err() {
-            event!(Level::WARN, "Client request was cancelled");
-            warn!(target: LOG_TARGET, "Client request was cancelled.");
-            response_tx.close_channel();
-            // TODO: Should this not exit here?
-=======
         let (response_tx, response_rx) = mpsc::channel(10);
         if let Err(mut rx) = reply.send(response_rx) {
             event!(Level::WARN, "Client request was cancelled after request was sent");
@@ -665,7 +554,6 @@
             // Option 1 has the disadvantage when receiving large/many streamed responses.
             // TODO: Detect if all handles to the client handles have been dropped. If so,
             // immediately close the RPC session
->>>>>>> 997d2888
         }
 
         loop {
@@ -694,10 +582,6 @@
                         start.elapsed()
                     );
                     event!(Level::ERROR, "Response timed out");
-<<<<<<< HEAD
-                    let _ = response_tx.send(Err(RpcStatus::timed_out("Response timed out"))).await;
-                    response_tx.close_channel();
-=======
                     if !response_tx.is_closed() {
                         let _ = response_tx.send(Err(RpcStatus::timed_out("Response timed out"))).await;
                     }
@@ -712,7 +596,6 @@
                         start.elapsed()
                     );
                     self.request_rx.close();
->>>>>>> 997d2888
                     break;
                 },
                 Err(err) => {
@@ -770,9 +653,6 @@
             None => Either::Right(self.framed.next().map(Ok)),
         };
 
-<<<<<<< HEAD
-        match next_msg_fut.await {
-=======
         let result = tokio::select! {
             biased;
             _ = &mut self.shutdown_signal => {
@@ -782,7 +662,6 @@
         };
 
         match result {
->>>>>>> 997d2888
             Ok(Some(Ok(resp))) => Ok(proto::rpc::RpcResponse::decode(resp)?),
             Ok(Some(Err(err))) => Err(err.into()),
             Ok(None) => Err(RpcError::ServerClosedRequest),
