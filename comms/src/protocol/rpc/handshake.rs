--- conflicted
+++ resolved
@@ -22,12 +22,6 @@
 
 use crate::{framing::CanonicalFraming, message::MessageExt, proto, protocol::rpc::error::HandshakeRejectReason};
 use bytes::BytesMut;
-<<<<<<< HEAD
-use futures::{AsyncRead, AsyncWrite, SinkExt, StreamExt};
-use prost::{DecodeError, Message};
-use std::{io, time::Duration};
-use tokio::time;
-=======
 use futures::{SinkExt, StreamExt};
 use prost::{DecodeError, Message};
 use std::{io, time::Duration};
@@ -35,7 +29,6 @@
     io::{AsyncRead, AsyncWrite},
     time,
 };
->>>>>>> 997d2888
 use tracing::{debug, error, event, span, warn, Instrument, Level};
 
 const LOG_TARGET: &str = "comms::rpc::handshake";
@@ -178,11 +171,7 @@
     }
 
     #[tracing::instrument(name = "rpc::receive_handshake_reply", skip(self), err)]
-<<<<<<< HEAD
-    async fn recv_next_frame(&mut self) -> Result<Option<Result<BytesMut, io::Error>>, time::Elapsed> {
-=======
     async fn recv_next_frame(&mut self) -> Result<Option<Result<BytesMut, io::Error>>, time::error::Elapsed> {
->>>>>>> 997d2888
         match self.timeout {
             Some(timeout) => time::timeout(timeout, self.framed.next()).await,
             None => Ok(self.framed.next().await),
