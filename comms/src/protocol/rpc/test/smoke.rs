//  Copyright 2020, The Tari Project
//
//  Redistribution and use in source and binary forms, with or without modification, are permitted provided that the
//  following conditions are met:
//
//  1. Redistributions of source code must retain the above copyright notice, this list of conditions and the following
//  disclaimer.
//
//  2. Redistributions in binary form must reproduce the above copyright notice, this list of conditions and the
//  following disclaimer in the documentation and/or other materials provided with the distribution.
//
//  3. Neither the name of the copyright holder nor the names of its contributors may be used to endorse or promote
//  products derived from this software without specific prior written permission.
//
//  THIS SOFTWARE IS PROVIDED BY THE COPYRIGHT HOLDERS AND CONTRIBUTORS "AS IS" AND ANY EXPRESS OR IMPLIED WARRANTIES,
//  INCLUDING, BUT NOT LIMITED TO, THE IMPLIED WARRANTIES OF MERCHANTABILITY AND FITNESS FOR A PARTICULAR PURPOSE ARE
//  DISCLAIMED. IN NO EVENT SHALL THE COPYRIGHT HOLDER OR CONTRIBUTORS BE LIABLE FOR ANY DIRECT, INDIRECT, INCIDENTAL,
//  SPECIAL, EXEMPLARY, OR CONSEQUENTIAL DAMAGES (INCLUDING, BUT NOT LIMITED TO, PROCUREMENT OF SUBSTITUTE GOODS OR
//  SERVICES; LOSS OF USE, DATA, OR PROFITS; OR BUSINESS INTERRUPTION) HOWEVER CAUSED AND ON ANY THEORY OF LIABILITY,
//  WHETHER IN CONTRACT, STRICT LIABILITY, OR TORT (INCLUDING NEGLIGENCE OR OTHERWISE) ARISING IN ANY WAY OUT OF THE
//  USE OF THIS SOFTWARE, EVEN IF ADVISED OF THE POSSIBILITY OF SUCH DAMAGE.

use crate::{
    framing,
    memsocket::MemorySocket,
    protocol::{
        rpc::{
            context::RpcCommsBackend,
            error::HandshakeRejectReason,
            handshake::RpcHandshakeError,
            test::{
                greeting_service::{
                    GreetingClient,
                    GreetingRpc,
                    GreetingServer,
                    GreetingService,
                    SayHelloRequest,
                    SlowGreetingService,
                },
                mock::create_mocked_rpc_context,
            },
            RpcError,
            RpcServer,
            RpcStatusCode,
            RPC_MAX_FRAME_SIZE,
        },
        ProtocolEvent,
        ProtocolId,
        ProtocolNotification,
    },
    runtime,
    test_utils::node_identity::build_node_identity,
    NodeIdentity,
};
<<<<<<< HEAD
use futures::{channel::mpsc, future, future::Either, SinkExt, StreamExt};
=======
use futures::{future, future::Either, StreamExt};
>>>>>>> 997d2888
use std::{sync::Arc, time::Duration};
use tari_crypto::tari_utilities::hex::Hex;
use tari_shutdown::Shutdown;
use tari_test_utils::unpack_enum;
<<<<<<< HEAD
use tokio::{sync::RwLock, task};
=======
use tokio::{
    sync::{mpsc, RwLock},
    task,
};
>>>>>>> 997d2888

pub(super) async fn setup_service<T: GreetingRpc>(
    service_impl: T,
    num_concurrent_sessions: usize,
) -> (
    mpsc::Sender<ProtocolNotification<MemorySocket>>,
    task::JoinHandle<()>,
    RpcCommsBackend,
    Shutdown,
) {
    let (notif_tx, notif_rx) = mpsc::channel(1);
    let shutdown = Shutdown::new();
    let (context, _) = create_mocked_rpc_context();
    let server_hnd = task::spawn({
        let context = context.clone();
        let shutdown_signal = shutdown.to_signal();
        async move {
            let fut = RpcServer::builder()
                .with_maximum_simultaneous_sessions(num_concurrent_sessions)
                .with_minimum_client_deadline(Duration::from_secs(0))
                .finish()
                .add_service(GreetingServer::new(service_impl))
                .serve(notif_rx, context);

            futures::pin_mut!(fut);

            match future::select(shutdown_signal, fut).await {
<<<<<<< HEAD
                Either::Left((r, _)) => r.unwrap(),
=======
                Either::Left(_) => {},
>>>>>>> 997d2888
                Either::Right((r, _)) => r.unwrap(),
            }
        }
    });
    (notif_tx, server_hnd, context, shutdown)
}

pub(super) async fn setup<T: GreetingRpc>(
    service_impl: T,
    num_concurrent_sessions: usize,
) -> (MemorySocket, task::JoinHandle<()>, Arc<NodeIdentity>, Shutdown) {
<<<<<<< HEAD
    let (mut notif_tx, server_hnd, context, shutdown) = setup_service(service_impl, num_concurrent_sessions).await;
=======
    let (notif_tx, server_hnd, context, shutdown) = setup_service(service_impl, num_concurrent_sessions).await;
>>>>>>> 997d2888
    let (inbound, outbound) = MemorySocket::new_pair();
    let node_identity = build_node_identity(Default::default());

    // Notify that a peer wants to speak the greeting RPC protocol
    context.peer_manager().add_peer(node_identity.to_peer()).await.unwrap();
    notif_tx
        .send(ProtocolNotification::new(
            ProtocolId::from_static(b"/test/greeting/1.0"),
            ProtocolEvent::NewInboundSubstream(node_identity.node_id().clone(), inbound),
        ))
        .await
        .unwrap();

    (outbound, server_hnd, node_identity, shutdown)
}

<<<<<<< HEAD
#[runtime::test_basic]
=======
#[runtime::test]
>>>>>>> 997d2888
async fn request_response_errors_and_streaming() {
    let (socket, server_hnd, node_identity, mut shutdown) = setup(GreetingService::default(), 1).await;

    let framed = framing::canonical(socket, 1024);
    let mut client = GreetingClient::builder()
        .with_deadline(Duration::from_secs(5))
        .connect(framed)
        .await
        .unwrap();

    // Latency is available "for free" as part of the connect protocol
    assert!(client.get_last_request_latency().await.unwrap().is_some());

    let resp = client
        .say_hello(SayHelloRequest {
            name: "Yathvan".to_string(),
            language: 1,
        })
        .await
        .unwrap();
    assert_eq!(resp.greeting, "Jambo Yathvan");

    let resp = client.get_greetings(4).await.unwrap();
    let greetings = resp.map(|r| r.unwrap()).collect::<Vec<_>>().await;
    assert_eq!(greetings, ["Sawubona", "Jambo", "Bonjour", "Hello"]);

    let err = client.return_error().await.unwrap_err();
    unpack_enum!(RpcError::RequestFailed(status) = err);
    assert_eq!(status.status_code(), RpcStatusCode::NotImplemented);
    assert_eq!(status.details(), "I haven't gotten to this yet :(");

    let stream = client.streaming_error("Gurglesplurb".to_string()).await.unwrap();
    let status = stream
        // StreamExt::collect has a Default trait bound which Result<_, _> cannot satisfy
        // so we must first collect the results into a Vec
        .collect::<Vec<_>>()
        .await
        .into_iter()
        .collect::<Result<String, _>>()
        .unwrap_err();
    assert_eq!(status.status_code(), RpcStatusCode::BadRequest);
    assert_eq!(status.details(), "What does 'Gurglesplurb' mean?");

    let stream = client.streaming_error2().await.unwrap();
    let results = stream.collect::<Vec<_>>().await;
    assert_eq!(results.len(), 2);
    let first_reply = results.get(0).unwrap().as_ref().unwrap();
    assert_eq!(first_reply, "This is ok");

    let second_reply = results.get(1).unwrap().as_ref().unwrap_err();
    assert_eq!(second_reply.status_code(), RpcStatusCode::BadRequest);
    assert_eq!(second_reply.details(), "This is a problem");

    let pk_hex = client.get_public_key_hex().await.unwrap();
    assert_eq!(pk_hex, node_identity.public_key().to_hex());

    client.close().await;

    let err = client
        .say_hello(SayHelloRequest {
            name: String::new(),
            language: 0,
        })
        .await
        .unwrap_err();

    match err {
        // Because of the race between closing the request stream and sending on that stream in the above call
        // We can either get "this client was closed" or "the request you made was cancelled".
        // If we delay some small time, we'll always get the former (but arbitrary delays cause flakiness and should be
        // avoided)
        RpcError::ClientClosed | RpcError::RequestCancelled => {},
        err => panic!("Unexpected error {:?}", err),
    }

    shutdown.trigger();
    server_hnd.await.unwrap();
}

#[runtime::test]
async fn concurrent_requests() {
    let (socket, _, _, _shutdown) = setup(GreetingService::default(), 1).await;

    let framed = framing::canonical(socket, 1024);
    let mut client = GreetingClient::builder()
        .with_deadline(Duration::from_secs(5))
        .connect(framed)
        .await
        .unwrap();

    let mut cloned_client = client.clone();
    let spawned1 = task::spawn(async move {
        let resp = cloned_client
            .say_hello(SayHelloRequest {
                name: "Madeupington".to_string(),
                language: 2,
            })
            .await
            .unwrap();
        resp
    });
    let mut cloned_client = client.clone();
    let spawned2 = task::spawn(async move {
        let resp = cloned_client.get_greetings(5).await.unwrap().collect::<Vec<_>>().await;
        resp.into_iter().map(Result::unwrap).collect::<Vec<_>>()
    });
    let resp = client
        .say_hello(SayHelloRequest {
            name: "Yathvan".to_string(),
            language: 1,
        })
        .await
        .unwrap();
    assert_eq!(resp.greeting, "Jambo Yathvan");

<<<<<<< HEAD
    shutdown.trigger().unwrap();
    server_hnd.await.unwrap();
}

#[runtime::test_basic]
async fn concurrent_requests() {
    let (socket, _, _, _shutdown) = setup(GreetingService::default(), 1).await;

    let framed = framing::canonical(socket, 1024);
    let mut client = GreetingClient::builder()
        .with_deadline(Duration::from_secs(5))
        .connect(framed)
        .await
        .unwrap();

    let mut cloned_client = client.clone();
    let spawned1 = task::spawn(async move {
        let resp = cloned_client
            .say_hello(SayHelloRequest {
                name: "Madeupington".to_string(),
                language: 2,
            })
            .await
            .unwrap();
        resp
    });
    let mut cloned_client = client.clone();
    let spawned2 = task::spawn(async move {
        let resp = cloned_client.get_greetings(5).await.unwrap().collect::<Vec<_>>().await;
        resp.into_iter().map(Result::unwrap).collect::<Vec<_>>()
    });
    let resp = client
        .say_hello(SayHelloRequest {
            name: "Yathvan".to_string(),
            language: 1,
        })
        .await
        .unwrap();
    assert_eq!(resp.greeting, "Jambo Yathvan");

=======
>>>>>>> 997d2888
    assert_eq!(spawned1.await.unwrap().greeting, "Bonjour Madeupington");
    assert_eq!(spawned2.await.unwrap(), GreetingService::DEFAULT_GREETINGS[..5]);
}

#[runtime::test]
async fn response_too_big() {
    let (socket, _, _, _shutdown) = setup(GreetingService::new(&[]), 1).await;

    let framed = framing::canonical(socket, RPC_MAX_FRAME_SIZE);
    let mut client = GreetingClient::builder().connect(framed).await.unwrap();

    // RPC_MAX_FRAME_SIZE bytes will always be too large because of the overhead of the RpcResponse proto message
    let err = client
        .reply_with_msg_of_size(RPC_MAX_FRAME_SIZE as u64)
        .await
        .unwrap_err();
    unpack_enum!(RpcError::RequestFailed(status) = err);
    unpack_enum!(RpcStatusCode::MalformedResponse = status.status_code());

    // Check that the exact frame size boundary works and that the session is still going
    // Take off 14 bytes for the RpcResponse overhead (i.e request_id + status + flags + msg field + vec_char(len(msg)))
    let max_size = RPC_MAX_FRAME_SIZE - 14;
    let _ = client.reply_with_msg_of_size(max_size as u64).await.unwrap();
}

<<<<<<< HEAD
#[runtime::test_basic]
=======
#[runtime::test]
>>>>>>> 997d2888
async fn ping_latency() {
    let (socket, _, _, _shutdown) = setup(GreetingService::new(&[]), 1).await;

    let framed = framing::canonical(socket, RPC_MAX_FRAME_SIZE);
    let mut client = GreetingClient::builder().connect(framed).await.unwrap();

    let latency = client.ping().await.unwrap();
    // This is plenty (typically would be < 1ms over MemorySocket), however CI can be very slow, so to prevent flakiness
    // we leave a wide berth
    assert!(latency.as_secs() < 5);
}

#[runtime::test]
async fn server_shutdown_before_connect() {
    let (socket, _, _, mut shutdown) = setup(GreetingService::new(&[]), 1).await;
    let framed = framing::canonical(socket, 1024);
    shutdown.trigger();

    let err = GreetingClient::connect(framed).await.unwrap_err();
    assert!(matches!(
        err,
        RpcError::HandshakeError(RpcHandshakeError::ServerClosedRequest)
    ));
}

#[runtime::test]
async fn timeout() {
    let delay = Arc::new(RwLock::new(Duration::from_secs(10)));
    let (socket, _, _, _shutdown) = setup(SlowGreetingService::new(delay.clone()), 1).await;
    let framed = framing::canonical(socket, 1024);
    let mut client = GreetingClient::builder()
        .with_deadline(Duration::from_secs(1))
        .with_deadline_grace_period(Duration::from_secs(1))
        .connect(framed)
        .await
        .unwrap();

    let err = client.say_hello(Default::default()).await.unwrap_err();
    unpack_enum!(RpcError::RequestFailed(status) = err);
    assert_eq!(status.status_code(), RpcStatusCode::Timeout);

    *delay.write().await = Duration::from_secs(0);

    // The server should have hit the deadline and "reset" by waiting for another request without sending a response.
    // Test that this happens by checking that the next request is furnished correctly
    let resp = client.say_hello(Default::default()).await.unwrap();
    assert_eq!(resp.greeting, "took a while to load");
}

#[runtime::test]
async fn unknown_protocol() {
    let (notif_tx, _, _, _shutdown) = setup_service(GreetingService::new(&[]), 1).await;

    let (inbound, socket) = MemorySocket::new_pair();
    let node_identity = build_node_identity(Default::default());

    // This case should never happen because protocols are preregistered with the connection manager and so a
    // protocol notification should never be sent out if it is unrecognised. However it is still not a bad
    // idea to test the behaviour.
    notif_tx
        .send(ProtocolNotification::new(
            ProtocolId::from_static(b"this-is-junk"),
            ProtocolEvent::NewInboundSubstream(node_identity.node_id().clone(), inbound),
        ))
        .await
        .unwrap();

    let framed = framing::canonical(socket, 1024);
    let err = GreetingClient::connect(framed).await.unwrap_err();
    assert!(matches!(
        err,
        RpcError::HandshakeError(RpcHandshakeError::Rejected(HandshakeRejectReason::ProtocolNotSupported))
    ));
}

#[runtime::test]
async fn rejected_no_sessions_available() {
    let (socket, _, _, _shutdown) = setup(GreetingService::new(&[]), 0).await;
    let framed = framing::canonical(socket, 1024);
    let err = GreetingClient::builder().connect(framed).await.unwrap_err();
    assert!(matches!(
        err,
        RpcError::HandshakeError(RpcHandshakeError::Rejected(HandshakeRejectReason::NoSessionsAvailable))
    ));
}<|MERGE_RESOLUTION|>--- conflicted
+++ resolved
@@ -52,23 +52,15 @@
     test_utils::node_identity::build_node_identity,
     NodeIdentity,
 };
-<<<<<<< HEAD
-use futures::{channel::mpsc, future, future::Either, SinkExt, StreamExt};
-=======
 use futures::{future, future::Either, StreamExt};
->>>>>>> 997d2888
 use std::{sync::Arc, time::Duration};
 use tari_crypto::tari_utilities::hex::Hex;
 use tari_shutdown::Shutdown;
 use tari_test_utils::unpack_enum;
-<<<<<<< HEAD
-use tokio::{sync::RwLock, task};
-=======
 use tokio::{
     sync::{mpsc, RwLock},
     task,
 };
->>>>>>> 997d2888
 
 pub(super) async fn setup_service<T: GreetingRpc>(
     service_impl: T,
@@ -96,11 +88,7 @@
             futures::pin_mut!(fut);
 
             match future::select(shutdown_signal, fut).await {
-<<<<<<< HEAD
-                Either::Left((r, _)) => r.unwrap(),
-=======
                 Either::Left(_) => {},
->>>>>>> 997d2888
                 Either::Right((r, _)) => r.unwrap(),
             }
         }
@@ -112,11 +100,7 @@
     service_impl: T,
     num_concurrent_sessions: usize,
 ) -> (MemorySocket, task::JoinHandle<()>, Arc<NodeIdentity>, Shutdown) {
-<<<<<<< HEAD
-    let (mut notif_tx, server_hnd, context, shutdown) = setup_service(service_impl, num_concurrent_sessions).await;
-=======
     let (notif_tx, server_hnd, context, shutdown) = setup_service(service_impl, num_concurrent_sessions).await;
->>>>>>> 997d2888
     let (inbound, outbound) = MemorySocket::new_pair();
     let node_identity = build_node_identity(Default::default());
 
@@ -133,11 +117,7 @@
     (outbound, server_hnd, node_identity, shutdown)
 }
 
-<<<<<<< HEAD
-#[runtime::test_basic]
-=======
-#[runtime::test]
->>>>>>> 997d2888
+#[runtime::test]
 async fn request_response_errors_and_streaming() {
     let (socket, server_hnd, node_identity, mut shutdown) = setup(GreetingService::default(), 1).await;
 
@@ -253,49 +233,6 @@
         .unwrap();
     assert_eq!(resp.greeting, "Jambo Yathvan");
 
-<<<<<<< HEAD
-    shutdown.trigger().unwrap();
-    server_hnd.await.unwrap();
-}
-
-#[runtime::test_basic]
-async fn concurrent_requests() {
-    let (socket, _, _, _shutdown) = setup(GreetingService::default(), 1).await;
-
-    let framed = framing::canonical(socket, 1024);
-    let mut client = GreetingClient::builder()
-        .with_deadline(Duration::from_secs(5))
-        .connect(framed)
-        .await
-        .unwrap();
-
-    let mut cloned_client = client.clone();
-    let spawned1 = task::spawn(async move {
-        let resp = cloned_client
-            .say_hello(SayHelloRequest {
-                name: "Madeupington".to_string(),
-                language: 2,
-            })
-            .await
-            .unwrap();
-        resp
-    });
-    let mut cloned_client = client.clone();
-    let spawned2 = task::spawn(async move {
-        let resp = cloned_client.get_greetings(5).await.unwrap().collect::<Vec<_>>().await;
-        resp.into_iter().map(Result::unwrap).collect::<Vec<_>>()
-    });
-    let resp = client
-        .say_hello(SayHelloRequest {
-            name: "Yathvan".to_string(),
-            language: 1,
-        })
-        .await
-        .unwrap();
-    assert_eq!(resp.greeting, "Jambo Yathvan");
-
-=======
->>>>>>> 997d2888
     assert_eq!(spawned1.await.unwrap().greeting, "Bonjour Madeupington");
     assert_eq!(spawned2.await.unwrap(), GreetingService::DEFAULT_GREETINGS[..5]);
 }
@@ -321,11 +258,7 @@
     let _ = client.reply_with_msg_of_size(max_size as u64).await.unwrap();
 }
 
-<<<<<<< HEAD
-#[runtime::test_basic]
-=======
-#[runtime::test]
->>>>>>> 997d2888
+#[runtime::test]
 async fn ping_latency() {
     let (socket, _, _, _shutdown) = setup(GreetingService::new(&[]), 1).await;
 
