// Copyright 2020, The Tari Project
//
// Redistribution and use in source and binary forms, with or without modification, are permitted provided that the
// following conditions are met:
//
// 1. Redistributions of source code must retain the above copyright notice, this list of conditions and the following
// disclaimer.
//
// 2. Redistributions in binary form must reproduce the above copyright notice, this list of conditions and the
// following disclaimer in the documentation and/or other materials provided with the distribution.
//
// 3. Neither the name of the copyright holder nor the names of its contributors may be used to endorse or promote
// products derived from this software without specific prior written permission.
//
// THIS SOFTWARE IS PROVIDED BY THE COPYRIGHT HOLDERS AND CONTRIBUTORS "AS IS" AND ANY EXPRESS OR IMPLIED WARRANTIES,
// INCLUDING, BUT NOT LIMITED TO, THE IMPLIED WARRANTIES OF MERCHANTABILITY AND FITNESS FOR A PARTICULAR PURPOSE ARE
// DISCLAIMED. IN NO EVENT SHALL THE COPYRIGHT HOLDER OR CONTRIBUTORS BE LIABLE FOR ANY DIRECT, INDIRECT, INCIDENTAL,
// SPECIAL, EXEMPLARY, OR CONSEQUENTIAL DAMAGES (INCLUDING, BUT NOT LIMITED TO, PROCUREMENT OF SUBSTITUTE GOODS OR
// SERVICES; LOSS OF USE, DATA, OR PROFITS; OR BUSINESS INTERRUPTION) HOWEVER CAUSED AND ON ANY THEORY OF LIABILITY,
// WHETHER IN CONTRACT, STRICT LIABILITY, OR TORT (INCLUDING NEGLIGENCE OR OTHERWISE) ARISING IN ANY WAY OUT OF THE
// USE OF THIS SOFTWARE, EVEN IF ADVISED OF THE POSSIBILITY OF SUCH DAMAGE.

use std::time::{Duration, Instant};

use futures::{future::Either, SinkExt, StreamExt, TryStreamExt};
use tokio::sync::mpsc;
use tracing::{debug, error, event, span, Instrument, Level};

use super::{error::MessagingProtocolError, metrics, MessagingEvent, MessagingProtocol, SendFailReason};
use crate::{
    connection_manager::{NegotiatedSubstream, PeerConnection},
    connectivity::{ConnectivityError, ConnectivityRequester},
    message::OutboundMessage,
    multiplexing::Substream,
    peer_manager::NodeId,
    protocol::messaging::protocol::MESSAGING_PROTOCOL,
};

const LOG_TARGET: &str = "comms::protocol::messaging::outbound";
/// The number of times to retry sending a failed message before publishing a SendMessageFailed event.
/// This should only need to be 1 to handle the case where the pending dial is cancelled due to to tie breaking
/// and because the connection manager already retries dialing a number of times for each requested dial.
const MAX_SEND_RETRIES: usize = 1;

pub struct OutboundMessaging {
    connectivity: ConnectivityRequester,
    messages_rx: mpsc::UnboundedReceiver<OutboundMessage>,
    messaging_events_tx: mpsc::Sender<MessagingEvent>,
    retry_queue_tx: mpsc::UnboundedSender<OutboundMessage>,
    peer_node_id: NodeId,
    inactivity_timeout: Option<Duration>,
}

impl OutboundMessaging {
    pub fn new(
        connectivity: ConnectivityRequester,
        messaging_events_tx: mpsc::Sender<MessagingEvent>,
        messages_rx: mpsc::UnboundedReceiver<OutboundMessage>,
        retry_queue_tx: mpsc::UnboundedSender<OutboundMessage>,
        peer_node_id: NodeId,
        inactivity_timeout: Option<Duration>,
    ) -> Self {
        Self {
            connectivity,
            messages_rx,
            messaging_events_tx,
            retry_queue_tx,
            peer_node_id,
            inactivity_timeout,
        }
    }

    pub async fn run(self) {
        let span = span!(
            Level::DEBUG,
            "comms::messaging::outbound",
            node_id = self.peer_node_id.to_string().as_str()
        );
        metrics::num_sessions().inc();
        async move {
            debug!(
                target: LOG_TARGET,
                "Attempting to dial peer '{}' if required", self.peer_node_id
            );
            let peer_node_id = self.peer_node_id.clone();
            let messaging_events_tx = self.messaging_events_tx.clone();
            match self.run_inner().await {
                Ok(_) => {
                    event!(
                        Level::DEBUG,
                        "Outbound messaging for peer '{}' has stopped because the stream was closed",
                        peer_node_id
                    );

                    debug!(
                        target: LOG_TARGET,
                        "Outbound messaging for peer '{}' has stopped because the stream was closed", peer_node_id
                    );
                },
                Err(MessagingProtocolError::Inactivity) => {
                    event!(
                        Level::DEBUG,
                        "Outbound messaging for peer  '{}' has stopped because it was inactive",
                        peer_node_id
                    );
                    debug!(
                        target: LOG_TARGET,
                        "Outbound messaging for peer '{}' has stopped because it was inactive", peer_node_id
                    );
                },
                Err(MessagingProtocolError::PeerDialFailed(err)) => {
                    debug!(
                        target: LOG_TARGET,
                        "Outbound messaging protocol was unable to dial peer {}: {}", peer_node_id, err
                    );
                },
                Err(err) => {
                    metrics::error_count(&peer_node_id).inc();
                    error!(
                        target: LOG_TARGET,
                        "Outbound messaging protocol failed for peer {}: {}", peer_node_id, err
                    );
                },
            }

            metrics::num_sessions().dec();
            let _ = messaging_events_tx
                .send(MessagingEvent::OutboundProtocolExited(peer_node_id))
                .await;
        }
        .instrument(span)
        .await
    }

    async fn run_inner(mut self) -> Result<(), MessagingProtocolError> {
        let mut attempts = 0;

        let (conn, substream) = loop {
            match self.try_establish().await {
                Ok(conn_and_substream) => {
                    event!(Level::DEBUG, "Substream established");
                    break conn_and_substream;
                },
                Err(err) => {
                    if attempts >= MAX_SEND_RETRIES {
                        debug!(
                            target: LOG_TARGET,
                            "Error establishing messaging protocol: {}. Aborting because maximum retries reached.", err
                        );
                        self.fail_all_pending_messages(SendFailReason::PeerDialFailed).await;
                        return Err(err);
                    }
                    debug!(
                        target: LOG_TARGET,
                        "Error establishing messaging protocol: {}. Retrying...", err
                    );
                    attempts += 1;
                },
            }
        };
        self.start_forwarding_messages(conn, substream).await?;

        Ok(())
    }

    async fn try_dial_peer(&mut self) -> Result<PeerConnection, MessagingProtocolError> {
        let span = span!(
            Level::DEBUG,
            "dial_peer",
            node_id = self.peer_node_id.to_string().as_str()
        );
        async move {
            loop {
                match self.connectivity.dial_peer(self.peer_node_id.clone()).await {
                    Ok(conn) => break Ok(conn),
                    Err(ConnectivityError::DialCancelled) => {
                        debug!(
                            target: LOG_TARGET,
                            "Dial was cancelled for peer '{}'. This is probably because of connection tie-breaking. \
                             Retrying...",
                            self.peer_node_id,
                        );
                        continue;
                    },
                    Err(err) => {
                        debug!(
                            target: LOG_TARGET,
                            "MessagingProtocol failed to dial peer '{}' because '{:?}'", self.peer_node_id, err
                        );

                        break Err(MessagingProtocolError::PeerDialFailed(err));
                    },
                }
            }
        }
        .instrument(span)
        .await
    }

    async fn try_establish(
        &mut self,
    ) -> Result<(PeerConnection, NegotiatedSubstream<Substream>), MessagingProtocolError> {
        let span = span!(
            Level::DEBUG,
            "establish_connection",
            node_id = self.peer_node_id.to_string().as_str()
        );
        async move {
            debug!(
                target: LOG_TARGET,
                "Attempting to establish messaging protocol connection to peer `{}`", self.peer_node_id
            );
            let start = Instant::now();
            let mut conn = self.try_dial_peer().await?;
            debug!(
                target: LOG_TARGET,
                "Connection succeeded for peer `{}` in {:.0?}",
                self.peer_node_id,
                start.elapsed()
            );
            let substream = self.try_open_substream(&mut conn).await?;
            debug!(
                target: LOG_TARGET,
                "Substream established for peer `{}`", self.peer_node_id,
            );
            Ok((conn, substream))
        }
        .instrument(span)
        .await
    }

    async fn try_open_substream(
        &mut self,
        conn: &mut PeerConnection,
    ) -> Result<NegotiatedSubstream<Substream>, MessagingProtocolError> {
        let span = span!(
            Level::DEBUG,
            "open_substream",
            node_id = self.peer_node_id.to_string().as_str()
        );
        async {
            match conn.open_substream(&MESSAGING_PROTOCOL).await {
                Ok(substream) => Ok(substream),
                Err(err) => {
                    debug!(
                        target: LOG_TARGET,
                        "MessagingProtocol failed to open a substream to peer '{}' because '{}'",
                        self.peer_node_id,
                        err
                    );
                    Err(err.into())
                },
            }
        }
        .instrument(span)
        .await
    }

    async fn start_forwarding_messages(
        self,
        conn: PeerConnection,
        substream: NegotiatedSubstream<Substream>,
    ) -> Result<(), MessagingProtocolError> {
<<<<<<< HEAD
        let peer_node_id = self.peer_node_id;
=======
        let Self {
            mut messages_rx,
            inactivity_timeout,
            peer_node_id,
            ..
        } = self;
>>>>>>> 3ad9a90c
        let span = span!(
            Level::DEBUG,
            "start_forwarding_messages",
            node_id = peer_node_id.to_string().as_str()
        );
        let _enter = span.enter();
        debug!(
            target: LOG_TARGET,
            "Starting direct message forwarding for peer `{}`", peer_node_id
        );
<<<<<<< HEAD

        let framed = MessagingProtocol::framed(substream.stream);

        let Self {
            mut request_rx,
            inactivity_timeout,
            ..
        } = self;

        // Convert unbounded channel to a stream
        let outbound_stream = futures::stream::unfold(&mut request_rx, |rx| async move {
=======

        let framed = MessagingProtocol::framed(substream.stream);

        // Convert unbounded channel to a stream
        let stream = futures::stream::unfold(&mut messages_rx, |rx| async move {
>>>>>>> 3ad9a90c
            let v = rx.recv().await;
            v.map(|v| (v, rx))
        });

        let outbound_stream = match inactivity_timeout {
            Some(timeout) => Either::Left(
                tokio_stream::StreamExt::timeout(outbound_stream, timeout)
                    .map_err(|_| MessagingProtocolError::Inactivity),
            ),
            None => Either::Right(outbound_stream.map(Ok)),
        };

        let outbound_count = metrics::outbound_message_count(&peer_node_id);
<<<<<<< HEAD
        let stream = stream.map(|msg| {
=======
        let stream = outbound_stream.map(|msg| {
>>>>>>> 3ad9a90c
            outbound_count.inc();
            msg.map(|mut out_msg| {
                event!(Level::DEBUG, "Message buffered for sending {}", out_msg);
                out_msg.reply_success();
                out_msg.body
            })
        });

        // Stop the stream as soon as the disconnection occurs, this allows the outbound stream to terminate as soon as
        // the connection terminates rather than detecting the disconnect on the next message send.
        let stream = stream.take_until(async move {
<<<<<<< HEAD
            let fut = conn.disconnected();
=======
            let on_disconnect = conn.on_disconnect();
>>>>>>> 3ad9a90c
            let peer_node_id = conn.peer_node_id().clone();
            // We drop the conn handle here BEFORE awaiting a disconnect to ensure that the outbound messaging isn't
            // holding onto the handle keeping the connection alive
            drop(conn);
<<<<<<< HEAD
            fut.await;
=======
            on_disconnect.await;
>>>>>>> 3ad9a90c
            debug!(
                target: LOG_TARGET,
                "Peer connection closed. Ending outbound messaging stream for peer {}.", peer_node_id
            )
        });

        super::forward::Forward::new(stream, framed.sink_map_err(Into::into)).await?;

        // Close so that the protocol handler does not resend to this session
        messages_rx.close();
        // The stream ended, perhaps due to a disconnect, but there could be more messages left on the queue. Collect
        // any messages and queue them up for retry. If we cannot reconnect to the peer, the queued messages will be
        // dropped.
        let mut retried_messages_count = 0;
        while let Some(msg) = messages_rx.recv().await {
            if self.retry_queue_tx.send(msg).is_err() {
                // The messaging protocol has shut down, so let's exit too
                break;
            }
            retried_messages_count += 1;
        }

        if retried_messages_count > 0 {
            debug!(
                target: LOG_TARGET,
                "{} pending message(s) were still queued after disconnect. Retrying them.", retried_messages_count
            );
        }

        debug!(
            target: LOG_TARGET,
            "Direct message forwarding successfully completed for peer `{}`.", peer_node_id
        );
        Ok(())
    }

    async fn fail_all_pending_messages(&mut self, reason: SendFailReason) {
        // Close the request channel so that we can read all the remaining messages and flush them
        // to a failed event
        self.messages_rx.close();
        while let Some(mut out_msg) = self.messages_rx.recv().await {
            out_msg.reply_fail(reason);
            let _ = self
                .messaging_events_tx
                .send(MessagingEvent::SendMessageFailed(out_msg, reason))
                .await;
        }
    }
}<|MERGE_RESOLUTION|>--- conflicted
+++ resolved
@@ -238,7 +238,7 @@
             "open_substream",
             node_id = self.peer_node_id.to_string().as_str()
         );
-        async {
+        async move {
             match conn.open_substream(&MESSAGING_PROTOCOL).await {
                 Ok(substream) => Ok(substream),
                 Err(err) => {
@@ -261,16 +261,12 @@
         conn: PeerConnection,
         substream: NegotiatedSubstream<Substream>,
     ) -> Result<(), MessagingProtocolError> {
-<<<<<<< HEAD
-        let peer_node_id = self.peer_node_id;
-=======
         let Self {
             mut messages_rx,
             inactivity_timeout,
             peer_node_id,
             ..
         } = self;
->>>>>>> 3ad9a90c
         let span = span!(
             Level::DEBUG,
             "start_forwarding_messages",
@@ -281,43 +277,24 @@
             target: LOG_TARGET,
             "Starting direct message forwarding for peer `{}`", peer_node_id
         );
-<<<<<<< HEAD
-
-        let framed = MessagingProtocol::framed(substream.stream);
-
-        let Self {
-            mut request_rx,
-            inactivity_timeout,
-            ..
-        } = self;
-
-        // Convert unbounded channel to a stream
-        let outbound_stream = futures::stream::unfold(&mut request_rx, |rx| async move {
-=======
 
         let framed = MessagingProtocol::framed(substream.stream);
 
         // Convert unbounded channel to a stream
         let stream = futures::stream::unfold(&mut messages_rx, |rx| async move {
->>>>>>> 3ad9a90c
             let v = rx.recv().await;
             v.map(|v| (v, rx))
         });
 
         let outbound_stream = match inactivity_timeout {
             Some(timeout) => Either::Left(
-                tokio_stream::StreamExt::timeout(outbound_stream, timeout)
-                    .map_err(|_| MessagingProtocolError::Inactivity),
+                tokio_stream::StreamExt::timeout(stream, timeout).map_err(|_| MessagingProtocolError::Inactivity),
             ),
-            None => Either::Right(outbound_stream.map(Ok)),
+            None => Either::Right(stream.map(Ok)),
         };
 
         let outbound_count = metrics::outbound_message_count(&peer_node_id);
-<<<<<<< HEAD
-        let stream = stream.map(|msg| {
-=======
         let stream = outbound_stream.map(|msg| {
->>>>>>> 3ad9a90c
             outbound_count.inc();
             msg.map(|mut out_msg| {
                 event!(Level::DEBUG, "Message buffered for sending {}", out_msg);
@@ -329,20 +306,12 @@
         // Stop the stream as soon as the disconnection occurs, this allows the outbound stream to terminate as soon as
         // the connection terminates rather than detecting the disconnect on the next message send.
         let stream = stream.take_until(async move {
-<<<<<<< HEAD
-            let fut = conn.disconnected();
-=======
             let on_disconnect = conn.on_disconnect();
->>>>>>> 3ad9a90c
             let peer_node_id = conn.peer_node_id().clone();
             // We drop the conn handle here BEFORE awaiting a disconnect to ensure that the outbound messaging isn't
             // holding onto the handle keeping the connection alive
             drop(conn);
-<<<<<<< HEAD
-            fut.await;
-=======
             on_disconnect.await;
->>>>>>> 3ad9a90c
             debug!(
                 target: LOG_TARGET,
                 "Peer connection closed. Ending outbound messaging stream for peer {}.", peer_node_id
