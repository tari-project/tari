// Copyright 2019, The Tari Project
//
// Redistribution and use in source and binary forms, with or without modification, are permitted provided that the
// following conditions are met:
//
// 1. Redistributions of source code must retain the above copyright notice, this list of conditions and the following
// disclaimer.
//
// 2. Redistributions in binary form must reproduce the above copyright notice, this list of conditions and the
// following disclaimer in the documentation and/or other materials provided with the distribution.
//
// 3. Neither the name of the copyright holder nor the names of its contributors may be used to endorse or promote
// products derived from this software without specific prior written permission.
//
// THIS SOFTWARE IS PROVIDED BY THE COPYRIGHT HOLDERS AND CONTRIBUTORS "AS IS" AND ANY EXPRESS OR IMPLIED WARRANTIES,
// INCLUDING, BUT NOT LIMITED TO, THE IMPLIED WARRANTIES OF MERCHANTABILITY AND FITNESS FOR A PARTICULAR PURPOSE ARE
// DISCLAIMED. IN NO EVENT SHALL THE COPYRIGHT HOLDER OR CONTRIBUTORS BE LIABLE FOR ANY DIRECT, INDIRECT, INCIDENTAL,
// SPECIAL, EXEMPLARY, OR CONSEQUENTIAL DAMAGES (INCLUDING, BUT NOT LIMITED TO, PROCUREMENT OF SUBSTITUTE GOODS OR
// SERVICES; LOSS OF USE, DATA, OR PROFITS; OR BUSINESS INTERRUPTION) HOWEVER CAUSED AND ON ANY THEORY OF LIABILITY,
// WHETHER IN CONTRACT, STRICT LIABILITY, OR TORT (INCLUDING NEGLIGENCE OR OTHERWISE) ARISING IN ANY WAY OUT OF THE
// USE OF THIS SOFTWARE, EVEN IF ADVISED OF THE POSSIBILITY OF SUCH DAMAGE.

// Acknowledgement to @sticnarf for tokio-socks on which this code is based
use super::error::SocksError;
use data_encoding::BASE32;
use multiaddr::{Multiaddr, Protocol};
use std::{
    borrow::Cow,
    fmt,
    fmt::Formatter,
    net::{Ipv4Addr, Ipv6Addr},
};
use tokio::io::{AsyncRead, AsyncReadExt, AsyncWrite, AsyncWriteExt};

pub type Result<T> = std::result::Result<T, SocksError>;

/// Authentication methods
#[derive(Clone, PartialEq, Eq)]
pub enum Authentication {
    /// No auth
    None,
    /// Password auth (username, password)
    Password(String, String),
}

impl Authentication {
    fn id(&self) -> u8 {
        match self {
            Authentication::Password(_, _) => 0x02,
            Authentication::None => 0x00,
        }
    }
}

impl Default for Authentication {
    fn default() -> Self {
        Authentication::None
    }
}

impl fmt::Debug for Authentication {
    fn fmt(&self, f: &mut Formatter<'_>) -> fmt::Result {
        use Authentication::*;
        match self {
            None => write!(f, "None"),
            Password(username, _) => write!(f, "Password({}, ...)", username),
        }
    }
}

#[repr(u8)]
#[derive(Clone, Debug, Copy)]
enum Command {
    Connect = 0x01,
    Bind = 0x02,
    // UDP Associate command not supported
    // Associate = 0x03,
    TorResolve = 0xF0,
    TorResolvePtr = 0xF1,
}

/// A SOCKS5 socket connection.
pub struct Socks5Client<TSocket> {
    protocol: SocksProtocol<TSocket>,
    is_authenticated: bool,
}

impl<TSocket> Socks5Client<TSocket>
where TSocket: AsyncRead + AsyncWrite + Unpin
{
    /// Create a new socks5 client with a socket already connected to the target proxy
    pub fn new(socket: TSocket) -> Self {
        Self {
            protocol: SocksProtocol::new(socket),
            is_authenticated: false,
        }
    }

    pub fn with_authentication(&mut self, auth: Authentication) -> Result<&mut Self> {
        Self::validate_auth(&auth)?;
        self.protocol.set_authentication(auth);
        Ok(self)
    }

    /// Connects to a address through a SOCKS5 proxy and returns the 'upgraded' socket. This consumes the
    /// `Socks5Client` as once connected, the socks protocol does not recognise any further commands.
<<<<<<< HEAD
    #[tracing::instrument(name = "socks::connect", skip(self), err)]
=======
    #[tracing::instrument(name = "socks::connect", skip(self))]
>>>>>>> 997d2888
    pub async fn connect(mut self, address: &Multiaddr) -> Result<(TSocket, Multiaddr)> {
        let address = self.execute_command(Command::Connect, address).await?;
        Ok((self.protocol.socket, address))
    }

    /// Requests the tor proxy to resolve a DNS address is resolved into an IP address.
    /// This operation only works with the tor SOCKS proxy.
<<<<<<< HEAD
    #[tracing::instrument(name = "socks:tor_resolve", skip(self), err)]
=======
    #[tracing::instrument(name = "socks:tor_resolve", skip(self))]
>>>>>>> 997d2888
    pub async fn tor_resolve(&mut self, address: &Multiaddr) -> Result<Multiaddr> {
        // Tor resolve does not return the port back
        let (dns, rest) = multiaddr_split_first(&address);
        let mut resolved = self.execute_command(Command::TorResolve, &dns.into()).await?;
        resolved.pop();
        for r in rest {
            resolved.push(r);
        }
        Ok(resolved)
    }

    /// Requests the tor proxy to reverse resolve an IP address into a DNS address if it is able.
    /// This operation only works with the tor SOCKS proxy.
<<<<<<< HEAD
    #[tracing::instrument(name = "socks::tor_resolve_ptr", skip(self), err)]
=======
    #[tracing::instrument(name = "socks::tor_resolve_ptr", skip(self))]
>>>>>>> 997d2888
    pub async fn tor_resolve_ptr(&mut self, address: &Multiaddr) -> Result<Multiaddr> {
        self.execute_command(Command::TorResolvePtr, address).await
    }

    async fn execute_command(&mut self, command: Command, address: &Multiaddr) -> Result<Multiaddr> {
        if !self.is_authenticated {
            self.protocol.authenticate().await?;
            self.is_authenticated = true;
        }

        let address = self.protocol.send_command(command, address).await?;

        Ok(address)
    }

    fn validate_auth(auth: &Authentication) -> Result<()> {
        match auth {
            Authentication::None => {},
            Authentication::Password(username, password) => {
                let username_len = username.as_bytes().len();
                if !(1..=255).contains(&username_len) {
                    return Err(SocksError::InvalidAuthValues(
                        "username length should between 1 to 255".to_string(),
                    ));
                }
                let password_len = password.as_bytes().len();
                if !(1..=255).contains(&password_len) {
                    return Err(SocksError::InvalidAuthValues(
                        "password length should between 1 to 255".to_string(),
                    ));
                }
            },
        }
        Ok(())
    }
}

/// Split the first Protocol from the rest of the address
fn multiaddr_split_first(addr: &Multiaddr) -> (Protocol<'_>, Vec<Protocol<'_>>) {
    let mut iter = addr.iter();
    let proto = iter
        .next()
        .expect("prepare_multiaddr_for_tor_resolve: received empty `Multiaddr`");
    let rest = iter.collect();
    (proto, rest)
}

const SOCKS_BUFFER_LENGTH: usize = 513;

struct SocksProtocol<TSocket> {
    socket: TSocket,
    authentication: Authentication,
    buf: Box<[u8; SOCKS_BUFFER_LENGTH]>,
    ptr: usize,
    len: usize,
}

impl<TSocket> SocksProtocol<TSocket>
where TSocket: AsyncRead + AsyncWrite + Unpin
{
    fn new(socket: TSocket) -> Self {
        SocksProtocol {
            socket,
            authentication: Default::default(),
            buf: Box::new([0; 513]),
            ptr: 0,
            len: 0,
        }
    }

    pub async fn authenticate(&mut self) -> Result<()> {
        // Write request to connect/authenticate
        self.prepare_send_auth_method_selection();
        self.write().await?;

        // Receive authentication method
        self.prepare_recv_auth_method_selection();
        self.read().await?;
        if self.buf[0] != 0x05 {
            return Err(SocksError::InvalidResponseVersion);
        }
        match self.buf[1] {
            0x00 => {
                // No auth
            },
            0x02 => {
                self.password_authentication_protocol().await?;
            },
            0xff => {
                return Err(SocksError::NoAcceptableAuthMethods);
            },
            m if m != self.authentication.id() => return Err(SocksError::UnknownAuthMethod),
            _ => unimplemented!(),
        }

        Ok(())
    }

    pub fn set_authentication(&mut self, authentication: Authentication) {
        self.authentication = authentication;
    }

    pub async fn send_command(&mut self, command: Command, address: &Multiaddr) -> Result<Multiaddr> {
        self.prepare_send_request(command, address)?;
        self.write().await?;
        self.receive_reply().await
    }

    async fn password_authentication_protocol(&mut self) -> Result<()> {
        self.prepare_send_password_auth();
        self.write().await?;

        self.prepare_recv_password_auth();
        self.read().await?;

        if self.buf[0] != 0x01 {
            return Err(SocksError::InvalidResponseVersion);
        }
        if self.buf[1] != 0x00 {
            return Err(SocksError::PasswordAuthFailure(self.buf[1]));
        }

        Ok(())
    }

    async fn receive_reply(&mut self) -> Result<Multiaddr> {
        self.prepare_recv_reply();
        self.ptr += self.read().await?;
        if self.buf[0] != 0x05 {
            return Err(SocksError::InvalidResponseVersion);
        }
        if self.buf[2] != 0x00 {
            return Err(SocksError::InvalidReservedByte);
        }

        let auth_byte = self.buf[1];
        if auth_byte != 0x00 {
            return match self.buf[1] {
                0x00 => unreachable!(),
                0x01 => Err(SocksError::GeneralSocksServerFailure),
                0x02 => Err(SocksError::ConnectionNotAllowedByRuleset),
                0x03 => Err(SocksError::NetworkUnreachable),
                0x04 => Err(SocksError::HostUnreachable),
                0x05 => Err(SocksError::ConnectionRefused),
                0x06 => Err(SocksError::TtlExpired),
                0x07 => Err(SocksError::CommandNotSupported),
                0x08 => Err(SocksError::AddressTypeNotSupported),
                _ => Err(SocksError::UnknownAuthMethod),
            };
        }

        match self.buf[3] {
            // IPv4
            0x01 => {
                self.len = 10;
            },
            // IPv6
            0x04 => {
                self.len = 22;
            },
            // Domain
            0x03 => {
                self.len = 5;
                self.ptr += self.read().await?;
                self.len += self.buf[4] as usize + 2;
            },
            _ => return Err(SocksError::UnknownAddressType),
        }

        self.ptr += self.read().await?;
        let address = match self.buf[3] {
            // IPv4
            0x01 => {
                let mut ip = [0; 4];
                ip[..].copy_from_slice(&self.buf[4..8]);
                let ip = Ipv4Addr::from(ip);
                let port = u16::from_be_bytes([self.buf[8], self.buf[9]]);
                let mut addr: Multiaddr = Protocol::Ip4(ip).into();
                addr.push(Protocol::Tcp(port));
                addr
            },
            // IPv6
            0x04 => {
                let mut ip = [0; 16];
                ip[..].copy_from_slice(&self.buf[4..20]);
                let ip = Ipv6Addr::from(ip);
                let port = u16::from_be_bytes([self.buf[20], self.buf[21]]);
                let mut addr: Multiaddr = Protocol::Ip6(ip).into();
                addr.push(Protocol::Tcp(port));
                addr
            },
            // Domain
            0x03 => {
                let domain_bytes = (&self.buf[5..(self.len - 2)]).to_vec();
                let domain = String::from_utf8(domain_bytes)
                    .map_err(|_| SocksError::InvalidTargetAddress("domain bytes are not a valid UTF-8 string"))?;
                let mut addr: Multiaddr = Protocol::Dns4(Cow::Owned(domain)).into();
                let port = u16::from_be_bytes([self.buf[self.len - 2], self.buf[self.len - 1]]);
                addr.push(Protocol::Tcp(port));
                addr
            },
            _ => unreachable!(),
        };

        Ok(address)
    }

    fn prepare_send_auth_method_selection(&mut self) {
        self.ptr = 0;
        self.buf[0] = 0x05;
        match self.authentication {
            Authentication::None => {
                self.buf[1..3].copy_from_slice(&[1, 0x00]);
                self.len = 3;
            },
            Authentication::Password { .. } => {
                self.buf[1..4].copy_from_slice(&[2, 0x00, 0x02]);
                self.len = 4;
            },
        }
    }

    fn prepare_recv_auth_method_selection(&mut self) {
        self.ptr = 0;
        self.len = 2;
    }

    fn prepare_send_password_auth(&mut self) {
        match &self.authentication {
            Authentication::Password(username, password) => {
                self.ptr = 0;
                self.buf[0] = 0x01;
                let username_bytes = username.as_bytes();
                let username_len = username_bytes.len();
                self.buf[1] = username_len as u8;
                self.buf[2..(2 + username_len)].copy_from_slice(username_bytes);
                let password_bytes = password.as_bytes();
                let password_len = password_bytes.len();
                self.len = 3 + username_len + password_len;
                self.buf[(2 + username_len)] = password_len as u8;
                self.buf[(3 + username_len)..self.len].copy_from_slice(password_bytes);
            },
            Authentication::None => unreachable!(),
        }
    }

    fn prepare_recv_password_auth(&mut self) {
        self.ptr = 0;
        self.len = 2;
    }

    fn prepare_send_request(&mut self, command: Command, address: &Multiaddr) -> Result<()> {
        self.ptr = 0;
        self.buf[..3].copy_from_slice(&[0x05, command as u8, 0x00]);
        let mut addr_iter = address.iter();
        let part1 = addr_iter
            .next()
            .ok_or(SocksError::InvalidTargetAddress("Address contained no components"))?;

        let part2 = addr_iter.next();

        match (part1, part2) {
            (Protocol::Ip4(ip), Some(Protocol::Tcp(port))) => {
                self.buf[3] = 0x01;
                self.buf[4..8].copy_from_slice(&ip.octets());
                self.buf[8..10].copy_from_slice(&port.to_be_bytes());
                self.len = 10;
            },
            (Protocol::Ip6(ip), Some(Protocol::Tcp(port))) => {
                self.buf[3] = 0x04;
                self.buf[4..20].copy_from_slice(&ip.octets());
                self.buf[20..22].copy_from_slice(&port.to_be_bytes());
                self.len = 22;
            },
            (Protocol::Dns4(domain), Some(Protocol::Tcp(port))) => {
                self.buf[3] = 0x03;
                let domain = domain.as_bytes();
                let len = domain.len();
                self.buf[4] = len as u8;
                self.buf[5..5 + len].copy_from_slice(domain);
                self.buf[(5 + len)..(7 + len)].copy_from_slice(&port.to_be_bytes());
                self.len = 7 + len;
            },
            // Special case for Tor resolve
            (Protocol::Dns4(domain), None) | (Protocol::Dns(domain), None) => {
                self.buf[3] = 0x03;
                let domain = domain.as_bytes();
                let len = domain.len();
                self.buf[4] = len as u8;
                self.buf[5..5 + len].copy_from_slice(domain);
                // Zero port
                self.buf[5 + len] = 0;
                self.buf[6 + len] = 0;
                self.len = 7 + len;
            },
            (p @ Protocol::Onion(_, _), None) => {
                self.buf[3] = 0x03;
                let (domain, port) = Self::extract_onion_address(p)?;
                let len = domain.len();
                self.buf[4] = len as u8;
                self.buf[5..5 + len].copy_from_slice(domain.as_bytes());
                self.buf[(5 + len)..(7 + len)].copy_from_slice(&port.to_be_bytes());
                self.len = 7 + len;
            },
            (Protocol::Onion3(addr), None) => {
                self.buf[3] = 0x03;
                let port = addr.port();
                let domain = format!("{}.onion", BASE32.encode(addr.hash()));
                let len = domain.len();
                self.buf[4] = len as u8;
                self.buf[5..5 + len].copy_from_slice(domain.as_bytes());
                self.buf[(5 + len)..(7 + len)].copy_from_slice(&port.to_be_bytes());
                self.len = 7 + len;
            },
            _ => return Err(SocksError::AddressTypeNotSupported),
        }
        Ok(())
    }

    fn extract_onion_address(p: Protocol<'_>) -> Result<(String, u16)> {
        let onion_addr = p.to_string();
        let mut parts = onion_addr.split('/').nth(2).expect("already checked").split(':');
        let domain = format!("{}.onion", parts.next().expect("already checked"),);
        let port = parts
            .next()
            .expect("already checked")
            .parse::<u16>()
            .map_err(|_| SocksError::InvalidTargetAddress("Invalid onion address port"))?;
        Ok((domain, port))
    }

    fn prepare_recv_reply(&mut self) {
        self.ptr = 0;
        self.len = 4;
    }

    async fn write(&mut self) -> Result<()> {
        self.socket
            .write_all(&self.buf[self.ptr..self.len])
            .await
            .map_err(Into::into)
    }

    async fn read(&mut self) -> Result<usize> {
        self.socket.read_exact(&mut self.buf[self.ptr..self.len]).await?;
        Ok(self.len - self.ptr)
    }
}<|MERGE_RESOLUTION|>--- conflicted
+++ resolved
@@ -104,11 +104,7 @@
 
     /// Connects to a address through a SOCKS5 proxy and returns the 'upgraded' socket. This consumes the
     /// `Socks5Client` as once connected, the socks protocol does not recognise any further commands.
-<<<<<<< HEAD
-    #[tracing::instrument(name = "socks::connect", skip(self), err)]
-=======
     #[tracing::instrument(name = "socks::connect", skip(self))]
->>>>>>> 997d2888
     pub async fn connect(mut self, address: &Multiaddr) -> Result<(TSocket, Multiaddr)> {
         let address = self.execute_command(Command::Connect, address).await?;
         Ok((self.protocol.socket, address))
@@ -116,11 +112,7 @@
 
     /// Requests the tor proxy to resolve a DNS address is resolved into an IP address.
     /// This operation only works with the tor SOCKS proxy.
-<<<<<<< HEAD
-    #[tracing::instrument(name = "socks:tor_resolve", skip(self), err)]
-=======
     #[tracing::instrument(name = "socks:tor_resolve", skip(self))]
->>>>>>> 997d2888
     pub async fn tor_resolve(&mut self, address: &Multiaddr) -> Result<Multiaddr> {
         // Tor resolve does not return the port back
         let (dns, rest) = multiaddr_split_first(&address);
@@ -134,11 +126,7 @@
 
     /// Requests the tor proxy to reverse resolve an IP address into a DNS address if it is able.
     /// This operation only works with the tor SOCKS proxy.
-<<<<<<< HEAD
-    #[tracing::instrument(name = "socks::tor_resolve_ptr", skip(self), err)]
-=======
     #[tracing::instrument(name = "socks::tor_resolve_ptr", skip(self))]
->>>>>>> 997d2888
     pub async fn tor_resolve_ptr(&mut self, address: &Multiaddr) -> Result<Multiaddr> {
         self.execute_command(Command::TorResolvePtr, address).await
     }
