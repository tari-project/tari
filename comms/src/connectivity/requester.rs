--- conflicted
+++ resolved
@@ -126,11 +126,7 @@
         self.event_tx.clone()
     }
 
-<<<<<<< HEAD
-    #[tracing::instrument(skip(self), err)]
-=======
     #[tracing::instrument(skip(self))]
->>>>>>> 997d2888
     pub async fn dial_peer(&mut self, peer: NodeId) -> Result<PeerConnection, ConnectivityError> {
         let mut num_cancels = 0;
         loop {
