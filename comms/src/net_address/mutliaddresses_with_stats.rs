--- conflicted
+++ resolved
@@ -1,18 +1,12 @@
-use std::{ops::Index, time::Duration};
-
-use chrono::{DateTime, Utc};
-use multiaddr::Multiaddr;
-use serde::{Deserialize, Serialize};
-<<<<<<< HEAD
 use std::{
     fmt::{Display, Formatter},
     ops::Index,
     time::Duration,
 };
-=======
-
-use super::multiaddr_with_stats::MutliaddrWithStats;
->>>>>>> 2adf81fc
+
+use chrono::{DateTime, Utc};
+use multiaddr::Multiaddr;
+use serde::{Deserialize, Serialize};
 
 /// This struct is used to store a set of different net addresses such as IPv4, IPv6, Tor or I2P for a single peer.
 #[derive(Debug, Clone, Deserialize, Serialize, Default, Eq)]
