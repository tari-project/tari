// Copyright 2019, The Tari Project
//
// Redistribution and use in source and binary forms, with or without modification, are permitted provided that the
// following conditions are met:
//
// 1. Redistributions of source code must retain the above copyright notice, this list of conditions and the following
// disclaimer.
//
// 2. Redistributions in binary form must reproduce the above copyright notice, this list of conditions and the
// following disclaimer in the documentation and/or other materials provided with the distribution.
//
// 3. Neither the name of the copyright holder nor the names of its contributors may be used to endorse or promote
// products derived from this software without specific prior written permission.
//
// THIS SOFTWARE IS PROVIDED BY THE COPYRIGHT HOLDERS AND CONTRIBUTORS "AS IS" AND ANY EXPRESS OR IMPLIED WARRANTIES,
// INCLUDING, BUT NOT LIMITED TO, THE IMPLIED WARRANTIES OF MERCHANTABILITY AND FITNESS FOR A PARTICULAR PURPOSE ARE
// DISCLAIMED. IN NO EVENT SHALL THE COPYRIGHT HOLDER OR CONTRIBUTORS BE LIABLE FOR ANY DIRECT, INDIRECT, INCIDENTAL,
// SPECIAL, EXEMPLARY, OR CONSEQUENTIAL DAMAGES (INCLUDING, BUT NOT LIMITED TO, PROCUREMENT OF SUBSTITUTE GOODS OR
// SERVICES; LOSS OF USE, DATA, OR PROFITS; OR BUSINESS INTERRUPTION) HOWEVER CAUSED AND ON ANY THEORY OF LIABILITY,
// WHETHER IN CONTRACT, STRICT LIABILITY, OR TORT (INCLUDING NEGLIGENCE OR OTHERWISE) ARISING IN ANY WAY OUT OF THE
// USE OF THIS SOFTWARE, EVEN IF ADVISED OF THE POSSIBILITY OF SUCH DAMAGE.

use crate::{connection_manager::ConnectionDirection, runtime};
<<<<<<< HEAD
use futures::{
    channel::mpsc,
    io::{AsyncRead, AsyncWrite},
    stream::FusedStream,
    task::Context,
    SinkExt,
    Stream,
    StreamExt,
};
use std::{future::Future, io, pin::Pin, sync::Arc, task::Poll};
use tari_shutdown::{Shutdown, ShutdownSignal};
=======
use futures::{task::Context, Stream};
use std::{future::Future, io, pin::Pin, sync::Arc, task::Poll};
use tari_shutdown::{Shutdown, ShutdownSignal};
use tokio::{
    io::{AsyncRead, AsyncWrite, ReadBuf},
    sync::mpsc,
};
use tokio_util::compat::{Compat, FuturesAsyncReadCompatExt, TokioAsyncReadCompatExt};
>>>>>>> 997d2888
use tracing::{self, debug, error, event, Level};
use yamux::Mode;

type IncomingRx = mpsc::Receiver<yamux::Stream>;
type IncomingTx = mpsc::Sender<yamux::Stream>;

// Reexport
pub use yamux::ConnectionError;

const LOG_TARGET: &str = "comms::multiplexing::yamux";

pub struct Yamux {
    control: Control,
    incoming: IncomingSubstreams,
    substream_counter: SubstreamCounter,
}

const MAX_BUFFER_SIZE: u32 = 8 * 1024 * 1024; // 8MiB
const RECEIVE_WINDOW: u32 = 5 * 1024 * 1024; // 5MiB

impl Yamux {
    /// Upgrade the underlying socket to use yamux
    pub async fn upgrade_connection<TSocket>(socket: TSocket, direction: ConnectionDirection) -> io::Result<Self>
    where TSocket: AsyncRead + AsyncWrite + Send + Unpin + 'static {
        let mode = match direction {
            ConnectionDirection::Inbound => Mode::Server,
            ConnectionDirection::Outbound => Mode::Client,
        };

        let mut config = yamux::Config::default();

        config.set_window_update_mode(yamux::WindowUpdateMode::OnRead);
        // Because OnRead mode increases the RTT of window update, bigger buffer size and receive
        // window size perform better.
        config.set_max_buffer_size(MAX_BUFFER_SIZE as usize);
        config.set_receive_window(RECEIVE_WINDOW);

        let substream_counter = SubstreamCounter::new();
        let connection = yamux::Connection::new(socket.compat(), config, mode);
        let control = Control::new(connection.control(), substream_counter.clone());
        let incoming = Self::spawn_incoming_stream_worker(connection, substream_counter.clone());

        Ok(Self {
            control,
            incoming,
            substream_counter,
        })
    }

    // yamux@0.4 requires the incoming substream stream be polled in order to make progress on requests from it's
    // Control api. Here we spawn off a worker which will do this job
    fn spawn_incoming_stream_worker<TSocket>(
        connection: yamux::Connection<TSocket>,
        counter: SubstreamCounter,
    ) -> IncomingSubstreams
    where
        TSocket: futures::AsyncRead + futures::AsyncWrite + Unpin + Send + 'static,
    {
        let shutdown = Shutdown::new();
        let (incoming_tx, incoming_rx) = mpsc::channel(10);
<<<<<<< HEAD
        let stream = yamux::into_stream(connection).boxed();
        let incoming = IncomingWorker::new(stream, incoming_tx, shutdown.to_signal());
=======
        let incoming = IncomingWorker::new(connection, incoming_tx, shutdown.to_signal());
>>>>>>> 997d2888
        runtime::task::spawn(incoming.run());
        IncomingSubstreams::new(incoming_rx, counter, shutdown)
    }

    /// Get the yamux control struct
    pub fn get_yamux_control(&self) -> Control {
        self.control.clone()
    }

    /// Returns a mutable reference to a `Stream` that emits substreams initiated by the remote
    pub fn incoming_mut(&mut self) -> &mut IncomingSubstreams {
        &mut self.incoming
    }

    /// Consumes this object and returns a `Stream` that emits substreams initiated by the remote
    pub fn incoming(self) -> IncomingSubstreams {
        self.incoming
    }

    /// Return the number of active substreams
    pub fn substream_count(&self) -> usize {
        self.substream_counter.get()
    }

    /// Return a SubstreamCounter for this connection
    pub(crate) fn substream_counter(&self) -> SubstreamCounter {
        self.substream_counter.clone()
    }
}

#[derive(Clone)]
pub struct Control {
    inner: yamux::Control,
    substream_counter: SubstreamCounter,
}

impl Control {
    pub fn new(inner: yamux::Control, substream_counter: SubstreamCounter) -> Self {
        Self {
            inner,
            substream_counter,
        }
    }

    /// Open a new stream to the remote.
    pub async fn open_stream(&mut self) -> Result<Substream, ConnectionError> {
        let stream = self.inner.open_stream().await?;
        Ok(Substream {
            stream: stream.compat(),
            counter_guard: self.substream_counter.new_guard(),
        })
    }

    /// Close the connection.
    pub fn close(&mut self) -> impl Future<Output = Result<(), ConnectionError>> + '_ {
        self.inner.close()
    }

    pub fn substream_count(&self) -> usize {
        self.substream_counter.get()
    }

    pub(crate) fn substream_counter(&self) -> SubstreamCounter {
        self.substream_counter.clone()
    }
}

pub struct IncomingSubstreams {
    inner: IncomingRx,
    substream_counter: SubstreamCounter,
    shutdown: Shutdown,
}

impl IncomingSubstreams {
    pub fn new(inner: IncomingRx, substream_counter: SubstreamCounter, shutdown: Shutdown) -> Self {
        Self {
            inner,
            substream_counter,
            shutdown,
        }
    }

    pub fn substream_count(&self) -> usize {
        self.substream_counter.get()
    }
}

impl Stream for IncomingSubstreams {
    type Item = Substream;

    fn poll_next(mut self: Pin<&mut Self>, cx: &mut Context<'_>) -> Poll<Option<Self::Item>> {
        match futures::ready!(Pin::new(&mut self.inner).poll_recv(cx)) {
            Some(stream) => Poll::Ready(Some(Substream {
                stream: stream.compat(),
                counter_guard: self.substream_counter.new_guard(),
            })),
            None => Poll::Ready(None),
        }
    }
}

impl Drop for IncomingSubstreams {
    fn drop(&mut self) {
        let _ = self.shutdown.trigger();
    }
}

#[derive(Debug)]
pub struct Substream {
    stream: Compat<yamux::Stream>,
    counter_guard: CounterGuard,
}

impl tokio::io::AsyncRead for Substream {
    fn poll_read(mut self: Pin<&mut Self>, cx: &mut Context<'_>, buf: &mut ReadBuf<'_>) -> Poll<io::Result<()>> {
        Pin::new(&mut self.stream).poll_read(cx, buf)
    }
}

impl tokio::io::AsyncWrite for Substream {
    fn poll_write(mut self: Pin<&mut Self>, cx: &mut Context<'_>, buf: &[u8]) -> Poll<io::Result<usize>> {
        Pin::new(&mut self.stream).poll_write(cx, buf)
    }

    fn poll_flush(mut self: Pin<&mut Self>, cx: &mut Context<'_>) -> Poll<io::Result<()>> {
        Pin::new(&mut self.stream).poll_flush(cx)
    }

    fn poll_shutdown(mut self: Pin<&mut Self>, cx: &mut Context<'_>) -> Poll<io::Result<()>> {
        Pin::new(&mut self.stream).poll_shutdown(cx)
    }
}

struct IncomingWorker<TSocket> {
    connection: yamux::Connection<TSocket>,
    sender: mpsc::Sender<yamux::Stream>,
    shutdown_signal: ShutdownSignal,
}

impl<TSocket> IncomingWorker<TSocket>
where TSocket: futures::AsyncRead + futures::AsyncWrite + Unpin + Send + 'static /*  */
{
    pub fn new(connection: yamux::Connection<TSocket>, sender: IncomingTx, shutdown_signal: ShutdownSignal) -> Self {
        Self {
            connection,
            sender,
            shutdown_signal,
        }
    }

    #[tracing::instrument(name = "yamux::incoming_worker::run", skip(self))]
    pub async fn run(mut self) {
<<<<<<< HEAD
        let mut mux_stream = self.inner.take_until(&mut self.shutdown_signal);
        while let Some(result) = mux_stream.next().await {
            match result {
                Ok(stream) => {
                    event!(Level::TRACE, "yamux::stream received {}", stream);
                    if self.sender.send(stream).await.is_err() {
                        debug!(
                            target: LOG_TARGET,
                            "Incoming peer substream task is shutting down because the internal stream sender channel \
                             was closed"
                        );
                        break;
                    }
                },
                Err(err) => {
                    event!(
                        Level::ERROR,
                        "Incoming peer substream task received an error because '{}'",
                        err
                    );
                    error!(
                        target: LOG_TARGET,
                        "Incoming peer substream task received an error because '{}'", err
=======
        loop {
            tokio::select! {
                biased;

                _ = &mut self.shutdown_signal => {
                    let mut control = self.connection.control();
                    if let Err(err) = control.close().await {
                        error!(target: LOG_TARGET, "Failed to close yamux connection: {}", err);
                    }
                    break
                }

                result = self.connection.next_stream() => {
                     match result {
                        Ok(Some(stream)) => {
                            event!(Level::TRACE, "yamux::stream received {}", stream);if self.sender.send(stream).await.is_err() {
                                debug!(
                                    target: LOG_TARGET,
                                    "Incoming peer substream task is shutting down because the internal stream sender channel \
                                     was closed"
                                );
                                break;
                            }
                        },
                        Ok(None) =>{
                            debug!(
                                target: LOG_TARGET,
                                "Incoming peer substream completed. IncomingWorker exiting"
                            );
                            break;
                        }
                        Err(err) => {
                            event!(
                        Level::ERROR,
                        "Incoming peer substream task received an error because '{}'",
                        err
>>>>>>> 997d2888
                    );
                    error!(
                                target: LOG_TARGET,
                                "Incoming peer substream task received an error because '{}'", err
                            );
                            break;
                        },
                    }
                }
            }
        }

        debug!(target: LOG_TARGET, "Incoming peer substream task is shutting down");
<<<<<<< HEAD
        self.sender.close_channel();
=======
>>>>>>> 997d2888
    }
}

pub type CounterGuard = Arc<()>;
#[derive(Debug, Clone, Default)]
pub struct SubstreamCounter(Arc<CounterGuard>);

impl SubstreamCounter {
    pub fn new() -> Self {
        Default::default()
    }

    /// Create a new CounterGuard. Each of these counts 1 in the substream count
    /// until it is dropped.
    pub fn new_guard(&self) -> CounterGuard {
        Arc::clone(&*self.0)
    }

    /// Get the substream count
    pub fn get(&self) -> usize {
        // Substract one to account for the initial CounterGuard reference
        Arc::strong_count(&*self.0) - 1
    }
}

#[cfg(test)]
mod test {
    use crate::{
        connection_manager::ConnectionDirection,
        memsocket::MemorySocket,
        multiplexing::yamux::Yamux,
        runtime,
        runtime::task,
    };
    use std::{io, time::Duration};
    use tari_test_utils::collect_stream;
    use tokio::io::{AsyncReadExt, AsyncWriteExt};
    use tokio_stream::StreamExt;

    #[runtime::test]
    async fn open_substream() -> io::Result<()> {
        let (dialer, listener) = MemorySocket::new_pair();
        let msg = b"The Way of Kings";

        let dialer = Yamux::upgrade_connection(dialer, ConnectionDirection::Outbound)
            .await
            .unwrap();
        let mut dialer_control = dialer.get_yamux_control();

        task::spawn(async move {
            let mut substream = dialer_control.open_stream().await.unwrap();

            substream.write_all(msg).await.unwrap();
            substream.flush().await.unwrap();
            substream.shutdown().await.unwrap();
        });

        let mut listener = Yamux::upgrade_connection(listener, ConnectionDirection::Inbound)
            .await?
            .incoming();
        let mut substream = listener
            .next()
            .await
            .ok_or_else(|| io::Error::new(io::ErrorKind::Other, "no substream"))?;

        let mut buf = Vec::new();
        tokio::select! {
            _ = substream.read_to_end(&mut buf) => {},
            _ = listener.next() => {},
        };
        assert_eq!(buf, msg);

        Ok(())
    }

    #[runtime::test]
    async fn substream_count() {
        const NUM_SUBSTREAMS: usize = 10;
        let (dialer, listener) = MemorySocket::new_pair();

        let dialer = Yamux::upgrade_connection(dialer, ConnectionDirection::Outbound)
            .await
            .unwrap();
        let mut dialer_control = dialer.get_yamux_control();

        let substreams_out = task::spawn(async move {
            let mut substreams = Vec::with_capacity(NUM_SUBSTREAMS);
            for _ in 0..NUM_SUBSTREAMS {
                substreams.push(dialer_control.open_stream().await.unwrap());
            }
            substreams
        });

        let mut listener = Yamux::upgrade_connection(listener, ConnectionDirection::Inbound)
            .await
            .unwrap()
            .incoming();
        let substreams_in = collect_stream!(&mut listener, take = NUM_SUBSTREAMS, timeout = Duration::from_secs(10));

        assert_eq!(dialer.substream_count(), NUM_SUBSTREAMS);
        assert_eq!(listener.substream_count(), NUM_SUBSTREAMS);

        drop(substreams_in);
        drop(substreams_out);

        assert_eq!(dialer.substream_count(), 0);
        assert_eq!(listener.substream_count(), 0);
    }

    #[runtime::test]
    async fn close() -> io::Result<()> {
        let (dialer, listener) = MemorySocket::new_pair();
        let msg = b"Words of Radiance";

        let dialer = Yamux::upgrade_connection(dialer, ConnectionDirection::Outbound).await?;
        let mut dialer_control = dialer.get_yamux_control();

        task::spawn(async move {
            let mut substream = dialer_control.open_stream().await.unwrap();

            substream.write_all(msg).await.unwrap();
            substream.flush().await.unwrap();

            let mut buf = Vec::new();
            substream.read_to_end(&mut buf).await.unwrap();
            assert_eq!(buf, b"");
        });

        let mut incoming = Yamux::upgrade_connection(listener, ConnectionDirection::Inbound)
            .await?
            .incoming();
        let mut substream = incoming.next().await.unwrap();

        let mut buf = vec![0; msg.len()];
        substream.read_exact(&mut buf).await?;
        assert_eq!(buf, msg);

        // Close the substream and then try to write to it
        substream.shutdown().await?;

        let result = substream.write_all(b"ignored message").await;
        match result {
            Ok(()) => panic!("Write should have failed"),
            Err(e) => assert_eq!(e.kind(), io::ErrorKind::WriteZero),
        }

        Ok(())
    }

    #[runtime::test]
    async fn send_big_message() -> io::Result<()> {
        #[allow(non_upper_case_globals)]
        static MiB: usize = 1 << 20;
        static MSG_LEN: usize = 16 * MiB;

        let (dialer, listener) = MemorySocket::new_pair();

        let dialer = Yamux::upgrade_connection(dialer, ConnectionDirection::Outbound).await?;
        let mut dialer_control = dialer.get_yamux_control();

        task::spawn(async move {
            assert_eq!(dialer_control.substream_count(), 0);
            let mut substream = dialer_control.open_stream().await.unwrap();
            assert_eq!(dialer_control.substream_count(), 1);

            let msg = vec![0x55u8; MSG_LEN];
            substream.write_all(msg.as_slice()).await.unwrap();

            let mut buf = vec![0u8; MSG_LEN];
            substream.read_exact(&mut buf).await.unwrap();
            substream.shutdown().await.unwrap();

            assert_eq!(buf.len(), MSG_LEN);
            assert_eq!(buf, vec![0xAAu8; MSG_LEN]);
        });

        let mut incoming = Yamux::upgrade_connection(listener, ConnectionDirection::Inbound)
            .await?
            .incoming();
        assert_eq!(incoming.substream_count(), 0);
        let mut substream = incoming.next().await.unwrap();
        assert_eq!(incoming.substream_count(), 1);

        let mut buf = vec![0u8; MSG_LEN];
        substream.read_exact(&mut buf).await?;
        assert_eq!(buf, vec![0x55u8; MSG_LEN]);

        let msg = vec![0xAAu8; MSG_LEN];
        substream.write_all(msg.as_slice()).await?;
        substream.shutdown().await?;
        drop(substream);

        assert_eq!(incoming.substream_count(), 0);

        Ok(())
    }
}<|MERGE_RESOLUTION|>--- conflicted
+++ resolved
@@ -21,19 +21,6 @@
 // USE OF THIS SOFTWARE, EVEN IF ADVISED OF THE POSSIBILITY OF SUCH DAMAGE.
 
 use crate::{connection_manager::ConnectionDirection, runtime};
-<<<<<<< HEAD
-use futures::{
-    channel::mpsc,
-    io::{AsyncRead, AsyncWrite},
-    stream::FusedStream,
-    task::Context,
-    SinkExt,
-    Stream,
-    StreamExt,
-};
-use std::{future::Future, io, pin::Pin, sync::Arc, task::Poll};
-use tari_shutdown::{Shutdown, ShutdownSignal};
-=======
 use futures::{task::Context, Stream};
 use std::{future::Future, io, pin::Pin, sync::Arc, task::Poll};
 use tari_shutdown::{Shutdown, ShutdownSignal};
@@ -42,7 +29,6 @@
     sync::mpsc,
 };
 use tokio_util::compat::{Compat, FuturesAsyncReadCompatExt, TokioAsyncReadCompatExt};
->>>>>>> 997d2888
 use tracing::{self, debug, error, event, Level};
 use yamux::Mode;
 
@@ -103,12 +89,7 @@
     {
         let shutdown = Shutdown::new();
         let (incoming_tx, incoming_rx) = mpsc::channel(10);
-<<<<<<< HEAD
-        let stream = yamux::into_stream(connection).boxed();
-        let incoming = IncomingWorker::new(stream, incoming_tx, shutdown.to_signal());
-=======
         let incoming = IncomingWorker::new(connection, incoming_tx, shutdown.to_signal());
->>>>>>> 997d2888
         runtime::task::spawn(incoming.run());
         IncomingSubstreams::new(incoming_rx, counter, shutdown)
     }
@@ -261,31 +242,6 @@
 
     #[tracing::instrument(name = "yamux::incoming_worker::run", skip(self))]
     pub async fn run(mut self) {
-<<<<<<< HEAD
-        let mut mux_stream = self.inner.take_until(&mut self.shutdown_signal);
-        while let Some(result) = mux_stream.next().await {
-            match result {
-                Ok(stream) => {
-                    event!(Level::TRACE, "yamux::stream received {}", stream);
-                    if self.sender.send(stream).await.is_err() {
-                        debug!(
-                            target: LOG_TARGET,
-                            "Incoming peer substream task is shutting down because the internal stream sender channel \
-                             was closed"
-                        );
-                        break;
-                    }
-                },
-                Err(err) => {
-                    event!(
-                        Level::ERROR,
-                        "Incoming peer substream task received an error because '{}'",
-                        err
-                    );
-                    error!(
-                        target: LOG_TARGET,
-                        "Incoming peer substream task received an error because '{}'", err
-=======
         loop {
             tokio::select! {
                 biased;
@@ -322,7 +278,6 @@
                         Level::ERROR,
                         "Incoming peer substream task received an error because '{}'",
                         err
->>>>>>> 997d2888
                     );
                     error!(
                                 target: LOG_TARGET,
@@ -336,10 +291,6 @@
         }
 
         debug!(target: LOG_TARGET, "Incoming peer substream task is shutting down");
-<<<<<<< HEAD
-        self.sender.close_channel();
-=======
->>>>>>> 997d2888
     }
 }
 
