// Copyright 2020, The Tari Project
//
// Redistribution and use in source and binary forms, with or without modification, are permitted provided that the
// following conditions are met:
//
// 1. Redistributions of source code must retain the above copyright notice, this list of conditions and the following
// disclaimer.
//
// 2. Redistributions in binary form must reproduce the above copyright notice, this list of conditions and the
// following disclaimer in the documentation and/or other materials provided with the distribution.
//
// 3. Neither the name of the copyright holder nor the names of its contributors may be used to endorse or promote
// products derived from this software without specific prior written permission.
//
// THIS SOFTWARE IS PROVIDED BY THE COPYRIGHT HOLDERS AND CONTRIBUTORS "AS IS" AND ANY EXPRESS OR IMPLIED WARRANTIES,
// INCLUDING, BUT NOT LIMITED TO, THE IMPLIED WARRANTIES OF MERCHANTABILITY AND FITNESS FOR A PARTICULAR PURPOSE ARE
// DISCLAIMED. IN NO EVENT SHALL THE COPYRIGHT HOLDER OR CONTRIBUTORS BE LIABLE FOR ANY DIRECT, INDIRECT, INCIDENTAL,
// SPECIAL, EXEMPLARY, OR CONSEQUENTIAL DAMAGES (INCLUDING, BUT NOT LIMITED TO, PROCUREMENT OF SUBSTITUTE GOODS OR
// SERVICES; LOSS OF USE, DATA, OR PROFITS; OR BUSINESS INTERRUPTION) HOWEVER CAUSED AND ON ANY THEORY OF LIABILITY,
// WHETHER IN CONTRACT, STRICT LIABILITY, OR TORT (INCLUDING NEGLIGENCE OR OTHERWISE) ARISING IN ANY WAY OUT OF THE
// USE OF THIS SOFTWARE, EVEN IF ADVISED OF THE POSSIBILITY OF SUCH DAMAGE.

use crate::{
    connection_manager::{
        ConnectionDirection,
        NegotiatedSubstream,
        PeerConnection,
        PeerConnectionError,
        PeerConnectionRequest,
    },
    multiaddr::Multiaddr,
    multiplexing,
    multiplexing::{IncomingSubstreams, Substream, SubstreamCounter, Yamux},
    peer_manager::{NodeId, Peer, PeerFeatures},
    test_utils::{node_identity::build_node_identity, transport},
};
<<<<<<< HEAD
use futures::{channel::mpsc, lock::Mutex, StreamExt};
=======
>>>>>>> 997d2888
use std::sync::{
    atomic::{AtomicUsize, Ordering},
    Arc,
};
use tokio::{
    runtime::Handle,
    sync::{mpsc, Mutex},
};
use tokio_stream::StreamExt;

pub fn create_dummy_peer_connection(node_id: NodeId) -> (PeerConnection, mpsc::Receiver<PeerConnectionRequest>) {
    let (tx, rx) = mpsc::channel(1);
    (
        PeerConnection::new(
            1,
            tx,
            node_id,
            PeerFeatures::COMMUNICATION_NODE,
            Multiaddr::empty(),
            ConnectionDirection::Inbound,
            SubstreamCounter::new(),
        ),
        rx,
    )
}

pub async fn create_peer_connection_mock_pair(
    peer1: Peer,
    peer2: Peer,
) -> (
    PeerConnection,
    PeerConnectionMockState,
    PeerConnection,
    PeerConnectionMockState,
) {
    let rt_handle = Handle::current();
    let (tx1, rx1) = mpsc::channel(1);
    let (tx2, rx2) = mpsc::channel(1);
    let (listen_addr, muxer_in, muxer_out) = transport::build_multiplexed_connections().await;

    // Start both mocks on current handle
    let mock = PeerConnectionMock::new(rx1, muxer_in);
    let mock_state_in = mock.get_shared_state();
    rt_handle.spawn(mock.run());
    let mock = PeerConnectionMock::new(rx2, muxer_out);
    let mock_state_out = mock.get_shared_state();
    rt_handle.spawn(mock.run());

    (
        PeerConnection::new(
            1,
            tx1,
            peer2.node_id,
            peer2.features,
            listen_addr.clone(),
            ConnectionDirection::Inbound,
            mock_state_in.substream_counter(),
        ),
        mock_state_in,
        PeerConnection::new(
            2,
            tx2,
            peer1.node_id,
            peer1.features,
            listen_addr,
            ConnectionDirection::Outbound,
            mock_state_out.substream_counter(),
        ),
        mock_state_out,
    )
}

pub async fn new_peer_connection_mock_pair() -> (
    PeerConnection,
    PeerConnectionMockState,
    PeerConnection,
    PeerConnectionMockState,
) {
    let peer1 = build_node_identity(PeerFeatures::COMMUNICATION_NODE).to_peer();
    let peer2 = build_node_identity(PeerFeatures::COMMUNICATION_NODE).to_peer();
    create_peer_connection_mock_pair(peer1, peer2).await
}

<<<<<<< HEAD
#[derive(Debug, Clone)]
=======
#[derive(Clone)]
>>>>>>> 997d2888
pub struct PeerConnectionMockState {
    call_count: Arc<AtomicUsize>,
    mux_control: Arc<Mutex<multiplexing::Control>>,
    mux_incoming: Arc<Mutex<IncomingSubstreams>>,
    substream_counter: SubstreamCounter,
}

impl PeerConnectionMockState {
    pub fn new(muxer: Yamux) -> Self {
        let control = muxer.get_yamux_control();
        let substream_counter = control.substream_counter();
        Self {
            call_count: Arc::new(AtomicUsize::new(0)),
            mux_control: Arc::new(Mutex::new(control)),
            mux_incoming: Arc::new(Mutex::new(muxer.incoming())),
            substream_counter,
        }
    }

    pub fn inc_call_count(&self) {
        self.call_count.fetch_add(1, Ordering::SeqCst);
    }

    pub fn call_count(&self) -> usize {
        self.call_count.load(Ordering::SeqCst)
    }

    pub async fn open_substream(&self) -> Result<Substream, PeerConnectionError> {
        self.mux_control.lock().await.open_stream().await.map_err(Into::into)
    }

    pub fn substream_counter(&self) -> SubstreamCounter {
        self.substream_counter.clone()
    }

    pub fn num_open_substreams(&self) -> usize {
        self.substream_counter.get()
    }

    pub async fn next_incoming_substream(&self) -> Option<Substream> {
        self.mux_incoming.lock().await.next().await
    }

    pub async fn disconnect(&self) -> Result<(), PeerConnectionError> {
        self.mux_control.lock().await.close().await.map_err(Into::into)
    }
}

pub struct PeerConnectionMock {
    receiver: mpsc::Receiver<PeerConnectionRequest>,
    state: PeerConnectionMockState,
}

impl PeerConnectionMock {
    pub fn new(receiver: mpsc::Receiver<PeerConnectionRequest>, muxer: Yamux) -> Self {
        Self {
            receiver,
            state: PeerConnectionMockState::new(muxer),
        }
    }

    pub fn get_shared_state(&self) -> PeerConnectionMockState {
        self.state.clone()
    }

    pub async fn run(mut self) {
        while let Some(req) = self.receiver.recv().await {
            self.handle_request(req).await;
        }
    }

    async fn handle_request(&mut self, req: PeerConnectionRequest) {
        use PeerConnectionRequest::*;
        self.state.inc_call_count();
        match req {
            OpenSubstream {
                protocol_id,
                reply_tx,
                tracing_id: _,
            } => match self.state.open_substream().await {
                Ok(stream) => {
                    let negotiated_substream = NegotiatedSubstream {
                        protocol: protocol_id,
                        stream,
                    };
                    reply_tx.send(Ok(negotiated_substream)).unwrap();
                },
                Err(err) => {
                    reply_tx.send(Err(err)).unwrap();
                },
            },
            Disconnect(_, reply_tx) => {
                self.receiver.close();
                reply_tx.send(self.state.disconnect().await).unwrap();
            },
        }
    }
}<|MERGE_RESOLUTION|>--- conflicted
+++ resolved
@@ -34,10 +34,6 @@
     peer_manager::{NodeId, Peer, PeerFeatures},
     test_utils::{node_identity::build_node_identity, transport},
 };
-<<<<<<< HEAD
-use futures::{channel::mpsc, lock::Mutex, StreamExt};
-=======
->>>>>>> 997d2888
 use std::sync::{
     atomic::{AtomicUsize, Ordering},
     Arc,
@@ -121,11 +117,7 @@
     create_peer_connection_mock_pair(peer1, peer2).await
 }
 
-<<<<<<< HEAD
-#[derive(Debug, Clone)]
-=======
 #[derive(Clone)]
->>>>>>> 997d2888
 pub struct PeerConnectionMockState {
     call_count: Arc<AtomicUsize>,
     mux_control: Arc<Mutex<multiplexing::Control>>,
