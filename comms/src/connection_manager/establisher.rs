--- conflicted
+++ resolved
@@ -272,15 +272,8 @@
     peer_manager: Arc<PeerManager<CommsDataStore>>,
 }
 
-<<<<<<< HEAD
 impl<'c, F> ConnectionAttempts<'c, F>
 where F: Fn(usize, InprocAddress) -> Result<(EstablishedConnection, NetAddress)>
-=======
-impl<'c, PK, F> ConnectionAttempts<'c, PK, F>
-where
-    F: Fn(InprocAddress, usize) -> Result<(EstablishedConnection, NetAddress)>,
-    PK: PublicKey + Hash,
->>>>>>> 5737a942
 {
     pub fn new(context: &'c ZmqContext, peer_manager: Arc<PeerManager<CommsDataStore>>, attempt_fn: F) -> Self {
         Self {
