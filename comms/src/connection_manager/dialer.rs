// Copyright 2019, The Tari Project
//
// Redistribution and use in source and binary forms, with or without modification, are permitted provided that the
// following conditions are met:
//
// 1. Redistributions of source code must retain the above copyright notice, this list of conditions and the following
// disclaimer.
//
// 2. Redistributions in binary form must reproduce the above copyright notice, this list of conditions and the
// following disclaimer in the documentation and/or other materials provided with the distribution.
//
// 3. Neither the name of the copyright holder nor the names of its contributors may be used to endorse or promote
// products derived from this software without specific prior written permission.
//
// THIS SOFTWARE IS PROVIDED BY THE COPYRIGHT HOLDERS AND CONTRIBUTORS "AS IS" AND ANY EXPRESS OR IMPLIED WARRANTIES,
// INCLUDING, BUT NOT LIMITED TO, THE IMPLIED WARRANTIES OF MERCHANTABILITY AND FITNESS FOR A PARTICULAR PURPOSE ARE
// DISCLAIMED. IN NO EVENT SHALL THE COPYRIGHT HOLDER OR CONTRIBUTORS BE LIABLE FOR ANY DIRECT, INDIRECT, INCIDENTAL,
// SPECIAL, EXEMPLARY, OR CONSEQUENTIAL DAMAGES (INCLUDING, BUT NOT LIMITED TO, PROCUREMENT OF SUBSTITUTE GOODS OR
// SERVICES; LOSS OF USE, DATA, OR PROFITS; OR BUSINESS INTERRUPTION) HOWEVER CAUSED AND ON ANY THEORY OF LIABILITY,
// WHETHER IN CONTRACT, STRICT LIABILITY, OR TORT (INCLUDING NEGLIGENCE OR OTHERWISE) ARISING IN ANY WAY OUT OF THE
// USE OF THIS SOFTWARE, EVEN IF ADVISED OF THE POSSIBILITY OF SUCH DAMAGE.

use super::{error::ConnectionManagerError, peer_connection::PeerConnection, types::ConnectionDirection};
use crate::{
    backoff::Backoff,
    connection_manager::{
        common,
        dial_state::DialState,
        manager::{ConnectionManagerConfig, ConnectionManagerEvent},
        peer_connection,
    },
    multiaddr::Multiaddr,
    multiplexing::Yamux,
    noise::{NoiseConfig, NoiseSocket},
    peer_manager::{NodeId, NodeIdentity, Peer, PeerFeatures, PeerManager},
    protocol::ProtocolId,
    runtime,
    transports::Transport,
    types::CommsPublicKey,
};
use futures::{
    future,
    future::{BoxFuture, Either, FusedFuture},
    pin_mut,
    stream::FuturesUnordered,
    FutureExt,
};
use log::*;
use std::{collections::HashMap, sync::Arc, time::Duration};
use tari_shutdown::{Shutdown, ShutdownSignal};
<<<<<<< HEAD
use tokio::{task::JoinHandle, time};
=======
use tokio::{
    io::{AsyncRead, AsyncWrite, AsyncWriteExt},
    sync::{mpsc, oneshot},
    task::JoinHandle,
    time,
};
use tokio_stream::StreamExt;
>>>>>>> 997d2888
use tracing::{self, span, Instrument, Level};

const LOG_TARGET: &str = "comms::connection_manager::dialer";

type DialResult<TSocket> = Result<(NoiseSocket<TSocket>, Multiaddr), ConnectionManagerError>;
type DialFuturesUnordered =
    FuturesUnordered<BoxFuture<'static, (DialState, Result<PeerConnection, ConnectionManagerError>)>>;

#[derive(Debug)]
pub(crate) enum DialerRequest {
    Dial(
        Box<Peer>,
        oneshot::Sender<Result<PeerConnection, ConnectionManagerError>>,
    ),
    CancelPendingDial(NodeId),
}

pub struct Dialer<TTransport, TBackoff> {
    config: ConnectionManagerConfig,
    peer_manager: Arc<PeerManager>,
    node_identity: Arc<NodeIdentity>,
    transport: TTransport,
    noise_config: NoiseConfig,
    backoff: Arc<TBackoff>,
    request_rx: mpsc::Receiver<DialerRequest>,
    cancel_signals: HashMap<NodeId, Shutdown>,
    conn_man_notifier: mpsc::Sender<ConnectionManagerEvent>,
    shutdown: Option<ShutdownSignal>,
    pending_dial_requests: HashMap<NodeId, Vec<oneshot::Sender<Result<PeerConnection, ConnectionManagerError>>>>,
    our_supported_protocols: Vec<ProtocolId>,
}

impl<TTransport, TBackoff> Dialer<TTransport, TBackoff>
where
    TTransport: Transport + Unpin + Send + Sync + Clone + 'static,
    TTransport::Output: AsyncRead + AsyncWrite + Send + Sync + Unpin + 'static,
    TBackoff: Backoff + Send + Sync + 'static,
{
    #[allow(clippy::too_many_arguments)]
    pub(crate) fn new(
        config: ConnectionManagerConfig,
        node_identity: Arc<NodeIdentity>,
        peer_manager: Arc<PeerManager>,
        transport: TTransport,
        noise_config: NoiseConfig,
        backoff: TBackoff,
        request_rx: mpsc::Receiver<DialerRequest>,
        conn_man_notifier: mpsc::Sender<ConnectionManagerEvent>,
        shutdown: ShutdownSignal,
    ) -> Self {
        Self {
            config,
            node_identity,
            peer_manager,
            transport,
            noise_config,
            backoff: Arc::new(backoff),
            request_rx,
            cancel_signals: Default::default(),
            conn_man_notifier,
            shutdown: Some(shutdown),
            pending_dial_requests: Default::default(),
            our_supported_protocols: Vec::new(),
        }
    }

    /// Set the supported protocols of this node to send to peers during the peer identity exchange
    pub fn set_supported_protocols(&mut self, our_supported_protocols: Vec<ProtocolId>) -> &mut Self {
        self.our_supported_protocols = our_supported_protocols;
        self
    }

    pub fn spawn(self) -> JoinHandle<()> {
        runtime::current().spawn(self.run())
    }

    pub async fn run(mut self) {
        let mut pending_dials = FuturesUnordered::new();
        let mut shutdown = self
            .shutdown
            .take()
            .expect("Establisher initialized without a shutdown");
        debug!(target: LOG_TARGET, "Connection dialer started");
        loop {
            tokio::select! {
                // Biased ordering is used because we already have the futures polled here in a fair order, and so wish to
                // forgo the minor cost of the random ordering
                biased;

                _ = &mut shutdown => {
                    info!(target: LOG_TARGET, "Connection dialer shutting down because the shutdown signal was received");
                    self.cancel_all_dials();
                    break;
                }
                Some((dial_state, dial_result)) = pending_dials.next() => {
                    self.handle_dial_result(dial_state, dial_result).await;
                }
                Some(request) = self.request_rx.recv() => self.handle_request(&mut pending_dials, request),
            }
        }
    }

    fn handle_request(&mut self, pending_dials: &mut DialFuturesUnordered, request: DialerRequest) {
        use DialerRequest::*;
        trace!(target: LOG_TARGET, "Connection dialer got request: {:?}", request);
        match request {
            Dial(peer, reply_tx) => {
                self.handle_dial_peer_request(pending_dials, peer, reply_tx);
            },
            CancelPendingDial(peer_id) => {
                if let Some(mut s) = self.cancel_signals.remove(&peer_id) {
                    let _ = s.trigger();
                }
            },
        }
    }

    fn is_pending_dial(&self, node_id: &NodeId) -> bool {
        self.cancel_signals.contains_key(node_id)
    }

    fn cancel_all_dials(&mut self) {
        debug!(
            target: LOG_TARGET,
            "Cancelling {} pending dial(s)",
            self.cancel_signals.len()
        );
        self.cancel_signals.drain().for_each(|(_, mut signal)| {
            signal.trigger();
        })
    }

    async fn handle_dial_result(
        &mut self,
        dial_state: DialState,
        dial_result: Result<PeerConnection, ConnectionManagerError>,
    ) {
        let DialState { peer, reply_tx, .. } = dial_state;

        let node_id = peer.node_id.clone();
        let peer_id_short_str = peer.node_id.short_str();

        let removed = self.cancel_signals.remove(&node_id);
        drop(removed);

        match &dial_result {
            Ok(conn) => {
                debug!(target: LOG_TARGET, "Successfully dialed peer '{}'", peer_id_short_str);
                self.notify_connection_manager(ConnectionManagerEvent::PeerConnected(conn.clone()))
                    .await
            },
            Err(err) => {
                debug!(
                    target: LOG_TARGET,
                    "Failed to dial peer '{}' because '{:?}'", peer_id_short_str, err
                );
                self.notify_connection_manager(ConnectionManagerEvent::PeerConnectFailed(
                    Box::new(node_id.clone()),
                    err.clone(),
                ))
                .await
            },
        }

        if self.pending_dial_requests.contains_key(&node_id) {
            self.reply_to_pending_requests(&node_id, dial_result.clone());
        }

        let _ = reply_tx.send(dial_result);
    }

    pub async fn notify_connection_manager(&mut self, event: ConnectionManagerEvent) {
        log_if_error!(
            target: LOG_TARGET,
            self.conn_man_notifier.send(event).await,
            "Failed to publish event because '{error}'",
        );
    }

    fn reply_to_pending_requests(
        &mut self,
        peer_node_id: &NodeId,
        result: Result<PeerConnection, ConnectionManagerError>,
    ) {
        self.pending_dial_requests
            .remove(peer_node_id)
            .and_then(|reply_oneshots| {
                reply_oneshots.into_iter().for_each(|tx| {
                    log_if_error_fmt!(
                        target: LOG_TARGET,
                        tx.send(result.clone()),
                        "Failed to send dial result for peer '{}'",
                        peer_node_id.short_str()
                    );
                });
                Option::<()>::None
            });
    }

    #[tracing::instrument(skip(self, pending_dials, reply_tx))]
    fn handle_dial_peer_request(
        &mut self,
        pending_dials: &mut DialFuturesUnordered,
        peer: Box<Peer>,
        reply_tx: oneshot::Sender<Result<PeerConnection, ConnectionManagerError>>,
    ) {
        if self.is_pending_dial(&peer.node_id) {
            let entry = self.pending_dial_requests.entry(peer.node_id).or_insert_with(Vec::new);
            entry.push(reply_tx);
            return;
        }

        let transport = self.transport.clone();
        let dial_cancel = Shutdown::new();
        let cancel_signal = dial_cancel.to_signal();
        self.cancel_signals.insert(peer.node_id.clone(), dial_cancel);

        let backoff = Arc::clone(&self.backoff);

        let dial_state = DialState::new(peer, reply_tx, cancel_signal);
        let node_identity = Arc::clone(&self.node_identity);
        let peer_manager = self.peer_manager.clone();
        let conn_man_notifier = self.conn_man_notifier.clone();
        let supported_protocols = self.our_supported_protocols.clone();
        let noise_config = self.noise_config.clone();
        let config = self.config.clone();

        let span = span!(Level::TRACE, "handle_dial_peer_request_inner1");
        let dial_fut = async move {
            let (dial_state, dial_result) =
                Self::dial_peer_with_retry(dial_state, noise_config, transport, backoff, &config).await;

            let cancel_signal = dial_state.get_cancel_signal();

            match dial_result {
                Ok((socket, addr)) => {
                    let authenticated_public_key =
                        match Self::check_authenticated_public_key(&socket, &dial_state.peer.public_key) {
                            Ok(pk) => pk,
                            Err(err) => {
                                return (dial_state, Err(err));
                            },
                        };

                    let result = Self::perform_socket_upgrade_procedure(
                        peer_manager,
                        node_identity,
                        socket,
                        addr,
                        authenticated_public_key,
                        conn_man_notifier,
                        supported_protocols,
                        &config,
                        cancel_signal,
                    )
                    .await;

                    (dial_state, result)
                },
                Err(err) => (dial_state, Err(err)),
            }
        }
        .instrument(span);

        pending_dials.push(dial_fut.boxed());
    }

    fn check_authenticated_public_key(
        socket: &NoiseSocket<TTransport::Output>,
        expected_public_key: &CommsPublicKey,
    ) -> Result<CommsPublicKey, ConnectionManagerError> {
        let authenticated_public_key = socket
            .get_remote_public_key()
            .ok_or(ConnectionManagerError::InvalidStaticPublicKey)?;

        if &authenticated_public_key != expected_public_key {
            return Err(ConnectionManagerError::DialedPublicKeyMismatch);
        }

        Ok(authenticated_public_key)
    }

    #[allow(clippy::too_many_arguments)]
<<<<<<< HEAD
    #[tracing::instrument(skip(peer_manager, socket, conn_man_notifier, config, cancel_signal), err)]
=======
    #[tracing::instrument(skip(peer_manager, socket, conn_man_notifier, config, cancel_signal))]
>>>>>>> 997d2888
    async fn perform_socket_upgrade_procedure(
        peer_manager: Arc<PeerManager>,
        node_identity: Arc<NodeIdentity>,
        socket: NoiseSocket<TTransport::Output>,
        dialed_addr: Multiaddr,
        authenticated_public_key: CommsPublicKey,
        conn_man_notifier: mpsc::Sender<ConnectionManagerEvent>,
        our_supported_protocols: Vec<ProtocolId>,
        config: &ConnectionManagerConfig,
        cancel_signal: ShutdownSignal,
    ) -> Result<PeerConnection, ConnectionManagerError> {
        static CONNECTION_DIRECTION: ConnectionDirection = ConnectionDirection::Outbound;
        let mut muxer = Yamux::upgrade_connection(socket, CONNECTION_DIRECTION)
            .await
            .map_err(|err| ConnectionManagerError::YamuxUpgradeFailure(err.to_string()))?;

        debug!(
            target: LOG_TARGET,
            "Starting peer identity exchange for peer with public key '{}'", authenticated_public_key
        );
        if cancel_signal.is_terminated() {
            return Err(ConnectionManagerError::DialCancelled);
        }

        let peer_identity = common::perform_identity_exchange(
            &mut muxer,
            &node_identity,
            CONNECTION_DIRECTION,
            &our_supported_protocols,
            config.network_info.clone(),
        )
        .await?;
        if cancel_signal.is_terminated() {
            muxer.get_yamux_control().close().await?;
            return Err(ConnectionManagerError::DialCancelled);
        }

        let features = PeerFeatures::from_bits_truncate(peer_identity.features);
        trace!(
            target: LOG_TARGET,
            "Peer identity exchange succeeded on Outbound connection for peer '{}' (Features = {:?})",
            authenticated_public_key,
            features
        );
        trace!(target: LOG_TARGET, "{:?}", peer_identity);

        // Check if we know the peer and if it is banned
        let known_peer = common::find_unbanned_peer(&peer_manager, &authenticated_public_key).await?;

        let (peer_node_id, their_supported_protocols) = common::validate_and_add_peer_from_peer_identity(
            &peer_manager,
            known_peer,
            authenticated_public_key,
            peer_identity,
            Some(&dialed_addr),
            config.allow_test_addresses,
        )
        .await?;

        if cancel_signal.is_terminated() {
            muxer.get_yamux_control().close().await?;
            return Err(ConnectionManagerError::DialCancelled);
        }

        debug!(
            target: LOG_TARGET,
            "[ThisNode={}] Peer '{}' added to peer list.",
            node_identity.node_id().short_str(),
            peer_node_id.short_str()
        );

        peer_connection::create(
            muxer,
            dialed_addr,
            peer_node_id,
            features,
            CONNECTION_DIRECTION,
            conn_man_notifier,
            our_supported_protocols,
            their_supported_protocols,
        )
    }

    #[tracing::instrument(skip(dial_state, noise_config, transport, backoff, config))]
    async fn dial_peer_with_retry(
        dial_state: DialState,
        noise_config: NoiseConfig,
        transport: TTransport,
        backoff: Arc<TBackoff>,
        config: &ConnectionManagerConfig,
    ) -> (DialState, DialResult<TTransport::Output>) {
        // Container for dial state
        let mut dial_state = Some(dial_state);
        let mut transport = Some(transport);

        loop {
            let mut current_state = dial_state.take().expect("dial_state must own current dial state");
            current_state.inc_attempts();
            let current_transport = transport.take().expect("transport must own current dial state");
            let backoff_duration = backoff.calculate_backoff(current_state.num_attempts());
            debug!(
                target: LOG_TARGET,
                "[Attempt {}] Will attempt connection to peer '{}' in {} second(s)",
                current_state.num_attempts(),
                current_state.peer.node_id.short_str(),
                backoff_duration.as_secs()
            );
            let delay = time::sleep(backoff_duration).fuse();
            let cancel_signal = current_state.get_cancel_signal();
            tokio::select! {
                _ = delay => {
                    debug!(target: LOG_TARGET, "[Attempt {}] Connecting to peer '{}'", current_state.num_attempts(), current_state.peer.node_id.short_str());
                    match Self::dial_peer(current_state, &noise_config, &current_transport, config.network_info.network_byte).await {
                        (state, Ok((socket, addr))) => {
                            debug!(target: LOG_TARGET, "Dial succeeded for peer '{}' after {} attempt(s)", state.peer.node_id.short_str(), state.num_attempts());
                            break (state, Ok((socket, addr)));
                        },
                        // Inflight dial was cancelled
                        (state, Err(ConnectionManagerError::DialCancelled)) => break (state, Err(ConnectionManagerError::DialCancelled)),
                        (state, Err(_err)) => {
                            if state.num_attempts() >= config.max_dial_attempts {
                                break (state, Err(ConnectionManagerError::ConnectFailedMaximumAttemptsReached));
                            }

                            // Put the dial state and transport back for the retry
                            dial_state = Some(state);
                            transport = Some(current_transport);
                        }
                    }
                },
                // Delayed dial was cancelled
                _ = cancel_signal => {
                    debug!(target: LOG_TARGET, "[Attempt {}] Connection attempt cancelled for peer '{}'", current_state.num_attempts(), current_state.peer.node_id.short_str());
                    break (current_state, Err(ConnectionManagerError::DialCancelled));
                }
            }
        }
    }

    /// Attempts to dial a peer sequentially on all addresses.
    /// Returns ownership of the given `DialState` and a success or failure result for the dial,
    /// or None if the dial was cancelled inflight
    async fn dial_peer(
        dial_state: DialState,
        noise_config: &NoiseConfig,
        transport: &TTransport,
        network_byte: u8,
    ) -> (
        DialState,
        Result<(NoiseSocket<TTransport::Output>, Multiaddr), ConnectionManagerError>,
    ) {
        let mut addr_iter = dial_state.peer.addresses.iter();
        let cancel_signal = dial_state.get_cancel_signal();
        loop {
            let result = match addr_iter.next() {
                Some(address) => {
                    debug!(
                        target: LOG_TARGET,
                        "Attempting address '{}' for peer '{}'",
                        address,
                        dial_state.peer.node_id.short_str()
                    );

                    let dial_fut = async move {
                        let mut socket = transport
                            .dial(address.clone())
                            .await
                            .map_err(|err| ConnectionManagerError::TransportError(err.to_string()))?;
                        debug!(
                            target: LOG_TARGET,
                            "Socket established on '{}'. Performing noise upgrade protocol", address
                        );

                        socket
                            .write(&[network_byte])
                            .await
                            .map_err(|_| ConnectionManagerError::WireFormatSendFailed)?;

                        let noise_socket = time::timeout(
                            Duration::from_secs(40),
                            noise_config.upgrade_socket(socket, ConnectionDirection::Outbound),
                        )
                        .await
                        .map_err(|_| ConnectionManagerError::NoiseProtocolTimeout)??;
                        Result::<_, ConnectionManagerError>::Ok(noise_socket)
                    };

                    pin_mut!(dial_fut);
                    let either = future::select(dial_fut, cancel_signal.clone()).await;
                    match either {
                        Either::Left((Ok(noise_socket), _)) => Ok((noise_socket, address.clone())),
                        Either::Left((Err(err), _)) => {
                            debug!(
                                target: LOG_TARGET,
                                "(Attempt {}) Dial failed on address '{}' for peer '{}' because '{}'",
                                dial_state.num_attempts(),
                                address,
                                dial_state.peer.node_id.short_str(),
                                err,
                            );
                            // Try the next address
                            continue;
                        },
                        // Canceled
                        Either::Right(_) => {
                            debug!(
                                target: LOG_TARGET,
                                "Dial for peer '{}' cancelled",
                                dial_state.peer.node_id.short_str()
                            );
                            Err(ConnectionManagerError::DialCancelled)
                        },
                    }
                },
                // No more addresses to try - returning failure
                None => Err(ConnectionManagerError::DialConnectFailedAllAddresses),
            };

            drop(addr_iter);

            break (dial_state, result);
        }
    }
}<|MERGE_RESOLUTION|>--- conflicted
+++ resolved
@@ -48,9 +48,6 @@
 use log::*;
 use std::{collections::HashMap, sync::Arc, time::Duration};
 use tari_shutdown::{Shutdown, ShutdownSignal};
-<<<<<<< HEAD
-use tokio::{task::JoinHandle, time};
-=======
 use tokio::{
     io::{AsyncRead, AsyncWrite, AsyncWriteExt},
     sync::{mpsc, oneshot},
@@ -58,7 +55,6 @@
     time,
 };
 use tokio_stream::StreamExt;
->>>>>>> 997d2888
 use tracing::{self, span, Instrument, Level};
 
 const LOG_TARGET: &str = "comms::connection_manager::dialer";
@@ -342,11 +338,7 @@
     }
 
     #[allow(clippy::too_many_arguments)]
-<<<<<<< HEAD
-    #[tracing::instrument(skip(peer_manager, socket, conn_man_notifier, config, cancel_signal), err)]
-=======
     #[tracing::instrument(skip(peer_manager, socket, conn_man_notifier, config, cancel_signal))]
->>>>>>> 997d2888
     async fn perform_socket_upgrade_procedure(
         peer_manager: Arc<PeerManager>,
         node_identity: Arc<NodeIdentity>,
