--- conflicted
+++ resolved
@@ -29,13 +29,8 @@
 use crate::{
     connection_manager::error::ConnectionManagerError,
     multiaddr::{Multiaddr, Protocol},
-<<<<<<< HEAD
-    multiplexing::Yamux,
     peer_manager::{IdentitySignature, NodeId, NodeIdentity, Peer, PeerFeatures, PeerFlags},
     proto,
-=======
-    peer_manager::{NodeId, NodeIdentity, Peer, PeerFeatures, PeerFlags},
->>>>>>> 246709ab
     proto::identity::PeerIdentityMsg,
     protocol,
     protocol::{NodeNetworkInfo, ProtocolId},
