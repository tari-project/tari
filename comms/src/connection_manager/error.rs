--- conflicted
+++ resolved
@@ -27,11 +27,7 @@
     protocol::{IdentityProtocolError, ProtocolError},
 };
 use thiserror::Error;
-<<<<<<< HEAD
-use tokio::{time, time::Elapsed};
-=======
 use tokio::{sync::mpsc, time::error::Elapsed};
->>>>>>> 997d2888
 
 #[derive(Debug, Error, Clone)]
 pub enum ConnectionManagerError {
@@ -119,11 +115,7 @@
     ProtocolNegotiationTimeout,
 }
 
-<<<<<<< HEAD
-impl From<time::Elapsed> for PeerConnectionError {
-=======
 impl From<Elapsed> for PeerConnectionError {
->>>>>>> 997d2888
     fn from(_: Elapsed) -> Self {
         PeerConnectionError::ProtocolNegotiationTimeout
     }
