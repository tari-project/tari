--- conflicted
+++ resolved
@@ -357,11 +357,7 @@
     }
 
     #[cfg(test)]
-<<<<<<< HEAD
-    pub fn get_socket(&self) -> &zmq::Socket {
-=======
     pub(crate) fn get_socket(&self) -> &zmq::Socket {
->>>>>>> 5737a942
         &self.socket
     }
 
