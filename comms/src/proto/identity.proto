--- conflicted
+++ resolved
@@ -9,13 +9,8 @@
     uint64 features = 2;
     repeated bytes supported_protocols = 3;
     string user_agent = 4;
-<<<<<<< HEAD
-    // Major node version. This must match the current node's version in order for the connection to be established.
-    uint32 major = 5;
-    // Minor node version. This indicates minor non-breaking changes.
-    uint32 minor = 6;
     // Signature that signs the peer identity
-    IdentitySignature identity_signature = 7;
+    IdentitySignature identity_signature = 5;
 }
 
 message IdentitySignature {
@@ -24,6 +19,4 @@
     bytes public_nonce = 3;
     // The EPOCH timestamp used in the identity signature challenge
     int64 updated_at = 4;
-=======
->>>>>>> 246709ab
 }