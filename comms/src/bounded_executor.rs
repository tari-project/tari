// Copyright 2020, The Tari Project
//
// Redistribution and use in source and binary forms, with or without modification, are permitted provided that the
// following conditions are met:
//
// 1. Redistributions of source code must retain the above copyright notice, this list of conditions and the following
// disclaimer.
//
// 2. Redistributions in binary form must reproduce the above copyright notice, this list of conditions and the
// following disclaimer in the documentation and/or other materials provided with the distribution.
//
// 3. Neither the name of the copyright holder nor the names of its contributors may be used to endorse or promote
// products derived from this software without specific prior written permission.
//
// THIS SOFTWARE IS PROVIDED BY THE COPYRIGHT HOLDERS AND CONTRIBUTORS "AS IS" AND ANY EXPRESS OR IMPLIED WARRANTIES,
// INCLUDING, BUT NOT LIMITED TO, THE IMPLIED WARRANTIES OF MERCHANTABILITY AND FITNESS FOR A PARTICULAR PURPOSE ARE
// DISCLAIMED. IN NO EVENT SHALL THE COPYRIGHT HOLDER OR CONTRIBUTORS BE LIABLE FOR ANY DIRECT, INDIRECT, INCIDENTAL,
// SPECIAL, EXEMPLARY, OR CONSEQUENTIAL DAMAGES (INCLUDING, BUT NOT LIMITED TO, PROCUREMENT OF SUBSTITUTE GOODS OR
// SERVICES; LOSS OF USE, DATA, OR PROFITS; OR BUSINESS INTERRUPTION) HOWEVER CAUSED AND ON ANY THEORY OF LIABILITY,
// WHETHER IN CONTRACT, STRICT LIABILITY, OR TORT (INCLUDING NEGLIGENCE OR OTHERWISE) ARISING IN ANY WAY OUT OF THE
// USE OF THIS SOFTWARE, EVEN IF ADVISED OF THE POSSIBILITY OF SUCH DAMAGE.

use crate::runtime::current;
use futures::future::Either;
use std::{future::Future, sync::Arc};
use tokio::{
    runtime,
    sync::{OwnedSemaphorePermit, Semaphore},
    task::JoinHandle,
};
use tracing::{span, Instrument, Level};

/// Error emitted from [`try_spawn`](self::BoundedExecutor::try_spawn) when there are no tasks available
#[derive(Debug)]
pub struct TrySpawnError;

/// A task executor bounded by a semaphore.
///
/// Use the asynchronous spawn method to spawn a task. If a given number of tasks are already spawned and have not
/// completed, the spawn function will block (asynchronously) until a previously spawned task completes.
pub struct BoundedExecutor {
    inner: runtime::Handle,
    semaphore: Arc<Semaphore>,
    max_available: usize,
}

impl BoundedExecutor {
    pub fn new(executor: runtime::Handle, num_permits: usize) -> Self {
        Self {
            inner: executor,
            semaphore: Arc::new(Semaphore::new(num_permits)),
            max_available: num_permits,
        }
    }

    pub fn from_current(num_permits: usize) -> Self {
        Self::new(current(), num_permits)
    }

    pub fn allow_maximum() -> Self {
        Self::new(current(), Self::max_theoretical_tasks())
    }

    pub const fn max_theoretical_tasks() -> usize {
        // Maximum from here: https://github.com/tokio-rs/tokio/blob/ce9eabfdd12a14efb74f5e6d507f2acbe7a814c9/tokio/src/sync/batch_semaphore.rs#L101
        // NOTE: usize::MAX >> 3 does not work. The reason is not clear, however 1152921504606846975 tasks seems
        // sufficient
        usize::MAX >> 4
    }

    #[inline]
    pub fn can_spawn(&self) -> bool {
        self.num_available() > 0
    }

    /// Returns the remaining number of tasks that can be spawned on this executor without waiting.
    #[inline]
    pub fn num_available(&self) -> usize {
        self.semaphore.available_permits()
    }

    /// Returns the maximum number of concurrent tasks that can be spawned on this executor without waiting.
    #[inline]
    pub fn max_available(&self) -> usize {
        self.max_available
    }

    pub fn try_spawn<F>(&self, future: F) -> Result<JoinHandle<F::Output>, TrySpawnError>
    where
        F: Future + Send + 'static,
        F::Output: Send + 'static,
    {
        let permit = self.semaphore.clone().try_acquire_owned().map_err(|_| TrySpawnError)?;
        let handle = self.do_spawn(permit, future);
        Ok(handle)
    }

    /// Spawn a future onto the Tokio runtime asynchronously blocking if there are too many
    /// spawned tasks.
    ///
    /// This spawns the given future onto the runtime's executor, usually a
    /// thread pool. The thread pool is then responsible for polling the future
    /// until it completes.
    ///
    /// If the number of pending tasks exceeds the num_permits value given to `BoundedExecutor::new`
    /// the future returned from spawn will block until a permit is released.
    ///
    /// See [module level][mod] documentation for more details.
    ///
    /// [mod]: index.html
    ///
    /// # Examples
    ///
    /// ```
    /// use tokio::runtime::Runtime;
    /// use tari_comms::bounded_executor::BoundedExecutor;
    ///
    /// # fn dox() {
    /// // Create the runtime
    /// let mut rt = Runtime::new().unwrap();
    /// let executor = BoundedExecutor::new(rt.handle().clone(), 1);
    ///
    /// // Spawn a future onto the runtime
    /// // NOTE: BoundedExecutor::spawn is an async function and therefore, must be polled/awaited for the task to be spawned
    /// let task1 = executor.spawn(async {
    ///     println!("now running on a worker thread");
    /// });
    /// // This will spawn after task1
    /// let task2 = executor.spawn(async {
    ///     println!("will always run after the first task");
    /// });
    ///
    /// rt.block_on(task1);
    /// rt.block_on(task2);
    /// # }
    /// ```
    ///
    /// # Panics
    ///
    /// This function panics if the spawn fails. Failure occurs if the executor
    /// is currently at capacity and is unable to spawn a new future.
    pub async fn spawn<F>(&self, future: F) -> JoinHandle<F::Output>
    where
        F: Future + Send + 'static,
        F::Output: Send + 'static,
    {
        let span = span!(Level::TRACE, "bounded_executor::waiting_time");
<<<<<<< HEAD
        let permit = self.semaphore.clone().acquire_owned().instrument(span).await;
=======
        // SAFETY: acquire_owned only fails if the semaphore is closed (i.e self.semaphore.close() is called) - this
        // never happens in this implementation
        let permit = self
            .semaphore
            .clone()
            .acquire_owned()
            .instrument(span)
            .await
            .expect("semaphore closed");
>>>>>>> 997d2888
        self.do_spawn(permit, future)
    }

    fn do_spawn<F>(&self, permit: OwnedSemaphorePermit, future: F) -> JoinHandle<F::Output>
    where
        F: Future + Send + 'static,
        F::Output: Send + 'static,
    {
        self.inner.spawn(async move {
            let span = span!(Level::TRACE, "bounded_executor::do_work");
            let ret = future.instrument(span).await;
            // Task is finished, release the permit
            drop(permit);
            ret
        })
    }
}

pub struct OptionallyBoundedExecutor {
    inner: Either<runtime::Handle, BoundedExecutor>,
}

impl OptionallyBoundedExecutor {
    pub fn new(executor: runtime::Handle, num_permits: Option<usize>) -> Self {
        Self {
            inner: num_permits
                .map(|n| Either::Right(BoundedExecutor::new(executor.clone(), n)))
                .unwrap_or_else(|| Either::Left(executor)),
        }
    }

    pub fn from_current(num_permits: Option<usize>) -> Self {
        Self::new(current(), num_permits)
    }

    pub fn can_spawn(&self) -> bool {
        match &self.inner {
            Either::Left(_) => true,
            Either::Right(exec) => exec.can_spawn(),
        }
    }

    pub fn try_spawn<F>(&self, future: F) -> Result<JoinHandle<F::Output>, TrySpawnError>
    where
        F: Future + Send + 'static,
        F::Output: Send + 'static,
    {
        match &self.inner {
            Either::Left(exec) => Ok(exec.spawn(future)),
            Either::Right(exec) => exec.try_spawn(future),
        }
    }

    pub async fn spawn<F>(&self, future: F) -> JoinHandle<F::Output>
    where
        F: Future + Send + 'static,
        F::Output: Send + 'static,
    {
        match &self.inner {
            Either::Left(exec) => exec.spawn(future),
            Either::Right(exec) => exec.spawn(future).await,
        }
    }

    /// Returns the number tasks that can be spawned on this executor without blocking.
    pub fn num_available(&self) -> usize {
        match &self.inner {
            Either::Left(_) => usize::MAX,
            Either::Right(exec) => exec.num_available(),
        }
    }
}

#[cfg(test)]
mod test {
    use super::*;
    use crate::runtime;
    use std::{
        sync::{
            atomic::{AtomicBool, Ordering},
            Arc,
        },
        time::Duration,
    };
    use tokio::time::sleep;

    #[runtime::test]
    async fn spawn() {
        let flag = Arc::new(AtomicBool::new(false));
        let flag_cloned = flag.clone();
        let executor = BoundedExecutor::new(runtime::current(), 1);

        // Spawn 1
        let task1_fut = executor
            .spawn(async move {
                sleep(Duration::from_millis(1)).await;
                flag_cloned.store(true, Ordering::SeqCst);
            })
            .await;

        // Spawn 2
        let task2_fut = executor
            .spawn(async move {
                // This will panic if this task is spawned before task1 completes (e.g if num_permitted > 1)
                assert!(flag.load(Ordering::SeqCst));
            })
            .await;

        task2_fut.await.unwrap();
        task1_fut.await.unwrap();
    }
}<|MERGE_RESOLUTION|>--- conflicted
+++ resolved
@@ -145,9 +145,6 @@
         F::Output: Send + 'static,
     {
         let span = span!(Level::TRACE, "bounded_executor::waiting_time");
-<<<<<<< HEAD
-        let permit = self.semaphore.clone().acquire_owned().instrument(span).await;
-=======
         // SAFETY: acquire_owned only fails if the semaphore is closed (i.e self.semaphore.close() is called) - this
         // never happens in this implementation
         let permit = self
@@ -157,7 +154,6 @@
             .instrument(span)
             .await
             .expect("semaphore closed");
->>>>>>> 997d2888
         self.do_spawn(permit, future)
     }
 
