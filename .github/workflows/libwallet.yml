# Build a new set of libraries when a new tag containing 'libwallet' is pushed
name: Build libwallet

on:
  push:
    branches:
      - "libwallet-*"
    tags:
      - "libwallet-*"
  schedule:
    - cron: "05 00 * * *"
  workflow_dispatch:

jobs:
  android:
    runs-on: ubuntu-latest
    steps:
      # Checkout the code
      - uses: actions/checkout@v2
      - uses: actions-rs/toolchain@v1
        with:
          toolchain: nightly-2021-11-20
          override: true
      # Build and package the libraries
      - name: Build libwallet
        id: build-libwallet
<<<<<<< HEAD
        uses: tari-project/action-buildlibs@master
        with:
          platforms: "x86_64-linux-android;aarch64-linux-android;armv7-linux-androideabi"
          level: "24"
=======
        run: |
          PLATFORMS="x86_64-linux-android;aarch64-linux-android;armv7-linux-androideabi"
          LEVEL=24
          SRCDIR=$(pwd)
          echo $SRCDIR
          chmod +x .github/scripts/libwallet/*.sh
          .github/scripts/libwallet/setup.sh
          .github/scripts/libwallet/entrypoint.sh $PLATFORMS $LEVEL $SRCDIR $GITHUB_REF
>>>>>>> 7c5ae959
      # Upload artifacts to Github
      - name: Upload artifacts
        uses: actions/upload-artifact@v2
        with:
          name: libwallet-android
          path: ${{ github.workspace }}/libwallet/
      # Copy tarballs to S3
      - name: Sync to S3
        if: ${{ startsWith(github.ref, 'refs/tags/v') }}
        continue-on-error: true # Don't break if s3 upload fails
        uses: jakejarvis/s3-sync-action@v0.5.1
        with:
          args: --acl public-read --follow-symlinks
        env:
          AWS_S3_BUCKET: ${{ secrets.AWS_S3_BUCKET }}
          AWS_ACCESS_KEY_ID: ${{ secrets.AWS_ACCESS_KEY_ID }}
          AWS_SECRET_ACCESS_KEY: ${{ secrets.AWS_SECRET_ACCESS_KEY }}
          AWS_REGION: "us-east-1" # optional: defaults to us-east-1
          SOURCE_DIR: "$GITHUB_WORKSPACE/libwallet"
          DEST_DIR: "libwallet"
<<<<<<< HEAD
  ios:
    runs-on: macos-10.15
    steps:
      - uses: actions/checkout@v2
      - uses: actions-rs/toolchain@v1
        with:
          toolchain: nightly-2021-11-20
          target: aarch64-apple-ios
          components: rustfmt
          override: true
      - uses: actions-rs/toolchain@v1
        with:
          toolchain: nightly-2021-11-20
          target: x86_64-apple-ios
          components: rustfmt
          override: true
      - name: Install macOS dependencies
        run: brew install cmake zip
      - name: Build
        run: |
          mkdir -p MobileWallet/TariLib/
          cd base_layer/wallet_ffi
          mv ios.config build.config
          ./mobile_build.sh || exit 1
          ls -alht $GITHUB_WORKSPACE/MobileWallet/TariLib/
      - name: Upload artifacts
        uses: actions/upload-artifact@v2
        with:
          name: libwallet-ios
          path: ${{ github.workspace }}/MobileWallet/TariLib/
=======
  # ios:
  #   runs-on: macos-10.15
  #   steps:
  #     - uses: actions/checkout@v2
  #     - uses: actions-rs/toolchain@v1
  #       with:
  #         toolchain: nightly-2021-11-20
  #         target: aarch64-apple-ios
  #         components: rustfmt
  #         override: true
  #     - uses: actions-rs/toolchain@v1
  #       with:
  #         toolchain: nightly-2021-11-20
  #         target: x86_64-apple-ios
  #         components: rustfmt
  #         override: true
  #     - name: Install macOS dependencies
  #       run: brew install cmake zip
  #     - name: Build
  #       run: |
  #         mkdir -p MobileWallet/TariLib/
  #         cd base_layer/wallet_ffi
  #         mv ios.config build.config
  #         ./mobile_build.sh || exit 1
  #         ls -alht $GITHUB_WORKSPACE/MobileWallet/TariLib/
  #     - name: Upload artifacts
  #       uses: actions/upload-artifact@v2
  #       with:
  #         name: libwallet-ios
  #         path: ${{ github.workspace }}/MobileWallet/TariLib/
>>>>>>> 7c5ae959

  # "Error: Container action is only supported on Linux"
  # - name: Sync to S3
  #   uses: jakejarvis/s3-sync-action@v0.5.1
  #   with:
  #     args: --acl public-read --follow-symlinks
  #   env:
  #     AWS_S3_BUCKET: ${{ secrets.AWS_S3_BUCKET }}
  #     AWS_ACCESS_KEY_ID: ${{ secrets.AWS_ACCESS_KEY_ID }}
  #     AWS_SECRET_ACCESS_KEY: ${{ secrets.AWS_SECRET_ACCESS_KEY }}
  #     AWS_REGION: "us-east-1" # optional: defaults to us-east-1
  #     SOURCE_DIR: "$GITHUB_WORKSPACE/MobileWallet/TariLib/"
  #     DEST_DIR: "libwallet-ios"<|MERGE_RESOLUTION|>--- conflicted
+++ resolved
@@ -24,21 +24,10 @@
       # Build and package the libraries
       - name: Build libwallet
         id: build-libwallet
-<<<<<<< HEAD
         uses: tari-project/action-buildlibs@master
         with:
           platforms: "x86_64-linux-android;aarch64-linux-android;armv7-linux-androideabi"
           level: "24"
-=======
-        run: |
-          PLATFORMS="x86_64-linux-android;aarch64-linux-android;armv7-linux-androideabi"
-          LEVEL=24
-          SRCDIR=$(pwd)
-          echo $SRCDIR
-          chmod +x .github/scripts/libwallet/*.sh
-          .github/scripts/libwallet/setup.sh
-          .github/scripts/libwallet/entrypoint.sh $PLATFORMS $LEVEL $SRCDIR $GITHUB_REF
->>>>>>> 7c5ae959
       # Upload artifacts to Github
       - name: Upload artifacts
         uses: actions/upload-artifact@v2
@@ -59,7 +48,6 @@
           AWS_REGION: "us-east-1" # optional: defaults to us-east-1
           SOURCE_DIR: "$GITHUB_WORKSPACE/libwallet"
           DEST_DIR: "libwallet"
-<<<<<<< HEAD
   ios:
     runs-on: macos-10.15
     steps:
@@ -90,38 +78,6 @@
         with:
           name: libwallet-ios
           path: ${{ github.workspace }}/MobileWallet/TariLib/
-=======
-  # ios:
-  #   runs-on: macos-10.15
-  #   steps:
-  #     - uses: actions/checkout@v2
-  #     - uses: actions-rs/toolchain@v1
-  #       with:
-  #         toolchain: nightly-2021-11-20
-  #         target: aarch64-apple-ios
-  #         components: rustfmt
-  #         override: true
-  #     - uses: actions-rs/toolchain@v1
-  #       with:
-  #         toolchain: nightly-2021-11-20
-  #         target: x86_64-apple-ios
-  #         components: rustfmt
-  #         override: true
-  #     - name: Install macOS dependencies
-  #       run: brew install cmake zip
-  #     - name: Build
-  #       run: |
-  #         mkdir -p MobileWallet/TariLib/
-  #         cd base_layer/wallet_ffi
-  #         mv ios.config build.config
-  #         ./mobile_build.sh || exit 1
-  #         ls -alht $GITHUB_WORKSPACE/MobileWallet/TariLib/
-  #     - name: Upload artifacts
-  #       uses: actions/upload-artifact@v2
-  #       with:
-  #         name: libwallet-ios
-  #         path: ${{ github.workspace }}/MobileWallet/TariLib/
->>>>>>> 7c5ae959
 
   # "Error: Container action is only supported on Linux"
   # - name: Sync to S3
