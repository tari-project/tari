--- conflicted
+++ resolved
@@ -19,11 +19,6 @@
 
 env:
   TBN_FILENAME: "tari_suite"
-<<<<<<< HEAD
-  TBN_BUNDLE_ID_BASE: "com.tarilabs.pkg"
-  TBN_SIG_FN: "sha256-unsigned.txt"
-  toolchain: nightly-2023-06-04
-=======
   TBN_BUNDLE_ID_BASE: "com.tarilabs"
   TBN_SIG_FN: "sha256-unsigned.txt"
   ## Must be a JSon string
@@ -32,7 +27,6 @@
   TBN_LIBRARIES: "minotari_mining_helper_ffi"
   TARI_NETWORK_DIR: testnet
   toolchain: nightly-2023-12-12
->>>>>>> 0d661260
   matrix-json-file: ".github/workflows/base_node_binaries.json"
   CARGO_HTTP_MULTIPLEXING: false
   CARGO_UNSTABLE_SPARSE_REGISTRY: true
@@ -97,10 +91,7 @@
   builds:
     name: Building ${{ matrix.builds.name }} on ${{ matrix.builds.runs-on }}
     needs: matrix-prep
-<<<<<<< HEAD
-=======
     continue-on-error: ${{ matrix.builds.best-effort || false }}
->>>>>>> 0d661260
     outputs:
       TARI_NETWORK_DIR: ${{ steps.set-tari-network.outputs.TARI_NETWORK_DIR }}
       TARI_VERSION: ${{ steps.set-tari-vars.outputs.TARI_VERSION }}
@@ -117,10 +108,7 @@
 
       - name: Declare TestNet for tags
         id: set-tari-network
-<<<<<<< HEAD
-=======
         # Don't forget to comment out the below if, when force testing with GHA_NETWORK
->>>>>>> 0d661260
         if: ${{ startsWith(github.ref, 'refs/tags/v') }}
         env:
           GHA_NETWORK: ${{ github.ref_name }}
@@ -145,8 +133,6 @@
           TARI_VERSION=$(awk -F ' = ' '$1 ~ /version/ { gsub(/["]/, "", $2); printf("%s",$2) }' "$GITHUB_WORKSPACE/applications/minotari_node/Cargo.toml")
           echo "TARI_VERSION=${TARI_VERSION}" >> $GITHUB_ENV
           echo "TARI_VERSION=${TARI_VERSION}" >> $GITHUB_OUTPUT
-<<<<<<< HEAD
-=======
           if [[ "${{ matrix.builds.features }}" == "" ]]; then
             echo "BUILD_FEATURES=${{ env.TBN_FEATURES }}" >> $GITHUB_ENV
           else
@@ -180,7 +166,6 @@
           # Strip gc used by rust
           TARI_BUILD_ISA_CPU=${TARI_BUILD_ISA_CPU//gc}
           echo "TARI_BUILD_ISA_CPU=${TARI_BUILD_ISA_CPU}" >> $GITHUB_ENV
->>>>>>> 0d661260
 
       - name: Scheduled Destination Folder Override
         if: ${{ github.event_name == 'schedule' && github.event.schedule == '05 00 * * *' }}
@@ -201,14 +186,6 @@
           sudo apt-get update
           sudo bash scripts/install_ubuntu_dependencies.sh
 
-<<<<<<< HEAD
-      - name: Install Linux dependencies - Ubuntu - cross-compile arm64 on x86-64
-        if: ${{ startsWith(runner.os,'Linux') && ( ! matrix.builds.cross ) && matrix.builds.name == 'linux-arm64' }}
-        run: |
-          sudo apt-get update
-          sudo bash scripts/install_ubuntu_dependencies-arm64.sh
-          rustup target add ${{ matrix.builds.target }}
-=======
       - name: Install Linux dependencies - Ubuntu - cross-compiled ${{ env.TARI_BUILD_ISA_CPU }} on x86-64
         if: ${{ startsWith(runner.os,'Linux') && ( ! matrix.builds.cross ) && matrix.builds.name != 'linux-x86_64' }}
         run: |
@@ -216,7 +193,6 @@
           sudo bash scripts/install_ubuntu_dependencies-cross_compile.sh ${{ env.TARI_BUILD_ISA_CPU }}
           rustup target add ${{ matrix.builds.target }}
           echo "PKG_CONFIG_SYSROOT_DIR=/usr/${{ env.TARI_BUILD_ISA_CPU }}-linux-gnu/" >> $GITHUB_ENV
->>>>>>> 0d661260
 
       - name: Install macOS dependencies
         if: startsWith(runner.os,'macOS')
@@ -262,11 +238,7 @@
         # if: ${{ startsWith(runner.os,'macOS') && matrix.builds.name == 'macos-arm64' }}
         run: |
           xcrun --show-sdk-path
-<<<<<<< HEAD
-          ls -la "/Library/Developer/CommandLineTools/SDKs/"
-=======
           ls -alhtR "/Library/Developer/CommandLineTools/SDKs/"
->>>>>>> 0d661260
           echo "RANDOMX_RS_CMAKE_OSX_SYSROOT=/Library/Developer/CommandLineTools/SDKs/MacOSX12.1.sdk" >> $GITHUB_ENV
 
       - name: Set environment variables - Ubuntu
@@ -328,10 +300,6 @@
         run: |
           ${{ env.CARGO }} build ${{ env.CARGO_OPTIONS }} \
             --target ${{ matrix.builds.target }} \
-<<<<<<< HEAD
-            --features "${{ matrix.builds.features }}" \
-            ${{ matrix.builds.target_bins }} \
-=======
             --features "${{ env.BUILD_FEATURES }}" \
             ${{ env.TARGET_BINS }} \
             ${{ matrix.builds.flags }} --locked
@@ -342,7 +310,6 @@
           ${{ env.CARGO }} build ${{ env.CARGO_OPTIONS }} \
             --target ${{ matrix.builds.target }} \
             --lib ${{ env.TARGET_LIBS }} \
->>>>>>> 0d661260
             ${{ matrix.builds.flags }} --locked
 
       - name: Copy binaries to folder for archiving
@@ -355,25 +322,12 @@
           echo "BINFILE=${BINFILE}" >> $GITHUB_ENV
           echo "Copying files for ${BINFILE} to $(pwd)"
           echo "MTS_SOURCE=$(pwd)" >> $GITHUB_ENV
-<<<<<<< HEAD
-          ls -la "$GITHUB_WORKSPACE/target/${{ matrix.builds.target }}/release/"
-          FILES=(
-            "minotari_node"
-            "minotari_console_wallet"
-            "minotari_miner"
-            "minotari_merge_mining_proxy"
-          )
-          for FILE in "${FILES[@]}"; do
-            if [ -f "$GITHUB_WORKSPACE/target/${{ matrix.builds.target }}/release/${FILE}${TBN_EXT}" ]; then
-              cp -v "$GITHUB_WORKSPACE/target/${{ matrix.builds.target }}/release/${FILE}${TBN_EXT}" .
-=======
           ls -alht "$GITHUB_WORKSPACE/target/${{ matrix.builds.target }}/release/"
           ARRAY_FILES=( $(echo ${TBN_FILES} | jq --raw-output '.[]' | awk '{ print $1 }') )
           for FILE in "${ARRAY_FILES[@]}"; do
             echo "checking for file - ${FILE}${TBN_EXT}"
             if [ -f "${GITHUB_WORKSPACE}/target/${{ matrix.builds.target }}/release/${FILE}${TBN_EXT}" ]; then
               cp -vf "${GITHUB_WORKSPACE}/target/${{ matrix.builds.target }}/release/${FILE}${TBN_EXT}" .
->>>>>>> 0d661260
             fi
           done
           if [[ "${{ matrix.builds.target_libs }}" == "" ]]; then
@@ -381,9 +335,6 @@
           else
             ARRAY_LIBS=( $(echo "${{ matrix.builds.target_libs }}" | tr ', ' '\n') )
           fi
-<<<<<<< HEAD
-          ls -la ${{ env.MTS_SOURCE }}
-=======
           for FILE in "${ARRAY_LIBS[@]}"; do
             echo "checking for file - ${FILE}${TBN_EXT}"
             # Check on Nix for libs
@@ -399,7 +350,6 @@
             cp -vf "${GITHUB_WORKSPACE}/applications/minotari_node/${PLATFORM_SPECIFIC_DIR}/runtime/start_tor${SHELL_EXT}" .
           fi
           ls -alhtR ${{ env.MTS_SOURCE }}
->>>>>>> 0d661260
 
       - name: Build minotari_node metrics release binary for linux-x86_64
         if: ${{ startsWith(runner.os,'Linux') && ( ! matrix.builds.cross ) && matrix.builds.name == 'linux-x86_64' }}
@@ -407,13 +357,6 @@
         run: |
           ${{ env.CARGO }} build ${{ env.CARGO_OPTIONS }} \
             --target ${{ matrix.builds.target }} \
-<<<<<<< HEAD
-            --features "${{ matrix.builds.features }}, metrics" \
-            --bin minotari_node \
-            ${{ matrix.builds.flags }} --locked
-          cp -v "$GITHUB_WORKSPACE/target/${{ matrix.builds.target }}/release/minotari_node" "${{ env.MTS_SOURCE }}/minotari_node-metrics"
-          ls -la ${{ env.MTS_SOURCE }}
-=======
             --features "${{ env.BUILD_FEATURES }}, metrics" \
             --bin minotari_node \
             ${{ matrix.builds.flags }} --locked
@@ -435,7 +378,6 @@
               ${{ matrix.builds.flags }} --locked
             cp -vf "$GITHUB_WORKSPACE/target/${{ matrix.builds.target }}/release/minotari_miner" "${{ env.MTS_SOURCE }}/minotari_miner-${CPU_TARGET}"
           done
->>>>>>> 0d661260
 
       - name: Pre/unsigned OSX Artifact upload for Archive
         # Debug
@@ -490,15 +432,6 @@
                   -exec sh -c 'echo "$(basename "{}")"' \; \
               ) \
           )
-<<<<<<< HEAD
-          for FILE in "${FILES[@]}"; do
-            codesign --options runtime --force --verify --verbose --timestamp \
-              --sign "Developer ID Application: $MACOS_APPLICATION_ID" \
-              "/tmp/tari_testnet/runtime/$FILE"
-            codesign --verify --deep --display --verbose=4 \
-              "/tmp/tari_testnet/runtime/$FILE"
-            cp -vf "/tmp/tari_testnet/runtime/$FILE" "$GITHUB_WORKSPACE${{ env.TBN_DIST }}"
-=======
           ARRAY_FILES+=(${FILES_DIAG_UTILS[@]})
           for FILE in "${ARRAY_FILES[@]}"; do
             codesign --options runtime --force --verify --verbose --timestamp ${OSX_CODESIGN_EXTRAS} \
@@ -509,7 +442,6 @@
               "${{ runner.temp }}/osxpkg/${{ env.TARI_NETWORK_DIR }}/runtime/$FILE"
             cp -vf "${{ runner.temp }}/osxpkg/${{ env.TARI_NETWORK_DIR }}/runtime/$FILE" \
               "${{ env.MTS_SOURCE }}"
->>>>>>> 0d661260
           done
           distDirPKG=$(mktemp -d -t ${{ env.TBN_FILENAME }})
           echo "${distDirPKG}"
@@ -518,28 +450,16 @@
           TBN_BUNDLE_ID_VALID_NAME=$(echo "${TBN_Temp//_/-}")
           # Strip apple-darwin
           TBN_ARCH=$(echo "${${{ matrix.builds.target }}//-apple-darwin/}")
-<<<<<<< HEAD
-          pkgbuild --root /tmp/tari_testnet \
-            --identifier "${{ env.TBN_BUNDLE_ID_BASE }}.${TBN_BUNDLE_ID_VALID_NAME}" \
-            --version "${TARI_VERSION}" \
-            --install-location "/tmp/tari" \
-            --scripts "/tmp/tari_testnet/scripts" \
-=======
           pkgbuild --root "${{ runner.temp }}/osxpkg/${{ env.TARI_NETWORK_DIR }}" \
             --identifier "${{ env.TBN_BUNDLE_ID_BASE }}.pkg.${TBN_BUNDLE_ID_VALID_NAME}" \
             --version "${TARI_VERSION}" \
             --install-location "/tmp/tari" \
             --scripts "${{ runner.temp }}/osxpkg/${{ env.TARI_NETWORK_DIR }}/scripts" \
->>>>>>> 0d661260
             --sign "Developer ID Installer: ${MACOS_INSTALLER_ID}" \
             "${distDirPKG}/${{ env.TBN_FILENAME }}-${{ matrix.builds.name }}-${{ env.TARI_VERSION }}.pkg"
           echo -e "Submitting to Apple...\n\n"
           xcrun altool --notarize-app \
-<<<<<<< HEAD
-            --primary-bundle-id "${{ env.TBN_BUNDLE_ID_BASE }}.${TBN_BUNDLE_ID_VALID_NAME}" \
-=======
             --primary-bundle-id "${{ env.TBN_BUNDLE_ID_BASE }}.pkg.${TBN_BUNDLE_ID_VALID_NAME}" \
->>>>>>> 0d661260
             --username "${MACOS_NOTARIZE_USERNAME}" --password "${MACOS_NOTARIZE_PASSWORD}" \
             --asc-provider "${MACOS_ASC_PROVIDER}" \
             --file "${distDirPKG}/${{ env.TBN_FILENAME }}-${{ matrix.builds.name }}-${{ env.TARI_VERSION }}.pkg" &> notarisation.result
@@ -660,12 +580,7 @@
         uses: actions/upload-artifact@v4
         with:
           name: ${{ env.TBN_FILENAME }}_archive-diag-utils-${{ matrix.builds.name }}
-<<<<<<< HEAD
-          path: "${{ github.workspace }}${{ env.TBN_DIST }}/diag-utils/*.zip*"
-=======
           path: "${{ github.workspace }}${{ env.TBN_DIST }}-diag-utils/*.zip*"
->>>>>>> 0d661260
-
   create-release:
     if: ${{ startsWith(github.ref, 'refs/tags/v') }}
     runs-on: ubuntu-latest
