---
name: Build Matrix of Binaries

'on':
  push:
    tags:
      - "v[0-9]+.[0-9]+.[0-9]+"
    branches:
      - build-*
  schedule:
    - cron: "05 00 * * *"
  workflow_dispatch:
    inputs:
      customTag:
        description: "Development Tag"
        required: true
        default: "development-tag"

env:
  TBN_FILENAME: "tari_suite"
  TBN_BUNDLEID_BASE: "com.tarilabs.pkg"
  toolchain: nightly-2022-05-01
  matrix-json-file: ".github/workflows/base_node_binaries.json"

jobs:
  matrix-prep:
    runs-on: ubuntu-latest
    outputs:
      matrix: ${{ steps.set-matrix.outputs.matrix }}
    steps:
      - uses: actions/checkout@v3
        with:
          submodules: false

      - name: Set Matrix
        id: set-matrix
        run: |
          #
          # build all targets images
          # matrix=$( jq -s -c .[] .github/workflows/base_node_binaries.json )
          #
          # build only single target image
          # matrix_selection=$( jq -c '.[] | select( ."name" == "windows-x64" )' ${{ env.matrix-json-file }} )
          #
          # buid select target images - build_enabled
          matrix_selection=$( jq -c '.[] | select( ."build_enabled" != false )' ${{ env.matrix-json-file }} )
          #
          # Setup the json build matrix
          matrix=$(echo ${matrix_selection} | jq -s -c '{"builds": .}')
          echo $matrix
          echo $matrix | jq .
          echo "matrix=${matrix}" >> $GITHUB_OUTPUT

  matrix-check:
    runs-on: ubuntu-latest
    needs: matrix-prep
    steps:
      - name: Install json2yaml
        run: |
          sudo npm install -g json2yaml

      - name: Check matrix definition
        run: |
          matrix='${{ needs.matrix-prep.outputs.matrix }}'
          echo $matrix
          echo $matrix | jq .
          echo $matrix | json2yaml

  builds:
    name: Building ${{ matrix.builds.name }} on ${{ matrix.builds.runs-on }}
    needs: matrix-prep
    strategy:
      fail-fast: false
      matrix: ${{ fromJson(needs.matrix-prep.outputs.matrix) }}

    runs-on: ${{ matrix.builds.runs-on }}

    steps:
      - name: Checkout source code
        uses: actions/checkout@v3
        with:
          submodules: recursive

      - name: Declare Global Variables 4 GHA ${{ github.event_name }}
        id: vars
        shell: bash
        run: |
          echo "VBRANCH=$(echo ${GITHUB_REF#refs/heads/})" >> $GITHUB_ENV
          echo "VSHA_SHORT=$(git rev-parse --short HEAD)" >> $GITHUB_ENV
          echo "CARGO_HTTP_MULTIPLEXING=false" >> $GITHUB_ENV

      - name: Default Destination Folder
        run: |
          echo "S3DESTOVERRIDE=" >> $GITHUB_ENV

      - name: Scheduled Destination Folder Override
        if: ${{ github.event_name == 'schedule' && github.event.schedule == '05 00 01 * *' }}
        run: |
          echo "S3DESTOVERRIDE=daily/" >> $GITHUB_ENV

      - name: Setup Rust toolchain
        uses: actions-rs/toolchain@v1
        with:
          profile: minimal
          components: rustfmt, clippy
          toolchain: ${{ matrix.builds.rust }}
          target: ${{ matrix.builds.target }}
          override: true

      - name: Install Linux dependencies - Ubuntu
        if: ${{ startsWith(runner.os,'Linux') && matrix.builds.name != 'linux-arm64' }}
        run: |
          sudo apt-get update
          sudo apt-get -y install \
            openssl \
            libssl-dev \
            pkg-config \
            libsqlite3-dev \
            clang-10 \
            git \
            cmake \
            libc++-dev \
            libc++abi-dev \
            libprotobuf-dev \
            protobuf-compiler \
            libncurses5-dev \
            libncursesw5-dev \
            zip

      - name: Install macOS dependencies
        if: startsWith(runner.os,'macOS')
        run: brew install cmake zip coreutils automake autoconf

      - name: Install Windows dependencies
        if: startsWith(runner.os,'Windows')
        run: |
          vcpkg.exe install sqlite3:x64-windows zlib:x64-windows
          choco upgrade llvm zip psutils openssl strawberryperl -y

      - name: Set environment variables - Nix
        if: "!startsWith(runner.os,'Windows')"
        run: |
          echo "SHARUN=shasum --algorithm 256" >> $GITHUB_ENV
          echo "CC=gcc" >> $GITHUB_ENV
          echo "TBN_EXT=" >> $GITHUB_ENV
          echo "LIB_PRE=lib" >> $GITHUB_ENV
          echo "SHELL_EXT=.sh" >> $GITHUB_ENV
          echo "PLATFORM_SPECIFIC_DIR=linux" >> $GITHUB_ENV
          echo "TBN_DIST=/dist" >> $GITHUB_ENV

      - name: Set environment variables - macOS
        if: startsWith(runner.os,'macOS')
        run: |
          echo "PLATFORM_SPECIFIC_DIR=osx" >> $GITHUB_ENV
          echo "LIB_EXT=.dylib" >> $GITHUB_ENV

      - name: Set environment variables - Ubuntu
        if: startsWith(runner.os,'Linux')
        run: |
          echo "LIB_EXT=.so" >> $GITHUB_ENV

      - name: Set environment variables - Windows
        if: startsWith(runner.os,'Windows')
        shell: bash
        run: |
          echo "SHARUN=pwsh C:\ProgramData\chocolatey\lib\psutils\tools\psutils-master\shasum.ps1 --algorithm 256" >> $GITHUB_ENV
          echo "TBN_EXT=.exe" >> $GITHUB_ENV
          echo "LIB_EXT=.dll" >> $GITHUB_ENV
          echo "LIB_PRE=" >> $GITHUB_ENV
          echo "SHELL_EXT=.bat" >> $GITHUB_ENV
          echo "TBN_DIST=\dist" >> $GITHUB_ENV
          echo "PLATFORM_SPECIFIC_DIR=windows" >> $GITHUB_ENV
          echo "SQLITE3_LIB_DIR=C:\vcpkg\installed\x64-windows\lib" >> $GITHUB_ENV
          echo "OPENSSL_DIR=C:\Program Files\OpenSSL-Win64" >> $GITHUB_ENV
          echo "LIBCLANG_PATH=C:\Program Files\LLVM\bin" >> $GITHUB_ENV
          echo "C:\Strawberry\perl\bin" >> $GITHUB_PATH

      - name: Cache cargo files and outputs
        uses: Swatinem/rust-cache@v1

<<<<<<< HEAD
      - name: Build rust binaries
=======
      - name: Revert Cargo.toml for Ubuntu to cross-compile ARM64
        if: ${{ startsWith(runner.os,'Linux') && matrix.builds.name == 'linux-arm64' }}
        run: sed -i-bak -e '/^resolver/s/2/1/' Cargo.toml

      - name: Build rust binaries - Normal
>>>>>>> cd88484d
        #if: ${{ matrix.builds.name != 'linux-arm64' }}
        uses: actions-rs/cargo@v1
        env:
          RUSTFLAGS: "-C target_cpu=${{ matrix.builds.target_cpu }}"
          ROARING_ARCH: "${{ matrix.builds.target_cpu }}"
        with:
          use-cross: ${{ matrix.builds.cross }}
          command: build
          args: --release --target ${{ matrix.builds.target }} --features ${{ matrix.builds.features }} ${{ matrix.builds.target_bins }} ${{ matrix.builds.flags }} --locked

      - name: Copy binaries to folder for zipping
        shell: bash
        run: |
          mkdir -p "$GITHUB_WORKSPACE${TBN_DIST}"
          cd "$GITHUB_WORKSPACE${TBN_DIST}"
          VERSION=$(awk -F ' = ' '$1 ~ /version/ { gsub(/["]/, "", $2); printf("%s",$2) }' "$GITHUB_WORKSPACE/applications/tari_base_node/Cargo.toml")
          echo "Branch: ${VBRANCH}"
          echo "Sha: ${VSHA_SHORT}"
          echo "VERSION=${VERSION}" >> $GITHUB_ENV
          echo "VSHA_SHORT=${VSHA_SHORT}" >> $GITHUB_ENV
          BINFILE="${TBN_FILENAME}-${VERSION}-${VSHA_SHORT}-${{ matrix.builds.name }}${TBN_EXT}"
          echo "BINFILE=${BINFILE}" >> $GITHUB_ENV
          echo "Copying files for ${BINFILE} to $(pwd)"
          ls -la "$GITHUB_WORKSPACE/target/${{ matrix.builds.target }}/release/"
          FILES=(
            "tari_base_node"
            "tari_console_wallet"
            "tari_miner"
            "tari_merge_mining_proxy"
          )
          for FILE in "${FILES[@]}"; do
            if [ -f "$GITHUB_WORKSPACE/target/${{ matrix.builds.target }}/release/${FILE}${TBN_EXT}" ]; then
              cp -v "$GITHUB_WORKSPACE/target/${{ matrix.builds.target }}/release/${FILE}${TBN_EXT}" .
            fi
          done
          if [ -f "$GITHUB_WORKSPACE/target/${{ matrix.builds.target }}/release/${LIB_PRE}tari_mining_helper_ffi${LIB_EXT}" ]; then
            cp -v "$GITHUB_WORKSPACE/target/${{ matrix.builds.target }}/release/${LIB_PRE}tari_mining_helper_ffi${LIB_EXT}" .
          fi
          if [ -f "$GITHUB_WORKSPACE/applications/tari_base_node/${PLATFORM_SPECIFIC_DIR}/runtime/start_tor${SHELL_EXT}" ]; then
            cp -v "$GITHUB_WORKSPACE/applications/tari_base_node/${PLATFORM_SPECIFIC_DIR}/runtime/start_tor${SHELL_EXT}" .
          fi

      - name: Build the macOS pkg
        if: startsWith(runner.os,'macOS')
        continue-on-error: true
        env:
          MACOS_KEYCHAIN_PASS: ${{ secrets.MACOS_KEYCHAIN_PASS }}
          MACOS_APPLICATION_ID: ${{ secrets.MACOS_APPLICATION_ID }}
          MACOS_APPLICATION_CERT: ${{ secrets.MACOS_APPLICATION_CERT }}
          MACOS_APPLICATION_PASS: ${{ secrets.MACOS_APPLICATION_PASS }}
          MACOS_INSTALLER_ID: ${{ secrets.MACOS_INSTALLER_ID }}
          MACOS_INSTALLER_CERT: ${{ secrets.MACOS_INSTALLER_CERT }}
          MACOS_INSTALLER_PASS: ${{ secrets.MACOS_INSTALLER_PASS }}
          MACOS_NOTARIZE_USERNAME: ${{ secrets.MACOS_NOTARIZE_USERNAME }}
          MACOS_NOTARIZE_PASSWORD: ${{ secrets.MACOS_NOTARIZE_PASSWORD }}
          MACOS_ASC_PROVIDER: ${{ secrets.MACOS_ASC_PROVIDER }}
        run: |
          echo $MACOS_APPLICATION_CERT | base64 --decode > application.p12
          echo $MACOS_INSTALLER_CERT | base64 --decode > installer.p12
          security create-keychain -p $MACOS_KEYCHAIN_PASS build.keychain
          security default-keychain -s build.keychain
          security unlock-keychain -p $MACOS_KEYCHAIN_PASS build.keychain
          security import application.p12 -k build.keychain -P $MACOS_APPLICATION_PASS -T /usr/bin/codesign
          security import installer.p12 -k build.keychain -P $MACOS_INSTALLER_PASS -T /usr/bin/pkgbuild
          security set-key-partition-list -S apple-tool:,apple:,codesign: -s -k $MACOS_KEYCHAIN_PASS build.keychain
          cd buildtools
          export target_release="target/${{ matrix.builds.target }}/release"
          ./create_osx_install_zip.sh unused nozip
          FILES=(
            "tari_base_node"
            "tari_console_wallet"
            "tari_miner"
            "tari_merge_mining_proxy"
          )
          for FILE in "${FILES[@]}"; do
            codesign --options runtime --force --verify --verbose --timestamp --sign "Developer ID Application: $MACOS_APPLICATION_ID" "/tmp/tari_testnet/runtime/$FILE"
            codesign --verify --deep --display --verbose=4 "/tmp/tari_testnet/runtime/$FILE"
            cp -vf "/tmp/tari_testnet/runtime/$FILE" "$GITHUB_WORKSPACE${{ env.TBN_DIST }}"
          done
          distDirPKG=$(mktemp -d -t ${{ env.TBN_FILENAME }})
          echo "${distDirPKG}"
          echo "distDirPKG=${distDirPKG}" >> $GITHUB_ENV
          TBN_Temp=${{ env.TBN_FILENAME }}
          TBN_BUNDLEID_VALID_NAME=$(echo "${TBN_Temp//_/-}")
          # Strip apple-darwin
          TBN_ARCH=$(echo "${${{ matrix.builds.target }}//-apple-darwin/}")
          pkgbuild --root /tmp/tari_testnet \
            --identifier "${{ env.TBN_BUNDLEID_BASE }}.$TBN_BUNDLEID_VALID_NAME" \
            --version "$VERSION" \
            --install-location "/tmp/tari" \
            --scripts "/tmp/tari_testnet/scripts" \
            --sign "Developer ID Installer: $MACOS_INSTALLER_ID" \
            "${distDirPKG}/${{ env.TBN_FILENAME }}-${{ matrix.builds.name }}-${{ env.VERSION }}.pkg"
          echo -e "Submitting to Apple...\n\n"
          xcrun altool --notarize-app \
            --primary-bundle-id "${{ env.TBN_BUNDLEID_BASE }}.$TBN_BUNDLEID_VALID_NAME" \
            --username "$MACOS_NOTARIZE_USERNAME" --password "$MACOS_NOTARIZE_PASSWORD" \
            --asc-provider "$MACOS_ASC_PROVIDER" \
            --file "${distDirPKG}/${{ env.TBN_FILENAME }}-${{ matrix.builds.name }}-${{ env.VERSION }}.pkg" &> notarisation.result
          requestUUID=`grep RequestUUID notarisation.result | cut -d" " -f 3`
          echo $requestUUID
          if [[ $requestUUID == "" ]]; then
            echo "could not upload for notarization"
            exit 1
          else
            echo "Notarization RequestUUID: $requestUUID"
          fi
          echo -e "\n\nChecking result of notarisation..."
          request_status="in progress"
          while [[ "$request_status" == "in progress" ]]; do
            echo -n "waiting... "
            sleep 10
            request_status=$(xcrun altool --notarization-info $requestUUID --username "$MACOS_NOTARIZE_USERNAME" --password "$MACOS_NOTARIZE_PASSWORD" 2>&1)
            echo "$request_status"
            request_status=$(echo "$request_status" | awk -F ': ' '/Status:/ { print $2; }' )
            echo "$request_status"
          done
          echo "$request_status"
          if [[ $request_status != "success" ]]; then
            echo "## could not notarize - $request_status - ${{ env.TBN_FILENAME }}-${{ matrix.builds.name }}-${{ env.VERSION }}.pkg"
            exit 1
          else
            echo -e "\nStapling package...${{ env.TBN_FILENAME }}-${{ matrix.builds.name }}-${{ env.VERSION }}.pkg\n"
            xcrun stapler staple -v "${distDirPKG}/${{ env.TBN_FILENAME }}-${{ matrix.builds.name }}-${{ env.VERSION }}.pkg"
          fi

      - name: Artifact upload for macOS pkg
        if: startsWith(runner.os,'macOS')
        continue-on-error: true
        uses: actions/upload-artifact@v3
        with:
          name: ${{ env.TBN_FILENAME }}-${{ matrix.builds.name }}-${{ env.VERSION }}.pkg
          path: "${{ env.distDirPKG }}/${{ env.TBN_FILENAME }}-${{ matrix.builds.name }}-${{ env.VERSION }}*.pkg"

      # unlike inno script studio, iscc.exe doesn't run the [precompile] step generate_config.bat
      - name: Build the Windows installer
        shell: cmd
        if: startsWith(runner.os,'Windows')
        run: |
          cd buildtools
          call generate_config.bat
          "%programfiles(x86)%\Inno Setup 6\iscc.exe" "/DMyAppVersion=${{ env.VERSION }}-${{ env.VSHA_SHORT }}-release" "/DTariSuitePath=${{ github.workspace }}${{ env.TBN_DIST }}" "windows_inno_installer.iss"

      - name: Artifact upload for Windows installer
        uses: actions/upload-artifact@v3
        if: startsWith(runner.os,'Windows')
        with:
          name: "tari_windows_installer"
          path: "${{ github.workspace }}/buildtools/Output/*"

      - name: Archive and Checksum Binaries
        shell: bash
        run: |
          echo "Archive ${{ env.BINFILE }} too ${{ env.BINFILE }}.zip"
          cd "$GITHUB_WORKSPACE${{ env.TBN_DIST }}"
          zip -j "${{ env.BINFILE }}.zip" *
          echo "Compute shasum"
          ${SHARUN} "${{ env.BINFILE }}.zip" >> "${{ env.BINFILE }}.zip.sha256"
          cat "${{ env.BINFILE }}.zip.sha256"
          echo "Verifications is "
          ${SHARUN} --check "${{ env.BINFILE }}.zip.sha256"
          if [ -f "${{ env.distDirPKG }}/${{ env.TBN_FILENAME }}-${{ matrix.builds.name }}-${{ env.VERSION }}.pkg" ]; then
            echo "Add PKG to $GITHUB_WORKSPACE${{ env.TBN_DIST }} "
            cp -v "${{ env.distDirPKG }}/${{ env.TBN_FILENAME }}-${{ matrix.builds.name }}-${{ env.VERSION }}.pkg" "$GITHUB_WORKSPACE${{ env.TBN_DIST }}"
            ${SHARUN} "${{ env.TBN_FILENAME }}-${{ matrix.builds.name }}-${{ env.VERSION }}.pkg" >> "${{ env.TBN_FILENAME }}-${{ matrix.builds.name }}-${{ env.VERSION }}.pkg.sha256"
            ${SHARUN} --check "${{ env.TBN_FILENAME }}-${{ matrix.builds.name }}-${{ env.VERSION }}.pkg.sha256"
          fi

      - name: Artifact upload for Archive
        uses: actions/upload-artifact@v3
        with:
          name: ${{ env.TBN_FILENAME }}_archive-${{ matrix.builds.name }}
          path: "${{ github.workspace }}${{ env.TBN_DIST }}/${{ env.BINFILE }}.zip*"

      - name: Artifact upload for Miner
        uses: actions/upload-artifact@v3
        with:
          name: tari_miner-${{ matrix.builds.name }}
          path: "${{ github.workspace }}${{ env.TBN_DIST }}/tari_miner${{ env.TBN_EXT}}"

      - name: Sync dist to S3 - Bash
        continue-on-error: true # Don't break if s3 upload fails
        if: ${{ env.AWS_SECRET_ACCESS_KEY != '' && matrix.builds.runs-on != 'self-hosted' }}
        shell: bash
        run: |
          echo "Starting upload ... ${{ env.SOURCE }}"
          if [ "$RUNNER_OS" == "Windows" ]; then
            echo "No ls for 'D:' on Windows"
          else
            ls -al ${{ env.SOURCE }}
          fi
          aws s3 ${{ env.S3CMD }} --region ${{ secrets.AWS_REGION }} \
            "${{ env.SOURCE }}" \
            s3://${{ secrets.AWS_S3_BUCKET }}/${{ env.DEST_DIR }} \
            ${{ env.S3OPTIONS }}
          echo "Done - $?"
          exit 0
        env:
          AWS_ACCESS_KEY_ID: ${{ secrets.AWS_ACCESS_KEY_ID }}
          AWS_SECRET_ACCESS_KEY: ${{ secrets.AWS_SECRET_ACCESS_KEY }}
          SOURCE: "${{ github.workspace }}${{ env.TBN_DIST }}"
          DEST_DIR: "${{ env.S3DESTOVERRIDE }}${{ env.PLATFORM_SPECIFIC_DIR }}/"
          S3CMD: "cp"
          S3OPTIONS: '--recursive --exclude "*" --include "*.zip*" --include "*.pkg*"'
          # S3OPTIONS: '--recursive --exclude "*" --include "*.zip*"'
          # S3OPTIONS: '--acl public-read'

      - name: Copy tags to latest s3 - Bash
        continue-on-error: true # Don't break if s3 upload fails
        if: ${{ env.AWS_SECRET_ACCESS_KEY != '' && matrix.builds.runs-on != 'self-hosted' && startsWith(github.ref, 'refs/tags/v') }}
        shell: bash
        run: |
          echo "Starting upload ... ${{ env.SOURCE }}"
          if [ "$RUNNER_OS" == "Windows" ]; then
            echo "No ls for 'D:' on Windows"
          else
            ls -al ${{ env.SOURCE }}
          fi

          aws s3 ${{ env.S3CMD }} --region ${{ secrets.AWS_REGION }} \
            "${{ env.SOURCE }}" \
            s3://${{ secrets.AWS_S3_BUCKET }}/current/${{ env.DEST_DIR }} \
            ${{ env.S3OPTIONS }}

          aws s3 rm --region ${{ secrets.AWS_REGION }} \
            s3://${{ secrets.AWS_S3_BUCKET }}/latest/${{ env.DEST_DIR }}/*

          aws s3 ${{ env.S3CMD }} --region ${{ secrets.AWS_REGION }} \
            "${{ env.SOURCE }}" \
            s3://${{ secrets.AWS_S3_BUCKET }}/latest/${{ env.DEST_DIR }} \
            ${{ env.S3OPTIONS }}
          echo "Done - $?"
          exit 0
        env:
          AWS_ACCESS_KEY_ID: ${{ secrets.AWS_ACCESS_KEY_ID }}
          AWS_SECRET_ACCESS_KEY: ${{ secrets.AWS_SECRET_ACCESS_KEY }}
          SOURCE: "${{ github.workspace }}${{ env.TBN_DIST }}"
          DEST_DIR: "${{ env.S3DESTOVERRIDE }}${{ env.PLATFORM_SPECIFIC_DIR }}/"
          S3CMD: "cp"
          S3OPTIONS: '--recursive --exclude "*" --include "*.zip*" --include "*.pkg*"'
          # S3OPTIONS: '--acl public-read'

  create-release:
    runs-on: ubuntu-latest
    needs: builds
    if: ${{ startsWith(github.ref, 'refs/tags/v') }}
    steps:
      - name: Download binaries
        uses: actions/download-artifact@v3
      - name: Create release
        uses: ncipollo/release-action@v1
        with:
          artifacts: "tari_*/**/*"
          token: ${{ secrets.GITHUB_TOKEN }}
          prerelease: true
          draft: true<|MERGE_RESOLUTION|>--- conflicted
+++ resolved
@@ -178,16 +178,7 @@
       - name: Cache cargo files and outputs
         uses: Swatinem/rust-cache@v1
 
-<<<<<<< HEAD
       - name: Build rust binaries
-=======
-      - name: Revert Cargo.toml for Ubuntu to cross-compile ARM64
-        if: ${{ startsWith(runner.os,'Linux') && matrix.builds.name == 'linux-arm64' }}
-        run: sed -i-bak -e '/^resolver/s/2/1/' Cargo.toml
-
-      - name: Build rust binaries - Normal
->>>>>>> cd88484d
-        #if: ${{ matrix.builds.name != 'linux-arm64' }}
         uses: actions-rs/cargo@v1
         env:
           RUSTFLAGS: "-C target_cpu=${{ matrix.builds.target_cpu }}"
