---
name: Build Matrix of Binaries

'on':
  push:
    tags:
      - 'v[0-9]+.[0-9]+.[0-9]*'
    branches:
      - build-*
  schedule:
    - cron: "05 00 * * *"
  workflow_dispatch:
    inputs:
      customTag:
        description: "Development Tag"
        required: true
        default: "development-tag"

env:
  TBN_FILENAME: "tari_suite"
  TBN_BUNDLE_ID_BASE: "com.tarilabs.pkg"
<<<<<<< HEAD
=======
  TBN_SIG_FN: "sha256-unsigned.txt"
>>>>>>> ab8d96af
  toolchain: nightly-2023-06-04
  matrix-json-file: ".github/workflows/base_node_binaries.json"
  CARGO_HTTP_MULTIPLEXING: false
  CARGO_UNSTABLE_SPARSE_REGISTRY: true
  CARGO: cargo
<<<<<<< HEAD
  # CARGO_OPTIONS: "--verbose"
  CARGO_OPTIONS: "--release"
=======
  CARGO_OPTIONS: "--release"
  CARGO_CACHE: true
>>>>>>> ab8d96af

concurrency:
  group: ${{ github.workflow }}-${{ github.ref }}
  cancel-in-progress: true

jobs:
  matrix-prep:
    runs-on: ubuntu-latest
    outputs:
      matrix: ${{ steps.set-matrix.outputs.matrix }}
    steps:
      - uses: actions/checkout@v4
        with:
          submodules: false

      - name: Set Matrix
        id: set-matrix
        run: |
          #
          # build all targets images
          # matrix=$( jq -s -c .[] .github/workflows/base_node_binaries.json )
          #
          # build only single target image
          # matrix_selection=$( jq -c '.[] | select( ."name" == "windows-x64" )' ${{ env.matrix-json-file }} )
          # matrix_selection=$( jq -c '.[] | select( ."name" == "macos-arm64" )' ${{ env.matrix-json-file }} )
          #
          # build select target images - build_enabled
          matrix_selection=$( jq -c '.[] | select( ."build_enabled" != false )' ${{ env.matrix-json-file }} )
          #
          # Setup the json build matrix
          matrix=$(echo ${matrix_selection} | jq -s -c '{"builds": .}')
          echo $matrix
          echo $matrix | jq .
          echo "matrix=${matrix}" >> $GITHUB_OUTPUT

  matrix-check:
    # Debug matrix
    if: ${{ false }}
    runs-on: ubuntu-latest
    needs: matrix-prep
    steps:
      - name: Install json2yaml
        run: |
          sudo npm install -g json2yaml

      - name: Check matrix definition
        run: |
          matrix='${{ needs.matrix-prep.outputs.matrix }}'
          echo $matrix
          echo $matrix | jq .
          echo $matrix | json2yaml

  builds:
    name: Building ${{ matrix.builds.name }} on ${{ matrix.builds.runs-on }}
    needs: matrix-prep
    outputs:
      TARI_NETWORK_DIR: ${{ steps.set-tari-network.outputs.TARI_NETWORK_DIR }}
      TARI_VERSION: ${{ steps.set-tari-vars.outputs.TARI_VERSION }}
    strategy:
      fail-fast: false
      matrix: ${{ fromJson(needs.matrix-prep.outputs.matrix) }}
    runs-on: ${{ matrix.builds.runs-on }}

    steps:
      - name: Checkout source code
        uses: actions/checkout@v4
        with:
          submodules: recursive

      - name: Declare TestNet for tags
        id: set-tari-network
        if: ${{ startsWith(github.ref, 'refs/tags/v') }}
        env:
          GHA_NETWORK: ${{ github.ref_name }}
          # GHA_NETWORK: "v1.0.0-rc.4"
        shell: bash
        run: |
<<<<<<< HEAD
          source buildtools/multinet_envs.sh ${{ github.ref_name }}
=======
          source buildtools/multinet_envs.sh ${{ env.GHA_NETWORK }}
>>>>>>> ab8d96af
          echo ${TARI_NETWORK}
          echo ${TARI_NETWORK_DIR}
          echo "TARI_NETWORK=${TARI_NETWORK}" >> $GITHUB_ENV
          echo "TARI_NETWORK_DIR=${TARI_NETWORK_DIR}" >> $GITHUB_ENV
          echo "TARI_NETWORK_DIR=${TARI_NETWORK_DIR}" >> $GITHUB_OUTPUT

      - name: Declare Global Variables 4 GHA ${{ github.event_name }}
        id: set-tari-vars
        shell: bash
        run: |
          echo "VBRANCH=${{ github.ref_name }}" >> $GITHUB_ENV
          echo "VSHA_SHORT=$(git rev-parse --short HEAD)" >> $GITHUB_ENV
          TARI_VERSION=$(awk -F ' = ' '$1 ~ /version/ { gsub(/["]/, "", $2); printf("%s",$2) }' "$GITHUB_WORKSPACE/applications/minotari_node/Cargo.toml")
          echo "TARI_VERSION=${TARI_VERSION}" >> $GITHUB_ENV
          echo "TARI_VERSION=${TARI_VERSION}" >> $GITHUB_OUTPUT

      - name: Scheduled Destination Folder Override
        if: ${{ github.event_name == 'schedule' && github.event.schedule == '05 00 * * *' }}
        shell: bash
        run: |
          echo "S3_DEST_OVERRIDE=daily/" >> $GITHUB_ENV

      - name: Setup Rust toolchain
        uses: dtolnay/rust-toolchain@master
        with:
          components: rustfmt, clippy
          toolchain: ${{ matrix.builds.rust }}
          targets: ${{ matrix.builds.target }}

      - name: Install Linux dependencies - Ubuntu
        if: ${{ startsWith(runner.os,'Linux') && ( ! matrix.builds.cross ) }}
        run: |
          sudo apt-get update
          sudo bash scripts/install_ubuntu_dependencies.sh

      - name: Install Linux dependencies - Ubuntu - cross-compile arm64 on x86-64
        if: ${{ startsWith(runner.os,'Linux') && ( ! matrix.builds.cross ) && matrix.builds.name == 'linux-arm64' }}
        run: |
          sudo apt-get update
          sudo bash scripts/install_ubuntu_dependencies-arm64.sh
          rustup target add ${{ matrix.builds.target }}

      - name: Install macOS dependencies
        if: startsWith(runner.os,'macOS')
        run: |
          brew install openssl cmake coreutils automake autoconf protobuf
          rustup target add ${{ matrix.builds.target }}

      - name: Install Windows dependencies
        if: startsWith(runner.os,'Windows')
        run: |
          vcpkg.exe install sqlite3:x64-windows zlib:x64-windows
          # Bug in choco - need to install each package individually
          choco upgrade llvm -y
          # psutils is out of date
          # choco upgrade psutils -y
          choco upgrade openssl -y
          # Should already be installed
          # choco upgrade strawberryperl -y
          choco upgrade protoc -y

      - name: Set environment variables - Nix
        if: ${{ ! startsWith(runner.os,'Windows') }}
        shell: bash
        run: |
          echo "SHARUN=shasum --algorithm 256" >> $GITHUB_ENV
          echo "CC=gcc" >> $GITHUB_ENV
          echo "TBN_EXT=" >> $GITHUB_ENV
          echo "SHELL_EXT=.sh" >> $GITHUB_ENV
          echo "PLATFORM_SPECIFIC_DIR=linux" >> $GITHUB_ENV
          echo "TBN_DIST=/dist" >> $GITHUB_ENV

      - name: Set environment variables - macOS
        if: startsWith(runner.os,'macOS')
        shell: bash
        run: |
          echo "PLATFORM_SPECIFIC_DIR=osx" >> $GITHUB_ENV
          echo "LIB_EXT=.dylib" >> $GITHUB_ENV

      # Hardcoded sdk for MacOSX on ARM64
      - name: Set environment variables - macOS - ARM64 (pin/sdk)
        # Debug
        if: ${{ false }}
        # if: ${{ startsWith(runner.os,'macOS') && matrix.builds.name == 'macos-arm64' }}
        run: |
          xcrun --show-sdk-path
          ls -la "/Library/Developer/CommandLineTools/SDKs/"
          echo "RANDOMX_RS_CMAKE_OSX_SYSROOT=/Library/Developer/CommandLineTools/SDKs/MacOSX12.1.sdk" >> $GITHUB_ENV

      - name: Set environment variables - Ubuntu
        if: startsWith(runner.os,'Linux')
        shell: bash
        run: |
          echo "LIB_EXT=.so" >> $GITHUB_ENV

      - name: Set environment variables - Windows
        if: startsWith(runner.os,'Windows')
        shell: bash
        run: |
          # echo "SHARUN=pwsh C:\ProgramData\chocolatey\lib\psutils\tools\psutils-master\shasum.ps1 --algorithm 256" >> $GITHUB_ENV
          mkdir -p "$GITHUB_WORKSPACE\psutils"
          curl -v -o "$GITHUB_WORKSPACE\psutils\getopt.ps1" "https://raw.githubusercontent.com/lukesampson/psutils/master/getopt.ps1"
          curl -v -o "$GITHUB_WORKSPACE\psutils\shasum.ps1" "https://raw.githubusercontent.com/lukesampson/psutils/master/shasum.ps1"
          echo "SHARUN=pwsh $GITHUB_WORKSPACE\psutils\shasum.ps1 --algorithm 256" >> $GITHUB_ENV
          echo "TBN_EXT=.exe" >> $GITHUB_ENV
          echo "LIB_EXT=.dll" >> $GITHUB_ENV
          echo "SHELL_EXT=.bat" >> $GITHUB_ENV
          echo "TBN_DIST=\dist" >> $GITHUB_ENV
          echo "PLATFORM_SPECIFIC_DIR=windows" >> $GITHUB_ENV
          echo "SQLITE3_LIB_DIR=C:\vcpkg\installed\x64-windows\lib" >> $GITHUB_ENV
          echo "OPENSSL_DIR=C:\Program Files\OpenSSL-Win64" >> $GITHUB_ENV
          echo "LIBCLANG_PATH=C:\Program Files\LLVM\bin" >> $GITHUB_ENV
          echo "C:\Strawberry\perl\bin" >> $GITHUB_PATH

      - name: Cache cargo files and outputs
<<<<<<< HEAD
        if: ${{ ( ! startsWith(github.ref, 'refs/tags/v') ) && ( ! matrix.builds.cross ) }}
=======
        if: ${{ ( ! startsWith(github.ref, 'refs/tags/v') ) && ( ! matrix.builds.cross ) && ( env.CARGO_CACHE ) }}
>>>>>>> ab8d96af
        uses: Swatinem/rust-cache@v2
        with:
          key: ${{ matrix.builds.target }}

      - name: Install and setup cargo cross
        if: ${{ matrix.builds.cross }}
        shell: bash
        run: |
          cargo install cross
          echo "CARGO=cross" >> $GITHUB_ENV

      - name: Install and setup cargo-auditable
        if: ${{ false }}
        # if: ${{ startsWith(github.ref, 'refs/tags/v') }}
        shell: bash
        run: |
          cargo install cargo-auditable
          echo "CARGO=${{ env.CARGO }} auditable" >> $GITHUB_ENV
          echo "CARGO_OPTIONS=${{ env.CARGO_OPTIONS }} --release" >> $GITHUB_ENV

      - name: Show command used for Cargo
        shell: bash
        run: |
          echo "cargo command is: ${{ env.CARGO }}"
          echo "cargo options is: ${{ env.CARGO_OPTIONS }}"
          echo "cross flag: ${{ matrix.builds.cross }}"

      - name: Build release binaries
        shell: bash
        run: |
          ${{ env.CARGO }} build ${{ env.CARGO_OPTIONS }} \
            --target ${{ matrix.builds.target }} \
            --features "${{ matrix.builds.features }}" \
            ${{ matrix.builds.target_bins }} \
            ${{ matrix.builds.flags }} --locked

      - name: Copy binaries to folder for archiving
        shell: bash
        run: |
          mkdir -p "$GITHUB_WORKSPACE${TBN_DIST}"
          cd "$GITHUB_WORKSPACE${TBN_DIST}"
          BINFILE="${TBN_FILENAME}-${TARI_VERSION}-${VSHA_SHORT}-${{ matrix.builds.name }}${TBN_EXT}"
          echo "BINFILE=${BINFILE}" >> $GITHUB_ENV
          echo "Copying files for ${BINFILE} to $(pwd)"
          echo "MTS_SOURCE=$(pwd)" >> $GITHUB_ENV
          ls -la "$GITHUB_WORKSPACE/target/${{ matrix.builds.target }}/release/"
          FILES=(
            "minotari_node"
            "minotari_console_wallet"
            "minotari_miner"
            "minotari_merge_mining_proxy"
          )
          for FILE in "${FILES[@]}"; do
            if [ -f "$GITHUB_WORKSPACE/target/${{ matrix.builds.target }}/release/${FILE}${TBN_EXT}" ]; then
              cp -v "$GITHUB_WORKSPACE/target/${{ matrix.builds.target }}/release/${FILE}${TBN_EXT}" .
            fi
          done
          if [ -f "$GITHUB_WORKSPACE/applications/minotari_node/${PLATFORM_SPECIFIC_DIR}/runtime/start_tor${SHELL_EXT}" ]; then
            cp -v "$GITHUB_WORKSPACE/applications/minotari_node/${PLATFORM_SPECIFIC_DIR}/runtime/start_tor${SHELL_EXT}" .
          fi
          ls -la ${{ env.MTS_SOURCE }}
<<<<<<< HEAD
=======

      - name: Build minotari_node metrics release binary for linux-x86_64
        if: ${{ startsWith(runner.os,'Linux') && ( ! matrix.builds.cross ) && matrix.builds.name == 'linux-x86_64' }}
        shell: bash
        run: |
          ${{ env.CARGO }} build ${{ env.CARGO_OPTIONS }} \
            --target ${{ matrix.builds.target }} \
            --features "${{ matrix.builds.features }}, metrics" \
            --bin minotari_node \
            ${{ matrix.builds.flags }} --locked
          cp -v "$GITHUB_WORKSPACE/target/${{ matrix.builds.target }}/release/minotari_node" "${{ env.MTS_SOURCE }}/minotari_node-metrics"
          ls -la ${{ env.MTS_SOURCE }}

      - name: Pre/unsigned OSX Artifact upload for Archive
        # Debug
        if: ${{ false }}
        # if: startsWith(runner.os,'macOS')
        continue-on-error: true
        uses: actions/upload-artifact@v4
        with:
          name: ${{ env.TBN_FILENAME }}_unsigned-archive-${{ matrix.builds.name }}
          path: "${{ env.MTS_SOURCE }}/*"
>>>>>>> ab8d96af

      - name: Build the macOS pkg
        if: startsWith(runner.os,'macOS')
        continue-on-error: true
        env:
          MACOS_KEYCHAIN_PASS: ${{ secrets.MACOS_KEYCHAIN_PASS }}
          MACOS_APPLICATION_ID: ${{ secrets.MACOS_APPLICATION_ID }}
          MACOS_APPLICATION_CERT: ${{ secrets.MACOS_APPLICATION_CERT }}
          MACOS_APPLICATION_PASS: ${{ secrets.MACOS_APPLICATION_PASS }}
          MACOS_INSTALLER_ID: ${{ secrets.MACOS_INSTALLER_ID }}
          MACOS_INSTALLER_CERT: ${{ secrets.MACOS_INSTALLER_CERT }}
          MACOS_INSTALLER_PASS: ${{ secrets.MACOS_INSTALLER_PASS }}
          MACOS_NOTARIZE_USERNAME: ${{ secrets.MACOS_NOTARIZE_USERNAME }}
          MACOS_NOTARIZE_PASSWORD: ${{ secrets.MACOS_NOTARIZE_PASSWORD }}
          MACOS_ASC_PROVIDER: ${{ secrets.MACOS_ASC_PROVIDER }}
        run: |
          echo $MACOS_APPLICATION_CERT | base64 --decode > application.p12
          echo $MACOS_INSTALLER_CERT | base64 --decode > installer.p12
          security create-keychain -p $MACOS_KEYCHAIN_PASS build.keychain
          security default-keychain -s build.keychain
          security unlock-keychain -p $MACOS_KEYCHAIN_PASS build.keychain
          security import application.p12 -k build.keychain -P $MACOS_APPLICATION_PASS -T /usr/bin/codesign
          security import installer.p12 -k build.keychain -P $MACOS_INSTALLER_PASS -T /usr/bin/pkgbuild
          security set-key-partition-list -S apple-tool:,apple:,codesign: -s -k $MACOS_KEYCHAIN_PASS build.keychain
          cd buildtools
          export target_release="target/${{ matrix.builds.target }}/release"
          ./create_osx_install_zip.sh unused nozip
          FILES=(
            "minotari_node"
            "minotari_console_wallet"
            "minotari_miner"
            "minotari_merge_mining_proxy"
          )
          for FILE in "${FILES[@]}"; do
            codesign --options runtime --force --verify --verbose --timestamp \
              --sign "Developer ID Application: $MACOS_APPLICATION_ID" \
              "/tmp/tari_testnet/runtime/$FILE"
            codesign --verify --deep --display --verbose=4 \
              "/tmp/tari_testnet/runtime/$FILE"
            cp -vf "/tmp/tari_testnet/runtime/$FILE" "$GITHUB_WORKSPACE${{ env.TBN_DIST }}"
          done
          distDirPKG=$(mktemp -d -t ${{ env.TBN_FILENAME }})
          echo "${distDirPKG}"
          echo "distDirPKG=${distDirPKG}" >> $GITHUB_ENV
          TBN_Temp=${{ env.TBN_FILENAME }}
          TBN_BUNDLE_ID_VALID_NAME=$(echo "${TBN_Temp//_/-}")
          # Strip apple-darwin
          TBN_ARCH=$(echo "${${{ matrix.builds.target }}//-apple-darwin/}")
          pkgbuild --root /tmp/tari_testnet \
            --identifier "${{ env.TBN_BUNDLE_ID_BASE }}.${TBN_BUNDLE_ID_VALID_NAME}" \
            --version "${TARI_VERSION}" \
            --install-location "/tmp/tari" \
            --scripts "/tmp/tari_testnet/scripts" \
            --sign "Developer ID Installer: ${MACOS_INSTALLER_ID}" \
            "${distDirPKG}/${{ env.TBN_FILENAME }}-${{ matrix.builds.name }}-${{ env.TARI_VERSION }}.pkg"
          echo -e "Submitting to Apple...\n\n"
          xcrun altool --notarize-app \
            --primary-bundle-id "${{ env.TBN_BUNDLE_ID_BASE }}.${TBN_BUNDLE_ID_VALID_NAME}" \
            --username "${MACOS_NOTARIZE_USERNAME}" --password "${MACOS_NOTARIZE_PASSWORD}" \
            --asc-provider "${MACOS_ASC_PROVIDER}" \
            --file "${distDirPKG}/${{ env.TBN_FILENAME }}-${{ matrix.builds.name }}-${{ env.TARI_VERSION }}.pkg" &> notarisation.result
          requestUUID=`grep RequestUUID notarisation.result | cut -d" " -f 3`
          echo ${requestUUID}
          if [[ ${requestUUID} == "" ]]; then
            echo "could not upload for notarization"
            exit 1
          else
            echo "Notarization RequestUUID: ${requestUUID}"
          fi
          echo -e "\n\nChecking result of notarisation..."
          request_status="in progress"
          while [[ "${request_status}" == "in progress" ]]; do
            echo -n "waiting... "
            sleep 10
            request_status=$(xcrun altool --notarization-info ${requestUUID} --username "${MACOS_NOTARIZE_USERNAME}" --password "${MACOS_NOTARIZE_PASSWORD}" 2>&1)
            echo "${request_status}"
            request_status=$(echo "${request_status}" | awk -F ': ' '/Status:/ { print $2; }' )
            echo "${request_status}"
          done
          echo "${request_status}"
          if [[ ${request_status} != "success" ]]; then
            echo "## could not notarize - ${request_status} - ${{ env.TBN_FILENAME }}-${{ matrix.builds.name }}-${{ env.TARI_VERSION }}.pkg"
            exit 1
          else
            echo -e "\nStapling package...${{ env.TBN_FILENAME }}-${{ matrix.builds.name }}-${{ env.TARI_VERSION }}.pkg\n"
            xcrun stapler staple -v "${distDirPKG}/${{ env.TBN_FILENAME }}-${{ matrix.builds.name }}-${{ env.TARI_VERSION }}.pkg"
          fi
          cd ${distDirPKG}
          ls -la
          echo "Compute pkg shasum"
          ${SHARUN} "${{ env.TBN_FILENAME }}-${{ matrix.builds.name }}-${{ env.TARI_VERSION }}.pkg" \
            >> "${{ env.TBN_FILENAME }}-${{ matrix.builds.name }}-${{ env.TARI_VERSION }}.pkg.sha256"
          cat "${{ env.TBN_FILENAME }}-${{ matrix.builds.name }}-${{ env.TARI_VERSION }}.pkg.sha256"
          echo "Checksum verification for pkg is "
          ${SHARUN} --check "${{ env.TBN_FILENAME }}-${{ matrix.builds.name }}-${{ env.TARI_VERSION }}.pkg.sha256"
<<<<<<< HEAD
          cp -v *.pkg* ${{ env.MTS_SOURCE }}
=======
>>>>>>> ab8d96af

      - name: Artifact upload for macOS pkg
        if: startsWith(runner.os,'macOS')
        continue-on-error: true
        uses: actions/upload-artifact@v4
        with:
          name: ${{ env.TBN_FILENAME }}-${{ matrix.builds.name }}-${{ env.TARI_VERSION }}.pkg
          path: "${{ env.distDirPKG }}/${{ env.TBN_FILENAME }}-${{ matrix.builds.name }}-${{ env.TARI_VERSION }}*.pkg*"

      - name: Build the Windows installer
        shell: cmd
        if: startsWith(runner.os,'Windows')
        run: |
          cd buildtools
          "%programfiles(x86)%\Inno Setup 6\iscc.exe" "/DMyAppVersion=${{ env.TARI_VERSION }}-${{ env.VSHA_SHORT }}-${{ matrix.builds.name }}-installer" "/DMinotariSuite=${{ env.TBN_FILENAME }}" "/DTariSuitePath=${{ github.workspace }}${{ env.TBN_DIST }}" "windows_inno_installer.iss"
          cd Output
          echo "Compute archive shasum"
          ${{ env.SHARUN }} "${{ env.TBN_FILENAME }}-${{ env.TARI_VERSION }}-${{ env.VSHA_SHORT }}-${{ matrix.builds.name }}-installer.exe" >> "${{ env.TBN_FILENAME }}-${{ env.TARI_VERSION }}-${{ env.VSHA_SHORT }}-${{ matrix.builds.name }}-installer.exe.sha256"
          echo "Show the shasum"
          cat "${{ env.TBN_FILENAME }}-${{ env.TARI_VERSION }}-${{ env.VSHA_SHORT }}-${{ matrix.builds.name }}-installer.exe.sha256"
          echo "Checksum verification archive is "
          ${{ env.SHARUN }} --check "${{ env.TBN_FILENAME }}-${{ env.TARI_VERSION }}-${{ env.VSHA_SHORT }}-${{ matrix.builds.name }}-installer.exe.sha256"

      - name: Artifact upload for Windows installer
        uses: actions/upload-artifact@v4
        if: startsWith(runner.os,'Windows')
        with:
          name: "${{ env.TBN_FILENAME }}_windows_installer"
          path: "${{ github.workspace }}/buildtools/Output/*"

      - name: Archive and Checksum Binaries
        shell: bash
        run: |
          echo "Archive ${{ env.BINFILE }} too ${{ env.BINFILE }}.zip"
          cd "$GITHUB_WORKSPACE${{ env.TBN_DIST }}"
          echo "Compute files shasum"
          ${SHARUN} * >> "${{ env.BINFILE }}.sha256"
          echo "Show the shasum"
          cat "${{ env.BINFILE }}.sha256"
          echo "Checksum verification for files is "
          ${SHARUN} --check "${{ env.BINFILE }}.sha256"
          7z a "${{ env.BINFILE }}.zip" *
          echo "Compute archive shasum"
          ${SHARUN} "${{ env.BINFILE }}.zip" >> "${{ env.BINFILE }}.zip.sha256"
          echo "Show the shasum"
          cat "${{ env.BINFILE }}.zip.sha256"
          echo "Checksum verification archive is "
          ${SHARUN} --check "${{ env.BINFILE }}.zip.sha256"

      - name: Artifact upload for Archive
        uses: actions/upload-artifact@v4
        with:
          name: ${{ env.TBN_FILENAME }}_archive-${{ matrix.builds.name }}
          path: "${{ github.workspace }}${{ env.TBN_DIST }}/${{ env.BINFILE }}.zip*"

<<<<<<< HEAD
      - name: Prep Miner for upload
        shell: bash
        run: |
          cd "${{ github.workspace }}${{ env.TBN_DIST }}"
          cp -v "minotari_miner${{ env.TBN_EXT}}" \
            "minotari_miner-${{ matrix.builds.name }}${{ env.TBN_EXT}}"
          echo "Compute miner shasum"
          ${SHARUN} "minotari_miner-${{ matrix.builds.name }}${{ env.TBN_EXT}}" \
            >> "minotari_miner-${{ matrix.builds.name }}${{ env.TBN_EXT}}.sha256"
          echo "Show the shasum"
          cat "minotari_miner-${{ matrix.builds.name }}${{ env.TBN_EXT}}.sha256"
          echo "Checksum verification for miner is "
          ${SHARUN} --check "minotari_miner-${{ matrix.builds.name }}${{ env.TBN_EXT}}.sha256"

      - name: Artifact upload for Miner
        uses: actions/upload-artifact@v4
        with:
          name: minotari_miner-${{ matrix.builds.name }}
          path: "${{ github.workspace }}${{ env.TBN_DIST }}/minotari_miner-${{ matrix.builds.name }}${{ env.TBN_EXT}}*"

=======
>>>>>>> ab8d96af
      - name: Prep diag-utils archive for upload
        continue-on-error: true
        shell: bash
        run: |
          mkdir "${{ github.workspace }}${{ env.TBN_DIST }}/diag-utils"
          cd "${{ github.workspace }}${{ env.TBN_DIST }}/diag-utils"
          # Find RandomX built tools for testing
          find "$GITHUB_WORKSPACE/target/${{ matrix.builds.target }}/release/" \
            -name "randomx-*${{ env.TBN_EXT}}" -type f -perm -+x -exec cp -v {} . \;
          echo "Compute diag utils shasum"
          ${SHARUN} * \
            >> "${{ env.TBN_FILENAME }}_archive-diag-utils-${{ matrix.builds.name }}.sha256"
          cat "${{ env.TBN_FILENAME }}_archive-diag-utils-${{ matrix.builds.name }}.sha256"
          echo "Checksum verification for diag utils is "
          ${SHARUN} --check "${{ env.TBN_FILENAME }}_archive-diag-utils-${{ matrix.builds.name }}.sha256"
          7z a "${{ env.TBN_FILENAME }}_archive-diag-utils-${{ matrix.builds.name }}.zip" *
          echo "Compute diag utils archive shasum"
          ${SHARUN} "${{ env.TBN_FILENAME }}_archive-diag-utils-${{ matrix.builds.name }}.zip" \
            >> "${{ env.TBN_FILENAME }}_archive-diag-utils-${{ matrix.builds.name }}.zip.sha256"
          cat "${{ env.TBN_FILENAME }}_archive-diag-utils-${{ matrix.builds.name }}.zip.sha256"
          echo "Checksum verification for diag utils archive is "
          ${SHARUN} --check "${{ env.TBN_FILENAME }}_archive-diag-utils-${{ matrix.builds.name }}.zip.sha256"

      - name: Artifact upload for diag-utils
        continue-on-error: true
        uses: actions/upload-artifact@v4
        with:
          name: ${{ env.TBN_FILENAME }}_archive-diag-utils-${{ matrix.builds.name }}
          path: "${{ github.workspace }}${{ env.TBN_DIST }}/diag-utils/*.zip*"

  create-release:
    if: ${{ startsWith(github.ref, 'refs/tags/v') }}
    runs-on: ubuntu-latest
    needs: builds
    env:
      TARI_NETWORK_DIR: ${{ needs.builds.outputs.TARI_NETWORK_DIR }}
      TARI_VERSION: ${{ needs.builds.outputs.TARI_VERSION }}

    steps:
      - name: Download binaries
        uses: actions/download-artifact@v4
        with:
          path: ${{ env.TBN_FILENAME }}
          pattern: "${{ env.TBN_FILENAME }}*"
          merge-multiple: true

      - name: Verify checksums and Prep Uploads
        shell: bash
        working-directory: ${{ env.TBN_FILENAME }}
        run: |
          # set -xo pipefail
          sudo apt-get update
          sudo apt-get --no-install-recommends --assume-yes install dos2unix
          ls -alhtR
<<<<<<< HEAD
          if [ -f "${{ env.TBN_FILENAME }}-${{ env.TARI_VERSION }}.txt.sha256-unsigned" ] ; then
            rm -fv "${{ env.TBN_FILENAME }}-${{ env.TARI_VERSION }}.txt.sha256-unsigned"
          fi
          # Merge all sha256 files into one
          find . -name "*.sha256" -type f -print | xargs cat >> "${{ env.TBN_FILENAME }}-${{ env.TARI_VERSION }}.txt.sha256-unsigned"
          dos2unix --quiet "${{ env.TBN_FILENAME }}-${{ env.TARI_VERSION }}.txt.sha256-unsigned"
          cat "${{ env.TBN_FILENAME }}-${{ env.TARI_VERSION }}.txt.sha256-unsigned"
          sha256sum --ignore-missing --check "${{ env.TBN_FILENAME }}-${{ env.TARI_VERSION }}.txt.sha256-unsigned"
=======
          if [ -f "${{ env.TBN_FILENAME }}-${{ env.TARI_VERSION }}.${{ env.TBN_SIG_FN }}" ] ; then
            rm -fv "${{ env.TBN_FILENAME }}-${{ env.TARI_VERSION }}.${{ env.TBN_SIG_FN }}"
          fi
          # Merge all sha256 files into one
          find . -name "*.sha256" -type f -print | xargs cat >> "${{ env.TBN_FILENAME }}-${{ env.TARI_VERSION }}.${{ env.TBN_SIG_FN }}"
          dos2unix --quiet "${{ env.TBN_FILENAME }}-${{ env.TARI_VERSION }}.${{ env.TBN_SIG_FN }}"
          cat "${{ env.TBN_FILENAME }}-${{ env.TARI_VERSION }}.${{ env.TBN_SIG_FN }}"
          sha256sum --ignore-missing --check "${{ env.TBN_FILENAME }}-${{ env.TARI_VERSION }}.${{ env.TBN_SIG_FN }}"
>>>>>>> ab8d96af
          ls -alhtR

      - name: Create release
        uses: ncipollo/release-action@v1
        with:
          artifacts: "${{ env.TBN_FILENAME }}*/**/*"
          token: ${{ secrets.GITHUB_TOKEN }}
          prerelease: true
          draft: true
          allowUpdates: true
          updateOnlyUnreleased: true
          replacesArtifacts: true

      - name: Sync assets to S3
<<<<<<< HEAD
        continue-on-error: true # Don't break if s3 upload fails
=======
        continue-on-error: true
>>>>>>> ab8d96af
        if: ${{ env.AWS_SECRET_ACCESS_KEY != '' && matrix.builds.runs-on != 'self-hosted' }}
        env:
          AWS_ACCESS_KEY_ID: ${{ secrets.AWS_ACCESS_KEY_ID }}
          AWS_SECRET_ACCESS_KEY: ${{ secrets.AWS_SECRET_ACCESS_KEY }}
          S3CMD: "cp"
          S3OPTIONS: '--recursive --exclude "*" --include "*.sha256*" --include "*.zip*" --include "*.pkg*" --include "*installer.exe*"'
        shell: bash
        working-directory: ${{ env.TBN_FILENAME }}
        run: |
          echo "Upload processing ..."
          ls -alhtR
          echo "Clean up"
          # Bash check if file with wildcards, does not work as expected
          # if [ -f ${{ env.TBN_FILENAME }}*diag-utils* ] ; then
          if ls ${{ env.TBN_FILENAME }}*diag-utils* > /dev/null 2>&1 ; then
            rm -fv ${{ env.TBN_FILENAME }}*diag-utils*
          fi
          echo "Folder setup"
          if ls ${{ env.TBN_FILENAME }}*linux* > /dev/null 2>&1 ; then
            mkdir -p "linux/${{ env.TARI_NETWORK_DIR }}/"
            mv -v ${{ env.TBN_FILENAME }}*linux* "linux/${{ env.TARI_NETWORK_DIR }}/"
          fi
          if ls ${{ env.TBN_FILENAME }}*macos* > /dev/null 2>&1 ; then
            mkdir -p "osx/${{ env.TARI_NETWORK_DIR }}/"
            mv -v ${{ env.TBN_FILENAME }}*macos* "osx/${{ env.TARI_NETWORK_DIR }}/"
          fi
          if ls ${{ env.TBN_FILENAME }}*windows* > /dev/null 2>&1 ; then
            mkdir -p "windows/${{ env.TARI_NETWORK_DIR }}/"
            mv -v ${{ env.TBN_FILENAME }}*windows* "windows/${{ env.TARI_NETWORK_DIR }}/"
          fi
          ls -alhtR
          aws --version
          echo "ls current"
          aws s3 ls --region ${{ secrets.AWS_REGION }} \
            s3://${{ secrets.AWS_S3_BUCKET }}/current/
          echo "Upload current"
          aws s3 ${{ env.S3CMD }} --region ${{ secrets.AWS_REGION }} \
            . \
            s3://${{ secrets.AWS_S3_BUCKET }}/current/ \
            ${{ env.S3OPTIONS }}<|MERGE_RESOLUTION|>--- conflicted
+++ resolved
@@ -19,22 +19,14 @@
 env:
   TBN_FILENAME: "tari_suite"
   TBN_BUNDLE_ID_BASE: "com.tarilabs.pkg"
-<<<<<<< HEAD
-=======
   TBN_SIG_FN: "sha256-unsigned.txt"
->>>>>>> ab8d96af
   toolchain: nightly-2023-06-04
   matrix-json-file: ".github/workflows/base_node_binaries.json"
   CARGO_HTTP_MULTIPLEXING: false
   CARGO_UNSTABLE_SPARSE_REGISTRY: true
   CARGO: cargo
-<<<<<<< HEAD
-  # CARGO_OPTIONS: "--verbose"
-  CARGO_OPTIONS: "--release"
-=======
   CARGO_OPTIONS: "--release"
   CARGO_CACHE: true
->>>>>>> ab8d96af
 
 concurrency:
   group: ${{ github.workflow }}-${{ github.ref }}
@@ -112,11 +104,7 @@
           # GHA_NETWORK: "v1.0.0-rc.4"
         shell: bash
         run: |
-<<<<<<< HEAD
-          source buildtools/multinet_envs.sh ${{ github.ref_name }}
-=======
           source buildtools/multinet_envs.sh ${{ env.GHA_NETWORK }}
->>>>>>> ab8d96af
           echo ${TARI_NETWORK}
           echo ${TARI_NETWORK_DIR}
           echo "TARI_NETWORK=${TARI_NETWORK}" >> $GITHUB_ENV
@@ -232,11 +220,7 @@
           echo "C:\Strawberry\perl\bin" >> $GITHUB_PATH
 
       - name: Cache cargo files and outputs
-<<<<<<< HEAD
-        if: ${{ ( ! startsWith(github.ref, 'refs/tags/v') ) && ( ! matrix.builds.cross ) }}
-=======
         if: ${{ ( ! startsWith(github.ref, 'refs/tags/v') ) && ( ! matrix.builds.cross ) && ( env.CARGO_CACHE ) }}
->>>>>>> ab8d96af
         uses: Swatinem/rust-cache@v2
         with:
           key: ${{ matrix.builds.target }}
@@ -298,8 +282,6 @@
             cp -v "$GITHUB_WORKSPACE/applications/minotari_node/${PLATFORM_SPECIFIC_DIR}/runtime/start_tor${SHELL_EXT}" .
           fi
           ls -la ${{ env.MTS_SOURCE }}
-<<<<<<< HEAD
-=======
 
       - name: Build minotari_node metrics release binary for linux-x86_64
         if: ${{ startsWith(runner.os,'Linux') && ( ! matrix.builds.cross ) && matrix.builds.name == 'linux-x86_64' }}
@@ -322,7 +304,6 @@
         with:
           name: ${{ env.TBN_FILENAME }}_unsigned-archive-${{ matrix.builds.name }}
           path: "${{ env.MTS_SOURCE }}/*"
->>>>>>> ab8d96af
 
       - name: Build the macOS pkg
         if: startsWith(runner.os,'macOS')
@@ -418,10 +399,6 @@
           cat "${{ env.TBN_FILENAME }}-${{ matrix.builds.name }}-${{ env.TARI_VERSION }}.pkg.sha256"
           echo "Checksum verification for pkg is "
           ${SHARUN} --check "${{ env.TBN_FILENAME }}-${{ matrix.builds.name }}-${{ env.TARI_VERSION }}.pkg.sha256"
-<<<<<<< HEAD
-          cp -v *.pkg* ${{ env.MTS_SOURCE }}
-=======
->>>>>>> ab8d96af
 
       - name: Artifact upload for macOS pkg
         if: startsWith(runner.os,'macOS')
@@ -477,29 +454,6 @@
           name: ${{ env.TBN_FILENAME }}_archive-${{ matrix.builds.name }}
           path: "${{ github.workspace }}${{ env.TBN_DIST }}/${{ env.BINFILE }}.zip*"
 
-<<<<<<< HEAD
-      - name: Prep Miner for upload
-        shell: bash
-        run: |
-          cd "${{ github.workspace }}${{ env.TBN_DIST }}"
-          cp -v "minotari_miner${{ env.TBN_EXT}}" \
-            "minotari_miner-${{ matrix.builds.name }}${{ env.TBN_EXT}}"
-          echo "Compute miner shasum"
-          ${SHARUN} "minotari_miner-${{ matrix.builds.name }}${{ env.TBN_EXT}}" \
-            >> "minotari_miner-${{ matrix.builds.name }}${{ env.TBN_EXT}}.sha256"
-          echo "Show the shasum"
-          cat "minotari_miner-${{ matrix.builds.name }}${{ env.TBN_EXT}}.sha256"
-          echo "Checksum verification for miner is "
-          ${SHARUN} --check "minotari_miner-${{ matrix.builds.name }}${{ env.TBN_EXT}}.sha256"
-
-      - name: Artifact upload for Miner
-        uses: actions/upload-artifact@v4
-        with:
-          name: minotari_miner-${{ matrix.builds.name }}
-          path: "${{ github.workspace }}${{ env.TBN_DIST }}/minotari_miner-${{ matrix.builds.name }}${{ env.TBN_EXT}}*"
-
-=======
->>>>>>> ab8d96af
       - name: Prep diag-utils archive for upload
         continue-on-error: true
         shell: bash
@@ -554,16 +508,6 @@
           sudo apt-get update
           sudo apt-get --no-install-recommends --assume-yes install dos2unix
           ls -alhtR
-<<<<<<< HEAD
-          if [ -f "${{ env.TBN_FILENAME }}-${{ env.TARI_VERSION }}.txt.sha256-unsigned" ] ; then
-            rm -fv "${{ env.TBN_FILENAME }}-${{ env.TARI_VERSION }}.txt.sha256-unsigned"
-          fi
-          # Merge all sha256 files into one
-          find . -name "*.sha256" -type f -print | xargs cat >> "${{ env.TBN_FILENAME }}-${{ env.TARI_VERSION }}.txt.sha256-unsigned"
-          dos2unix --quiet "${{ env.TBN_FILENAME }}-${{ env.TARI_VERSION }}.txt.sha256-unsigned"
-          cat "${{ env.TBN_FILENAME }}-${{ env.TARI_VERSION }}.txt.sha256-unsigned"
-          sha256sum --ignore-missing --check "${{ env.TBN_FILENAME }}-${{ env.TARI_VERSION }}.txt.sha256-unsigned"
-=======
           if [ -f "${{ env.TBN_FILENAME }}-${{ env.TARI_VERSION }}.${{ env.TBN_SIG_FN }}" ] ; then
             rm -fv "${{ env.TBN_FILENAME }}-${{ env.TARI_VERSION }}.${{ env.TBN_SIG_FN }}"
           fi
@@ -572,7 +516,6 @@
           dos2unix --quiet "${{ env.TBN_FILENAME }}-${{ env.TARI_VERSION }}.${{ env.TBN_SIG_FN }}"
           cat "${{ env.TBN_FILENAME }}-${{ env.TARI_VERSION }}.${{ env.TBN_SIG_FN }}"
           sha256sum --ignore-missing --check "${{ env.TBN_FILENAME }}-${{ env.TARI_VERSION }}.${{ env.TBN_SIG_FN }}"
->>>>>>> ab8d96af
           ls -alhtR
 
       - name: Create release
@@ -587,11 +530,7 @@
           replacesArtifacts: true
 
       - name: Sync assets to S3
-<<<<<<< HEAD
-        continue-on-error: true # Don't break if s3 upload fails
-=======
         continue-on-error: true
->>>>>>> ab8d96af
         if: ${{ env.AWS_SECRET_ACCESS_KEY != '' && matrix.builds.runs-on != 'self-hosted' }}
         env:
           AWS_ACCESS_KEY_ID: ${{ secrets.AWS_ACCESS_KEY_ID }}
