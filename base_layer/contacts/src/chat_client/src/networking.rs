//   Copyright 2023. The Tari Project
//
//   Redistribution and use in source and binary forms, with or without modification, are permitted provided that the
//   following conditions are met:
//
//   1. Redistributions of source code must retain the above copyright notice, this list of conditions and the following
//   disclaimer.
//
//   2. Redistributions in binary form must reproduce the above copyright notice, this list of conditions and the
//   following disclaimer in the documentation and/or other materials provided with the distribution.
//
//   3. Neither the name of the copyright holder nor the names of its contributors may be used to endorse or promote
//   products derived from this software without specific prior written permission.
//
//   THIS SOFTWARE IS PROVIDED BY THE COPYRIGHT HOLDERS AND CONTRIBUTORS "AS IS" AND ANY EXPRESS OR IMPLIED WARRANTIES,
//   INCLUDING, BUT NOT LIMITED TO, THE IMPLIED WARRANTIES OF MERCHANTABILITY AND FITNESS FOR A PARTICULAR PURPOSE ARE
//   DISCLAIMED. IN NO EVENT SHALL THE COPYRIGHT HOLDER OR CONTRIBUTORS BE LIABLE FOR ANY DIRECT, INDIRECT, INCIDENTAL,
//   SPECIAL, EXEMPLARY, OR CONSEQUENTIAL DAMAGES (INCLUDING, BUT NOT LIMITED TO, PROCUREMENT OF SUBSTITUTE GOODS OR
//   SERVICES; LOSS OF USE, DATA, OR PROFITS; OR BUSINESS INTERRUPTION) HOWEVER CAUSED AND ON ANY THEORY OF LIABILITY,
//   WHETHER IN CONTRACT, STRICT LIABILITY, OR TORT (INCLUDING NEGLIGENCE OR OTHERWISE) ARISING IN ANY WAY OUT OF THE
//   USE OF THIS SOFTWARE, EVEN IF ADVISED OF THE POSSIBILITY OF SUCH DAMAGE.

use std::{str::FromStr, sync::Arc, time::Duration};

<<<<<<< HEAD
use log::trace;
=======
use log::{error, trace};
>>>>>>> ab8d96af
use minotari_app_utilities::{identity_management, identity_management::load_from_json};
// Re-exports
pub use tari_comms::{
    multiaddr::{Error as MultiaddrError, Multiaddr},
    peer_manager::{NodeIdentity, PeerFeatures},
};
use tari_comms::{peer_manager::Peer, tor::TorIdentity, CommsNode, UnspawnedCommsNode};
use tari_contacts::contacts_service::{handle::ContactsServiceHandle, ContactsServiceInitializer};
use tari_p2p::{
    comms_connector::pubsub_connector,
    initialization::{spawn_comms_using_transport, P2pInitializer},
    peer_seeds::SeedPeer,
    services::liveness::{LivenessConfig, LivenessInitializer},
    TransportType,
};
use tari_service_framework::StackBuilder;
use tari_shutdown::ShutdownSignal;

use crate::{
    config::ApplicationConfig,
    database::{connect_to_db, create_chat_storage},
    error::NetworkingError,
};

const LOG_TARGET: &str = "contacts::chat_client::networking";

pub async fn start(
    node_identity: Arc<NodeIdentity>,
    config: ApplicationConfig,
    shutdown_signal: ShutdownSignal,
) -> Result<(ContactsServiceHandle, CommsNode), NetworkingError> {
    create_chat_storage(&config.chat_client.db_file)?;
    let backend = connect_to_db(config.chat_client.db_file)?;

    let (publisher, subscription_factory) = pubsub_connector(100);
    let in_msg = Arc::new(subscription_factory);

    let mut p2p_config = config.chat_client.p2p.clone();

    let tor_identity = load_from_json(&config.chat_client.tor_identity_file)?;
    p2p_config.transport.tor.identity = tor_identity.clone();
    trace!(target: LOG_TARGET, "loaded chat tor identity {:?}", tor_identity);

    let fut = StackBuilder::new(shutdown_signal)
        .add_initializer(P2pInitializer::new(
            p2p_config.clone(),
            config.peer_seeds.clone(),
            config.chat_client.network,
            node_identity,
            publisher,
        ))
        .add_initializer(LivenessInitializer::new(
            LivenessConfig {
                auto_ping_interval: Some(config.chat_client.metadata_auto_ping_interval),
                ..Default::default()
            },
            in_msg.clone(),
        ))
        .add_initializer(ContactsServiceInitializer::new(
            backend,
            in_msg,
            Duration::from_secs(5),
            2,
        ))
        .build();

    let mut handles = fut.await?;

    let comms = handles
        .take_handle::<UnspawnedCommsNode>()
        .ok_or(NetworkingError::CommsSpawnError)?;

    let peer_manager = comms.peer_manager();

    let seed_peers = config
        .peer_seeds
        .peer_seeds
        .iter()
        .map(|s| SeedPeer::from_str(s))
        .map(|r| r.map(Peer::from))
        .collect::<Result<Vec<_>, _>>()
        .map_err(|e| NetworkingError::PeerSeeds(e.to_string()))?;

    for peer in seed_peers {
        peer_manager.add_peer(peer).await?;
    }
<<<<<<< HEAD

    let comms = spawn_comms_using_transport(comms, p2p_config.transport.clone()).await?;

    // Save final node identity after comms has initialized. This is required because the public_address can be
=======
    let comms = if p2p_config.transport.transport_type == TransportType::Tor {
        let path = config.chat_client.tor_identity_file.clone();
        let node_id = comms.node_identity();
        let after_comms = move |identity: TorIdentity| {
            let address_string = format!("/onion3/{}:{}", identity.service_id, identity.onion_port);
            if let Err(e) = identity_management::save_as_json(&path, &identity) {
                error!(target: LOG_TARGET, "Failed to save tor identity{:?}", e);
            }
            let result: Result<Multiaddr, MultiaddrError> = address_string.parse();
            if result.is_err() {
                error!(target: LOG_TARGET, "Failed to parse tor identity as multiaddr{:?}", result);
                return;
            }
            let address = result.unwrap();
            trace!(target: LOG_TARGET, "resave the chat tor identity {:?}", identity);
            if !node_id.public_addresses().contains(&address) {
                node_id.add_public_address(address);
            }
        };
        spawn_comms_using_transport(comms, p2p_config.transport.clone(), after_comms).await?
    } else {
        let after_comms = |_identity| {};
        spawn_comms_using_transport(comms, p2p_config.transport.clone(), after_comms).await?
    };
>>>>>>> ab8d96af
    // changed by comms during initialization when using tor.
    match p2p_config.transport.transport_type {
        TransportType::Tcp => {}, // Do not overwrite TCP public_address in the base_node_id!
        _ => {
            identity_management::save_as_json(&config.chat_client.identity_file, &*comms.node_identity())?;
            trace!(target: LOG_TARGET, "save chat identity file");
        },
    };
<<<<<<< HEAD
    if let Some(hs) = comms.hidden_service() {
        identity_management::save_as_json(&config.chat_client.tor_identity_file, hs.tor_identity())?;
        trace!(target: LOG_TARGET, "resave the chat tor identity {:?}", hs.tor_identity());
    }
=======

>>>>>>> ab8d96af
    handles.register(comms);

    let comms = handles.expect_handle::<CommsNode>();
    let contacts = handles.expect_handle::<ContactsServiceHandle>();
    Ok((contacts, comms))
}<|MERGE_RESOLUTION|>--- conflicted
+++ resolved
@@ -22,11 +22,7 @@
 
 use std::{str::FromStr, sync::Arc, time::Duration};
 
-<<<<<<< HEAD
-use log::trace;
-=======
 use log::{error, trace};
->>>>>>> ab8d96af
 use minotari_app_utilities::{identity_management, identity_management::load_from_json};
 // Re-exports
 pub use tari_comms::{
@@ -113,12 +109,6 @@
     for peer in seed_peers {
         peer_manager.add_peer(peer).await?;
     }
-<<<<<<< HEAD
-
-    let comms = spawn_comms_using_transport(comms, p2p_config.transport.clone()).await?;
-
-    // Save final node identity after comms has initialized. This is required because the public_address can be
-=======
     let comms = if p2p_config.transport.transport_type == TransportType::Tor {
         let path = config.chat_client.tor_identity_file.clone();
         let node_id = comms.node_identity();
@@ -143,7 +133,6 @@
         let after_comms = |_identity| {};
         spawn_comms_using_transport(comms, p2p_config.transport.clone(), after_comms).await?
     };
->>>>>>> ab8d96af
     // changed by comms during initialization when using tor.
     match p2p_config.transport.transport_type {
         TransportType::Tcp => {}, // Do not overwrite TCP public_address in the base_node_id!
@@ -152,14 +141,7 @@
             trace!(target: LOG_TARGET, "save chat identity file");
         },
     };
-<<<<<<< HEAD
-    if let Some(hs) = comms.hidden_service() {
-        identity_management::save_as_json(&config.chat_client.tor_identity_file, hs.tor_identity())?;
-        trace!(target: LOG_TARGET, "resave the chat tor identity {:?}", hs.tor_identity());
-    }
-=======
 
->>>>>>> ab8d96af
     handles.register(comms);
 
     let comms = handles.expect_handle::<CommsNode>();
