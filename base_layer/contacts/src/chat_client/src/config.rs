//  Copyright 2023. The Tari Project
//
//  Redistribution and use in source and binary forms, with or without modification, are permitted provided that the
//  following conditions are met:
//
//  1. Redistributions of source code must retain the above copyright notice, this list of conditions and the following
//  disclaimer.
//
//  2. Redistributions in binary form must reproduce the above copyright notice, this list of conditions and the
//  following disclaimer in the documentation and/or other materials provided with the distribution.
//
//  3. Neither the name of the copyright holder nor the names of its contributors may be used to endorse or promote
//  products derived from this software without specific prior written permission.
//
//  THIS SOFTWARE IS PROVIDED BY THE COPYRIGHT HOLDERS AND CONTRIBUTORS "AS IS" AND ANY EXPRESS OR IMPLIED WARRANTIES,
//  INCLUDING, BUT NOT LIMITED TO, THE IMPLIED WARRANTIES OF MERCHANTABILITY AND FITNESS FOR A PARTICULAR PURPOSE ARE
//  DISCLAIMED. IN NO EVENT SHALL THE COPYRIGHT HOLDER OR CONTRIBUTORS BE LIABLE FOR ANY DIRECT, INDIRECT, INCIDENTAL,
//  SPECIAL, EXEMPLARY, OR CONSEQUENTIAL DAMAGES (INCLUDING, BUT NOT LIMITED TO, PROCUREMENT OF SUBSTITUTE GOODS OR
//  SERVICES; LOSS OF USE, DATA, OR PROFITS; OR BUSINESS INTERRUPTION) HOWEVER CAUSED AND ON ANY THEORY OF LIABILITY,
//  WHETHER IN CONTRACT, STRICT LIABILITY, OR TORT (INCLUDING NEGLIGENCE OR OTHERWISE) ARISING IN ANY WAY OUT OF THE
//  USE OF THIS SOFTWARE, EVEN IF ADVISED OF THE POSSIBILITY OF SUCH DAMAGE.

use std::{
    path::{Path, PathBuf},
    time::Duration,
};

use config::Config;
use serde::{Deserialize, Serialize};
use tari_common::{
    configuration::{serializers, CommonConfig, Network, StringList},
    ConfigurationError,
    DefaultConfigLoader,
    SubConfigPath,
};
use tari_comms_dht::{store_forward::SafConfig, DbConnectionUrl, DhtConfig, NetworkDiscoveryConfig};
use tari_p2p::{P2pConfig, PeerSeedsConfig, TcpTransportConfig, TransportConfig};
use tari_storage::lmdb_store::LMDBConfig;

#[derive(Debug, Clone, Default, Serialize, Deserialize)]
pub struct ApplicationConfig {
    pub common: CommonConfig,
    pub chat_client: ChatClientConfig,
    pub peer_seeds: PeerSeedsConfig,
}

impl ApplicationConfig {
    pub fn load_from(cfg: &Config) -> Result<Self, ConfigurationError> {
        let mut config = Self {
            common: CommonConfig::load_from(cfg)?,
            peer_seeds: PeerSeedsConfig::load_from(cfg)?,
            chat_client: ChatClientConfig::load_from(cfg)?,
        };

        config.chat_client.set_base_path(config.common.base_path());
        Ok(config)
    }

    pub fn network(&self) -> Network {
        self.chat_client.network
    }
}

#[derive(Clone, Serialize, Deserialize, Debug)]
#[serde(deny_unknown_fields)]
#[allow(clippy::struct_excessive_bools)]
pub struct ChatClientConfig {
    override_from: Option<String>,
    /// Selected network
    pub network: Network,
    /// A path to the file that stores the base node identity and secret key
    pub identity_file: PathBuf,
    /// A path to the file that stores the tor hidden service private key, if using the tor transport.
    pub tor_identity_file: PathBuf,
    /// The type of database backend to use
    pub db_type: DatabaseType,
    /// The lmdb config settings
    pub lmdb: LMDBConfig,
    /// The relative path to store persistent data
    pub data_dir: PathBuf,
    /// The name of the storage db
    pub db_file: PathBuf,
    /// The relative path to store the lmbd data
    pub lmdb_path: PathBuf,
    /// The p2p config settings
    pub p2p: P2pConfig,
    /// If set this node will only sync to the nodes in this set
    pub force_sync_peers: StringList,
    /// Liveness meta data auto ping interval between peers
    #[serde(with = "serializers::seconds")]
    pub metadata_auto_ping_interval: Duration,
    /// The location of the log path
    pub log_path: Option<PathBuf>,
    /// The log verbosity
    pub log_verbosity: Option<u8>,
}

impl Default for ChatClientConfig {
    fn default() -> Self {
        let p2p = P2pConfig {
            datastore_path: PathBuf::from("peer_db/chat_client"),
<<<<<<< HEAD
            user_agent: format!("tari/chat_client/{}", env!("CARGO_PKG_VERSION")),
=======
>>>>>>> 54bccd7c
            dht: DhtConfig {
                database_url: DbConnectionUrl::file("data/chat_client/dht.sqlite"),
                ..Default::default()
            },
            ..Default::default()
        };
        Self {
            override_from: None,
            network: Network::default(),
            identity_file: PathBuf::from("config/chat_client_id.json"),
            tor_identity_file: PathBuf::from("config/chat_client_tor_id.json"),
            p2p,
            db_type: DatabaseType::Lmdb,
            db_file: PathBuf::from("db/chat_client.db"),
            lmdb: Default::default(),
            data_dir: PathBuf::from("data/chat_client"),
            lmdb_path: PathBuf::from("db"),
            force_sync_peers: StringList::default(),
            metadata_auto_ping_interval: Duration::from_secs(30),
            log_path: None,
            log_verbosity: Some(2), // Warn
        }
    }
}

impl SubConfigPath for ChatClientConfig {
    fn main_key_prefix() -> &'static str {
        "chat_client"
    }
}

impl ChatClientConfig {
    pub fn set_base_path<P: AsRef<Path>>(&mut self, base_path: P) {
        if !self.identity_file.is_absolute() {
            self.identity_file = base_path.as_ref().join(self.identity_file.as_path());
        }
        if !self.tor_identity_file.is_absolute() {
            self.tor_identity_file = base_path.as_ref().join(self.tor_identity_file.as_path());
        }
        if !self.data_dir.is_absolute() {
            self.data_dir = base_path.as_ref().join(self.data_dir.as_path());
        }
        if !self.lmdb_path.is_absolute() {
            self.lmdb_path = self.data_dir.join(self.lmdb_path.as_path());
        }
        if !self.db_file.is_absolute() {
            self.db_file = self.data_dir.join(self.db_file.as_path());
        }
        if let Some(path) = self.log_path.as_ref() {
            if path.is_absolute() {
                self.log_path = Some(base_path.as_ref().join(path));
            }
        }
        self.p2p.set_base_path(base_path);
    }

    pub fn default_local_test() -> Self {
        Self {
            network: Network::LocalNet,
            log_verbosity: Some(5), // Trace
            p2p: P2pConfig {
                datastore_path: PathBuf::from("peer_db/chat_client"),
<<<<<<< HEAD
                user_agent: format!("tari/chat_client/{}", env!("CARGO_PKG_VERSION")),
=======
>>>>>>> 54bccd7c
                dht: DhtConfig {
                    database_url: DbConnectionUrl::file("data/chat_client/dht.sqlite"),
                    network_discovery: NetworkDiscoveryConfig {
                        enabled: true,
                        initial_peer_sync_delay: None,
                        ..NetworkDiscoveryConfig::default()
                    },
                    saf: SafConfig {
                        auto_request: true,
                        ..Default::default()
                    },
                    ..DhtConfig::default_local_test()
                },
                transport: TransportConfig::new_tcp(TcpTransportConfig {
                    ..TcpTransportConfig::default()
                }),
                allow_test_addresses: true,
                ..P2pConfig::default()
            },
            ..Self::default()
        }
    }
}

#[derive(Debug, Clone, Serialize, Deserialize)]
#[serde(rename_all = "snake_case")]
pub enum DatabaseType {
    Lmdb,
}<|MERGE_RESOLUTION|>--- conflicted
+++ resolved
@@ -99,10 +99,6 @@
     fn default() -> Self {
         let p2p = P2pConfig {
             datastore_path: PathBuf::from("peer_db/chat_client"),
-<<<<<<< HEAD
-            user_agent: format!("tari/chat_client/{}", env!("CARGO_PKG_VERSION")),
-=======
->>>>>>> 54bccd7c
             dht: DhtConfig {
                 database_url: DbConnectionUrl::file("data/chat_client/dht.sqlite"),
                 ..Default::default()
@@ -165,10 +161,6 @@
             log_verbosity: Some(5), // Trace
             p2p: P2pConfig {
                 datastore_path: PathBuf::from("peer_db/chat_client"),
-<<<<<<< HEAD
-                user_agent: format!("tari/chat_client/{}", env!("CARGO_PKG_VERSION")),
-=======
->>>>>>> 54bccd7c
                 dht: DhtConfig {
                     database_url: DbConnectionUrl::file("data/chat_client/dht.sqlite"),
                     network_discovery: NetworkDiscoveryConfig {
