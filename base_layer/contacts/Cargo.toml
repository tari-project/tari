[package]
name = "tari_contacts"
authors = ["The Tari Development Community"]
description = "Tari contacts library"
license = "BSD-3-Clause"
<<<<<<< HEAD
version = "0.52.0-dan.5"
=======
version = "0.52.0-pre.2"
>>>>>>> 597b9ef7
edition = "2018"

[dependencies]
tari_common = { path = "../../common" }
tari_common_sqlite = { path = "../../common_sqlite" }
tari_common_types = {  path = "../../base_layer/common_types" }
tari_comms = {  path = "../../comms/core" }
tari_comms_dht = { path = "../../comms/dht" }
tari_crypto = { version = "0.19" }
tari_p2p = {  path = "../p2p", features = ["auto-update"] }
tari_service_framework = {  path = "../service_framework" }
tari_shutdown = {  path = "../../infrastructure/shutdown" }
tari_utilities = { version = "0.6" }

chrono = { version = "0.4.19", default-features = false, features = ["serde"] }
diesel = { version = "2.0.3", features = ["sqlite", "serde_json", "chrono", "64-column-tables"] }
diesel_migrations = "2.0.0"
futures = { version = "^0.3.1", features = ["compat", "std"] }
log = "0.4.6"
num-derive = "0.3.3"
num-traits = "0.2.15"
prost = "0.9"
rand = "0.8"
serde = "1.0.136"
serde_json = "1.0.79"
thiserror = "1.0.26"
tokio = { version = "1.23", features = ["sync", "macros"] }
tower = "0.4"
uuid = { version = "1.3", features = ["v4"] }

[dev-dependencies]
tari_comms_dht = {  path = "../../comms/dht", features = ["test-mocks"] }
tari_test_utils = {  path = "../../infrastructure/test_utils" }
tempfile = "3.1.0"

[build-dependencies]
tari_common = { path = "../../common" }

[package.metadata.cargo-machete]
ignored = ["prost"] # this is so we can run cargo machete without getting false positive about macro dependancies<|MERGE_RESOLUTION|>--- conflicted
+++ resolved
@@ -3,11 +3,7 @@
 authors = ["The Tari Development Community"]
 description = "Tari contacts library"
 license = "BSD-3-Clause"
-<<<<<<< HEAD
 version = "0.52.0-dan.5"
-=======
-version = "0.52.0-pre.2"
->>>>>>> 597b9ef7
 edition = "2018"
 
 [dependencies]
