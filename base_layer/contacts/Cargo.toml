[package]
name = "tari_contacts"
authors = ["The Tari Development Community"]
description = "Tari contacts library"
license = "BSD-3-Clause"
<<<<<<< HEAD
version = "0.53.0-dan.0"
=======
version = "1.0.0-pre.4"
>>>>>>> 3ab7d5db
edition = "2018"

[dependencies]
tari_common = { path = "../../common" }
tari_common_sqlite = { path = "../../common_sqlite" }
tari_common_types = {  path = "../../base_layer/common_types" }
tari_comms = {  path = "../../comms/core" }
tari_comms_dht = { path = "../../comms/dht" }
tari_crypto = { version = "0.20" }
tari_p2p = {  path = "../p2p", features = ["auto-update"] }
tari_service_framework = {  path = "../service_framework" }
tari_shutdown = {  path = "../../infrastructure/shutdown" }
tari_utilities = { version = "0.7" }

chrono = { version = "0.4.19", default-features = false, features = ["serde"] }
diesel = { version = "2.0.3", features = ["sqlite", "serde_json", "chrono", "64-column-tables"] }
diesel_migrations = "2.0.0"
futures = { version = "^0.3.1", features = ["compat", "std"] }
log = "0.4.6"
num-derive = "0.3.3"
num-traits = "0.2.15"
prost = "0.11.9"
rand = "0.8"
serde = "1.0.136"
serde_json = "1.0.79"
thiserror = "1.0.26"
tokio = { version = "1.23", features = ["sync", "macros"] }
tower = "0.4"
uuid = { version = "1.3", features = ["v4"] }

[dev-dependencies]
tari_comms_dht = {  path = "../../comms/dht", features = ["test-mocks"] }
tari_test_utils = {  path = "../../infrastructure/test_utils" }
tempfile = "3.1.0"

[build-dependencies]
tari_common = { path = "../../common" }

[package.metadata.cargo-machete]
ignored = ["prost"] # this is so we can run cargo machete without getting false positive about macro dependancies<|MERGE_RESOLUTION|>--- conflicted
+++ resolved
@@ -3,27 +3,28 @@
 authors = ["The Tari Development Community"]
 description = "Tari contacts library"
 license = "BSD-3-Clause"
-<<<<<<< HEAD
 version = "0.53.0-dan.0"
-=======
-version = "1.0.0-pre.4"
->>>>>>> 3ab7d5db
 edition = "2018"
 
 [dependencies]
 tari_common = { path = "../../common" }
 tari_common_sqlite = { path = "../../common_sqlite" }
-tari_common_types = {  path = "../../base_layer/common_types" }
-tari_comms = {  path = "../../comms/core" }
+tari_common_types = { path = "../../base_layer/common_types" }
+tari_comms = { path = "../../comms/core" }
 tari_comms_dht = { path = "../../comms/dht" }
 tari_crypto = { version = "0.20" }
-tari_p2p = {  path = "../p2p", features = ["auto-update"] }
-tari_service_framework = {  path = "../service_framework" }
-tari_shutdown = {  path = "../../infrastructure/shutdown" }
+tari_p2p = { path = "../p2p", features = ["auto-update"] }
+tari_service_framework = { path = "../service_framework" }
+tari_shutdown = { path = "../../infrastructure/shutdown" }
 tari_utilities = { version = "0.7" }
 
 chrono = { version = "0.4.19", default-features = false, features = ["serde"] }
-diesel = { version = "2.0.3", features = ["sqlite", "serde_json", "chrono", "64-column-tables"] }
+diesel = { version = "2.0.3", features = [
+  "sqlite",
+  "serde_json",
+  "chrono",
+  "64-column-tables",
+] }
 diesel_migrations = "2.0.0"
 futures = { version = "^0.3.1", features = ["compat", "std"] }
 log = "0.4.6"
@@ -39,12 +40,14 @@
 uuid = { version = "1.3", features = ["v4"] }
 
 [dev-dependencies]
-tari_comms_dht = {  path = "../../comms/dht", features = ["test-mocks"] }
-tari_test_utils = {  path = "../../infrastructure/test_utils" }
+tari_comms_dht = { path = "../../comms/dht", features = ["test-mocks"] }
+tari_test_utils = { path = "../../infrastructure/test_utils" }
 tempfile = "3.1.0"
 
 [build-dependencies]
 tari_common = { path = "../../common" }
 
 [package.metadata.cargo-machete]
-ignored = ["prost"] # this is so we can run cargo machete without getting false positive about macro dependancies+ignored = [
+  "prost",
+] # this is so we can run cargo machete without getting false positive about macro dependancies