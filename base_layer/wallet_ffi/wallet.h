// Copyright 2019. The Tari Project
//
// Redistribution and use in source and binary forms, with or without modification, are permitted provided that the
// following conditions are met:
//
// 1. Redistributions of source code must retain the above copyright notice, this list of conditions and the following
// disclaimer.
//
// 2. Redistributions in binary form must reproduce the above copyright notice, this list of conditions and the
// following disclaimer in the documentation and/or other materials provided with the distribution.
//
// 3. Neither the name of the copyright holder nor the names of its contributors may be used to endorse or promote
// products derived from this software without specific prior written permission.
//
// THIS SOFTWARE IS PROVIDED BY THE COPYRIGHT HOLDERS AND CONTRIBUTORS "AS IS" AND ANY EXPRESS OR IMPLIED WARRANTIES,
// INCLUDING, BUT NOT LIMITED TO, THE IMPLIED WARRANTIES OF MERCHANTABILITY AND FITNESS FOR A PARTICULAR PURPOSE ARE
// DISCLAIMED. IN NO EVENT SHALL THE COPYRIGHT HOLDER OR CONTRIBUTORS BE LIABLE FOR ANY DIRECT, INDIRECT, INCIDENTAL,
// SPECIAL, EXEMPLARY, OR CONSEQUENTIAL DAMAGES (INCLUDING, BUT NOT LIMITED TO, PROCUREMENT OF SUBSTITUTE GOODS OR
// SERVICES; LOSS OF USE, DATA, OR PROFITS; OR BUSINESS INTERRUPTION) HOWEVER CAUSED AND ON ANY THEORY OF LIABILITY,
// WHETHER IN CONTRACT, STRICT LIABILITY, OR TORT (INCLUDING NEGLIGENCE OR OTHERWISE) ARISING IN ANY WAY OUT OF THE
// USE OF THIS SOFTWARE, EVEN IF ADVISED OF THE POSSIBILITY OF SUCH DAMAGE.

//! # LibWallet API Definition
//! This module contains the Rust backend implementations of the functionality that a wallet for the Tari Base Layer
//! will require. The module contains a number of sub-modules that are implemented as async services. These services are
//! collected into the main Wallet container struct which manages spinning up all the component services and maintains a
//! collection of the handles required to interact with those services.
//! This files contians the API calls that will be exposed to external systems that make use of this module. The API
//! will be exposed via FFI and will consist of API calls that the FFI client can make into the Wallet module and a set
//! of Callbacks that the client must implement and provide to the Wallet module to receive asynchronous replies and
//! updates.

#ifndef wallet_ffi_h
#define wallet_ffi_h

#ifdef __cplusplus
extern "C" {
#endif

#include <stdbool.h>
#include <stdio.h>

struct ByteVector;

struct TariCommsConfig;

struct TariPrivateKey;

struct TariWallet;

struct TariPublicKey;

struct TariPublicKeys;

struct TariCommitmentSignature;

struct TariCovenant;

struct TariOutputFeatures;

struct TariContacts;

struct TariContact;

struct TariCompletedTransactions;

struct TariBalance;

struct TariTransactionSendStatus;

struct TariCompletedTransaction;

struct TariPendingOutboundTransactions;

struct TariPendingOutboundTransaction;

struct TariPendingInboundTransactions;

struct TariPendingInboundTransaction;

struct TariTransportConfig;

struct TariSeedWords;

struct EmojiSet;

struct TariTransactionKernel;

/// -------------------------------- Transport Types ----------------------------------------------- ///

// Creates a memory transport type
struct TariTransportConfig *transport_memory_create();

// Creates a tcp transport type
struct TariTransportConfig *transport_tcp_create(const char *listener_address, int *error_out);

// Creates a tor transport type
struct TariTransportConfig *transport_tor_create(
    const char *control_server_address,
    struct ByteVector *tor_cookie,
    unsigned short tor_port,
    bool tor_proxy_bypass_for_outbound,
    const char *socks_username,
    const char *socks_password,
    int *error_out);

// Gets the address from a memory transport type
char *transport_memory_get_address(struct TariTransportConfig *transport, int *error_out);

// Frees memory for a transport config (deprecated alias to transport_config_destroy)
void transport_type_destroy(struct TariTransportConfig *transport);

// Frees memory for a transport config
void transport_config_destroy(struct TariTransportConfig *transport);

/// -------------------------------- Strings ----------------------------------------------- ///

// Frees memory for a string pointer
void string_destroy(char *s);

/// -------------------------------- ByteVector ----------------------------------------------- ///

// Creates a ByteVector
struct ByteVector *byte_vector_create(const unsigned char *byte_array, unsigned int element_count, int *error_out);

// Gets a char from a ByteVector
unsigned char byte_vector_get_at(struct ByteVector *ptr, unsigned int i, int *error_out);

// Returns the number of elements in a ByteVector
unsigned int byte_vector_get_length(const struct ByteVector *vec, int *error_out);

// Frees memory for a ByteVector pointer
void byte_vector_destroy(struct ByteVector *bytes);

/// -------------------------------- TariPublicKey ----------------------------------------------- ///

// Creates a TariPublicKey from a ByteVector
struct TariPublicKey *public_key_create(struct ByteVector *bytes, int *error_out);

// Gets a ByteVector from a TariPublicKey
struct ByteVector *public_key_get_bytes(struct TariPublicKey *public_key, int *error_out);

// Creates a TariPublicKey from a TariPrivateKey
struct TariPublicKey *public_key_from_private_key(struct TariPrivateKey *secret_key, int *error_out);

// Creates a TariPublicKey from a const char* filled with hexadecimal characters
struct TariPublicKey *public_key_from_hex(const char *hex, int *error_out);

// Frees memory for a TariPublicKey pointer
void public_key_destroy(struct TariPublicKey *pk);

// Frees memory for a TariPublicKeys pointer
void public_keys_destroy(struct TariPublicKeys *pk);

//Converts a TariPublicKey to char array in emoji format
char *public_key_to_emoji_id(struct TariPublicKey *pk, int *error_out);

// Converts a char array in emoji format to a public key
struct TariPublicKey *emoji_id_to_public_key(const char *emoji, int *error_out);


/// -------------------------------- TariPrivateKey ----------------------------------------------- ///

// Creates a TariPrivateKey from a ByteVector
struct TariPrivateKey *private_key_create(struct ByteVector *bytes, int *error_out);

// Generates a TariPrivateKey
struct TariPrivateKey *private_key_generate();

// Creates a ByteVector from a TariPrivateKey
struct ByteVector *private_key_get_bytes(struct TariPrivateKey *private_key, int *error_out);

// Creates a TariPrivateKey from a const char* filled with hexadecimal characters
struct TariPrivateKey *private_key_from_hex(const char *hex, int *error_out);

// Frees memory for a TariPrivateKey
void private_key_destroy(struct TariPrivateKey *pk);

/// -------------------------------- Commitment Signature  --------------------------------------------- ///

// Creates a TariCommitmentSignature from `u`, `v` and `public_nonce` ByteVectors
struct TariCommitmentSignature *commitment_signature_create_from_bytes(
    struct ByteVector *public_nonce_bytes,
    struct ByteVector *u_bytes,
    struct ByteVector *v_bytes,
    int *error_out
);

// Frees memory for a TariCommitmentSignature
void commitment_signature_destroy(struct TariCommitmentSignature *com_sig);

<<<<<<< HEAD
/// -------------------------------- Covenant  --------------------------------------------- ///

// Creates a TariCovenant from a ByteVector containing the covenant bytes
struct TariCovenant *covenant_create_from_bytes(
    struct ByteVector *covenant_bytes,
    int *error_out
);

// Frees memory for a TariCovenant
void covenant_destroy(struct TariCovenant *covenant);
=======
/// -------------------------------- Output Features  --------------------------------------------- ///

// Creates a TariOutputFeatures from byte values
struct TariOutputFeatures *output_features_create_from_bytes(
    unsigned char version,
    unsigned short flags,
    unsigned long long maturity,
    unsigned char recovery_byte,
    struct ByteVector *metadata,
    struct ByteVector *unique_id,
    struct ByteVector *parent_public_key,
    int *error_out
);

// Frees memory for a TariOutputFeatures
void output_features_destroy(struct TariOutputFeatures *output_features);
>>>>>>> f8fa3ecb

/// -------------------------------- Seed Words  -------------------------------------------------- ///
// Create an empty instance of TariSeedWords
struct TariSeedWords *seed_words_create();

// Create a TariSeedWords instance containing the entire mnemonic wordlist for the requested language
struct TariSeedWords *seed_words_get_mnemonic_word_list_for_language(const char *language, int *error_out);

// Get the number of seed words in the provided collection
unsigned int seed_words_get_length(struct TariSeedWords *seed_words, int *error_out);

// Get a seed word from the provided collection at the specified position
char *seed_words_get_at(struct TariSeedWords *seed_words, unsigned int position, int *error_out);

/// Add a word to the provided TariSeedWords instance
///
/// ## Arguments
/// `seed_words` - The pointer to a TariSeedWords
/// `word` - Word to add
/// `error_out` - Pointer to an int which will be modified to an error code should one occur, may not be null. Functions
/// as an out parameter.
///
/// ## Returns
/// 'c_uchar' - Returns a u8 version of the `SeedWordPushResult` enum indicating whether the word was not a valid seed
/// word, if the push was successful and whether the push was successful and completed the full Seed Phrase
///     '0' -> InvalidSeedWord
///     '1' -> SuccessfulPush
///     '2' -> SeedPhraseComplete
///     '3' -> InvalidSeedPhrase
/// # Safety
/// The ```string_destroy``` method must be called when finished with a string from rust to prevent a memory leak
unsigned char seed_words_push_word(struct TariSeedWords *seed_words, const char *word, int *error_out);

// Frees the memory for a TariSeedWords collection
void seed_words_destroy(struct TariSeedWords *seed_words);

/// -------------------------------- Contact ------------------------------------------------------ ///

// Creates a TariContact
struct TariContact *contact_create(const char *alias, struct TariPublicKey *public_key, int *error_out);

// Gets the alias of the TariContact
char *contact_get_alias(struct TariContact *contact, int *error_out);

/// Gets the TariPublicKey of the TariContact
struct TariPublicKey *contact_get_public_key(struct TariContact *contact, int *error_out);

// Frees memory for a TariContact
void contact_destroy(struct TariContact *contact);

/// -------------------------------- Contacts ------------------------------------------------------ ///

// Gets the number of elements of TariContacts
unsigned int contacts_get_length(struct TariContacts *contacts, int *error_out);

// Gets a TariContact from TariContacts at position
struct TariContact *contacts_get_at(struct TariContacts *contacts, unsigned int position, int *error_out);

// Frees memory for TariContacts
void contacts_destroy(struct TariContacts *contacts);

/// -------------------------------- CompletedTransaction ------------------------------------------------------ ///

// Gets the destination TariPublicKey of a TariCompletedTransaction
struct TariPublicKey *completed_transaction_get_destination_public_key(struct TariCompletedTransaction *transaction, int *error_out);

// Gets the source TariPublicKey of a TariCompletedTransaction
struct TariPublicKey *completed_transaction_get_source_public_key(struct TariCompletedTransaction *transaction, int *error_out);

// Gets the amount of a TariCompletedTransaction
unsigned long long completed_transaction_get_amount(struct TariCompletedTransaction *transaction, int *error_out);

// Gets the fee of a TariCompletedTransaction
unsigned long long completed_transaction_get_fee(struct TariCompletedTransaction *transaction, int *error_out);

// Gets the message of a TariCompletedTransaction
const char *completed_transaction_get_message(struct TariCompletedTransaction *transaction, int *error_out);

// Gets the status of a TariCompletedTransaction
// | Value | Interpretation   |
// |---|---|
// |  -1 | TxNullError        |
// |   0 | Completed          |
// |   1 | Broadcast          |
// |   2 | MinedUnconfirmed   |
// |   3 | Imported           |
// |   4 | Pending            |
// |   5 | Coinbase           |
// |   6 | MinedConfirmed     |
// |   7 | Rejected           |
// |   8 | FauxUnconfirmed    |
// |   9 | FauxConfirmed      |
int completed_transaction_get_status(struct TariCompletedTransaction *transaction, int *error_out);

// Gets the TransactionID of a TariCompletedTransaction
unsigned long long completed_transaction_get_transaction_id(struct TariCompletedTransaction *transaction, int *error_out);

// Gets the timestamp of a TariCompletedTransaction
unsigned long long completed_transaction_get_timestamp(struct TariCompletedTransaction *transaction, int *error_out);

// Checks if a TariCompletedTransaction was originally a TariPendingOutboundTransaction,
// i.e the transaction was originally sent from the wallet
bool completed_transaction_is_outbound(struct TariCompletedTransaction *tx, int *error_out);

/// Gets the number of confirmations of a TariCompletedTransaction
unsigned long long completed_transaction_get_confirmations(struct TariCompletedTransaction *transaction, int *error_out);

// Gets the TariTransactionKernel of a TariCompletedTransaction
struct TariTransactionKernel *completed_transaction_get_transaction_kernel(struct TariCompletedTransaction *transaction, int *error_out);

/// Gets the reason a TariCompletedTransaction is cancelled, if it is indeed cancelled
///
/// ## Arguments
/// `tx` - The TariCompletedTransaction
/// `error_out` - Pointer to an int which will be modified to an error code should one occur, may not be null. Functions
/// as an out parameter.
///
/// ## Returns
/// `c_int` - Returns the reason for cancellation which corresponds to:
/// | Value | Interpretation    |
/// |---  |---                  |
/// |  -1 | Not Cancelled       |
/// |   0 | Unknown             |
/// |   1 | UserCancelled       |
/// |   2 | Timeout             |
/// |   3 | DoubleSpend         |
/// |   4 | Orphan              |
/// |   5 | TimeLocked          |
/// |   6 | InvalidTransaction  |
/// |   7 | AbandonedCoinbase   |
/// # Safety
/// None
int completed_transaction_get_cancellation_reason(struct TariCompletedTransaction *transaction, int *error_out);

// Frees memory for a TariCompletedTransaction
void completed_transaction_destroy(struct TariCompletedTransaction *transaction);

/// --------------------------------------- TransactionKernel ------------------------------------------------------ ///

// Gets the excess for a TariTransactionKernel
const char *transaction_kernel_get_excess_hex(struct TariTransactionKernel *kernel, int *error_out);

// Gets the public nonce for a TariTransactionKernel
const char *transaction_kernel_get_excess_public_nonce_hex(struct TariTransactionKernel *kernel, int *error_out);

// Gets the signature for a TariTransactionKernel
const char *transaction_kernel_get_excess_signature_hex(struct TariTransactionKernel *kernel, int *error_out);

// Frees memory for a TariTransactionKernel
void transaction_kernel_destroy(struct TariTransactionKernel *kernel);

/// -------------------------------- CompletedTransactions ------------------------------------------------------ ///

// Gets number of elements in TariCompletedTransactions
unsigned int completed_transactions_get_length(struct TariCompletedTransactions *transactions, int *error_out);

// Gets a TariCompletedTransaction from a TariCompletedTransactions at position
struct TariCompletedTransaction *completed_transactions_get_at(struct TariCompletedTransactions *transactions, unsigned int position, int *error_out);

// Frees memory for a TariCompletedTransactions
void completed_transactions_destroy(struct TariCompletedTransactions *transactions);

/// -------------------------------- OutboundTransaction ------------------------------------------------------ ///

// Gets the TransactionId of a TariPendingOutboundTransaction
unsigned long long pending_outbound_transaction_get_transaction_id(struct TariPendingOutboundTransaction *transaction, int *error_out);

// Gets the destination TariPublicKey of a TariPendingOutboundTransaction
struct TariPublicKey *pending_outbound_transaction_get_destination_public_key(struct TariPendingOutboundTransaction *transaction, int *error_out);

// Gets the amount of a TariPendingOutboundTransaction
unsigned long long pending_outbound_transaction_get_amount(struct TariPendingOutboundTransaction *transaction, int *error_out);

// Gets the fee of a TariPendingOutboundTransaction
unsigned long long pending_outbound_transaction_get_fee(struct TariPendingOutboundTransaction *transaction, int *error_out);

// Gets the message of a TariPendingOutboundTransaction
const char *pending_outbound_transaction_get_message(struct TariPendingOutboundTransaction *transaction, int *error_out);

// Gets the timestamp of a TariPendingOutboundTransaction
unsigned long long pending_outbound_transaction_get_timestamp(struct TariPendingOutboundTransaction *transaction, int *error_out);

// Gets the status of a TariPendingOutboundTransaction
// | Value | Interpretation   |
// |---|---|
// |  -1 | TxNullError        |
// |   0 | Completed          |
// |   1 | Broadcast          |
// |   2 | MinedUnconfirmed   |
// |   3 | Imported           |
// |   4 | Pending            |
// |   5 | Coinbase           |
// |   6 | MinedConfirmed     |
// |   7 | Rejected           |
// |   8 | FauxUnconfirmed    |
// |   9 | FauxConfirmed      |
int pending_outbound_transaction_get_status(struct TariPendingOutboundTransaction *transaction, int *error_out);

// Frees memory for a TariPendingOutboundTactions
void pending_outbound_transaction_destroy(struct TariPendingOutboundTransaction *transaction);

/// -------------------------------- OutboundTransactions ------------------------------------------------------ ///

// Gets the number of elements in a TariPendingOutboundTactions
unsigned int pending_outbound_transactions_get_length(struct TariPendingOutboundTransactions *transactions, int *error_out);

// Gets a TariPendingOutboundTransaction of a TariPendingOutboundTransactions at position
struct TariPendingOutboundTransaction *pending_outbound_transactions_get_at(struct TariPendingOutboundTransactions *transactions, unsigned int position, int *error_out);

// Frees memory of a TariPendingOutboundTransactions
void pending_outbound_transactions_destroy(struct TariPendingOutboundTransactions *transactions);

/// -------------------------------- InboundTransaction ------------------------------------------------------ ///

// Gets the TransactionId of a TariPendingInboundTransaction
unsigned long long pending_inbound_transaction_get_transaction_id(struct TariPendingInboundTransaction *transaction, int *error_out);

// Gets the source TariPublicKey of a TariPendingInboundTransaction
struct TariPublicKey *pending_inbound_transaction_get_source_public_key(struct TariPendingInboundTransaction *transaction, int *error_out);

// Gets the message of a TariPendingInboundTransaction
const char *pending_inbound_transaction_get_message(struct TariPendingInboundTransaction *transaction, int *error_out);

// Gets the amount of a TariPendingInboundTransaction
unsigned long long pending_inbound_transaction_get_amount(struct TariPendingInboundTransaction *transaction, int *error_out);

// Gets the timestamp of a TariPendingInboundTransaction
unsigned long long pending_inbound_transaction_get_timestamp(struct TariPendingInboundTransaction *transaction, int *error_out);

// Gets the status of a TariPendingInboundTransaction
// | Value | Interpretation   |
// |---|---|
// |  -1 | TxNullError        |
// |   0 | Completed          |
// |   1 | Broadcast          |
// |   2 | MinedUnconfirmed   |
// |   3 | Imported           |
// |   4 | Pending            |
// |   5 | Coinbase           |
// |   6 | MinedConfirmed     |
// |   7 | Rejected           |
// |   8 | FauxUnconfirmed |
// |   9 | FauxConfirmed   |
int pending_inbound_transaction_get_status(struct TariPendingInboundTransaction *transaction, int *error_out);

// Frees memory for a TariPendingInboundTransaction
void pending_inbound_transaction_destroy(struct TariPendingInboundTransaction *transaction);

/// -------------------------------- InboundTransactions ------------------------------------------------------ ///

// Gets the number of elements in a TariPendingInboundTransactions
unsigned int pending_inbound_transactions_get_length(struct TariPendingInboundTransactions *transactions, int *error_out);

// Gets a TariPendingInboundTransaction of a TariPendingInboundTransactions at position
struct TariPendingInboundTransaction *pending_inbound_transactions_get_at(struct TariPendingInboundTransactions *transactions, unsigned int position, int *error_out);

// Frees memory of a TariPendingInboundTransaction
void pending_inbound_transactions_destroy(struct TariPendingInboundTransactions *transactions);

/// -------------------------------- TariCommsConfig ----------------------------------------------- ///
// Creates a TariCommsConfig
// Valid values for network are: dibbler, igor, localnet, mainnet
struct TariCommsConfig *comms_config_create(const char *public_address,
                                            struct TariTransportConfig *transport,
                                            const char *database_name,
                                            const char *datastore_path,
                                            unsigned long long discovery_timeout_in_secs,
                                            unsigned long long saf_message_duration_in_secs,
                                            int *error_out);

// Frees memory for a TariCommsConfig
void comms_config_destroy(struct TariCommsConfig *wc);

// Converts a char array in emoji format to a public key
struct TariPublicKeys *comms_list_connected_public_keys(struct TariWallet *wallet, int *error_out);
/// -------------------------------- TariWallet ----------------------------------------------- //

/// Creates a TariWallet
///
/// ## Arguments
/// `config` - The TariCommsConfig pointer
/// `log_path` - An optional file path to the file where the logs will be written. If no log is required pass *null*
/// pointer.
/// `num_rolling_log_files` - Specifies how many rolling log files to produce, if no rolling files are wanted then set
/// this to 0
/// `size_per_log_file_bytes` - Specifies the size, in bytes, at which the logs files will roll over, if no
/// rolling files are wanted then set this to 0
/// `passphrase` - An optional string that represents the passphrase used to
/// encrypt/decrypt the databases for this wallet. If it is left Null no encryption is used. If the databases have been
/// encrypted then the correct passphrase is required or this function will fail.
/// `callback_received_transaction` - The callback function pointer matching the
/// function signature. This will be called when an inbound transaction is received.
/// `callback_received_transaction_reply` - The callback function pointer matching the function signature. This will be
/// called when a reply is received for a pending outbound transaction
/// `callback_received_finalized_transaction` - The callback function pointer matching the function signature. This will
/// be called when a Finalized version on an Inbound transaction is received
/// `callback_transaction_broadcast` - The callback function pointer matching the function signature. This will be
/// called when a Finalized transaction is detected a Broadcast to a base node mempool.
/// `callback_transaction_mined` - The callback function pointer matching the function signature. This will be called
/// when a Broadcast transaction is detected as mined AND confirmed.
/// `callback_transaction_mined_unconfirmed` - The callback function pointer matching the function signature. This will
/// be called  when a Broadcast transaction is detected as mined but not yet confirmed.
/// `callback_faux_transaction_confirmed` - The callback function pointer matching the function signature. This will be called
/// when a one-sided transaction is detected as mined AND confirmed.
/// `callback_faux_transaction_unconfirmed` - The callback function pointer matching the function signature. This will
/// be called  when a one-sided transaction is detected as mined but not yet confirmed.
/// `callback_transaction_send_result` - The callback function pointer matching the function signature. This is called
/// when a transaction send is completed. The first parameter is the transaction id and the second contains the
/// transaction send status, weather it was send direct and/or send via saf on the one hand or queued for further retry
/// sending on the other hand.
///     !direct_send & !saf_send &  queued   = 0
///      direct_send &  saf_send & !queued   = 1
///      direct_send & !saf_send & !queued   = 2
///     !direct_send &  saf_send & !queued   = 3
///     any other combination (is not valid) = 4
/// `callback_transaction_cancellation` - The callback function pointer matching the function signature. This is called
/// when a transaction is cancelled. The first parameter is a pointer to the cancelled transaction, the second is a reason as to
/// why said transaction failed that is mapped to the `TxCancellationReason` enum:
/// pub enum TxCancellationReason {
///     Unknown,                // 0
///     UserCancelled,          // 1
///     Timeout,                // 2
///     DoubleSpend,            // 3
///     Orphan,                 // 4
///     TimeLocked,             // 5
///     InvalidTransaction,     // 6
/// }
/// `callback_txo_validation_complete` - The callback function pointer matching the function signature. This is called
/// when a TXO validation process is completed. The request_key is used to identify which request this
/// callback references and the second parameter is a is a bool that returns if the validation was successful or not.
/// `callback_contacts_liveness_data_updated` - The callback function pointer matching the function signature. This is
/// called when a contact's liveness status changed. The data represents the contact's updated status information.
/// `callback_balance_updated` - The callback function pointer matching the function signature. This is called whenever
/// the balance changes.
/// `callback_transaction_validation_complete` - The callback function pointer matching the function signature. This is
/// called when a Transaction validation process is completed. The request_key is used to identify which request this
/// callback references and the second parameter is a is a bool that returns if the validation was successful or not.
/// `callback_saf_message_received` - The callback function pointer that will be called when the Dht has determined that
/// is has connected to enough of its neighbours to be confident that it has received any SAF messages that were waiting
/// for it.
/// `callback_connectivity_status` -  This callback is called when the status of connection to the set base node changes.
/// it will return an enum encoded as an integer as follows:
/// pub enum OnlineStatus {
///     Connecting,     // 0
///     Online,         // 1
///     Offline,        // 2
/// }
/// `recovery_in_progress` - Pointer to an bool which will be modified to indicate if there is an outstanding recovery
/// that should be completed or not to an error code should one occur, may not be null. Functions as an out parameter.
/// `error_out` - Pointer to an int which will be modified
/// to an error code should one occur, may not be null. Functions as an out parameter.
/// ## Returns
/// `*mut TariWallet` - Returns a pointer to a TariWallet, note that it returns ptr::null_mut()
/// if config is null, a wallet error was encountered or if the runtime could not be created
///
/// # Safety
/// The ```wallet_destroy``` method must be called when finished with a TariWallet to prevent a memory leak
///
/// The CallbackValidationResults enum can return the following values:
/// enum CallbackValidationResults {
///        Success,           // 0
///        Aborted,           // 1
///        Failure,           // 2
///        BaseNodeNotInSync, // 3
///    }
struct TariWallet *wallet_create(struct TariCommsConfig *config,
                                 const char *log_path,
                                 unsigned int num_rolling_log_files,
                                 unsigned int size_per_log_file_bytes,
                                 const char *passphrase,
                                 struct TariSeedWords *seed_words,
                                 const char *network,
                                 void (*callback_received_transaction)(struct TariPendingInboundTransaction *),
                                 void (*callback_received_transaction_reply)(struct TariCompletedTransaction *),
                                 void (*callback_received_finalized_transaction)(struct TariCompletedTransaction *),
                                 void (*callback_transaction_broadcast)(struct TariCompletedTransaction *),
                                 void (*callback_transaction_mined)(struct TariCompletedTransaction *),
                                 void (*callback_transaction_mined_unconfirmed)(struct TariCompletedTransaction *, unsigned long long),
                                 void (*callback_faux_transaction_confirmed)(struct TariCompletedTransaction *),
                                 void (*callback_faux_transaction_unconfirmed)(struct TariCompletedTransaction *, unsigned long long),
                                 void (*callback_transaction_send_result)(unsigned long long, struct TariTransactionSendStatus *),
                                 void (*callback_transaction_cancellation)(struct TariCompletedTransaction *, unsigned long long),
                                 void (*callback_txo_validation_complete)(unsigned long long, bool),
                                 void (*callback_contacts_liveness_data_updated)(struct TariContactsLivenessData *),
                                 void (*callback_balance_updated)(struct TariBalance *),
                                 void (*callback_transaction_validation_complete)(unsigned long long, bool),
                                 void (*callback_saf_message_received)(),
                                 void (*callback_connectivity_status)(unsigned long long),
                                 bool *recovery_in_progress,
                                 int *error_out);

// Gets the balance
struct TariBalance *wallet_get_balance(struct TariWallet *wallet, int *error_out);

// Signs a message
char *wallet_sign_message(struct TariWallet *wallet, const char *msg, int *error_out);

// Verifies signature for a signed message
bool wallet_verify_message_signature(struct TariWallet *wallet, struct TariPublicKey *public_key, const char *hex_sig_nonce, const char *msg, int *error_out);

// Adds a base node peer to the TariWallet
bool wallet_add_base_node_peer(struct TariWallet *wallet, struct TariPublicKey *public_key, const char *address, int *error_out);

// Upserts a TariContact to the TariWallet, if the contact does not exist it is inserted and if it does the alias is updated
bool wallet_upsert_contact(struct TariWallet *wallet, struct TariContact *contact, int *error_out);

// Removes a TariContact form the TariWallet
bool wallet_remove_contact(struct TariWallet *wallet, struct TariContact *contact, int *error_out);

// Gets the available balance from a TariBalance
unsigned long long balance_get_available(struct TariBalance *balance, int *error_out);

// Gets the available balance from a TariBalance
unsigned long long balance_get_time_locked(struct TariBalance *balance, int *error_out);

// Gets the available balance from a TariBalance
unsigned long long balance_get_pending_incoming(struct TariBalance *balance, int *error_out);

// Gets the available balance from a TariBalance
unsigned long long balance_get_pending_outgoing(struct TariBalance *balance, int *error_out);

// Gets the public_key from a TariContactsLivenessData
struct TariPublicKey *liveness_data_get_public_key(struct TariContactsLivenessData *liveness_data, int *error_out);

// Gets the optional latency in milli-seconds (ms) from a TariContactsLivenessData. A value of -1 indicates
// that latency was not measured for the respective ping or pong.
int liveness_data_get_latency(struct TariContactsLivenessData *liveness_data, int *error_out);

// Gets the last_seen time (in local time) from a TariContactsLivenessData
char *liveness_data_get_last_seen(struct TariContactsLivenessData *liveness_data, int *error_out);

// Gets the message_type (ContactMessageType enum) from a TariContactsLivenessData, which
// can return the following values:
// pub enum ContactMessageType {
//     Ping,         // 0
//     Pong,         // 1
//     NoMessage,    // 2
// }
// A value of -1 represents a null error.
int liveness_data_get_message_type(struct TariContactsLivenessData *liveness_data, int *error_out);

// Gets the online_status (ContactOnlineStatus enum) from a TariContactsLivenessData, which
// can return the following values:
// pub enum ContactOnlineStatus {
//     Online,       // 0
//     Offline,      // 1
//     NeverSeen,    // 2
// }
// A value of -1 represents a null error.
int liveness_data_get_online_status(struct TariContactsLivenessData *liveness_data, int *error_out);

// Get a fee estimate from a TariWallet for a given amount
unsigned long long wallet_get_fee_estimate(struct TariWallet *wallet, unsigned long long amount, unsigned long long fee_per_gram, unsigned long long num_kernels, unsigned long long num_outputs, int *error_out);

// Get the number of mining confirmations by the wallet transaction service
unsigned long long wallet_get_num_confirmations_required(struct TariWallet *wallet, int *error_out);

// Set the number of mining confirmations by the wallet transaction service
void wallet_set_num_confirmations_required(struct TariWallet *wallet, unsigned long long num, int *error_out);

// Sends a TariPendingOutboundTransaction
unsigned long long wallet_send_transaction(struct TariWallet *wallet, struct TariPublicKey *destination, unsigned long long amount, unsigned long long fee_per_gram, const char *message, bool one_sided, int *error_out);

// Get the TariContacts from a TariWallet
struct TariContacts *wallet_get_contacts(struct TariWallet *wallet, int *error_out);

// Get the TariCompletedTransactions from a TariWallet
struct TariCompletedTransactions *wallet_get_completed_transactions(struct TariWallet *wallet, int *error_out);

// Get the TariPendingOutboundTransactions from a TariWallet
struct TariPendingOutboundTransactions *wallet_get_pending_outbound_transactions(struct TariWallet *wallet, int *error_out);

// Get the TariPublicKey from a TariCommsConfig
struct TariPublicKey *wallet_get_public_key(struct TariWallet *wallet, int *error_out);

// Get the TariPendingInboundTransactions from a TariWallet
struct TariPendingInboundTransactions *wallet_get_pending_inbound_transactions(struct TariWallet *wallet, int *error_out);

// Get all cancelled transactions from a TariWallet
struct TariCompletedTransactions *wallet_get_cancelled_transactions(struct TariWallet *wallet, int *error_out);

// Get the TariCompletedTransaction from a TariWallet by its TransactionId
struct TariCompletedTransaction *wallet_get_completed_transaction_by_id(struct TariWallet *wallet, unsigned long long transaction_id, int *error_out);

// Get the TariPendingOutboundTransaction from a TariWallet by its TransactionId
struct TariPendingOutboundTransaction *wallet_get_pending_outbound_transaction_by_id(struct TariWallet *wallet, unsigned long long transaction_id, int *error_out);

// Get the TariPendingInboundTransaction from a TariWallet by its TransactionId
struct TariPendingInboundTransaction *wallet_get_pending_inbound_transaction_by_id(struct TariWallet *wallet, unsigned long long transaction_id, int *error_out);

// Get a Cancelled transaction from a TariWallet by its TransactionId. Pending Inbound or Outbound transaction will be converted to a CompletedTransaction
struct TariCompletedTransaction *wallet_get_cancelled_transaction_by_id(struct TariWallet *wallet, unsigned long long transaction_id, int *error_out);

// Import an external UTXO into the wallet as a non-rewindable (i.e. non-recoverable) output. This will add a spendable
// UTXO and create a faux completed transaction to record the event.
unsigned long long wallet_import_external_utxo_as_non_rewindable(
    struct TariWallet *wallet,
    unsigned long long amount,
    struct TariPrivateKey *spending_key,
    struct TariPublicKey *source_public_key,
    struct TariOutputFeatures *features,
    struct TariCommitmentSignature *metadata_signature,
    struct TariPublicKey *sender_offset_public_key,
    struct TariPrivateKey *script_private_key,
    struct TariCovenant *covenant,
    const char *message,
    int *error_out
);

// This function will tell the wallet to query the set base node to confirm the status of unspent transaction outputs (UTXOs).
unsigned long long wallet_start_txo_validation(struct TariWallet *wallet, int *error_out);

//This function will tell the wallet to query the set base node to confirm the status of mined transactions.
unsigned long long wallet_start_transaction_validation(struct TariWallet *wallet, int *error_out);

//This function will tell the wallet retart any broadcast protocols for completed transactions. Ideally this should be
// called after a successfuly Transaction Validation is complete
bool wallet_restart_transaction_broadcast(struct TariWallet *wallet, int *error_out);

// Set the power mode of the wallet to Low Power mode which will reduce the amount of network operations the wallet performs to conserve power
void wallet_set_low_power_mode(struct TariWallet *wallet, int *error_out);

// Set the power mode of the wallet to Normal Power mode which will then use the standard level of network traffic
void wallet_set_normal_power_mode(struct TariWallet *wallet, int *error_out);

/// Cancel a Pending Outbound Transaction
bool wallet_cancel_pending_transaction(struct TariWallet *wallet, unsigned long long transaction_id, int *error_out);

/// Perform a coin split
unsigned long long wallet_coin_split(struct TariWallet *wallet, unsigned long long amount, unsigned long long count, unsigned long long fee, const char *msg, unsigned long long lock_height, int *error_out);

/// Get the seed words representing the seed private key of the provided TariWallet
struct TariSeedWords *wallet_get_seed_words(struct TariWallet *wallet, int *error_out);

// Apply encryption to the databases used in this wallet using the provided passphrase. If the databases are already
// encrypted this function will fail.
void wallet_apply_encryption(struct TariWallet *wallet, const char *passphrase, int *error_out);

// Remove encryption to the databases used in this wallet. If this wallet is currently encrypted this encryption will
// be removed. If it is not encrypted then this function will still succeed to make the operation idempotent
void wallet_remove_encryption(struct TariWallet *wallet, int *error_out);

/// Set a Key Value in the Wallet storage used for Client Key Value store
///
/// ## Arguments
/// `wallet` - The TariWallet pointer.
/// `key` - The pointer to a Utf8 string representing the Key
/// `value` - The pointer to a Utf8 string representing the Value ot be stored
/// `error_out` - Pointer to an int which will be modified to an error code should one occur, may not be null. Functions
/// as an out parameter.
///
/// ## Returns
/// `bool` - Return a boolean value indicating the operation's success or failure. The error_ptr will hold the error
/// code if there was a failure
///
/// # Safety
/// None
bool wallet_set_key_value(struct TariWallet *wallet, const char *key, const char *value, int *error_out);

/// get a stored Value that was previously stored in the Wallet storage used for Client Key Value store
///
/// ## Arguments
/// `wallet` - The TariWallet pointer.
/// `key` - The pointer to a Utf8 string representing the Key
/// `error_out` - Pointer to an int which will be modified to an error code should one occur, may not be null. Functions
/// as an out parameter.
///
/// ## Returns
/// `*mut c_char` - Returns a pointer to a char array of the Value string. Note that it returns an null pointer if an
/// error occured.
///
/// # Safety
/// The ```string_destroy``` method must be called when finished with a string from rust to prevent a memory leak
const char *wallet_get_value(struct TariWallet *wallet, const char *key, int *error_out);

/// Clears a Value for the provided Key Value in the Wallet storage used for Client Key Value store
///
/// ## Arguments
/// `wallet` - The TariWallet pointer.
/// `key` - The pointer to a Utf8 string representing the Key
/// `error_out` - Pointer to an int which will be modified to an error code should one occur, may not be null. Functions
/// as an out parameter.
///
/// ## Returns
/// `bool` - Return a boolean value indicating the operation's success or failure. The error_ptr will hold the error
/// code if there was a failure
///
/// # Safety
/// None
bool wallet_clear_value(struct TariWallet *wallet, const char *key, int *error_out);

/// Check if a Wallet has the data of an In Progress Recovery in its database.
///
/// ## Arguments
/// `wallet` - The TariWallet pointer.
/// `error_out` - Pointer to an int which will be modified to an error code should one occur, may not be null. Functions
/// as an out parameter.
///
/// ## Returns
/// `bool` - Return a boolean value indicating whether there is an in progress recovery or not. An error will also
/// result in a false result.
///
/// # Safety
/// None
bool wallet_is_recovery_in_progress(struct TariWallet *wallet, int *error_out);

/// Starts the Wallet recovery process.
///
/// ## Arguments
/// `wallet` - The TariWallet pointer.
/// `base_node_public_key` - The TariPublicKey pointer of the Base Node the recovery process will use
/// `recovery_progress_callback` - The callback function pointer that will be used to asynchronously communicate
/// progress to the client. The first argument of the callback is an event enum encoded as a u8 as follows:
/// ```
/// enum RecoveryEvent {
///     ConnectingToBaseNode,       // 0
///     ConnectedToBaseNode,        // 1
///     ConnectionToBaseNodeFailed, // 2
///     Progress,                   // 3
///     Completed,                  // 4
///     ScanningRoundFailed,        // 5
///     RecoveryFailed,             // 6
/// }
/// ```
/// The second and third arguments are u64 values that will contain different information depending on the event
/// that triggered the callback. The meaning of the second and third argument for each event are as follows:
///     - ConnectingToBaseNode, 0, 0
///     - ConnectedToBaseNode, 0, 1
///     - ConnectionToBaseNodeFailed, number of retries, retry limit
///     - Progress, current block, total number of blocks
///     - Completed, total number of UTXO's recovered, MicroTari recovered,
///     - ScanningRoundFailed, number of retries, retry limit
///     - RecoveryFailed, 0, 0
///
/// If connection to a base node is successful the flow of callbacks should be:
///     - The process will start with a callback with `ConnectingToBaseNode` showing a connection is being attempted
///       this could be repeated multiple times until a connection is made.
///     - The next a callback with `ConnectedToBaseNode` indicate a successful base node connection and process has
///       started
///     - In Progress callbacks will be of the form (n, m) where n < m
///     - If the process completed successfully then the final `Completed` callback will return how many UTXO's were
///       scanned and how much MicroTari was recovered
///     - If there is an error in the connection process then the `ConnectionToBaseNodeFailed` will be returned
///     - If there is a minor error in scanning then `ScanningRoundFailed` will be returned and another connection/sync
///       attempt will be made
///     - If a unrecoverable error occurs the `RecoveryFailed` event will be returned and the client will need to start
///       a new process.
///
/// `recovered_output_message` - A string that will be used as the message for any recovered outputs. If Null the default
///     message will be used
///
/// `error_out` - Pointer to an int which will be modified to an error code should one occur, may not be null. Functions
/// as an out parameter.
///
/// ## Returns
/// `bool` - Return a boolean value indicating whether the process started successfully or not, the process will
/// continue to run asynchronously and communicate it progress via the callback. An error will also produce a false
/// result.
///
/// # Safety
/// None
bool wallet_start_recovery(struct TariWallet *wallet, struct TariPublicKey *base_node_public_key, void (*recovery_progress_callback)(unsigned char, unsigned long long, unsigned long long), const char *recovered_output_message , int *error_out);

/// Set the text message that is applied to a detected One-Side payment transaction when it is scanned from the
/// blockchain
///
/// ## Arguments
/// `wallet` - The TariWallet pointer.
/// `message` - The pointer to a Utf8 string representing the Message
/// `error_out` - Pointer to an int which will be modified to an error code should one occur, may not be null. Functions
/// as an out parameter.
///
/// ## Returns
/// `bool` - Return a boolean value indicating the operation's success or failure. The error_ptr will hold the error
/// code if there was a failure
///
/// # Safety
/// None
bool wallet_set_one_sided_payment_message(struct TariWallet *wallet, const char *message, int *error_out);

// Frees memory for a TariWallet
void wallet_destroy(struct TariWallet *wallet);

// Frees memory for a TariBalance
void balance_destroy(struct TariBalance *balance);

// Frees memory for a TariContactsLivenessData
void liveness_data_destroy(struct TariContactsLivenessData *liveness_data);

// This function will produce a partial backup of the specified wallet database file (full file path must be provided.
// This backup will be written to the provided file (full path must include the filename and extension) and will include
// the full wallet db but will clear the sensitive Comms Private Key
void file_partial_backup(const char *original_file_path, const char *backup_file_path, int *error_out);

/// This function will log the provided string at debug level. To be used to have a client log messages to the LibWallet
void log_debug_message(const char *msg, int *error_out);

struct EmojiSet *get_emoji_set();

void emoji_set_destroy(struct EmojiSet *emoji_set);

struct ByteVector *emoji_set_get_at(struct EmojiSet *emoji_set, unsigned int position, int *error_out);

unsigned int emoji_set_get_length(struct EmojiSet *emoji_set, int *error_out);

#ifdef __cplusplus
}
#endif

#endif /* wallet_ffi_h */<|MERGE_RESOLUTION|>--- conflicted
+++ resolved
@@ -189,7 +189,6 @@
 // Frees memory for a TariCommitmentSignature
 void commitment_signature_destroy(struct TariCommitmentSignature *com_sig);
 
-<<<<<<< HEAD
 /// -------------------------------- Covenant  --------------------------------------------- ///
 
 // Creates a TariCovenant from a ByteVector containing the covenant bytes
@@ -200,7 +199,6 @@
 
 // Frees memory for a TariCovenant
 void covenant_destroy(struct TariCovenant *covenant);
-=======
 /// -------------------------------- Output Features  --------------------------------------------- ///
 
 // Creates a TariOutputFeatures from byte values
@@ -217,7 +215,6 @@
 
 // Frees memory for a TariOutputFeatures
 void output_features_destroy(struct TariOutputFeatures *output_features);
->>>>>>> f8fa3ecb
 
 /// -------------------------------- Seed Words  -------------------------------------------------- ///
 // Create an empty instance of TariSeedWords
