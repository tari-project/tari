[package]
name = "minotari_wallet_ffi"
authors = ["The Tari Development Community"]
description = "Tari cryptocurrency wallet C FFI bindings"
license = "BSD-3-Clause"
<<<<<<< HEAD
version = "0.53.0-dan.0"
=======
version = "1.0.0-pre.4"
>>>>>>> 3ab7d5db
edition = "2018"

[dependencies]
tari_core = {  path = "../../base_layer/core", default-features = false, features = ["tari_mmr", "transactions"] }
tari_common = { path="../../common" }
tari_common_types = { path="../common_types" }
tari_comms = {  path = "../../comms/core", features = ["c_integration"]}
tari_comms_dht = {  path = "../../comms/dht", default-features = false }
tari_crypto = { version = "0.20" }
tari_key_manager = {  path = "../key_manager" }
tari_p2p = {  path = "../p2p" }
tari_script = { path = "../../infrastructure/tari_script" }
tari_shutdown = {  path = "../../infrastructure/shutdown" }
tari_utilities = { version = "0.7" }
minotari_wallet = {  path = "../wallet", features = ["c_integration"]}
tari_contacts = { path = "../../base_layer/contacts" }

chacha20poly1305 = "0.10.1"
chrono = { version = "0.4.19", default-features = false, features = ["serde"] }
futures =  { version = "^0.3.1", features =["compat", "std"]}
libc = "0.2.65"
log = "0.4.6"
log4rs = { git = "https://github.com/tari-project/log4rs.git", features = ["console_appender", "file_appender", "yaml_format"] }
rand = "0.8"
thiserror = "1.0.26"
tokio = "1.23"
num-traits = "0.2.15"
itertools = "0.10.3"
zeroize = "1"
serde_json = "1.0"

[target.'cfg(target_os="android")'.dependencies]
openssl = { version = "0.10.55", features = ["vendored"] }

[lib]
crate-type = ["staticlib","cdylib"]

[dev-dependencies]
once_cell = "1.8.0"
tempfile = "3.1.0"
tari_key_manager = {  path = "../key_manager" }
tari_common_types = {  path = "../../base_layer/common_types"}
tari_test_utils = {  path = "../../infrastructure/test_utils"}
tari_service_framework = { path = "../../base_layer/service_framework" }
tari_core = {  path = "../../base_layer/core", default-features = false, features = ["base_node"] }
borsh = "1.2"

[build-dependencies]
cbindgen = "0.24.3"
tari_common = { path = "../../common", features = ["build", "static-application-info"] }<|MERGE_RESOLUTION|>--- conflicted
+++ resolved
@@ -3,34 +3,37 @@
 authors = ["The Tari Development Community"]
 description = "Tari cryptocurrency wallet C FFI bindings"
 license = "BSD-3-Clause"
-<<<<<<< HEAD
 version = "0.53.0-dan.0"
-=======
-version = "1.0.0-pre.4"
->>>>>>> 3ab7d5db
 edition = "2018"
 
 [dependencies]
-tari_core = {  path = "../../base_layer/core", default-features = false, features = ["tari_mmr", "transactions"] }
-tari_common = { path="../../common" }
-tari_common_types = { path="../common_types" }
-tari_comms = {  path = "../../comms/core", features = ["c_integration"]}
-tari_comms_dht = {  path = "../../comms/dht", default-features = false }
+tari_core = { path = "../../base_layer/core", default-features = false, features = [
+  "tari_mmr",
+  "transactions",
+] }
+tari_common = { path = "../../common" }
+tari_common_types = { path = "../common_types" }
+tari_comms = { path = "../../comms/core", features = ["c_integration"] }
+tari_comms_dht = { path = "../../comms/dht", default-features = false }
 tari_crypto = { version = "0.20" }
-tari_key_manager = {  path = "../key_manager" }
-tari_p2p = {  path = "../p2p" }
+tari_key_manager = { path = "../key_manager" }
+tari_p2p = { path = "../p2p" }
 tari_script = { path = "../../infrastructure/tari_script" }
-tari_shutdown = {  path = "../../infrastructure/shutdown" }
+tari_shutdown = { path = "../../infrastructure/shutdown" }
 tari_utilities = { version = "0.7" }
-minotari_wallet = {  path = "../wallet", features = ["c_integration"]}
+minotari_wallet = { path = "../wallet", features = ["c_integration"] }
 tari_contacts = { path = "../../base_layer/contacts" }
 
 chacha20poly1305 = "0.10.1"
 chrono = { version = "0.4.19", default-features = false, features = ["serde"] }
-futures =  { version = "^0.3.1", features =["compat", "std"]}
+futures = { version = "^0.3.1", features = ["compat", "std"] }
 libc = "0.2.65"
 log = "0.4.6"
-log4rs = { git = "https://github.com/tari-project/log4rs.git", features = ["console_appender", "file_appender", "yaml_format"] }
+log4rs = { git = "https://github.com/tari-project/log4rs.git", features = [
+  "console_appender",
+  "file_appender",
+  "yaml_format",
+] }
 rand = "0.8"
 thiserror = "1.0.26"
 tokio = "1.23"
@@ -43,18 +46,23 @@
 openssl = { version = "0.10.55", features = ["vendored"] }
 
 [lib]
-crate-type = ["staticlib","cdylib"]
+crate-type = ["staticlib", "cdylib"]
 
 [dev-dependencies]
 once_cell = "1.8.0"
 tempfile = "3.1.0"
-tari_key_manager = {  path = "../key_manager" }
-tari_common_types = {  path = "../../base_layer/common_types"}
-tari_test_utils = {  path = "../../infrastructure/test_utils"}
+tari_key_manager = { path = "../key_manager" }
+tari_common_types = { path = "../../base_layer/common_types" }
+tari_test_utils = { path = "../../infrastructure/test_utils" }
 tari_service_framework = { path = "../../base_layer/service_framework" }
-tari_core = {  path = "../../base_layer/core", default-features = false, features = ["base_node"] }
+tari_core = { path = "../../base_layer/core", default-features = false, features = [
+  "base_node",
+] }
 borsh = "1.2"
 
 [build-dependencies]
 cbindgen = "0.24.3"
-tari_common = { path = "../../common", features = ["build", "static-application-info"] }+tari_common = { path = "../../common", features = [
+  "build",
+  "static-application-info",
+] }