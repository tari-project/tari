[package]
name = "tari_wallet_ffi"
authors = ["The Tari Development Community"]
description = "Tari cryptocurrency wallet C FFI bindings"
license = "BSD-3-Clause"
<<<<<<< HEAD
version = "0.50.0-pre.2"
=======
version = "0.51.0-pre.1"
>>>>>>> 44c66f92
edition = "2018"

[dependencies]
tari_core = {  path = "../../base_layer/core", default-features = false, features = ["tari_mmr", "transactions"] }
tari_common = { path="../../common" }
tari_common_types = { path="../common_types" }
tari_comms = {  path = "../../comms/core", features = ["c_integration"]}
tari_comms_dht = {  path = "../../comms/dht", default-features = false }
tari_crypto = { version = "0.16"}
tari_key_manager = {  path = "../key_manager" }
tari_p2p = {  path = "../p2p" }
tari_script = { path = "../../infrastructure/tari_script" }
tari_shutdown = {  path = "../../infrastructure/shutdown" }
tari_utilities = { version = "0.4.10"}
tari_wallet = {  path = "../wallet", features = ["c_integration"]}
tari_contacts = { path = "../../base_layer/contacts" }

chacha20poly1305 = "0.10.1"
chrono = { version = "0.4.19", default-features = false, features = ["serde"] }
futures =  { version = "^0.3.1", features =["compat", "std"]}
libc = "0.2.65"
log = "0.4.6"
log4rs = { version = "1.2.0", features = ["console_appender", "file_appender", "yaml_format"] }
rand = "0.7.3"
thiserror = "1.0.26"
tokio = "1.23"
num-traits = "0.2.15"
itertools = "0.10.3"
zeroize = "1"
serde_json = "1.0"

[target.'cfg(target_os="android")'.dependencies]
openssl = { version = "0.10.48", features = ["vendored"] }

[lib]
crate-type = ["staticlib","cdylib"]

[dev-dependencies]
tempfile = "3.1.0"
lazy_static = "1.3.0"
tari_key_manager = {  path = "../key_manager" }
tari_common_types = {  path = "../../base_layer/common_types"}
tari_test_utils = {  path = "../../infrastructure/test_utils"}
tari_service_framework = { path = "../../base_layer/service_framework" }
borsh = "0.9.3"

[build-dependencies]
cbindgen = "0.24.3"
tari_common = { path = "../../common", features = ["build", "static-application-info"] }<|MERGE_RESOLUTION|>--- conflicted
+++ resolved
@@ -3,11 +3,7 @@
 authors = ["The Tari Development Community"]
 description = "Tari cryptocurrency wallet C FFI bindings"
 license = "BSD-3-Clause"
-<<<<<<< HEAD
-version = "0.50.0-pre.2"
-=======
 version = "0.51.0-pre.1"
->>>>>>> 44c66f92
 edition = "2018"
 
 [dependencies]
