--- conflicted
+++ resolved
@@ -7,13 +7,8 @@
 edition = "2018"
 
 [dependencies]
-<<<<<<< HEAD
-tari_comms = { version = "^0.9", path = "../../comms", features = ["c_integration"]}
-tari_comms_dht = { version = "^0.9", path = "../../comms/dht", default-features = false }
-=======
-tari_comms = { version = "^0.10", path = "../../comms", default-features = false}
+tari_comms = { version = "^0.10", path = "../../comms", features = ["c_integration"]}
 tari_comms_dht = { version = "^0.10", path = "../../comms/dht", default-features = false }
->>>>>>> 6ccb20f1
 tari_common_types = {path="../common_types"}
 tari_crypto = "0.11.1"
 tari_key_manager = { version = "^0.10", path = "../key_manager" }
