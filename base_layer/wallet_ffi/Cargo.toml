[package]
name = "minotari_wallet_ffi"
authors = ["The Tari Development Community"]
description = "Tari cryptocurrency wallet C FFI bindings"
license = "BSD-3-Clause"
<<<<<<< HEAD
version = "0.53.0-dan.0"
=======
version = "1.0.0-pre.5"
>>>>>>> ee8846d8
edition = "2018"

[dependencies]
tari_core = {  path = "../../base_layer/core", default-features = false, features = ["tari_mmr", "transactions"] }
tari_common = { path="../../common" }
tari_common_types = { path="../common_types" }
tari_comms = {  path = "../../comms/core", features = ["c_integration"]}
tari_comms_dht = {  path = "../../comms/dht", default-features = false }
tari_crypto = { version = "0.20" }
tari_key_manager = {  path = "../key_manager" }
tari_p2p = {  path = "../p2p" }
tari_script = { path = "../../infrastructure/tari_script" }
tari_shutdown = {  path = "../../infrastructure/shutdown" }
tari_utilities = { version = "0.7" }
minotari_wallet = {  path = "../wallet", features = ["c_integration"]}
tari_contacts = { path = "../../base_layer/contacts" }

chacha20poly1305 = "0.10.1"
chrono = { version = "0.4.19", default-features = false, features = ["serde"] }
futures =  { version = "^0.3.1", features =["compat", "std"]}
libc = "0.2.65"
log = "0.4.6"
log4rs = { git = "https://github.com/tari-project/log4rs.git", features = ["console_appender", "file_appender", "yaml_format"] }
rand = "0.8"
thiserror = "1.0.26"
tokio = "1.23"
num-traits = "0.2.15"
itertools = "0.10.3"
zeroize = "1"
serde_json = "1.0"

[target.'cfg(target_os="android")'.dependencies]
openssl = { version = "0.10.55", features = ["vendored"] }

[lib]
crate-type = ["staticlib","cdylib"]

[dev-dependencies]
once_cell = "1.8.0"
tempfile = "3.1.0"
tari_key_manager = {  path = "../key_manager" }
tari_common_types = {  path = "../../base_layer/common_types"}
tari_test_utils = {  path = "../../infrastructure/test_utils"}
tari_service_framework = { path = "../../base_layer/service_framework" }
tari_core = {  path = "../../base_layer/core", default-features = false, features = ["base_node"] }
borsh = "1.2"

[build-dependencies]
cbindgen = "0.24.3"
tari_common = { path = "../../common", features = ["build", "static-application-info"] }<|MERGE_RESOLUTION|>--- conflicted
+++ resolved
@@ -3,11 +3,7 @@
 authors = ["The Tari Development Community"]
 description = "Tari cryptocurrency wallet C FFI bindings"
 license = "BSD-3-Clause"
-<<<<<<< HEAD
-version = "0.53.0-dan.0"
-=======
-version = "1.0.0-pre.5"
->>>>>>> ee8846d8
+version = "1.0.0-dan.5"
 edition = "2018"
 
 [dependencies]
