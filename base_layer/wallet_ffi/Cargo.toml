[package]
name = "minotari_wallet_ffi"
authors = ["The Tari Development Community"]
description = "Tari cryptocurrency wallet C FFI bindings"
license = "BSD-3-Clause"
<<<<<<< HEAD
version.workspace = true
edition.workspace = true

[dependencies]
tari_core = { workspace = true, default-features = false, features = ["tari_mmr", "transactions"] }
tari_common = { workspace = true }
tari_common_types = { workspace = true }
tari_comms = { workspace = true, features = ["c_integration"] }
tari_comms_dht = { workspace = true, default-features = false }
tari_crypto = { workspace = true }
tari_key_manager = { workspace = true }
tari_p2p = { workspace = true }
tari_script = { workspace = true }
tari_shutdown = { workspace = true }
tari_utilities = { workspace = true }
minotari_wallet = { workspace = true, features = ["c_integration"] }
tari_contacts = { workspace = true }
=======
version = "1.0.0-pre.16"
edition = "2018"

[dependencies]
tari_core = {  path = "../../base_layer/core", default-features = false, features = ["tari_mmr", "transactions"] }
tari_common = { path="../../common" }
tari_common_types = { path="../common_types" }
tari_comms = {  path = "../../comms/core", features = ["c_integration"]}
tari_comms_dht = {  path = "../../comms/dht", default-features = false }
tari_crypto = { version = "0.20.3" }
tari_key_manager = {  path = "../key_manager" }
tari_p2p = {  path = "../p2p" }
tari_script = { path = "../../infrastructure/tari_script" }
tari_shutdown = { path = "../../infrastructure/shutdown" }
tari_utilities = { version = "0.7" }
minotari_wallet = { path = "../wallet", features = ["c_integration"] }
tari_contacts = { path = "../../base_layer/contacts" }
>>>>>>> 54bccd7c

chacha20poly1305 = "0.10.1"
chrono = { version = "0.4.19", default-features = false, features = ["serde"] }
futures = { version = "^0.3.1", features = ["compat", "std"] }
libc = "0.2.65"
log = "0.4.6"
log4rs = { version = "1.3.0", features = ["console_appender", "file_appender", "yaml_format"] }
rand = "0.8"
thiserror = "1.0.26"
tokio = "1.23"
num-traits = "0.2.15"
itertools = "0.10.3"
zeroize = "1"
serde_json = "1.0"

[target.'cfg(target_os="android")'.dependencies]
openssl = { version = "0.10.55", features = ["vendored"] }

[lib]
crate-type = ["staticlib", "cdylib"]

[dev-dependencies]
once_cell = "1.8.0"
tempfile = "3.1.0"
<<<<<<< HEAD
tari_key_manager = { workspace = true }
tari_common_types = { workspace = true }
tari_test_utils = { workspace = true }
tari_service_framework = { workspace = true }
tari_core = { workspace = true, default-features = false, features = ["base_node"] }
=======
tari_key_manager = { path = "../key_manager" }
tari_common_types = { path = "../../base_layer/common_types" }
tari_test_utils = { path = "../../infrastructure/test_utils" }
tari_service_framework = { path = "../../base_layer/service_framework" }
tari_core = { path = "../../base_layer/core", default-features = false, features = ["base_node"] }
>>>>>>> 54bccd7c
borsh = "1.2"
env_logger = "0.7.1"

[build-dependencies]
cbindgen = "0.24.3"
<<<<<<< HEAD
tari_common = { workspace = true, features = ["build"] }
tari_features = { workspace = true }
=======
tari_common = { path = "../../common", features = ["build", "static-application-info"] }
tari_features = { path = "../../common/tari_features", version = "1.0.0-pre.16" }

[lints.rust]
unexpected_cfgs = { level = "warn", check-cfg = ['cfg(tari_target_network_mainnet)', 'cfg(tari_target_network_nextnet)', 'cfg(tari_target_network_testnet)'] }
>>>>>>> 54bccd7c
<|MERGE_RESOLUTION|>--- conflicted
+++ resolved
@@ -3,7 +3,6 @@
 authors = ["The Tari Development Community"]
 description = "Tari cryptocurrency wallet C FFI bindings"
 license = "BSD-3-Clause"
-<<<<<<< HEAD
 version.workspace = true
 edition.workspace = true
 
@@ -21,25 +20,6 @@
 tari_utilities = { workspace = true }
 minotari_wallet = { workspace = true, features = ["c_integration"] }
 tari_contacts = { workspace = true }
-=======
-version = "1.0.0-pre.16"
-edition = "2018"
-
-[dependencies]
-tari_core = {  path = "../../base_layer/core", default-features = false, features = ["tari_mmr", "transactions"] }
-tari_common = { path="../../common" }
-tari_common_types = { path="../common_types" }
-tari_comms = {  path = "../../comms/core", features = ["c_integration"]}
-tari_comms_dht = {  path = "../../comms/dht", default-features = false }
-tari_crypto = { version = "0.20.3" }
-tari_key_manager = {  path = "../key_manager" }
-tari_p2p = {  path = "../p2p" }
-tari_script = { path = "../../infrastructure/tari_script" }
-tari_shutdown = { path = "../../infrastructure/shutdown" }
-tari_utilities = { version = "0.7" }
-minotari_wallet = { path = "../wallet", features = ["c_integration"] }
-tari_contacts = { path = "../../base_layer/contacts" }
->>>>>>> 54bccd7c
 
 chacha20poly1305 = "0.10.1"
 chrono = { version = "0.4.19", default-features = false, features = ["serde"] }
@@ -64,31 +44,18 @@
 [dev-dependencies]
 once_cell = "1.8.0"
 tempfile = "3.1.0"
-<<<<<<< HEAD
 tari_key_manager = { workspace = true }
 tari_common_types = { workspace = true }
 tari_test_utils = { workspace = true }
 tari_service_framework = { workspace = true }
 tari_core = { workspace = true, default-features = false, features = ["base_node"] }
-=======
-tari_key_manager = { path = "../key_manager" }
-tari_common_types = { path = "../../base_layer/common_types" }
-tari_test_utils = { path = "../../infrastructure/test_utils" }
-tari_service_framework = { path = "../../base_layer/service_framework" }
-tari_core = { path = "../../base_layer/core", default-features = false, features = ["base_node"] }
->>>>>>> 54bccd7c
 borsh = "1.2"
 env_logger = "0.7.1"
 
 [build-dependencies]
 cbindgen = "0.24.3"
-<<<<<<< HEAD
 tari_common = { workspace = true, features = ["build"] }
 tari_features = { workspace = true }
-=======
-tari_common = { path = "../../common", features = ["build", "static-application-info"] }
-tari_features = { path = "../../common/tari_features", version = "1.0.0-pre.16" }
 
 [lints.rust]
-unexpected_cfgs = { level = "warn", check-cfg = ['cfg(tari_target_network_mainnet)', 'cfg(tari_target_network_nextnet)', 'cfg(tari_target_network_testnet)'] }
->>>>>>> 54bccd7c
+unexpected_cfgs = { level = "warn", check-cfg = ['cfg(tari_target_network_mainnet)', 'cfg(tari_target_network_nextnet)', 'cfg(tari_target_network_testnet)'] }