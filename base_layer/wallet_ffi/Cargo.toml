--- conflicted
+++ resolved
@@ -7,11 +7,7 @@
 edition = "2018"
 
 [dependencies]
-<<<<<<< HEAD
-tari_core = { version = "^0.43", path = "../../base_layer/core", default-features = false, features = ["tari_mmr", "base_node", "transactions"]}
-=======
-tari_core = { version = "^0.44", path = "../../base_layer/core", default-features = false, features = ["tari_mmr", "transactions"]}
->>>>>>> 5c50662f
+tari_core = { version = "^0.44", path = "../../base_layer/core", default-features = false, features = ["tari_mmr", "base_node", "transactions"]}
 tari_common = {path="../../common"}
 tari_common_types = {path="../common_types"}
 tari_comms = { version = "^0.44", path = "../../comms/core", features = ["c_integration"]}
