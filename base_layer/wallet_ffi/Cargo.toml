[package]
name = "tari_wallet_ffi"
authors = ["The Tari Development Community"]
description = "Tari cryptocurrency wallet C FFI bindings"
license = "BSD-3-Clause"
version = "0.16.9"
edition = "2018"

[dependencies]
tari_comms = { version = "^0.2", path = "../../comms" }
tari_comms_dht = { version = "^0.2.1", path = "../../comms/dht" }
<<<<<<< HEAD
tari_crypto = { version = "^0.7", path = "../../../tari_crypto" }
=======
tari_crypto = { version = "^0.8" }
>>>>>>> 35de5b55
tari_p2p = { version = "^0.2", path = "../p2p" }
tari_wallet = { version = "^0.2.2", path = "../wallet", features = ["test_harness", "c_integration"]}
tari_shutdown = { version = "^0.2", path = "../../infrastructure/shutdown" }
tari_utilities = "^0.3"

futures =  { version = "^0.3.1", features =["compat", "std"]}
tokio = "0.2.10"
libc = "0.2.65"
rand = "0.7.2"
chrono = { version = "0.4.6", features = ["serde"]}
thiserror = "1.0.20"
log = "0.4.6"
log4rs = {version = "0.8.3", features = ["console_appender", "file_appender", "file", "yaml_format"]}

[dependencies.tari_core]
path = "../../base_layer/core"
version = "^0.2"
default-features = false
features = ["transactions"]

[lib]
crate-type = ["staticlib","cdylib"]

[dev-dependencies]
tempfile = "3.1.0"
lazy_static = "1.3.0"
env_logger = "0.7.1"
tari_key_manager = { version = "^0.2", path = "../key_manager" }<|MERGE_RESOLUTION|>--- conflicted
+++ resolved
@@ -9,11 +9,7 @@
 [dependencies]
 tari_comms = { version = "^0.2", path = "../../comms" }
 tari_comms_dht = { version = "^0.2.1", path = "../../comms/dht" }
-<<<<<<< HEAD
-tari_crypto = { version = "^0.7", path = "../../../tari_crypto" }
-=======
 tari_crypto = { version = "^0.8" }
->>>>>>> 35de5b55
 tari_p2p = { version = "^0.2", path = "../p2p" }
 tari_wallet = { version = "^0.2.2", path = "../wallet", features = ["test_harness", "c_integration"]}
 tari_shutdown = { version = "^0.2", path = "../../infrastructure/shutdown" }
