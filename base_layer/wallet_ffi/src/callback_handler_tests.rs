--- conflicted
+++ resolved
@@ -496,35 +496,11 @@
             .unwrap();
 
         transaction_event_sender
-<<<<<<< HEAD
-            .send(Arc::new(TransactionEvent::TransactionValidationCompleted(3u64)))
-            .unwrap();
-
-        transaction_event_sender
-            .send(Arc::new(TransactionEvent::TransactionValidationCompleted(4u64)))
-=======
-            .send(Arc::new(TransactionEvent::TransactionValidationStateChanged(
-                3u64.into(),
-            )))
-            .unwrap();
-
-        oms_event_sender
-            .send(Arc::new(OutputManagerEvent::TxoValidationDelayed(1u64)))
-            .unwrap();
-
-        oms_event_sender
-            .send(Arc::new(OutputManagerEvent::TxoValidationDelayed(1u64)))
-            .unwrap();
-
-        oms_event_sender
-            .send(Arc::new(OutputManagerEvent::TxoValidationDelayed(1u64)))
-            .unwrap();
-
-        transaction_event_sender
-            .send(Arc::new(TransactionEvent::TransactionValidationStateChanged(
-                4u64.into(),
-            )))
->>>>>>> 86d864c9
+            .send(Arc::new(TransactionEvent::TransactionValidationCompleted(3u64.into())))
+            .unwrap();
+
+        transaction_event_sender
+            .send(Arc::new(TransactionEvent::TransactionValidationCompleted(4u64.into())))
             .unwrap();
 
         dht_event_sender
