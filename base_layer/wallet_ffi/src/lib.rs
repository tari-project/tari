// Copyright 2019. The Tari Project
//
// Redistribution and use in source and binary forms, with or without modification, are permitted provided that the
// following conditions are met:
//
// 1. Redistributions of source code must retain the above copyright notice, this list of conditions and the following
// disclaimer.
//
// 2. Redistributions in binary form must reproduce the above copyright notice, this list of conditions and the
// following disclaimer in the documentation and/or other materials provided with the distribution.
//
// 3. Neither the name of the copyright holder nor the names of its contributors may be used to endorse or promote
// products derived from this software without specific prior written permission.
//
// THIS SOFTWARE IS PROVIDED BY THE COPYRIGHT HOLDERS AND CONTRIBUTORS "AS IS" AND ANY EXPRESS OR IMPLIED WARRANTIES,
// INCLUDING, BUT NOT LIMITED TO, THE IMPLIED WARRANTIES OF MERCHANTABILITY AND FITNESS FOR A PARTICULAR PURPOSE ARE
// DISCLAIMED. IN NO EVENT SHALL THE COPYRIGHT HOLDER OR CONTRIBUTORS BE LIABLE FOR ANY DIRECT, INDIRECT, INCIDENTAL,
// SPECIAL, EXEMPLARY, OR CONSEQUENTIAL DAMAGES (INCLUDING, BUT NOT LIMITED TO, PROCUREMENT OF SUBSTITUTE GOODS OR
// SERVICES; LOSS OF USE, DATA, OR PROFITS; OR BUSINESS INTERRUPTION) HOWEVER CAUSED AND ON ANY THEORY OF LIABILITY,
// WHETHER IN CONTRACT, STRICT LIABILITY, OR TORT (INCLUDING NEGLIGENCE OR OTHERWISE) ARISING IN ANY WAY OUT OF THE
// USE OF THIS SOFTWARE, EVEN IF ADVISED OF THE POSSIBILITY OF SUCH DAMAGE.

#![cfg_attr(not(debug_assertions), deny(unused_variables))]
#![cfg_attr(not(debug_assertions), deny(unused_imports))]
#![cfg_attr(not(debug_assertions), deny(dead_code))]
#![cfg_attr(not(debug_assertions), deny(unused_extern_crates))]
#![deny(unused_must_use)]
#![deny(unreachable_patterns)]
#![deny(unknown_lints)]

//! # LibWallet API Definition
//! This module contains the Rust backend implementations of the functionality that a wallet for the Tari Base Layer
//! will require. The module contains a number of sub-modules that are implemented as async services. These services are
//! collected into the main Wallet container struct which manages spinning up all the component services and maintains a
//! collection of the handles required to interact with those services.
//! This files contains the API calls that will be exposed to external systems that make use of this module. The API
//! will be exposed via FFI and will consist of API calls that the FFI client can make into the Wallet module and a set
//! of Callbacks that the client must implement and provide to the Wallet module to receive asynchronous replies and
//! updates.
//!
//! # Wallet Flow Documentation
//! This documentation will described the flows of the core tasks that the Wallet library supports and will then
//! describe how to use the test functions to produce the behaviour of a second wallet without needing to set one up.
//!
//! ## Send Transaction
//! To send a transaction your wallet must have available funds and you must had added the recipient's Public Key as a
//! `Contact`.
//!
//! To send a transaction:
//! 1.  Call the `send_transaction(dest_public_key, amount, fee_per_gram, message)` function which will result in a
//!     `PendingOutboundTransaction` being produced and transmitted to the recipient and the funds becoming
//!     encumbered and appearing in the `PendingOutgoingBalance` and any change will appear in the
//!     `PendingIncomingBalance`.
//! 2.  Wait until the recipient replies to the sent transaction which will result in the `PendingOutboundTransaction`
//!     becoming a `CompletedTransaction` with the `Completed` status. This means that the transaction has been
//!     negotiated between the parties and is now ready to be broadcast to the Base Layer. The funds are still
//!     encumbered as pending because the transaction has not been mined yet.
//! 3.  The finalized `CompletedTransaction' will be sent back to the the receiver so that they have a copy.
//! 4.  The wallet will broadcast the `CompletedTransaction` to a Base Node to be added to the mempool. its status will
//!     from `Completed` to `Broadcast.
//! 5.  Wait until the transaction is mined. The `CompleteTransaction` status will then move from `Broadcast` to `Mined`
//!     and the pending funds will be spent and received.
//!
//! ## Receive a Transaction
//! 1.  When a transaction is received it will appear as an `InboundTransaction` and the amount to be received will
//!     appear as a `PendingIncomingBalance`. The wallet backend will be listening for these transactions and will
//!     immediately reply to the sending wallet.
//! 2.  The sender will send back the finalized `CompletedTransaction`
//! 3.  This wallet will also broadcast the `CompletedTransaction` to a Base Node to be added to the mempool, its status
//!     will move from `Completed` to `Broadcast`. This is done so that the Receiver can be sure the finalized
//!     transaction is broadcast.
//! 6.  This wallet will then monitor the Base Layer to see when the transaction is mined which means the
//!     `CompletedTransaction` status will become `Mined` and the funds will then move from the `PendingIncomingBalance`
//!     to the `AvailableBalance`.
//!
//! ## Using the test functions
//! The above two flows both require a second wallet for this wallet to interact with. Because we do not yet have a live
//! Test Net and the communications layer is not quite ready the library supplies four functions to help simulate the
//! second wallets role in these flows. The following will describe how to use these functions to produce the flows.
//!
//! ### Send Transaction with test functions
//! 1.  Send Transaction as above to produce a `PendingOutboundTransaction`.
//! 2.  Call the `complete_sent_transaction(...)` function with the tx_id of the sent transaction to simulate a reply.
//!     This will move the `PendingOutboundTransaction` to become a `CompletedTransaction` with the `Completed` status.
//! 3.  Call the 'broadcast_transaction(...)` function with the tx_id of the sent transaction and its status will move
//!     from 'Completed' to 'Broadcast' which means it has been broadcast to the Base Layer Mempool but not mined yet.
//!     from 'Completed' to 'Broadcast' which means it has been broadcast to the Base Layer Mempool but not mined yet.
//! 4.  Call the `mined_transaction(...)` function with the tx_id of the sent transaction which will change
//!     the status of the `CompletedTransaction` from `Broadcast` to `Mined`. The pending funds will also become
//!     finalized as spent and available funds respectively.
//!
//! ### Receive Transaction with test functions
//! Under normal operation another wallet would initiate a Receive Transaction flow by sending you a transaction. We
//! will use the `receive_test_transaction(...)` function to initiate the flow:
//!
//! 1.  Calling `receive_test_transaction(...)` will produce an `InboundTransaction`, the amount of the transaction will
//!     appear under the `PendingIncomingBalance`.
//! 2.  To simulate detecting the `InboundTransaction` being broadcast to the Base Layer Mempool call
//!     `broadcast_transaction(...)` function. This will change the `InboundTransaction` to a
//!     `CompletedTransaction` with the `Broadcast` status. The funds will still reflect in the pending balance.
//! 3.  Call the `mined_transaction(...)` function with the tx_id of the received transaction which will
//!     change the status of the `CompletedTransaction` from    `Broadcast` to `Mined`. The pending funds will also
//!     become finalized as spent and available funds respectively

#![recursion_limit = "1024"]

#[cfg(test)]
#[macro_use]
extern crate lazy_static;

use core::ptr;
<<<<<<< HEAD
use std::{
    boxed::Box,
    ffi::{CStr, CString},
    path::PathBuf,
    slice,
    str::FromStr,
    sync::Arc,
    time::Duration,
};

use futures::StreamExt;
=======
use error::LibWalletError;
>>>>>>> 504fbb8b
use libc::{c_char, c_int, c_longlong, c_uchar, c_uint, c_ulonglong, c_ushort};
use log::{LevelFilter, *};
use log4rs::{
    append::{
        file::FileAppender,
        rolling_file::{
            policy::compound::{roll::fixed_window::FixedWindowRoller, trigger::size::SizeTrigger, CompoundPolicy},
            RollingFileAppender,
        },
        Append,
    },
    config::{Appender, Config, Root},
    encode::pattern::PatternEncoder,
};
use rand::rngs::OsRng;
use tari_crypto::{
    inputs,
    keys::{PublicKey as PublicKeyTrait, SecretKey},
    script,
    tari_utilities::ByteArray,
};
use tari_utilities::{hex, hex::Hex};
use tokio::runtime::Runtime;

use error::LibWalletError;
use tari_common_types::{
    emoji::{emoji_set, EmojiId, EmojiIdError},
    types::{ComSignature, PublicKey},
};
use tari_comms::{
    multiaddr::Multiaddr,
    peer_manager::{NodeIdentity, PeerFeatures},
    socks,
    tor,
    transports::MemoryTransport,
    types::CommsSecretKey,
};
use tari_comms_dht::{DbConnectionUrl, DhtConfig};
<<<<<<< HEAD
use tari_core::transactions::{tari_amount::MicroTari, transaction::OutputFeatures, CryptoFactories};
=======
use tari_core::transactions::{
    emoji::{emoji_set, EmojiId, EmojiIdError},
    tari_amount::MicroTari,
    transaction::OutputFeatures,
    types::{ComSignature, CryptoFactories, PublicKey},
};
use tari_crypto::{
    inputs,
    keys::{PublicKey as PublicKeyTrait, SecretKey},
    script,
    tari_utilities::ByteArray,
};
>>>>>>> 504fbb8b
use tari_p2p::{
    transport::{TorConfig, TransportType, TransportType::Tor},
    Network,
};
use tari_shutdown::Shutdown;
use tari_wallet::{
    contacts_service::storage::database::Contact,
    error::{WalletError, WalletStorageError},
    output_manager_service::TxoValidationType,
    storage::{
        database::WalletDatabase,
        sqlite_db::WalletSqliteDatabase,
        sqlite_utilities::{initialize_sqlite_database_backends, partial_wallet_backup},
    },
    transaction_service::{
        config::TransactionServiceConfig,
        error::TransactionServiceError,
        storage::{
            database::TransactionDatabase,
            models::{
                CompletedTransaction,
                InboundTransaction,
                OutboundTransaction,
                TransactionDirection,
                TransactionStatus,
            },
        },
    },
    types::ValidationRetryStrategy,
    utxo_scanner_service::utxo_scanning::{UtxoScannerService, RECOVERY_KEY},
    Wallet,
    WalletConfig,
    WalletSqlite,
};

use crate::{
    callback_handler::CallbackHandler,
    enums::SeedWordPushResult,
    error::{InterfaceError, TransactionError},
    tasks::recovery_event_monitoring,
};

mod callback_handler;
mod enums;
mod error;
mod tasks;

const LOG_TARGET: &str = "wallet_ffi";

pub type TariTransportType = tari_p2p::transport::TransportType;
pub type TariPublicKey = tari_comms::types::CommsPublicKey;
pub type TariPrivateKey = tari_comms::types::CommsSecretKey;
pub type TariCommsConfig = tari_p2p::initialization::CommsConfig;
pub type TariExcess = tari_common_types::types::Commitment;
pub type TariExcessPublicNonce = tari_crypto::ristretto::RistrettoPublicKey;
pub type TariExcessSignature = tari_crypto::ristretto::RistrettoSecretKey;

pub struct TariContacts(Vec<TariContact>);

pub type TariContact = tari_wallet::contacts_service::storage::database::Contact;
pub type TariCompletedTransaction = tari_wallet::transaction_service::storage::models::CompletedTransaction;

pub struct TariCompletedTransactions(Vec<TariCompletedTransaction>);

pub type TariPendingInboundTransaction = tari_wallet::transaction_service::storage::models::InboundTransaction;
pub type TariPendingOutboundTransaction = tari_wallet::transaction_service::storage::models::OutboundTransaction;

pub struct TariPendingInboundTransactions(Vec<TariPendingInboundTransaction>);

pub struct TariPendingOutboundTransactions(Vec<TariPendingOutboundTransaction>);

#[derive(Debug, PartialEq, Clone)]
pub struct ByteVector(Vec<c_uchar>); // declared like this so that it can be exposed to external header

#[derive(Debug, PartialEq)]
pub struct EmojiSet(Vec<ByteVector>);

#[derive(Debug, PartialEq)]
pub struct TariSeedWords(Vec<String>);

pub struct TariWallet {
    wallet: WalletSqlite,
    runtime: Runtime,
    shutdown: Shutdown,
}

/// -------------------------------- Strings ------------------------------------------------ ///

/// Frees memory for a char array
///
/// ## Arguments
/// `ptr` - The pointer to be freed
///
/// ## Returns
/// `()` - Does not return a value, equivalent to void in C.
///
/// # Safety
/// None
#[no_mangle]
pub unsafe extern "C" fn string_destroy(ptr: *mut c_char) {
    if !ptr.is_null() {
        let _ = CString::from_raw(ptr);
    }
}

/// -------------------------------------------------------------------------------------------- ///

/// -------------------------------- ByteVector ------------------------------------------------ ///

/// Creates a ByteVector
///
/// ## Arguments
/// `byte_array` - The pointer to the byte array
/// `element_count` - The number of elements in byte_array
/// `error_out` - Pointer to an int which will be modified to an error code should one occur, may not be null. Functions
/// as an out parameter.
///
/// ## Returns
/// `*mut ByteVector` - Pointer to the created ByteVector. Note that it will be ptr::null_mut()
/// if the byte_array pointer was null or if the elements in the byte_vector don't match
/// element_count when it is created
///
/// # Safety
/// The ```byte_vector_destroy``` function must be called when finished with a ByteVector to prevent a memory leak
#[no_mangle]
pub unsafe extern "C" fn byte_vector_create(
    byte_array: *const c_uchar,
    element_count: c_uint,
    error_out: *mut c_int,
) -> *mut ByteVector {
    let mut error = 0;
    ptr::swap(error_out, &mut error as *mut c_int);
    let mut bytes = ByteVector(Vec::new());
    if byte_array.is_null() {
        error = LibWalletError::from(InterfaceError::NullError("byte_array".to_string())).code;
        ptr::swap(error_out, &mut error as *mut c_int);
        return ptr::null_mut();
    } else {
        let array: &[c_uchar] = slice::from_raw_parts(byte_array, element_count as usize);
        bytes.0 = array.to_vec();
        if bytes.0.len() != element_count as usize {
            error = LibWalletError::from(InterfaceError::AllocationError).code;
            ptr::swap(error_out, &mut error as *mut c_int);
            return ptr::null_mut();
        }
    }
    Box::into_raw(Box::new(bytes))
}

/// Frees memory for a ByteVector
///
/// ## Arguments
/// `bytes` - The pointer to a ByteVector
///
/// ## Returns
/// `()` - Does not return a value, equivalent to void in C
///
/// # Safety
/// None
#[no_mangle]
pub unsafe extern "C" fn byte_vector_destroy(bytes: *mut ByteVector) {
    if !bytes.is_null() {
        Box::from_raw(bytes);
    }
}

/// Gets a c_uchar at position in a ByteVector
///
/// ## Arguments
/// `ptr` - The pointer to a ByteVector
/// `position` - The integer position
/// `error_out` - Pointer to an int which will be modified to an error code should one occur, may not be null. Functions
/// as an out parameter.
///
/// ## Returns
/// `c_uchar` - Returns a character. Note that the character will be a null terminator (0) if ptr
/// is null or if the position is invalid
///
/// # Safety
/// None
#[no_mangle]
pub unsafe extern "C" fn byte_vector_get_at(ptr: *mut ByteVector, position: c_uint, error_out: *mut c_int) -> c_uchar {
    let mut error = 0;
    ptr::swap(error_out, &mut error as *mut c_int);
    if ptr.is_null() {
        error = LibWalletError::from(InterfaceError::NullError("ptr".to_string())).code;
        ptr::swap(error_out, &mut error as *mut c_int);
        return 0u8;
    }
    let len = byte_vector_get_length(ptr, error_out) as c_int - 1; // clamp to length
    if len < 0 || position > len as c_uint {
        error = LibWalletError::from(InterfaceError::PositionInvalidError).code;
        ptr::swap(error_out, &mut error as *mut c_int);
        return 0u8;
    }
    (*ptr).0[position as usize]
}

/// Gets the number of elements in a ByteVector
///
/// ## Arguments
/// `ptr` - The pointer to a ByteVector
/// `error_out` - Pointer to an int which will be modified to an error code should one occur, may not be null. Functions
/// as an out parameter.
///
/// ## Returns
/// `c_uint` - Returns the integer number of elements in the ByteVector. Note that it will be zero
/// if ptr is null
///
/// # Safety
/// None
#[no_mangle]
pub unsafe extern "C" fn byte_vector_get_length(vec: *const ByteVector, error_out: *mut c_int) -> c_uint {
    let mut error = 0;
    ptr::swap(error_out, &mut error as *mut c_int);
    if vec.is_null() {
        error = LibWalletError::from(InterfaceError::NullError("vec".to_string())).code;
        ptr::swap(error_out, &mut error as *mut c_int);
        return 0;
    }
    (*vec).0.len() as c_uint
}

/// -------------------------------------------------------------------------------------------- ///

/// -------------------------------- Public Key ------------------------------------------------ ///

/// Creates a TariPublicKey from a ByteVector
///
/// ## Arguments
/// `bytes` - The pointer to a ByteVector
/// `error_out` - Pointer to an int which will be modified to an error code should one occur, may not be null. Functions
/// as an out parameter.
///
/// ## Returns
/// `TariPublicKey` - Returns a public key. Note that it will be ptr::null_mut() if bytes is null or
/// if there was an error with the contents of bytes
///
/// # Safety
/// The ```public_key_destroy``` function must be called when finished with a TariPublicKey to prevent a memory leak
#[no_mangle]
pub unsafe extern "C" fn public_key_create(bytes: *mut ByteVector, error_out: *mut c_int) -> *mut TariPublicKey {
    let mut error = 0;
    ptr::swap(error_out, &mut error as *mut c_int);
    let v;
    if bytes.is_null() {
        error = LibWalletError::from(InterfaceError::NullError("bytes".to_string())).code;
        ptr::swap(error_out, &mut error as *mut c_int);
        return ptr::null_mut();
    } else {
        v = (*bytes).0.clone();
    }
    let pk = TariPublicKey::from_bytes(&v);
    match pk {
        Ok(pk) => Box::into_raw(Box::new(pk)),
        Err(e) => {
            error = LibWalletError::from(e).code;
            ptr::swap(error_out, &mut error as *mut c_int);
            ptr::null_mut()
        },
    }
}

/// Frees memory for a TariPublicKey
///
/// ## Arguments
/// `pk` - The pointer to a TariPublicKey
///
/// ## Returns
/// `()` - Does not return a value, equivalent to void in C
///
/// # Safety
/// None
#[no_mangle]
pub unsafe extern "C" fn public_key_destroy(pk: *mut TariPublicKey) {
    if !pk.is_null() {
        Box::from_raw(pk);
    }
}

/// Frees memory for a TariExcess
///
/// ## Arguments
/// `x` - The pointer to a TariExcess
///
/// ## Returns
/// `()` - Does not return a value, equivalent to void in C
///
/// # Safety
/// None
#[no_mangle]
pub unsafe extern "C" fn excess_destroy(x: *mut TariExcess) {
    if !x.is_null() {
        Box::from_raw(x);
    }
}

/// Frees memory for a TariExcessPublicNonce
///
/// ## Arguments
/// `r` - The pointer to a TariExcessPublicNonce
///
/// ## Returns
/// `()` - Does not return a value, equivalent to void in C
///
/// # Safety
/// None
#[no_mangle]
pub unsafe extern "C" fn nonce_destroy(r: *mut TariExcessPublicNonce) {
    if !r.is_null() {
        Box::from_raw(r);
    }
}

/// Frees memory for a TariExcessSignature
///
/// ## Arguments
/// `s` - The pointer to a TariExcessSignature
///
/// ## Returns
/// `()` - Does not return a value, equivalent to void in C
///
/// # Safety
/// None
#[no_mangle]
pub unsafe extern "C" fn signature_destroy(s: *mut TariExcessSignature) {
    if !s.is_null() {
        Box::from_raw(s);
    }
}

/// Gets a ByteVector from a TariPublicKey
///
/// ## Arguments
/// `pk` - The pointer to a TariPublicKey
/// `error_out` - Pointer to an int which will be modified to an error code should one occur, may not be null. Functions
/// as an out parameter.
///
/// ## Returns
/// `*mut ByteVector` - Returns a pointer to a ByteVector. Note that it returns ptr::null_mut() if pk is null
///
/// # Safety
/// The ```byte_vector_destroy``` function must be called when finished with the ByteVector to prevent a memory leak.
#[no_mangle]
pub unsafe extern "C" fn public_key_get_bytes(pk: *mut TariPublicKey, error_out: *mut c_int) -> *mut ByteVector {
    let mut error = 0;
    ptr::swap(error_out, &mut error as *mut c_int);
    let mut bytes = ByteVector(Vec::new());
    if pk.is_null() {
        error = LibWalletError::from(InterfaceError::NullError("pk".to_string())).code;
        ptr::swap(error_out, &mut error as *mut c_int);
        return ptr::null_mut();
    } else {
        bytes.0 = (*pk).to_vec();
    }
    Box::into_raw(Box::new(bytes))
}

/// Creates a TariPublicKey from a TariPrivateKey
///
/// ## Arguments
/// `secret_key` - The pointer to a TariPrivateKey
/// `error_out` - Pointer to an int which will be modified to an error code should one occur, may not be null. Functions
/// as an out parameter.
///
/// ## Returns
/// `*mut TariPublicKey` - Returns a pointer to a TariPublicKey
///
/// # Safety
/// The ```private_key_destroy``` method must be called when finished with a private key to prevent a memory leak
#[no_mangle]
pub unsafe extern "C" fn public_key_from_private_key(
    secret_key: *mut TariPrivateKey,
    error_out: *mut c_int,
) -> *mut TariPublicKey {
    let mut error = 0;
    ptr::swap(error_out, &mut error as *mut c_int);
    if secret_key.is_null() {
        error = LibWalletError::from(InterfaceError::NullError("secret_key".to_string())).code;
        ptr::swap(error_out, &mut error as *mut c_int);
        return ptr::null_mut();
    }
    let m = TariPublicKey::from_secret_key(&(*secret_key));
    Box::into_raw(Box::new(m))
}

/// Creates a TariPublicKey from a char array
///
/// ## Arguments
/// `key` - The pointer to a char array which is hex encoded
/// `error_out` - Pointer to an int which will be modified to an error code should one occur, may not be null. Functions
/// as an out parameter.
///
/// ## Returns
/// `*mut TariPublicKey` - Returns a pointer to a TariPublicKey. Note that it returns ptr::null_mut()
/// if key is null or if there was an error creating the TariPublicKey from key
///
/// # Safety
/// The ```public_key_destroy``` method must be called when finished with a TariPublicKey to prevent a memory leak
#[no_mangle]
pub unsafe extern "C" fn public_key_from_hex(key: *const c_char, error_out: *mut c_int) -> *mut TariPublicKey {
    let mut error = 0;
    ptr::swap(error_out, &mut error as *mut c_int);
    let key_str;
    if key.is_null() {
        error = LibWalletError::from(InterfaceError::NullError("key".to_string())).code;
        ptr::swap(error_out, &mut error as *mut c_int);
        return ptr::null_mut();
    } else {
        key_str = CStr::from_ptr(key).to_str().unwrap().to_owned();
    }

    let public_key = TariPublicKey::from_hex(key_str.as_str());
    match public_key {
        Ok(public_key) => Box::into_raw(Box::new(public_key)),
        Err(e) => {
            error!(target: LOG_TARGET, "Error creating a Public Key from Hex: {:?}", e);
            error = LibWalletError::from(e).code;
            ptr::swap(error_out, &mut error as *mut c_int);
            ptr::null_mut()
        },
    }
}

/// Creates a char array from a TariPublicKey in emoji format
///
/// ## Arguments
/// `pk` - The pointer to a TariPublicKey
/// `error_out` - Pointer to an int which will be modified to an error code should one occur, may not be null. Functions
/// as an out parameter.
///
/// ## Returns
/// `*mut c_char` - Returns a pointer to a char array. Note that it returns empty
/// if emoji is null or if there was an error creating the emoji string from TariPublicKey
///
/// # Safety
/// The ```string_destroy``` method must be called when finished with a string from rust to prevent a memory leak
#[no_mangle]
pub unsafe extern "C" fn public_key_to_emoji_id(pk: *mut TariPublicKey, error_out: *mut c_int) -> *mut c_char {
    let mut error = 0;
    let mut result = CString::new("").unwrap();
    ptr::swap(error_out, &mut error as *mut c_int);
    if pk.is_null() {
        error = LibWalletError::from(InterfaceError::NullError("key".to_string())).code;
        ptr::swap(error_out, &mut error as *mut c_int);
        return CString::into_raw(result);
    }

    let emoji = EmojiId::from_pubkey(&(*pk));
    result = CString::new(emoji.as_str()).unwrap();
    CString::into_raw(result)
}

/// Creates a TariPublicKey from a char array in emoji format
///
/// ## Arguments
/// `const *c_char` - The pointer to a TariPublicKey
/// `error_out` - Pointer to an int which will be modified to an error code should one occur, may not be null. Functions
/// as an out parameter.
///
/// ## Returns
/// `*mut c_char` - Returns a pointer to a TariPublicKey. Note that it returns null on error.
///
/// # Safety
/// The ```public_key_destroy``` method must be called when finished with a TariPublicKey to prevent a memory leak
#[no_mangle]
pub unsafe extern "C" fn emoji_id_to_public_key(emoji: *const c_char, error_out: *mut c_int) -> *mut TariPublicKey {
    let mut error = 0;
    ptr::swap(error_out, &mut error as *mut c_int);
    if emoji.is_null() {
        error = LibWalletError::from(InterfaceError::NullError("emoji".to_string())).code;
        ptr::swap(error_out, &mut error as *mut c_int);
        return ptr::null_mut();
    }

    match CStr::from_ptr(emoji)
        .to_str()
        .map_err(|_| EmojiIdError)
        .and_then(EmojiId::str_to_pubkey)
    {
        Ok(pk) => Box::into_raw(Box::new(pk)),
        Err(_) => {
            error = LibWalletError::from(InterfaceError::InvalidEmojiId).code;
            ptr::swap(error_out, &mut error as *mut c_int);
            ptr::null_mut()
        },
    }
}

/// -------------------------------------------------------------------------------------------- ///

/// -------------------------------- Private Key ----------------------------------------------- ///

/// Creates a TariPrivateKey from a ByteVector
///
/// ## Arguments
/// `bytes` - The pointer to a ByteVector
/// `error_out` - Pointer to an int which will be modified to an error code should one occur, may not be null. Functions
/// as an out parameter.
///
/// ## Returns
/// `*mut TariPrivateKey` - Returns a pointer to a TariPublicKey. Note that it returns ptr::null_mut()
/// if bytes is null or if there was an error creating the TariPrivateKey from bytes
///
/// # Safety
/// The ```private_key_destroy``` method must be called when finished with a TariPrivateKey to prevent a memory leak
#[no_mangle]
pub unsafe extern "C" fn private_key_create(bytes: *mut ByteVector, error_out: *mut c_int) -> *mut TariPrivateKey {
    let mut error = 0;
    ptr::swap(error_out, &mut error as *mut c_int);
    let v;
    if bytes.is_null() {
        error = LibWalletError::from(InterfaceError::NullError("bytes".to_string())).code;
        ptr::swap(error_out, &mut error as *mut c_int);
        return ptr::null_mut();
    } else {
        v = (*bytes).0.clone();
    }
    let pk = TariPrivateKey::from_bytes(&v);
    match pk {
        Ok(pk) => Box::into_raw(Box::new(pk)),
        Err(e) => {
            error = LibWalletError::from(e).code;
            ptr::swap(error_out, &mut error as *mut c_int);
            ptr::null_mut()
        },
    }
}

/// Frees memory for a TariPrivateKey
///
/// ## Arguments
/// `pk` - The pointer to a TariPrivateKey
///
/// ## Returns
/// `()` - Does not return a value, equivalent to void in C
///
/// # Safety
/// None
#[no_mangle]
pub unsafe extern "C" fn private_key_destroy(pk: *mut TariPrivateKey) {
    if !pk.is_null() {
        Box::from_raw(pk);
    }
}

/// Gets a ByteVector from a TariPrivateKey
///
/// ## Arguments
/// `pk` - The pointer to a TariPrivateKey
/// `error_out` - Pointer to an int which will be modified to an error code should one occur, may not be null. Functions
/// as an out parameter.
///
/// ## Returns
/// `*mut ByteVectror` - Returns a pointer to a ByteVector. Note that it returns ptr::null_mut()
/// if pk is null
///
/// # Safety
/// The ```byte_vector_destroy``` must be called when finished with a ByteVector to prevent a memory leak
#[no_mangle]
pub unsafe extern "C" fn private_key_get_bytes(pk: *mut TariPrivateKey, error_out: *mut c_int) -> *mut ByteVector {
    let mut error = 0;
    ptr::swap(error_out, &mut error as *mut c_int);
    let mut bytes = ByteVector(Vec::new());
    if pk.is_null() {
        error = LibWalletError::from(InterfaceError::NullError("pk".to_string())).code;
        ptr::swap(error_out, &mut error as *mut c_int);
        return ptr::null_mut();
    } else {
        bytes.0 = (*pk).to_vec();
    }
    Box::into_raw(Box::new(bytes))
}

/// Generates a TariPrivateKey
///
/// ## Arguments
/// `()` - Does  not take any arguments
///
/// ## Returns
/// `*mut TariPrivateKey` - Returns a pointer to a TariPrivateKey
///
/// # Safety
/// The ```private_key_destroy``` method must be called when finished with a TariPrivateKey to prevent a memory leak.
#[no_mangle]
pub unsafe extern "C" fn private_key_generate() -> *mut TariPrivateKey {
    let secret_key = TariPrivateKey::random(&mut OsRng);
    Box::into_raw(Box::new(secret_key))
}

/// Creates a TariPrivateKey from a char array
///
/// ## Arguments
/// `key` - The pointer to a char array which is hex encoded
/// `error_out` - Pointer to an int which will be modified to an error code should one occur, may not be null. Functions
/// as an out parameter.
///
/// ## Returns
/// `*mut TariPrivateKey` - Returns a pointer to a TariPublicKey. Note that it returns ptr::null_mut()
/// if key is null or if there was an error creating the TariPrivateKey from key
///
/// # Safety
/// The ```private_key_destroy``` method must be called when finished with a TariPrivateKey to prevent a memory leak
#[no_mangle]
pub unsafe extern "C" fn private_key_from_hex(key: *const c_char, error_out: *mut c_int) -> *mut TariPrivateKey {
    let mut error = 0;
    ptr::swap(error_out, &mut error as *mut c_int);
    let key_str;
    if key.is_null() {
        error = LibWalletError::from(InterfaceError::NullError("key".to_string())).code;
        ptr::swap(error_out, &mut error as *mut c_int);
        return ptr::null_mut();
    } else {
        key_str = CStr::from_ptr(key).to_str().unwrap().to_owned();
    }

    let secret_key = TariPrivateKey::from_hex(key_str.as_str());

    match secret_key {
        Ok(secret_key) => Box::into_raw(Box::new(secret_key)),
        Err(e) => {
            error!(target: LOG_TARGET, "Error creating a Public Key from Hex: {:?}", e);

            error = LibWalletError::from(e).code;
            ptr::swap(error_out, &mut error as *mut c_int);
            ptr::null_mut()
        },
    }
}

/// -------------------------------------------------------------------------------------------- ///
/// ----------------------------------- Seed Words ----------------------------------------------///

/// Create an empty instance of TariSeedWords
///
/// ## Arguments
/// None
///
/// ## Returns
/// `TariSeedWords` - Returns an empty TariSeedWords instance
///
/// # Safety
/// None
#[no_mangle]
pub unsafe extern "C" fn seed_words_create() -> *mut TariSeedWords {
    Box::into_raw(Box::new(TariSeedWords(Vec::new())))
}

/// Gets the length of TariSeedWords
///
/// ## Arguments
/// `seed_words` - The pointer to a TariSeedWords
/// `error_out` - Pointer to an int which will be modified to an error code should one occur, may not be null. Functions
/// as an out parameter.
///
/// ## Returns
/// `c_uint` - Returns number of elements in seed_words, zero if seed_words is null
///
/// # Safety
/// None
#[no_mangle]
pub unsafe extern "C" fn seed_words_get_length(seed_words: *const TariSeedWords, error_out: *mut c_int) -> c_uint {
    let mut error = 0;
    ptr::swap(error_out, &mut error as *mut c_int);
    let mut len = 0;
    if seed_words.is_null() {
        error = LibWalletError::from(InterfaceError::NullError("seed words".to_string())).code;
        ptr::swap(error_out, &mut error as *mut c_int);
    } else {
        len = (*seed_words).0.len();
    }
    len as c_uint
}

/// Gets a seed word from TariSeedWords at position
///
/// ## Arguments
/// `seed_words` - The pointer to a TariSeedWords
/// `position` - The integer position
/// `error_out` - Pointer to an int which will be modified to an error code should one occur, may not be null. Functions
/// as an out parameter.
///
/// ## Returns
/// `*mut c_char` - Returns a pointer to a char array. Note that it returns an empty char array if
/// TariSeedWords collection is null or the position is invalid
///
/// # Safety
/// The ```string_destroy``` method must be called when finished with a string from rust to prevent a memory leak
#[no_mangle]
pub unsafe extern "C" fn seed_words_get_at(
    seed_words: *mut TariSeedWords,
    position: c_uint,
    error_out: *mut c_int,
) -> *mut c_char {
    let mut error = 0;
    ptr::swap(error_out, &mut error as *mut c_int);
    let mut word = CString::new("").unwrap();
    if seed_words.is_null() {
        error = LibWalletError::from(InterfaceError::NullError("seed words".to_string())).code;
        ptr::swap(error_out, &mut error as *mut c_int);
    } else {
        let len = (*seed_words).0.len();
        if position > len as u32 {
            error = LibWalletError::from(InterfaceError::PositionInvalidError).code;
            ptr::swap(error_out, &mut error as *mut c_int);
        } else {
            word = CString::new((*seed_words).0[position as usize].clone()).unwrap()
        }
    }
    CString::into_raw(word)
}

/// Add a word to the provided TariSeedWords instance
///
/// ## Arguments
/// `seed_words` - The pointer to a TariSeedWords
/// `word` - Word to add
/// `error_out` - Pointer to an int which will be modified to an error code should one occur, may not be null. Functions
/// as an out parameter.
///
/// ## Returns
/// 'c_uchar' - Returns a u8 version of the `SeedWordPushResult` enum indicating whether the word was not a valid seed
/// word, if the push was successful and whether the push was successful and completed the full Seed Phrase
///     '0' -> InvalidSeedWord
///     '1' -> SuccessfulPush
///     '2' -> SeedPhraseComplete
///     '3' -> InvalidSeedPhrase
/// # Safety
/// The ```string_destroy``` method must be called when finished with a string from rust to prevent a memory leak
#[no_mangle]
pub unsafe extern "C" fn seed_words_push_word(
    seed_words: *mut TariSeedWords,
    word: *const c_char,
    error_out: *mut c_int,
) -> c_uchar {
    use tari_key_manager::mnemonic::{Mnemonic, MnemonicLanguage};

    let mut error = 0;
    ptr::swap(error_out, &mut error as *mut c_int);
    if seed_words.is_null() {
        error = LibWalletError::from(InterfaceError::NullError("seed words".to_string())).code;
        ptr::swap(error_out, &mut error as *mut c_int);
    }

    let word_string;
    if word.is_null() {
        error = LibWalletError::from(InterfaceError::NullError("word".to_string())).code;
        ptr::swap(error_out, &mut error as *mut c_int);
        return SeedWordPushResult::InvalidSeedWord as u8;
    } else {
        word_string = CStr::from_ptr(word).to_str().unwrap().to_owned();
    }

    // Check word is from a word list
    if MnemonicLanguage::from(word_string.as_str()).is_err() {
        log::error!(target: LOG_TARGET, "{} is not a valid mnemonic seed word", word_string);
        return SeedWordPushResult::InvalidSeedWord as u8;
    }

    (*seed_words).0.push(word_string);
    if (*seed_words).0.len() >= 24 {
        return if let Err(e) = TariPrivateKey::from_mnemonic(&(*seed_words).0) {
            log::error!(target: LOG_TARGET, "Problem building private key from seed phrase");
            error = LibWalletError::from(e).code;
            ptr::swap(error_out, &mut error as *mut c_int);
            SeedWordPushResult::InvalidSeedPhrase as u8
        } else {
            SeedWordPushResult::SeedPhraseComplete as u8
        };
    }

    SeedWordPushResult::SuccessfulPush as u8
}

/// Frees memory for a TariSeedWords
///
/// ## Arguments
/// `seed_words` - The pointer to a TariSeedWords
///
/// ## Returns
/// `()` - Does not return a value, equivalent to void in C
///
/// # Safety
/// None
#[no_mangle]
pub unsafe extern "C" fn seed_words_destroy(seed_words: *mut TariSeedWords) {
    if !seed_words.is_null() {
        Box::from_raw(seed_words);
    }
}

/// ----------------------------------- Contact -------------------------------------------------///

/// Creates a TariContact
///
/// ## Arguments
/// `alias` - The pointer to a char array
/// `public_key` - The pointer to a TariPublicKey
/// `error_out` - Pointer to an int which will be modified to an error code should one occur, may not be null. Functions
/// as an out parameter.
///
/// ## Returns
/// `*mut TariContact` - Returns a pointer to a TariContact. Note that it returns ptr::null_mut()
/// if alias is null or if pk is null
///
/// # Safety
/// The ```contact_destroy``` method must be called when finished with a TariContact
#[no_mangle]
pub unsafe extern "C" fn contact_create(
    alias: *const c_char,
    public_key: *mut TariPublicKey,
    error_out: *mut c_int,
) -> *mut TariContact {
    let mut error = 0;
    ptr::swap(error_out, &mut error as *mut c_int);
    let alias_string;
    if alias.is_null() {
        error = LibWalletError::from(InterfaceError::NullError("alias".to_string())).code;
        ptr::swap(error_out, &mut error as *mut c_int);
        return ptr::null_mut();
    } else {
        alias_string = CStr::from_ptr(alias).to_str().unwrap().to_owned();
    }

    if public_key.is_null() {
        error = LibWalletError::from(InterfaceError::NullError("public_key".to_string())).code;
        ptr::swap(error_out, &mut error as *mut c_int);
        return ptr::null_mut();
    }

    let contact = Contact {
        alias: alias_string,
        public_key: (*public_key).clone(),
    };
    Box::into_raw(Box::new(contact))
}

/// Gets the alias of the TariContact
///
/// ## Arguments
/// `contact` - The pointer to a TariContact
/// `error_out` - Pointer to an int which will be modified to an error code should one occur, may not be null. Functions
/// as an out parameter.
///
/// ## Returns
/// `*mut c_char` - Returns a pointer to a char array. Note that it returns an empty char array if
/// contact is null
///
/// # Safety
/// The ```string_destroy``` method must be called when finished with a string from rust to prevent a memory leak
#[no_mangle]
pub unsafe extern "C" fn contact_get_alias(contact: *mut TariContact, error_out: *mut c_int) -> *mut c_char {
    let mut error = 0;
    ptr::swap(error_out, &mut error as *mut c_int);
    let mut a = CString::new("").unwrap();
    if contact.is_null() {
        error = LibWalletError::from(InterfaceError::NullError("contact".to_string())).code;
        ptr::swap(error_out, &mut error as *mut c_int);
    } else {
        a = CString::new((*contact).alias.clone()).unwrap();
    }
    CString::into_raw(a)
}

/// Gets the TariPublicKey of the TariContact
///
/// ## Arguments
/// `contact` - The pointer to a TariContact
/// `error_out` - Pointer to an int which will be modified to an error code should one occur, may not be null. Functions
/// as an out parameter.
///
/// ## Returns
/// `*mut TariPublicKey` - Returns a pointer to a TariPublicKey. Note that it returns
/// ptr::null_mut() if contact is null
///
/// # Safety
/// The ```public_key_destroy``` method must be called when finished with a TariPublicKey to prevent a memory leak
#[no_mangle]
pub unsafe extern "C" fn contact_get_public_key(
    contact: *mut TariContact,
    error_out: *mut c_int,
) -> *mut TariPublicKey {
    let mut error = 0;
    ptr::swap(error_out, &mut error as *mut c_int);
    if contact.is_null() {
        error = LibWalletError::from(InterfaceError::NullError("contact".to_string())).code;
        ptr::swap(error_out, &mut error as *mut c_int);
        return ptr::null_mut();
    }
    Box::into_raw(Box::new((*contact).public_key.clone()))
}

/// Frees memory for a TariContact
///
/// ## Arguments
/// `contact` - The pointer to a TariContact
///
/// ## Returns
/// `()` - Does not return a value, equivalent to void in C
///
/// # Safety
/// None
#[no_mangle]
pub unsafe extern "C" fn contact_destroy(contact: *mut TariContact) {
    if !contact.is_null() {
        Box::from_raw(contact);
    }
}

/// ----------------------------------- Contacts -------------------------------------------------///

/// Gets the length of TariContacts
///
/// ## Arguments
/// `contacts` - The pointer to a TariContacts
/// `error_out` - Pointer to an int which will be modified to an error code should one occur, may not be null. Functions
/// as an out parameter.
///
/// ## Returns
/// `c_uint` - Returns number of elements in , zero if contacts is null
///
/// # Safety
/// None
#[no_mangle]
pub unsafe extern "C" fn contacts_get_length(contacts: *mut TariContacts, error_out: *mut c_int) -> c_uint {
    let mut error = 0;
    ptr::swap(error_out, &mut error as *mut c_int);
    let mut len = 0;
    if contacts.is_null() {
        error = LibWalletError::from(InterfaceError::NullError("contacts".to_string())).code;
        ptr::swap(error_out, &mut error as *mut c_int);
    } else {
        len = (*contacts).0.len();
    }
    len as c_uint
}

/// Gets a TariContact from TariContacts at position
///
/// ## Arguments
/// `contacts` - The pointer to a TariContacts
/// `position` - The integer position
/// `error_out` - Pointer to an int which will be modified to an error code should one occur, may not be null. Functions
/// as an out parameter.
///
/// ## Returns
/// `*mut TariContact` - Returns a TariContact, note that it returns ptr::null_mut() if contacts is
/// null or position is invalid
///
/// # Safety
/// The ```contact_destroy``` method must be called when finished with a TariContact to prevent a memory leak
#[no_mangle]
pub unsafe extern "C" fn contacts_get_at(
    contacts: *mut TariContacts,
    position: c_uint,
    error_out: *mut c_int,
) -> *mut TariContact {
    let mut error = 0;
    ptr::swap(error_out, &mut error as *mut c_int);
    if contacts.is_null() {
        error = LibWalletError::from(InterfaceError::NullError("contacts".to_string())).code;
        ptr::swap(error_out, &mut error as *mut c_int);
        return ptr::null_mut();
    }
    let len = contacts_get_length(contacts, error_out) as c_int - 1;
    if len < 0 || position > len as c_uint {
        error = LibWalletError::from(InterfaceError::PositionInvalidError).code;
        ptr::swap(error_out, &mut error as *mut c_int);
        return ptr::null_mut();
    }
    Box::into_raw(Box::new((*contacts).0[position as usize].clone()))
}

/// Frees memory for a TariContacts
///
/// ## Arguments
/// `contacts` - The pointer to a TariContacts
///
/// ## Returns
/// `()` - Does not return a value, equivalent to void in C
///
/// # Safety
/// None
#[no_mangle]
pub unsafe extern "C" fn contacts_destroy(contacts: *mut TariContacts) {
    if !contacts.is_null() {
        Box::from_raw(contacts);
    }
}

/// -------------------------------------------------------------------------------------------- ///

/// ----------------------------------- CompletedTransactions ----------------------------------- ///

/// Gets the length of a TariCompletedTransactions
///
/// ## Arguments
/// `transactions` - The pointer to a TariCompletedTransactions
/// `error_out` - Pointer to an int which will be modified to an error code should one occur, may not be null. Functions
/// as an out parameter.
///
/// ## Returns
/// `c_uint` - Returns the number of elements in a TariCompletedTransactions, note that it will be
/// zero if transactions is null
///
/// # Safety
/// None
#[no_mangle]
pub unsafe extern "C" fn completed_transactions_get_length(
    transactions: *mut TariCompletedTransactions,
    error_out: *mut c_int,
) -> c_uint {
    let mut error = 0;
    ptr::swap(error_out, &mut error as *mut c_int);
    let mut len = 0;
    if transactions.is_null() {
        error = LibWalletError::from(InterfaceError::NullError("transaction".to_string())).code;
        ptr::swap(error_out, &mut error as *mut c_int);
    } else {
        len = (*transactions).0.len();
    }
    len as c_uint
}

/// Gets a TariCompletedTransaction from a TariCompletedTransactions at position
///
/// ## Arguments
/// `transactions` - The pointer to a TariCompletedTransactions
/// `position` - The integer position
/// `error_out` - Pointer to an int which will be modified to an error code should one occur, may not be null. Functions
/// as an out parameter.
///
/// ## Returns
/// `*mut TariCompletedTransaction` - Returns a pointer to a TariCompletedTransaction,
/// note that ptr::null_mut() is returned if transactions is null or position is invalid
///
/// # Safety
/// The ```completed_transaction_destroy``` method must be called when finished with a TariCompletedTransaction to
/// prevent a memory leak
#[no_mangle]
pub unsafe extern "C" fn completed_transactions_get_at(
    transactions: *mut TariCompletedTransactions,
    position: c_uint,
    error_out: *mut c_int,
) -> *mut TariCompletedTransaction {
    let mut error = 0;
    ptr::swap(error_out, &mut error as *mut c_int);
    if transactions.is_null() {
        error = LibWalletError::from(InterfaceError::NullError("transactions".to_string())).code;
        ptr::swap(error_out, &mut error as *mut c_int);
        return ptr::null_mut();
    }
    let len = completed_transactions_get_length(transactions, error_out) as c_int - 1;
    if len < 0 || position > len as c_uint {
        error = LibWalletError::from(InterfaceError::PositionInvalidError).code;
        ptr::swap(error_out, &mut error as *mut c_int);
        return ptr::null_mut();
    }
    Box::into_raw(Box::new((*transactions).0[position as usize].clone()))
}

/// Frees memory for a TariCompletedTransactions
///
/// ## Arguments
/// `transactions` - The pointer to a TariCompletedTransaction
///
/// ## Returns
/// `()` - Does not return a value, equivalent to void in C
///
/// # Safety
/// None
#[no_mangle]
pub unsafe extern "C" fn completed_transactions_destroy(transactions: *mut TariCompletedTransactions) {
    if !transactions.is_null() {
        Box::from_raw(transactions);
    }
}

/// -------------------------------------------------------------------------------------------- ///

/// ----------------------------------- OutboundTransactions ------------------------------------ ///

/// Gets the length of a TariPendingOutboundTransactions
///
/// ## Arguments
/// `transactions` - The pointer to a TariPendingOutboundTransactions
/// `error_out` - Pointer to an int which will be modified to an error code should one occur, may not be null. Functions
/// as an out parameter.
///
/// ## Returns
/// `c_uint` - Returns the number of elements in a TariPendingOutboundTransactions, note that it will be
/// zero if transactions is null
///
/// # Safety
/// None
#[no_mangle]
pub unsafe extern "C" fn pending_outbound_transactions_get_length(
    transactions: *mut TariPendingOutboundTransactions,
    error_out: *mut c_int,
) -> c_uint {
    let mut error = 0;
    ptr::swap(error_out, &mut error as *mut c_int);
    let mut len = 0;
    if transactions.is_null() {
        error = LibWalletError::from(InterfaceError::NullError("transaction".to_string())).code;
        ptr::swap(error_out, &mut error as *mut c_int);
    } else {
        len = (*transactions).0.len();
    }

    len as c_uint
}

/// Gets a TariPendingOutboundTransaction of a TariPendingOutboundTransactions
///
/// ## Arguments
/// `transactions` - The pointer to a TariPendingOutboundTransactions
/// `position` - The integer position
/// `error_out` - Pointer to an int which will be modified to an error code should one occur, may not be null. Functions
/// as an out parameter.
///
/// ## Returns
/// `*mut TariPendingOutboundTransaction` - Returns a pointer to a TariPendingOutboundTransaction,
/// note that ptr::null_mut() is returned if transactions is null or position is invalid
///
/// # Safety
/// The ```pending_outbound_transaction_destroy``` method must be called when finished with a
/// TariPendingOutboundTransaction to prevent a memory leak
#[no_mangle]
pub unsafe extern "C" fn pending_outbound_transactions_get_at(
    transactions: *mut TariPendingOutboundTransactions,
    position: c_uint,
    error_out: *mut c_int,
) -> *mut TariPendingOutboundTransaction {
    let mut error = 0;
    ptr::swap(error_out, &mut error as *mut c_int);
    if transactions.is_null() {
        error = LibWalletError::from(InterfaceError::NullError("transaction".to_string())).code;
        ptr::swap(error_out, &mut error as *mut c_int);
        return ptr::null_mut();
    }
    let len = pending_outbound_transactions_get_length(transactions, error_out) as c_int - 1;
    if len < 0 || position > len as c_uint {
        error = LibWalletError::from(InterfaceError::PositionInvalidError).code;
        ptr::swap(error_out, &mut error as *mut c_int);
        return ptr::null_mut();
    }
    Box::into_raw(Box::new((*transactions).0[position as usize].clone()))
}

/// Frees memory for a TariPendingOutboundTransactions
///
/// ## Arguments
/// `transactions` - The pointer to a TariPendingOutboundTransactions
///
/// ## Returns
/// `()` - Does not return a value, equivalent to void in C
///
/// # Safety
/// None
#[no_mangle]
pub unsafe extern "C" fn pending_outbound_transactions_destroy(transactions: *mut TariPendingOutboundTransactions) {
    if !transactions.is_null() {
        Box::from_raw(transactions);
    }
}

/// -------------------------------------------------------------------------------------------- ///

/// ----------------------------------- InboundTransactions ------------------------------------- ///

/// Gets the length of a TariPendingInboundTransactions
///
/// ## Arguments
/// `transactions` - The pointer to a TariPendingInboundTransactions
/// `error_out` - Pointer to an int which will be modified to an error code should one occur, may not be null. Functions
/// as an out parameter.
///
/// ## Returns
/// `c_uint` - Returns the number of elements in a TariPendingInboundTransactions, note that
/// it will be zero if transactions is null
///
/// # Safety
/// None
#[no_mangle]
pub unsafe extern "C" fn pending_inbound_transactions_get_length(
    transactions: *mut TariPendingInboundTransactions,
    error_out: *mut c_int,
) -> c_uint {
    let mut error = 0;
    ptr::swap(error_out, &mut error as *mut c_int);
    let mut len = 0;
    if transactions.is_null() {
        error = LibWalletError::from(InterfaceError::NullError("transaction".to_string())).code;
        ptr::swap(error_out, &mut error as *mut c_int);
    } else {
        len = (*transactions).0.len();
    }
    len as c_uint
}

/// Gets a TariPendingInboundTransaction of a TariPendingInboundTransactions
///
/// ## Arguments
/// `transactions` - The pointer to a TariPendingInboundTransactions
/// `position` - The integer position
/// `error_out` - Pointer to an int which will be modified to an error code should one occur, may not be null. Functions
/// as an out parameter.
///
/// ## Returns
/// `*mut TariPendingOutboundTransaction` - Returns a pointer to a TariPendingInboundTransaction,
/// note that ptr::null_mut() is returned if transactions is null or position is invalid
///
/// # Safety
/// The ```pending_inbound_transaction_destroy``` method must be called when finished with a
/// TariPendingOutboundTransaction to prevent a memory leak
#[no_mangle]
pub unsafe extern "C" fn pending_inbound_transactions_get_at(
    transactions: *mut TariPendingInboundTransactions,
    position: c_uint,
    error_out: *mut c_int,
) -> *mut TariPendingInboundTransaction {
    let mut error = 0;
    ptr::swap(error_out, &mut error as *mut c_int);
    if transactions.is_null() {
        error = LibWalletError::from(InterfaceError::NullError("transaction".to_string())).code;
        ptr::swap(error_out, &mut error as *mut c_int);
        return ptr::null_mut();
    }
    let len = pending_inbound_transactions_get_length(transactions, error_out) as c_int - 1;
    if len < 0 || position > len as c_uint {
        error = LibWalletError::from(InterfaceError::PositionInvalidError).code;
        ptr::swap(error_out, &mut error as *mut c_int);
        return ptr::null_mut();
    }
    Box::into_raw(Box::new((*transactions).0[position as usize].clone()))
}

/// Frees memory for a TariPendingInboundTransactions
///
/// ## Arguments
/// `transactions` - The pointer to a TariPendingInboundTransactions
///
/// ## Returns
/// `()` - Does not return a value, equivalent to void in C
///
/// # Safety
/// None
#[no_mangle]
pub unsafe extern "C" fn pending_inbound_transactions_destroy(transactions: *mut TariPendingInboundTransactions) {
    if !transactions.is_null() {
        Box::from_raw(transactions);
    }
}

/// -------------------------------------------------------------------------------------------- ///

/// ----------------------------------- CompletedTransaction ------------------------------------- ///

/// Gets the TransactionID of a TariCompletedTransaction
///
/// ## Arguments
/// `transaction` - The pointer to a TariCompletedTransaction
/// `error_out` - Pointer to an int which will be modified to an error code should one occur, may not be null. Functions
/// as an out parameter.
///
/// ## Returns
/// `c_ulonglong` - Returns the TransactionID, note that it will be zero if transaction is null
///
/// # Safety
/// None
#[no_mangle]
pub unsafe extern "C" fn completed_transaction_get_transaction_id(
    transaction: *mut TariCompletedTransaction,
    error_out: *mut c_int,
) -> c_ulonglong {
    let mut error = 0;
    ptr::swap(error_out, &mut error as *mut c_int);
    if transaction.is_null() {
        error = LibWalletError::from(InterfaceError::NullError("transaction".to_string())).code;
        ptr::swap(error_out, &mut error as *mut c_int);
        return 0;
    }
    (*transaction).tx_id as c_ulonglong
}

/// Gets the destination TariPublicKey of a TariCompletedTransaction
///
/// ## Arguments
/// `transaction` - The pointer to a TariCompletedTransaction
/// `error_out` - Pointer to an int which will be modified to an error code should one occur, may not be null. Functions
/// as an out parameter.
///
/// ## Returns
/// `*mut TariPublicKey` - Returns the destination TariPublicKey, note that it will be
/// ptr::null_mut() if transaction is null
///
/// # Safety
/// The ```public_key_destroy``` method must be called when finished with a TariPublicKey to prevent a memory leak
#[no_mangle]
pub unsafe extern "C" fn completed_transaction_get_destination_public_key(
    transaction: *mut TariCompletedTransaction,
    error_out: *mut c_int,
) -> *mut TariPublicKey {
    let mut error = 0;
    ptr::swap(error_out, &mut error as *mut c_int);
    if transaction.is_null() {
        error = LibWalletError::from(InterfaceError::NullError("transaction".to_string())).code;
        ptr::swap(error_out, &mut error as *mut c_int);
        return ptr::null_mut();
    }
    let m = (*transaction).destination_public_key.clone();
    Box::into_raw(Box::new(m))
}

/// Gets the TariExcess of a TariCompletedTransaction
///
/// ## Arguments
/// `transaction` - The pointer to a TariCompletedTransaction
/// `error_out` - Pointer to an int which will be modified to an error code should one occur, may not be null. Functions
/// as an out parameter.
///
/// ## Returns
/// `*mut TariExcess` - Returns the transaction excess, note that it will be
/// ptr::null_mut() if transaction is null, if the transaction status is Pending, or if the number of kernels is not
/// exactly one.
///
/// # Safety
/// The ```excess_destroy``` method must be called when finished with a TariExcess to prevent a memory leak
#[no_mangle]
pub unsafe extern "C" fn completed_transaction_get_excess(
    transaction: *mut TariCompletedTransaction,
    error_out: *mut c_int,
) -> *mut TariExcess {
    let mut error = 0;
    ptr::swap(error_out, &mut error as *mut c_int);
    if transaction.is_null() {
        error = LibWalletError::from(InterfaceError::NullError("transaction".to_string())).code;
        ptr::swap(error_out, &mut error as *mut c_int);
        return ptr::null_mut();
    }

    // check the tx is not in pending state
    if matches!(
        (*transaction).status,
        TransactionStatus::Pending | TransactionStatus::Imported
    ) {
        let msg = format!("Incorrect transaction status: {}", (*transaction).status);
        error = LibWalletError::from(TransactionError::StatusError(msg)).code;
        ptr::swap(error_out, &mut error as *mut c_int);
        return ptr::null_mut();
    }

    let kernels = (*transaction).transaction.get_body().kernels();

    // currently we presume that each CompletedTransaction only has 1 kernel
    // if that changes this will need to be accounted for
    if kernels.len() != 1 {
        let msg = format!("Expected 1 kernel, got {}", kernels.len());
        error = LibWalletError::from(TransactionError::KernelError(msg)).code;
        ptr::swap(error_out, &mut error as *mut c_int);
        return ptr::null_mut();
    }

    let x = kernels[0].excess.clone();
    Box::into_raw(Box::new(x))
}

/// Gets the TariExcessPublicNonce of a TariCompletedTransaction
///
/// ## Arguments
/// `transaction` - The pointer to a TariCompletedTransaction
/// `error_out` - Pointer to an int which will be modified to an error code should one occur, may not be null. Functions
/// as an out parameter.
///
/// ## Returns
/// `*mut TariExcessPublicNonce` - Returns the transaction excess public nonce, note that it will be
/// ptr::null_mut() if transaction is null, if the transaction status is Pending, or if the number of kernels is not
/// exactly one.
///
/// # Safety
/// The ```nonce_destroy``` method must be called when finished with a TariExcessPublicNonce to prevent a memory leak
#[no_mangle]
pub unsafe extern "C" fn completed_transaction_get_public_nonce(
    transaction: *mut TariCompletedTransaction,
    error_out: *mut c_int,
) -> *mut TariExcessPublicNonce {
    let mut error = 0;
    ptr::swap(error_out, &mut error as *mut c_int);
    if transaction.is_null() {
        error = LibWalletError::from(InterfaceError::NullError("transaction".to_string())).code;
        ptr::swap(error_out, &mut error as *mut c_int);
        return ptr::null_mut();
    }

    // check the tx is not in pending state
    if matches!(
        (*transaction).status,
        TransactionStatus::Pending | TransactionStatus::Imported
    ) {
        let msg = format!("Incorrect transaction status: {}", (*transaction).status);
        error = LibWalletError::from(TransactionError::StatusError(msg)).code;
        ptr::swap(error_out, &mut error as *mut c_int);
        return ptr::null_mut();
    }

    let kernels = (*transaction).transaction.get_body().kernels();

    // currently we presume that each CompletedTransaction only has 1 kernel
    // if that changes this will need to be accounted for
    if kernels.len() != 1 {
        let msg = format!("Expected 1 kernel, got {}", kernels.len());
        error = LibWalletError::from(TransactionError::KernelError(msg)).code;
        ptr::swap(error_out, &mut error as *mut c_int);
        return ptr::null_mut();
    }

    let r = kernels[0].excess_sig.get_public_nonce().clone();
    Box::into_raw(Box::new(r))
}

/// Gets the TariExcessSignature of a TariCompletedTransaction
///
/// ## Arguments
/// `transaction` - The pointer to a TariCompletedTransaction
/// `error_out` - Pointer to an int which will be modified to an error code should one occur, may not be null. Functions
/// as an out parameter.
///
/// ## Returns
/// `*mut TariExcessSignature` - Returns the transaction excess signature, note that it will be
/// ptr::null_mut() if transaction is null, if the transaction status is Pending, or if the number of kernels is not
/// exactly one.
///
/// # Safety
/// The ```signature_destroy``` method must be called when finished with a TariExcessSignature to prevent a memory leak
#[no_mangle]
pub unsafe extern "C" fn completed_transaction_get_signature(
    transaction: *mut TariCompletedTransaction,
    error_out: *mut c_int,
) -> *mut TariExcessSignature {
    let mut error = 0;
    ptr::swap(error_out, &mut error as *mut c_int);
    if transaction.is_null() {
        error = LibWalletError::from(InterfaceError::NullError("transaction".to_string())).code;
        ptr::swap(error_out, &mut error as *mut c_int);
        return ptr::null_mut();
    }

    // check the tx is not in pending state
    if matches!(
        (*transaction).status,
        TransactionStatus::Pending | TransactionStatus::Imported
    ) {
        let msg = format!("Incorrect transaction status: {}", (*transaction).status);
        error = LibWalletError::from(TransactionError::StatusError(msg)).code;
        ptr::swap(error_out, &mut error as *mut c_int);
        return ptr::null_mut();
    }

    let kernels = (*transaction).transaction.get_body().kernels();

    // currently we presume that each CompletedTransaction only has 1 kernel
    // if that changes this will need to be accounted for
    if kernels.len() != 1 {
        let msg = format!("Expected 1 kernel, got {}", kernels.len());
        error = LibWalletError::from(TransactionError::KernelError(msg)).code;
        ptr::swap(error_out, &mut error as *mut c_int);
        return ptr::null_mut();
    }

    let s = kernels[0].excess_sig.get_signature().clone();
    Box::into_raw(Box::new(s))
}

/// Gets the source TariPublicKey of a TariCompletedTransaction
///
/// ## Arguments
/// `transaction` - The pointer to a TariCompletedTransaction
/// `error_out` - Pointer to an int which will be modified to an error code should one occur, may not be null. Functions
/// as an out parameter.
///
/// ## Returns
/// `*mut TariPublicKey` - Returns the source TariPublicKey, note that it will be
/// ptr::null_mut() if transaction is null
///
/// # Safety
/// The ```public_key_destroy``` method must be called when finished with a TariPublicKey to prevent a memory leak
#[no_mangle]
pub unsafe extern "C" fn completed_transaction_get_source_public_key(
    transaction: *mut TariCompletedTransaction,
    error_out: *mut c_int,
) -> *mut TariPublicKey {
    let mut error = 0;
    ptr::swap(error_out, &mut error as *mut c_int);
    if transaction.is_null() {
        error = LibWalletError::from(InterfaceError::NullError("transaction".to_string())).code;
        ptr::swap(error_out, &mut error as *mut c_int);
        return ptr::null_mut();
    }
    let m = (*transaction).source_public_key.clone();
    Box::into_raw(Box::new(m))
}

/// Gets the status of a TariCompletedTransaction
///
/// ## Arguments
/// `transaction` - The pointer to a TariCompletedTransaction
/// `error_out` - Pointer to an int which will be modified to an error code should one occur, may not be null. Functions
/// as an out parameter.
///
/// ## Returns
/// `c_int` - Returns the status which corresponds to:
/// | Value | Interpretation |
/// |---|---|
/// |  -1 | TxNullError         |
/// |   0 | Completed           |
/// |   1 | Broadcast           |
/// |   2 | MinedUnconfirmed    |
/// |   3 | Imported            |
/// |   4 | Pending             |
/// |   5 | Coinbase            |
/// |   6 | MinedConfirmed      |
///
/// # Safety
/// None
#[no_mangle]
pub unsafe extern "C" fn completed_transaction_get_status(
    transaction: *mut TariCompletedTransaction,
    error_out: *mut c_int,
) -> c_int {
    let mut error = 0;
    ptr::swap(error_out, &mut error as *mut c_int);
    if transaction.is_null() {
        error = LibWalletError::from(InterfaceError::NullError("transaction".to_string())).code;
        ptr::swap(error_out, &mut error as *mut c_int);
        return -1;
    }
    let status = (*transaction).status.clone();
    status as c_int
}

/// Gets the amount of a TariCompletedTransaction
///
/// ## Arguments
/// `transaction` - The pointer to a TariCompletedTransaction
/// `error_out` - Pointer to an int which will be modified to an error code should one occur, may not be null. Functions
/// as an out parameter.
///
/// ## Returns
/// `c_ulonglong` - Returns the amount, note that it will be zero if transaction is null
///
/// # Safety
/// None
#[no_mangle]
pub unsafe extern "C" fn completed_transaction_get_amount(
    transaction: *mut TariCompletedTransaction,
    error_out: *mut c_int,
) -> c_ulonglong {
    let mut error = 0;
    ptr::swap(error_out, &mut error as *mut c_int);
    if transaction.is_null() {
        error = LibWalletError::from(InterfaceError::NullError("transaction".to_string())).code;
        ptr::swap(error_out, &mut error as *mut c_int);
        return 0;
    }
    c_ulonglong::from((*transaction).amount)
}

/// Gets the fee of a TariCompletedTransaction
///
/// ## Arguments
/// `transaction` - The pointer to a TariCompletedTransaction
/// `error_out` - Pointer to an int which will be modified to an error code should one occur, may not be null. Functions
/// as an out parameter.
///
/// ## Returns
/// `c_ulonglong` - Returns the fee, note that it will be zero if transaction is null
///
/// # Safety
/// None
#[no_mangle]
pub unsafe extern "C" fn completed_transaction_get_fee(
    transaction: *mut TariCompletedTransaction,
    error_out: *mut c_int,
) -> c_ulonglong {
    let mut error = 0;
    ptr::swap(error_out, &mut error as *mut c_int);
    if transaction.is_null() {
        error = LibWalletError::from(InterfaceError::NullError("transaction".to_string())).code;
        ptr::swap(error_out, &mut error as *mut c_int);
        return 0;
    }
    c_ulonglong::from((*transaction).fee)
}

/// Gets the timestamp of a TariCompletedTransaction
///
/// ## Arguments
/// `transaction` - The pointer to a TariCompletedTransaction
/// `error_out` - Pointer to an int which will be modified to an error code should one occur, may not be null. Functions
/// as an out parameter.
///
/// ## Returns
/// `c_ulonglong` - Returns the timestamp, note that it will be zero if transaction is null
///
/// # Safety
/// None
#[no_mangle]
pub unsafe extern "C" fn completed_transaction_get_timestamp(
    transaction: *mut TariCompletedTransaction,
    error_out: *mut c_int,
) -> c_longlong {
    let mut error = 0;
    ptr::swap(error_out, &mut error as *mut c_int);
    if transaction.is_null() {
        error = LibWalletError::from(InterfaceError::NullError("transaction".to_string())).code;
        ptr::swap(error_out, &mut error as *mut c_int);
        return 0;
    }
    (*transaction).timestamp.timestamp() as c_longlong
}

/// Gets the message of a TariCompletedTransaction
///
/// ## Arguments
/// `transaction` - The pointer to a TariCompletedTransaction
/// `error_out` - Pointer to an int which will be modified to an error code should one occur, may not be null. Functions
/// as an out parameter.
///
/// ## Returns
/// `*const c_char` - Returns the pointer to the char array, note that it will return a pointer
/// to an empty char array if transaction is null
///
/// # Safety
/// The ```string_destroy``` method must be called when finished with string coming from rust to prevent a memory leak
#[no_mangle]
pub unsafe extern "C" fn completed_transaction_get_message(
    transaction: *mut TariCompletedTransaction,
    error_out: *mut c_int,
) -> *const c_char {
    let mut error = 0;
    ptr::swap(error_out, &mut error as *mut c_int);
    let message = (*transaction).message.clone();
    let mut result = CString::new("").unwrap();
    if transaction.is_null() {
        error = LibWalletError::from(InterfaceError::NullError("transaction".to_string())).code;
        ptr::swap(error_out, &mut error as *mut c_int);
        return result.into_raw();
    }

    result = CString::new(message).unwrap();
    result.into_raw()
}

/// Check if a TariCompletedTransaction is Valid or not
///
/// ## Arguments
/// `transaction` - The pointer to a TariCompletedTransaction
/// `error_out` - Pointer to an int which will be modified to an error code should one occur, may not be null. Functions
/// as an out parameter.
///
/// ## Returns
/// `bool` - Returns if the transaction was originally sent from the wallet
///
/// # Safety
/// None
#[no_mangle]
pub unsafe extern "C" fn completed_transaction_is_valid(
    transaction: *mut TariCompletedTransaction,
    error_out: *mut c_int,
) -> bool {
    let mut error = 0;
    ptr::swap(error_out, &mut error as *mut c_int);

    if transaction.is_null() {
        error = LibWalletError::from(InterfaceError::NullError("transaction".to_string())).code;
        ptr::swap(error_out, &mut error as *mut c_int);
        return false;
    }

    (*transaction).valid
}

/// This function checks to determine if a TariCompletedTransaction was originally a TariPendingOutboundTransaction
///
/// ## Arguments
/// `tx` - The TariCompletedTransaction
/// `error_out` - Pointer to an int which will be modified to an error code should one occur, may not be null. Functions
/// as an out parameter.
///
/// ## Returns
/// `bool` - Returns if the transaction was originally sent from the wallet
///
/// # Safety
/// None
#[no_mangle]
pub unsafe extern "C" fn completed_transaction_is_outbound(
    tx: *mut TariCompletedTransaction,
    error_out: *mut c_int,
) -> bool {
    let mut error = 0;
    ptr::swap(error_out, &mut error as *mut c_int);

    if tx.is_null() {
        error = LibWalletError::from(InterfaceError::NullError("tx".to_string())).code;
        ptr::swap(error_out, &mut error as *mut c_int);
        return false;
    }

    if (*tx).direction == TransactionDirection::Outbound {
        return true;
    }

    false
}

/// Gets the number of confirmations of a TariCompletedTransaction
///
/// ## Arguments
/// `tx` - The TariCompletedTransaction
/// `error_out` - Pointer to an int which will be modified to an error code should one occur, may not be null. Functions
/// as an out parameter.
///
/// ## Returns
/// `c_ulonglong` - Returns the number of confirmations of a Completed Transaction
///
/// # Safety
/// None
#[no_mangle]
pub unsafe extern "C" fn completed_transaction_get_confirmations(
    tx: *mut TariCompletedTransaction,
    error_out: *mut c_int,
) -> c_ulonglong {
    let mut error = 0;
    ptr::swap(error_out, &mut error as *mut c_int);

    if tx.is_null() {
        error = LibWalletError::from(InterfaceError::NullError("tx".to_string())).code;
        ptr::swap(error_out, &mut error as *mut c_int);
        return 0;
    }

    (*tx).confirmations.unwrap_or(0)
}

/// Frees memory for a TariCompletedTransaction
///
/// ## Arguments
/// `transaction` - The pointer to a TariCompletedTransaction
///
/// ## Returns
/// `()` - Does not return a value, equivalent to void in C
///
/// # Safety
/// None
#[no_mangle]
pub unsafe extern "C" fn completed_transaction_destroy(transaction: *mut TariCompletedTransaction) {
    if !transaction.is_null() {
        Box::from_raw(transaction);
    }
}

/// -------------------------------------------------------------------------------------------- ///

/// ----------------------------------- OutboundTransaction ------------------------------------- ///

/// Gets the TransactionId of a TariPendingOutboundTransaction
///
/// ## Arguments
/// `transaction` - The pointer to a TariPendingOutboundTransaction
/// `error_out` - Pointer to an int which will be modified to an error code should one occur, may not be null. Functions
/// as an out parameter.
///
/// ## Returns
/// `c_ulonglong` - Returns the TransactionID, note that it will be zero if transaction is null
///
/// # Safety
/// None
#[no_mangle]
pub unsafe extern "C" fn pending_outbound_transaction_get_transaction_id(
    transaction: *mut TariPendingOutboundTransaction,
    error_out: *mut c_int,
) -> c_ulonglong {
    let mut error = 0;
    ptr::swap(error_out, &mut error as *mut c_int);
    if transaction.is_null() {
        error = LibWalletError::from(InterfaceError::NullError("transaction".to_string())).code;
        ptr::swap(error_out, &mut error as *mut c_int);
        return 0;
    }
    (*transaction).tx_id as c_ulonglong
}

/// Gets the destination TariPublicKey of a TariPendingOutboundTransaction
///
/// ## Arguments
/// `transaction` - The pointer to a TariPendingOutboundTransaction
/// `error_out` - Pointer to an int which will be modified to an error code should one occur, may not be null. Functions
/// as an out parameter.
///
/// ## Returns
/// `*mut TariPublicKey` - Returns the destination TariPublicKey, note that it will be
/// ptr::null_mut() if transaction is null
///
/// # Safety
/// The ```public_key_destroy``` method must be called when finished with a TariPublicKey to prevent a memory leak
#[no_mangle]
pub unsafe extern "C" fn pending_outbound_transaction_get_destination_public_key(
    transaction: *mut TariPendingOutboundTransaction,
    error_out: *mut c_int,
) -> *mut TariPublicKey {
    let mut error = 0;
    ptr::swap(error_out, &mut error as *mut c_int);
    if transaction.is_null() {
        error = LibWalletError::from(InterfaceError::NullError("transaction".to_string())).code;
        ptr::swap(error_out, &mut error as *mut c_int);
        return ptr::null_mut();
    }
    let m = (*transaction).destination_public_key.clone();
    Box::into_raw(Box::new(m))
}

/// Gets the amount of a TariPendingOutboundTransaction
///
/// ## Arguments
/// `transaction` - The pointer to a TariPendingOutboundTransaction
/// `error_out` - Pointer to an int which will be modified to an error code should one occur, may not be null. Functions
/// as an out parameter.
///
/// ## Returns
/// `c_ulonglong` - Returns the amount, note that it will be zero if transaction is null
///
/// # Safety
/// None
#[no_mangle]
pub unsafe extern "C" fn pending_outbound_transaction_get_amount(
    transaction: *mut TariPendingOutboundTransaction,
    error_out: *mut c_int,
) -> c_ulonglong {
    let mut error = 0;
    ptr::swap(error_out, &mut error as *mut c_int);
    if transaction.is_null() {
        error = LibWalletError::from(InterfaceError::NullError("transaction".to_string())).code;
        ptr::swap(error_out, &mut error as *mut c_int);
        return 0;
    }
    c_ulonglong::from((*transaction).amount)
}

/// Gets the fee of a TariPendingOutboundTransaction
///
/// ## Arguments
/// `transaction` - The pointer to a TariPendingOutboundTransaction
/// `error_out` - Pointer to an int which will be modified to an error code should one occur, may not be null. Functions
/// as an out parameter.
///
/// ## Returns
/// `c_ulonglong` - Returns the fee, note that it will be zero if transaction is null
///
/// # Safety
/// None
#[no_mangle]
pub unsafe extern "C" fn pending_outbound_transaction_get_fee(
    transaction: *mut TariPendingOutboundTransaction,
    error_out: *mut c_int,
) -> c_ulonglong {
    let mut error = 0;
    ptr::swap(error_out, &mut error as *mut c_int);
    if transaction.is_null() {
        error = LibWalletError::from(InterfaceError::NullError("transaction".to_string())).code;
        ptr::swap(error_out, &mut error as *mut c_int);
        return 0;
    }
    c_ulonglong::from((*transaction).fee)
}

/// Gets the timestamp of a TariPendingOutboundTransaction
///
/// ## Arguments
/// `transaction` - The pointer to a TariPendingOutboundTransaction
/// `error_out` - Pointer to an int which will be modified to an error code should one occur, may not be null. Functions
/// as an out parameter.
///
/// ## Returns
/// `c_ulonglong` - Returns the timestamp, note that it will be zero if transaction is null
///
/// # Safety
/// None
#[no_mangle]
pub unsafe extern "C" fn pending_outbound_transaction_get_timestamp(
    transaction: *mut TariPendingOutboundTransaction,
    error_out: *mut c_int,
) -> c_longlong {
    let mut error = 0;
    ptr::swap(error_out, &mut error as *mut c_int);
    if transaction.is_null() {
        error = LibWalletError::from(InterfaceError::NullError("transaction".to_string())).code;
        ptr::swap(error_out, &mut error as *mut c_int);
        return 0;
    }
    (*transaction).timestamp.timestamp() as c_longlong
}

/// Gets the message of a TariPendingOutboundTransaction
///
/// ## Arguments
/// `transaction` - The pointer to a TariPendingOutboundTransaction
/// `error_out` - Pointer to an int which will be modified to an error code should one occur, may not be null. Functions
/// as an out parameter.
///
/// ## Returns
/// `*const c_char` - Returns the pointer to the char array, note that it will return a pointer
/// to an empty char array if transaction is null
///
/// # Safety
///  The ```string_destroy``` method must be called when finished with a string coming from rust to prevent a memory
/// leak
#[no_mangle]
pub unsafe extern "C" fn pending_outbound_transaction_get_message(
    transaction: *mut TariPendingOutboundTransaction,
    error_out: *mut c_int,
) -> *const c_char {
    let mut error = 0;
    ptr::swap(error_out, &mut error as *mut c_int);
    let message = (*transaction).message.clone();
    let mut result = CString::new("").unwrap();
    if transaction.is_null() {
        error = LibWalletError::from(InterfaceError::NullError("transaction".to_string())).code;
        ptr::swap(error_out, &mut error as *mut c_int);
        return result.into_raw();
    }

    result = CString::new(message).unwrap();
    result.into_raw()
}

/// Gets the status of a TariPendingOutboundTransaction
///
/// ## Arguments
/// `transaction` - The pointer to a TariPendingOutboundTransaction
/// `error_out` - Pointer to an int which will be modified to an error code should one occur, may not be null. Functions
/// as an out parameter.
///
/// ## Returns
/// `c_int` - Returns the status which corresponds to:
/// | Value | Interpretation |
/// |---|---|
/// |  -1 | TxNullError |
/// |   0 | Completed   |
/// |   1 | Broadcast   |
/// |   2 | Mined       |
/// |   3 | Imported    |
/// |   4 | Pending     |
///
/// # Safety
/// None
#[no_mangle]
pub unsafe extern "C" fn pending_outbound_transaction_get_status(
    transaction: *mut TariPendingOutboundTransaction,
    error_out: *mut c_int,
) -> c_int {
    let mut error = 0;
    ptr::swap(error_out, &mut error as *mut c_int);
    if transaction.is_null() {
        error = LibWalletError::from(InterfaceError::NullError("transaction".to_string())).code;
        ptr::swap(error_out, &mut error as *mut c_int);
        return -1;
    }
    let status = (*transaction).status.clone();
    status as c_int
}

/// Frees memory for a TariPendingOutboundTransaction
///
/// ## Arguments
/// `transaction` - The pointer to a TariPendingOutboundTransaction
///
/// ## Returns
/// `()` - Does not return a value, equivalent to void in C
///
/// # Safety
/// None
#[no_mangle]
pub unsafe extern "C" fn pending_outbound_transaction_destroy(transaction: *mut TariPendingOutboundTransaction) {
    if !transaction.is_null() {
        Box::from_raw(transaction);
    }
}

/// -------------------------------------------------------------------------------------------- ///
///
/// ----------------------------------- InboundTransaction ------------------------------------- ///

/// Gets the TransactionId of a TariPendingInboundTransaction
///
/// ## Arguments
/// `transaction` - The pointer to a TariPendingInboundTransaction
/// `error_out` - Pointer to an int which will be modified to an error code should one occur, may not be null. Functions
/// as an out parameter.
///
/// ## Returns
/// `c_ulonglong` - Returns the TransactonId, note that it will be zero if transaction is null
///
/// # Safety
/// None
#[no_mangle]
pub unsafe extern "C" fn pending_inbound_transaction_get_transaction_id(
    transaction: *mut TariPendingInboundTransaction,
    error_out: *mut c_int,
) -> c_ulonglong {
    let mut error = 0;
    ptr::swap(error_out, &mut error as *mut c_int);
    if transaction.is_null() {
        error = LibWalletError::from(InterfaceError::NullError("transaction".to_string())).code;
        ptr::swap(error_out, &mut error as *mut c_int);
        return 0;
    }
    (*transaction).tx_id as c_ulonglong
}

/// Gets the source TariPublicKey of a TariPendingInboundTransaction
///
/// ## Arguments
/// `transaction` - The pointer to a TariPendingInboundTransaction
/// `error_out` - Pointer to an int which will be modified to an error code should one occur, may not be null. Functions
/// as an out parameter.
///
/// ## Returns
/// `*mut TariPublicKey` - Returns a pointer to the source TariPublicKey, note that it will be
/// ptr::null_mut() if transaction is null
///
/// # Safety
///  The ```public_key_destroy``` method must be called when finished with a TariPublicKey to prevent a memory leak
#[no_mangle]
pub unsafe extern "C" fn pending_inbound_transaction_get_source_public_key(
    transaction: *mut TariPendingInboundTransaction,
    error_out: *mut c_int,
) -> *mut TariPublicKey {
    let mut error = 0;
    ptr::swap(error_out, &mut error as *mut c_int);
    if transaction.is_null() {
        error = LibWalletError::from(InterfaceError::NullError("transaction".to_string())).code;
        ptr::swap(error_out, &mut error as *mut c_int);
        return ptr::null_mut();
    }
    let m = (*transaction).source_public_key.clone();
    Box::into_raw(Box::new(m))
}

/// Gets the amount of a TariPendingInboundTransaction
///
/// ## Arguments
/// `transaction` - The pointer to a TariPendingInboundTransaction
/// `error_out` - Pointer to an int which will be modified to an error code should one occur, may not be null. Functions
/// as an out parameter.
///
/// ## Returns
/// `c_ulonglong` - Returns the amount, note that it will be zero if transaction is null
///
/// # Safety
/// None
#[no_mangle]
pub unsafe extern "C" fn pending_inbound_transaction_get_amount(
    transaction: *mut TariPendingInboundTransaction,
    error_out: *mut c_int,
) -> c_ulonglong {
    let mut error = 0;
    ptr::swap(error_out, &mut error as *mut c_int);
    if transaction.is_null() {
        error = LibWalletError::from(InterfaceError::NullError("transaction".to_string())).code;
        ptr::swap(error_out, &mut error as *mut c_int);
        return 0;
    }
    c_ulonglong::from((*transaction).amount)
}

/// Gets the timestamp of a TariPendingInboundTransaction
///
/// ## Arguments
/// `transaction` - The pointer to a TariPendingInboundTransaction
/// `error_out` - Pointer to an int which will be modified to an error code should one occur, may not be null. Functions
/// as an out parameter.
///
/// ## Returns
/// `c_ulonglong` - Returns the timestamp, note that it will be zero if transaction is null
///
/// # Safety
/// None
#[no_mangle]
pub unsafe extern "C" fn pending_inbound_transaction_get_timestamp(
    transaction: *mut TariPendingInboundTransaction,
    error_out: *mut c_int,
) -> c_longlong {
    let mut error = 0;
    ptr::swap(error_out, &mut error as *mut c_int);
    if transaction.is_null() {
        error = LibWalletError::from(InterfaceError::NullError("transaction".to_string())).code;
        ptr::swap(error_out, &mut error as *mut c_int);
        return 0;
    }
    (*transaction).timestamp.timestamp() as c_longlong
}

/// Gets the message of a TariPendingInboundTransaction
///
/// ## Arguments
/// `transaction` - The pointer to a TariPendingInboundTransaction
/// `error_out` - Pointer to an int which will be modified to an error code should one occur, may not be null. Functions
/// as an out parameter.
///
/// ## Returns
/// `*const c_char` - Returns the pointer to the char array, note that it will return a pointer
/// to an empty char array if transaction is null
///
/// # Safety
///  The ```string_destroy``` method must be called when finished with a string coming from rust to prevent a memory
/// leak
#[no_mangle]
pub unsafe extern "C" fn pending_inbound_transaction_get_message(
    transaction: *mut TariPendingInboundTransaction,
    error_out: *mut c_int,
) -> *const c_char {
    let mut error = 0;
    ptr::swap(error_out, &mut error as *mut c_int);
    let message = (*transaction).message.clone();
    let mut result = CString::new("").unwrap();
    if transaction.is_null() {
        error = LibWalletError::from(InterfaceError::NullError("transaction".to_string())).code;
        ptr::swap(error_out, &mut error as *mut c_int);
        return result.into_raw();
    }

    result = CString::new(message).unwrap();
    result.into_raw()
}

/// Gets the status of a TariPendingInboundTransaction
///
/// ## Arguments
/// `transaction` - The pointer to a TariPendingInboundTransaction
/// `error_out` - Pointer to an int which will be modified to an error code should one occur, may not be null. Functions
/// as an out parameter.
///
/// ## Returns
/// `c_int` - Returns the status which corresponds to:
/// | Value | Interpretation |
/// |---|---|
/// |  -1 | TxNullError |
/// |   0 | Completed   |
/// |   1 | Broadcast   |
/// |   2 | Mined       |
/// |   3 | Imported    |
/// |   4 | Pending     |
///
/// # Safety
/// None
#[no_mangle]
pub unsafe extern "C" fn pending_inbound_transaction_get_status(
    transaction: *mut TariPendingInboundTransaction,
    error_out: *mut c_int,
) -> c_int {
    let mut error = 0;
    ptr::swap(error_out, &mut error as *mut c_int);
    if transaction.is_null() {
        error = LibWalletError::from(InterfaceError::NullError("transaction".to_string())).code;
        ptr::swap(error_out, &mut error as *mut c_int);
        return -1;
    }
    let status = (*transaction).status.clone();
    status as c_int
}

/// Frees memory for a TariPendingInboundTransaction
///
/// ## Arguments
/// `transaction` - The pointer to a TariPendingInboundTransaction
///
/// ## Returns
/// `()` - Does not return a value, equivalent to void in C
///
/// # Safety
/// None
#[no_mangle]
pub unsafe extern "C" fn pending_inbound_transaction_destroy(transaction: *mut TariPendingInboundTransaction) {
    if !transaction.is_null() {
        Box::from_raw(transaction);
    }
}

/// -------------------------------------------------------------------------------------------- ///

/// ----------------------------------- Transport Types -----------------------------------------///

/// Creates a memory transport type
///
/// ## Arguments
/// `()` - Does not take any arguments
///
/// ## Returns
/// `*mut TariTransportType` - Returns a pointer to a memory TariTransportType
///
/// # Safety
/// The ```transport_type_destroy``` method must be called when finished with a TariTransportType to prevent a memory
/// leak
#[no_mangle]
pub unsafe extern "C" fn transport_memory_create() -> *mut TariTransportType {
    let port = MemoryTransport::acquire_next_memsocket_port();
    let listener_address: Multiaddr = format!("/memory/{}", port)
        .parse()
        .expect("Should be able to create memory address");
    let transport = TariTransportType::Memory { listener_address };
    Box::into_raw(Box::new(transport))
}

/// Creates a tcp transport type
///
/// ## Arguments
/// `listener_address` - The pointer to a char array
/// `error_out` - Pointer to an int which will be modified to an error code should one occur, may not be null. Functions
/// as an out parameter.
///
/// ## Returns
/// `*mut TariTransportType` - Returns a pointer to a tcp TariTransportType, null on error.
///
/// # Safety
/// The ```transport_type_destroy``` method must be called when finished with a TariTransportType to prevent a memory
/// leak
#[no_mangle]
pub unsafe extern "C" fn transport_tcp_create(
    listener_address: *const c_char,
    error_out: *mut c_int,
) -> *mut TariTransportType {
    let mut error = 0;
    ptr::swap(error_out, &mut error as *mut c_int);

    let listener_address_str;
    if !listener_address.is_null() {
        listener_address_str = CStr::from_ptr(listener_address).to_str().unwrap().to_owned();
    } else {
        error = LibWalletError::from(InterfaceError::NullError("listener_address".to_string())).code;
        ptr::swap(error_out, &mut error as *mut c_int);
        return ptr::null_mut();
    }
    let transport = TariTransportType::Tcp {
        listener_address: listener_address_str.parse::<Multiaddr>().unwrap(),
        tor_socks_config: None,
    };
    Box::into_raw(Box::new(transport))
}

/// Creates a tor transport type
///
/// ## Arguments
/// `control_server_address` - The pointer to a char array
/// `tor_cookie` - The pointer to a ByteVector containing the contents of the tor cookie file, can be null
/// `tor_port` - The tor port
/// `socks_username` - The pointer to a char array containing the socks username, can be null
/// `socks_password` - The pointer to a char array containing the socks password, can be null
/// `error_out` - Pointer to an int which will be modified to an error code should one occur, may not be null. Functions
/// as an out parameter.
///
/// ## Returns
/// `*mut TariTransportType` - Returns a pointer to a tor TariTransportType, null on error.
///
/// # Safety
/// The ```transport_type_destroy``` method must be called when finished with a TariTransportType to prevent a memory
/// leak
#[no_mangle]
pub unsafe extern "C" fn transport_tor_create(
    control_server_address: *const c_char,
    tor_cookie: *const ByteVector,
    tor_port: c_ushort,
    socks_username: *const c_char,
    socks_password: *const c_char,
    error_out: *mut c_int,
) -> *mut TariTransportType {
    let mut error = 0;
    ptr::swap(error_out, &mut error as *mut c_int);

    let control_address_str;
    if !control_server_address.is_null() {
        control_address_str = CStr::from_ptr(control_server_address).to_str().unwrap().to_owned();
    } else {
        error = LibWalletError::from(InterfaceError::NullError("control_server_address".to_string())).code;
        ptr::swap(error_out, &mut error as *mut c_int);
        return ptr::null_mut();
    }

    let username_str;
    let password_str;
    let authentication = if !socks_username.is_null() && !socks_password.is_null() {
        username_str = CStr::from_ptr(socks_username).to_str().unwrap().to_owned();
        password_str = CStr::from_ptr(socks_password).to_str().unwrap().to_owned();
        socks::Authentication::Password(username_str, password_str)
    } else {
        socks::Authentication::None
    };

    let tor_authentication = if !tor_cookie.is_null() {
        let cookie_hex = hex::to_hex((*tor_cookie).0.as_slice());
        tor::Authentication::Cookie(cookie_hex)
    } else {
        tor::Authentication::None
    };

    let identity = None;

    let tor_config = TorConfig {
        control_server_addr: control_address_str.parse::<Multiaddr>().unwrap(),
        control_server_auth: tor_authentication,
        identity,
        // Proxy the onion address to an OS-assigned local port
        port_mapping: tor::PortMapping::new(tor_port, "127.0.0.1:0".parse().unwrap()),
        socks_address_override: None,
        socks_auth: authentication,
        tor_proxy_bypass_addresses: vec![],
    };
    let transport = TariTransportType::Tor(tor_config);

    Box::into_raw(Box::new(transport))
}

/// Gets the address for a memory transport type
///
/// ## Arguments
/// `transport` - Pointer to a TariTransportType
/// `error_out` - Pointer to an int which will be modified to an error code should one occur, may not be null. Functions
/// as an out parameter.
///
/// ## Returns
/// `*mut c_char` - Returns the address as a pointer to a char array, array will be empty on error
///
/// # Safety
/// Can only be used with a memory transport type, will crash otherwise
#[no_mangle]
pub unsafe extern "C" fn transport_memory_get_address(
    transport: *const TariTransportType,
    error_out: *mut c_int,
) -> *mut c_char {
    let mut error = 0;
    ptr::swap(error_out, &mut error as *mut c_int);
    let mut address = CString::new("").unwrap();
    if !transport.is_null() {
        match &*transport {
            TransportType::Memory { listener_address } => {
                address = CString::new(listener_address.to_string()).unwrap();
            },
            _ => {
                error = LibWalletError::from(InterfaceError::NullError("transport".to_string())).code;
                ptr::swap(error_out, &mut error as *mut c_int);
            },
        };
    } else {
        error = LibWalletError::from(InterfaceError::NullError("transport".to_string())).code;
        ptr::swap(error_out, &mut error as *mut c_int);
    }

    address.into_raw()
}

/// Frees memory for a TariTransportType
///
/// ## Arguments
/// `transport` - The pointer to a TariTransportType
///
/// ## Returns
/// `()` - Does not return a value, equivalent to void in C
///
/// # Safety
#[no_mangle]
pub unsafe extern "C" fn transport_type_destroy(transport: *mut TariTransportType) {
    if !transport.is_null() {
        Box::from_raw(transport);
    }
}

/// ---------------------------------------------------------------------------------------------///

/// ----------------------------------- CommsConfig ---------------------------------------------///

/// Creates a TariCommsConfig. The result from this function is required when initializing a TariWallet.
///
/// ## Arguments
/// `public_address` - The public address char array pointer. This is the address that the wallet advertises publicly to
/// peers
/// `transport_type` - TariTransportType that specifies the type of comms transport to be used.
/// connections are moved to after initial connection. Default if null is 0.0.0.0:7898 which will accept connections
/// from all IP address on port 7898
/// `database_name` - The database name char array pointer. This is the unique name of this
/// wallet's database
/// `database_path` - The database path char array pointer which. This is the folder path where the
/// database files will be created and the application has write access to
/// `discovery_timeout_in_secs`: specify how long the Discovery Timeout for the wallet is.
/// `network`: name of network to connect to. Valid values are: ridcully, stibbons, weatherwax, localnet, mainnet
/// `error_out` - Pointer to an int which will be modified to an error code should one occur, may not be null. Functions
/// as an out parameter.
///
/// ## Returns
/// `*mut TariCommsConfig` - Returns a pointer to a TariCommsConfig, if any of the parameters are
/// null or a problem is encountered when constructing the NetAddress a ptr::null_mut() is returned
///
/// # Safety
/// The ```comms_config_destroy``` method must be called when finished with a TariCommsConfig to prevent a memory leak
#[no_mangle]
pub unsafe extern "C" fn comms_config_create(
    public_address: *const c_char,
    transport_type: *const TariTransportType,
    database_name: *const c_char,
    datastore_path: *const c_char,
    discovery_timeout_in_secs: c_ulonglong,
    saf_message_duration_in_secs: c_ulonglong,
    network: *const c_char,
    error_out: *mut c_int,
) -> *mut TariCommsConfig {
    let mut error = 0;
    ptr::swap(error_out, &mut error as *mut c_int);
    let public_address_str;
    if !public_address.is_null() {
        public_address_str = CStr::from_ptr(public_address).to_str().unwrap().to_owned();
    } else {
        error = LibWalletError::from(InterfaceError::NullError("public_address".to_string())).code;
        ptr::swap(error_out, &mut error as *mut c_int);
        return ptr::null_mut();
    }

    let database_name_string;
    if !database_name.is_null() {
        database_name_string = CStr::from_ptr(database_name).to_str().unwrap().to_owned();
    } else {
        error = LibWalletError::from(InterfaceError::NullError("database_name".to_string())).code;
        ptr::swap(error_out, &mut error as *mut c_int);
        return ptr::null_mut();
    }

    let datastore_path_string;
    if !datastore_path.is_null() {
        datastore_path_string = CStr::from_ptr(datastore_path).to_str().unwrap().to_owned();
    } else {
        error = LibWalletError::from(InterfaceError::NullError("datastore_path".to_string())).code;
        ptr::swap(error_out, &mut error as *mut c_int);
        return ptr::null_mut();
    }
    let datastore_path = PathBuf::from(datastore_path_string);

    if transport_type.is_null() {
        error = LibWalletError::from(InterfaceError::NullError("transport_type".to_string())).code;
        ptr::swap(error_out, &mut error as *mut c_int);
        return ptr::null_mut();
    }

    let dht_database_path = datastore_path.join("dht.db");

    let public_address = public_address_str.parse::<Multiaddr>();

    let network_str;
    if !network.is_null() {
        network_str = CStr::from_ptr(network).to_str().unwrap().to_owned();
    } else {
        error = LibWalletError::from(InterfaceError::NullError("network".to_string())).code;
        ptr::swap(error_out, &mut error as *mut c_int);
        return ptr::null_mut();
    }

    let selected_network = Network::from_str(&network_str);

    match selected_network {
        Ok(selected_network) => {
            match public_address {
                Ok(public_address) => {
                    let ni = NodeIdentity::new(
                        CommsSecretKey::default(),
                        public_address,
                        PeerFeatures::COMMUNICATION_CLIENT,
                    );

                    let config = TariCommsConfig {
                        network: selected_network,
                        node_identity: Arc::new(ni),
                        transport_type: (*transport_type).clone(),
                        auxilary_tcp_listener_address: None,
                        datastore_path,
                        peer_database_name: database_name_string,
                        max_concurrent_inbound_tasks: 100,
                        outbound_buffer_size: 100,
                        dht: DhtConfig {
                            discovery_request_timeout: Duration::from_secs(discovery_timeout_in_secs),
                            database_url: DbConnectionUrl::File(dht_database_path),
                            auto_join: true,
                            saf_msg_validity: Duration::from_secs(saf_message_duration_in_secs),
                            ..Default::default()
                        },
                        // TODO: This should be set to false for non-test wallets. See the `allow_test_addresses` field
                        //       docstring for more info.
                        allow_test_addresses: true,
                        listener_liveness_allowlist_cidrs: Vec::new(),
                        listener_liveness_max_sessions: 0,
                        user_agent: format!("tari/wallet/{}", env!("CARGO_PKG_VERSION")),
                        dns_seeds_name_server: "1.1.1.1:53".parse().unwrap(),
                        peer_seeds: Default::default(),
                        dns_seeds: Default::default(),
                        dns_seeds_use_dnssec: true,
                    };

                    Box::into_raw(Box::new(config))
                },
                Err(e) => {
                    error = LibWalletError::from(e).code;
                    ptr::swap(error_out, &mut error as *mut c_int);
                    ptr::null_mut()
                },
            }
        },
        Err(_) => {
            error = LibWalletError::from(InterfaceError::NetworkError(network_str)).code;
            ptr::swap(error_out, &mut error as *mut c_int);
            ptr::null_mut()
        },
    }
}

/// Frees memory for a TariCommsConfig
///
/// ## Arguments
/// `wc` - The TariCommsConfig pointer
///
/// ## Returns
/// `()` - Does not return a value, equivalent to void in C
///
/// # Safety
/// None
#[no_mangle]
pub unsafe extern "C" fn comms_config_destroy(wc: *mut TariCommsConfig) {
    if !wc.is_null() {
        Box::from_raw(wc);
    }
}

/// ---------------------------------------------------------------------------------------------- ///

/// ------------------------------------- Wallet -------------------------------------------------///

unsafe fn init_logging(log_path: *const c_char, num_rolling_log_files: c_uint, size_per_log_file_bytes: c_uint) {
    let path = CStr::from_ptr(log_path).to_str().unwrap().to_owned();
    let encoder = PatternEncoder::new("{d(%Y-%m-%d %H:%M:%S.%f)} [{t}] {l:5} {m}{n}");
    let log_appender: Box<dyn Append> = if num_rolling_log_files != 0 && size_per_log_file_bytes != 0 {
        let mut pattern;
        let split_str: Vec<&str> = path.split('.').collect();
        if split_str.len() <= 1 {
            pattern = format!("{}{}", path.clone(), "{}");
        } else {
            pattern = split_str[0].to_string();
            for part in split_str.iter().take(split_str.len() - 1).skip(1) {
                pattern = format!("{}.{}", pattern, part);
            }

            pattern = format!("{}{}", pattern, ".{}.");
            pattern = format!("{}{}", pattern, split_str[split_str.len() - 1]);
        }
        let roller = FixedWindowRoller::builder()
            .build(pattern.as_str(), num_rolling_log_files)
            .unwrap();
        let size_trigger = SizeTrigger::new(size_per_log_file_bytes as u64);
        let policy = CompoundPolicy::new(Box::new(size_trigger), Box::new(roller));

        Box::new(
            RollingFileAppender::builder()
                .encoder(Box::new(encoder))
                .append(true)
                .build(path.as_str(), Box::new(policy))
                .unwrap(),
        )
    } else {
        Box::new(
            FileAppender::builder()
                .encoder(Box::new(encoder))
                .append(true)
                .build(path.as_str())
                .expect("Should be able to create Appender"),
        )
    };

    let lconfig = Config::builder()
        .appender(Appender::builder().build("logfile", log_appender))
        .build(Root::builder().appender("logfile").build(LevelFilter::Debug))
        .unwrap();

    match log4rs::init_config(lconfig) {
        Ok(_) => debug!(target: LOG_TARGET, "Logging started"),
        Err(_) => warn!(target: LOG_TARGET, "Logging has already been initialized"),
    }
}

/// Creates a TariWallet
///
/// ## Arguments
/// `config` - The TariCommsConfig pointer
/// `log_path` - An optional file path to the file where the logs will be written. If no log is required pass *null*
/// pointer.
/// `num_rolling_log_files` - Specifies how many rolling log files to produce, if no rolling files are wanted then set
/// this to 0
/// `size_per_log_file_bytes` - Specifies the size, in bytes, at which the logs files will roll over, if no
/// rolling files are wanted then set this to 0
/// `passphrase` - An optional string that represents the passphrase used to
/// encrypt/decrypt the databases for this wallet. If it is left Null no encryption is used. If the databases have been
/// encrypted then the correct passphrase is required or this function will fail.
/// `seed_words` - An optional instance of TariSeedWords, used to create a wallet for recovery purposes.
/// If this is null, then a new master key is created for the wallet.
/// `callback_received_transaction` - The callback function pointer matching the function signature. This will be
/// called when an inbound transaction is received. `callback_received_transaction_reply` - The callback function
/// pointer matching the function signature. This will be called when a reply is received for a pending outbound
/// transaction `callback_received_finalized_transaction` - The callback function pointer matching the function
/// signature. This will be called when a Finalized version on an Inbound transaction is received
/// `callback_transaction_broadcast` - The callback function pointer matching the function signature. This will be
/// called when a Finalized transaction is detected a Broadcast to a base node mempool.
/// `callback_transaction_mined` - The callback function pointer matching the function signature. This will be called
/// when a Broadcast transaction is detected as mined AND confirmed.
/// `callback_transaction_mined_unconfirmed` - The callback function pointer matching the function signature. This will
/// be called  when a Broadcast transaction is detected as mined but not yet confirmed.
/// `callback_discovery_process_complete` - The callback function pointer matching the function signature. This will be
/// called when a `send_transacion(..)` call is made to a peer whose address is not known and a discovery process must
/// be conducted. The outcome of the discovery process is relayed via this callback
/// `callback_utxo_validation_complete` - The callback function pointer matching the function signature. This is called
/// when a UTXO validation process is completed. The request_key is used to identify which request this
/// callback references and the second parameter is a u8 that represent the ClassbackValidationResults enum.
/// `callback_stxo_validation_complete` - The callback function pointer matching the function signature. This is called
/// when a STXO validation process is completed. The request_key is used to identify which request this
/// callback references and the second parameter is a u8 that represent the ClassbackValidationResults enum.
/// `callback_invalid_txo_validation_complete` - The callback function pointer matching the function signature. This is
/// called when a invalid TXO validation process is completed. The request_key is used to identify which request this
/// callback references and the second parameter is a u8 that represent the ClassbackValidationResults enum.
/// `callback_transaction_validation_complete` - The callback function pointer matching the function signature. This is
/// called when a Transaction validation process is completed. The request_key is used to identify which request this
/// callback references and the second parameter is a u8 that represent the ClassbackValidationResults enum.
/// `callback_saf_message_received` - The callback function pointer that will be called when the Dht has determined that
/// is has connected to enough of its neighbours to be confident that it has received any SAF messages that were waiting
/// for it.
/// `recovery_in_progress` - Pointer to an bool which will be modified to indicate if there is an outstanding recovery
/// that should be completed or not to an error code should one occur, may not be null. Functions as an out parameter.
/// `error_out` - Pointer to an int which will be modified
/// to an error code should one occur, may not be null. Functions as an out parameter.
/// ## Returns
/// `*mut TariWallet` - Returns a pointer to a TariWallet, note that it returns ptr::null_mut()
/// if config is null, a wallet error was encountered or if the runtime could not be created
///
/// # Safety
/// The ```wallet_destroy``` method must be called when finished with a TariWallet to prevent a memory leak
#[no_mangle]
#[allow(clippy::cognitive_complexity)]
pub unsafe extern "C" fn wallet_create(
    config: *mut TariCommsConfig,
    log_path: *const c_char,
    num_rolling_log_files: c_uint,
    size_per_log_file_bytes: c_uint,
    passphrase: *const c_char,
    seed_words: *const TariSeedWords,
    callback_received_transaction: unsafe extern "C" fn(*mut TariPendingInboundTransaction),
    callback_received_transaction_reply: unsafe extern "C" fn(*mut TariCompletedTransaction),
    callback_received_finalized_transaction: unsafe extern "C" fn(*mut TariCompletedTransaction),
    callback_transaction_broadcast: unsafe extern "C" fn(*mut TariCompletedTransaction),
    callback_transaction_mined: unsafe extern "C" fn(*mut TariCompletedTransaction),
    callback_transaction_mined_unconfirmed: unsafe extern "C" fn(*mut TariCompletedTransaction, u64),
    callback_direct_send_result: unsafe extern "C" fn(c_ulonglong, bool),
    callback_store_and_forward_send_result: unsafe extern "C" fn(c_ulonglong, bool),
    callback_transaction_cancellation: unsafe extern "C" fn(*mut TariCompletedTransaction),
    callback_utxo_validation_complete: unsafe extern "C" fn(u64, u8),
    callback_stxo_validation_complete: unsafe extern "C" fn(u64, u8),
    callback_invalid_txo_validation_complete: unsafe extern "C" fn(u64, u8),
    callback_transaction_validation_complete: unsafe extern "C" fn(u64, u8),
    callback_saf_messages_received: unsafe extern "C" fn(),
    recovery_in_progress: *mut bool,
    error_out: *mut c_int,
) -> *mut TariWallet {
    use tari_key_manager::mnemonic::Mnemonic;

    let mut error = 0;
    ptr::swap(error_out, &mut error as *mut c_int);
    if config.is_null() {
        error = LibWalletError::from(InterfaceError::NullError("config".to_string())).code;
        ptr::swap(error_out, &mut error as *mut c_int);
        return ptr::null_mut();
    }

    if !log_path.is_null() {
        init_logging(log_path, num_rolling_log_files, size_per_log_file_bytes);
    }

    let passphrase_option = if !passphrase.is_null() {
        let pf = CStr::from_ptr(passphrase)
            .to_str()
            .expect("A non-null passphrase should be able to be converted to string")
            .to_owned();
        Some(pf)
    } else {
        None
    };

    let recovery_master_key = if seed_words.is_null() {
        None
    } else {
        match TariPrivateKey::from_mnemonic(&(*seed_words).0) {
            Ok(private_key) => Some(private_key),
            Err(e) => {
                error!(target: LOG_TARGET, "Mnemonic Error for given seed words: {:?}", e);
                error = LibWalletError::from(e).code;
                ptr::swap(error_out, &mut error as *mut c_int);
                return ptr::null_mut();
            },
        }
    };

    let runtime = match Runtime::new() {
        Ok(r) => r,
        Err(e) => {
            error = LibWalletError::from(InterfaceError::TokioError(e.to_string())).code;
            ptr::swap(error_out, &mut error as *mut c_int);
            return ptr::null_mut();
        },
    };
    let factories = CryptoFactories::default();
    let w;

    let sql_database_path = (*config)
        .datastore_path
        .join((*config).peer_database_name.clone())
        .with_extension("sqlite3");

    debug!(target: LOG_TARGET, "Running Wallet database migrations");
    let (wallet_backend, transaction_backend, output_manager_backend, contacts_backend) =
        match initialize_sqlite_database_backends(sql_database_path, passphrase_option) {
            Ok((w, t, o, c)) => (w, t, o, c),
            Err(e) => {
                error = LibWalletError::from(WalletError::WalletStorageError(e)).code;
                ptr::swap(error_out, &mut error as *mut c_int);
                return ptr::null_mut();
            },
        };
    let wallet_database = WalletDatabase::new(wallet_backend);

    debug!(target: LOG_TARGET, "Databases Initialized");

    // If the transport type is Tor then check if there is a stored TorID, if there is update the Transport Type
    let mut comms_config = (*config).clone();
    comms_config.transport_type = match comms_config.transport_type {
        Tor(mut tor_config) => {
            tor_config.identity = match runtime.block_on(wallet_database.get_tor_id()) {
                Ok(Some(v)) => Some(Box::new(v)),
                _ => None,
            };
            Tor(tor_config)
        },
        _ => comms_config.transport_type,
    };

    let shutdown = Shutdown::new();
    let wallet_config = WalletConfig::new(
        comms_config,
        factories,
        Some(TransactionServiceConfig {
            direct_send_timeout: (*config).dht.discovery_request_timeout,
            ..Default::default()
        }),
        None,
        Network::Weatherwax.into(),
        None,
        None,
        None,
        None,
    );

    let mut recovery_lookup = match runtime.block_on(wallet_database.get_client_key_value(RECOVERY_KEY.to_owned())) {
        Err(_) => false,
        Ok(None) => false,
        Ok(Some(_)) => true,
    };
    ptr::swap(recovery_in_progress, &mut recovery_lookup as *mut bool);

    w = runtime.block_on(Wallet::start(
        wallet_config,
        wallet_database,
        transaction_backend.clone(),
        output_manager_backend,
        contacts_backend,
        shutdown.to_signal(),
        recovery_master_key,
    ));

    match w {
        Ok(mut w) => {
            // lets ensure the wallet tor_id is saved, this could have been changed during wallet startup
            if let Some(hs) = w.comms.hidden_service() {
                if let Err(e) = runtime.block_on(w.db.set_tor_identity(hs.tor_identity().clone())) {
                    warn!(target: LOG_TARGET, "Could not save tor identity to db: {:?}", e);
                }
            }
            // Start Callback Handler
            let callback_handler = CallbackHandler::new(
                TransactionDatabase::new(transaction_backend),
                w.transaction_service.get_event_stream(),
                w.output_manager_service.get_event_stream(),
                w.dht_service.subscribe_dht_events(),
                w.comms.shutdown_signal(),
                w.comms.node_identity().public_key().clone(),
                callback_received_transaction,
                callback_received_transaction_reply,
                callback_received_finalized_transaction,
                callback_transaction_broadcast,
                callback_transaction_mined,
                callback_transaction_mined_unconfirmed,
                callback_direct_send_result,
                callback_store_and_forward_send_result,
                callback_transaction_cancellation,
                callback_utxo_validation_complete,
                callback_stxo_validation_complete,
                callback_invalid_txo_validation_complete,
                callback_transaction_validation_complete,
                callback_saf_messages_received,
            );

            runtime.spawn(callback_handler.start());

            if let Err(e) = runtime.block_on(w.transaction_service.restart_transaction_protocols()) {
                warn!(
                    target: LOG_TARGET,
                    "Could not restart transaction negotiation protocols: {:?}", e
                );
            }

            let tari_wallet = TariWallet {
                wallet: w,
                runtime,
                shutdown,
            };

            Box::into_raw(Box::new(tari_wallet))
        },
        Err(e) => {
            error = LibWalletError::from(e).code;
            ptr::swap(error_out, &mut error as *mut c_int);
            ptr::null_mut()
        },
    }
}

/// Signs a message using the public key of the TariWallet
///
/// ## Arguments
/// `wallet` - The TariWallet pointer.
/// `msg` - The message pointer.
/// `error_out` - Pointer to an int which will be modified to an error code should one occur, may not be null. Functions
/// as an out parameter.
/// ## Returns
/// `*mut c_char` - Returns the pointer to the hexadecimal representation of the signature and
/// public nonce, seperated by a pipe character. Empty if an error occured.
///
/// # Safety
/// The ```string_destroy``` method must be called when finished with a string coming from rust to prevent a memory leak
#[no_mangle]
pub unsafe extern "C" fn wallet_sign_message(
    wallet: *mut TariWallet,
    msg: *const c_char,
    error_out: *mut c_int,
) -> *mut c_char {
    let mut error = 0;
    let mut result = CString::new("").unwrap();

    ptr::swap(error_out, &mut error as *mut c_int);
    if wallet.is_null() {
        error = LibWalletError::from(InterfaceError::NullError("wallet".to_string())).code;
        ptr::swap(error_out, &mut error as *mut c_int);
        return result.into_raw();
    }

    if msg.is_null() {
        error = LibWalletError::from(InterfaceError::NullError("message".to_string())).code;
        ptr::swap(error_out, &mut error as *mut c_int);
        return result.into_raw();
    }

    let nonce = TariPrivateKey::random(&mut OsRng);
    let secret = (*wallet).wallet.comms.node_identity().secret_key().clone();
    let message = CStr::from_ptr(msg).to_str().unwrap().to_owned();
    let signature = (*wallet).wallet.sign_message(secret, nonce, &message);

    match signature {
        Ok(s) => {
            let hex_sig = s.get_signature().to_hex();
            let hex_nonce = s.get_public_nonce().to_hex();
            let hex_return = format!("{}|{}", hex_sig, hex_nonce);
            result = CString::new(hex_return).unwrap();
        },
        Err(e) => {
            error = LibWalletError::from(e).code;
            ptr::swap(error_out, &mut error as *mut c_int);
        },
    }

    result.into_raw()
}

/// Verifies the signature of the message signed by a TariWallet
///
/// ## Arguments
/// `wallet` - The TariWallet pointer.
/// `public_key` - The pointer to the TariPublicKey of the wallet which originally signed the message
/// `hex_sig_nonce` - The pointer to the sting containing the hexadecimal representation of the
/// signature and public nonce seperated by a pipe character.
/// `msg` - The pointer to the msg the signature will be checked against.
/// `error_out` - Pointer to an int which will be modified to an error code should one occur, may not be null. Functions
/// as an out parameter.
/// ## Returns
/// `bool` - Returns if the signature is valid or not, will be false if an error occurs.
///
/// # Safety
/// None
#[no_mangle]
pub unsafe extern "C" fn wallet_verify_message_signature(
    wallet: *mut TariWallet,
    public_key: *mut TariPublicKey,
    hex_sig_nonce: *const c_char,
    msg: *const c_char,
    error_out: *mut c_int,
) -> bool {
    let mut error = 0;
    let mut result = false;
    ptr::swap(error_out, &mut error as *mut c_int);
    if wallet.is_null() {
        error = LibWalletError::from(InterfaceError::NullError("wallet".to_string())).code;
        ptr::swap(error_out, &mut error as *mut c_int);
        return result;
    }
    if public_key.is_null() {
        error = LibWalletError::from(InterfaceError::NullError("public key".to_string())).code;
        ptr::swap(error_out, &mut error as *mut c_int);
        return result;
    }
    if hex_sig_nonce.is_null() {
        error = LibWalletError::from(InterfaceError::NullError("signature".to_string())).code;
        ptr::swap(error_out, &mut error as *mut c_int);
        return result;
    }
    if msg.is_null() {
        error = LibWalletError::from(InterfaceError::NullError("message".to_string())).code;
        ptr::swap(error_out, &mut error as *mut c_int);
        return result;
    }

    let message = CStr::from_ptr(msg).to_str().unwrap().to_owned();
    let hex = CStr::from_ptr(hex_sig_nonce).to_str().unwrap().to_owned();
    let hex_keys: Vec<&str> = hex.split('|').collect();
    if hex_keys.len() != 2 {
        error = LibWalletError::from(InterfaceError::PositionInvalidError).code;
        ptr::swap(error_out, &mut error as *mut c_int);
        return result;
    }
    let secret = TariPrivateKey::from_hex(hex_keys.get(0).unwrap());
    match secret {
        Ok(p) => {
            let public_nonce = TariPublicKey::from_hex(hex_keys.get(1).unwrap());
            match public_nonce {
                Ok(pn) => {
                    result = (*wallet)
                        .wallet
                        .verify_message_signature((*public_key).clone(), pn, p, message)
                },
                Err(e) => {
                    error = LibWalletError::from(e).code;
                    ptr::swap(error_out, &mut error as *mut c_int);
                },
            }
        },
        Err(e) => {
            error = LibWalletError::from(e).code;
            ptr::swap(error_out, &mut error as *mut c_int);
        },
    }

    result
}

/// Adds a base node peer to the TariWallet
///
/// ## Arguments
/// `wallet` - The TariWallet pointer
/// `public_key` - The TariPublicKey pointer
/// `address` - The pointer to a char array
/// `error_out` - Pointer to an int which will be modified to an error code should one occur, may not be null. Functions
/// as an out parameter.
///
/// ## Returns
/// `bool` - Returns if successful or not
///
/// # Safety
/// None
#[no_mangle]
pub unsafe extern "C" fn wallet_add_base_node_peer(
    wallet: *mut TariWallet,
    public_key: *mut TariPublicKey,
    address: *const c_char,
    error_out: *mut c_int,
) -> bool {
    let mut error = 0;
    ptr::swap(error_out, &mut error as *mut c_int);
    if wallet.is_null() {
        error = LibWalletError::from(InterfaceError::NullError("wallet".to_string())).code;
        ptr::swap(error_out, &mut error as *mut c_int);
        return false;
    }

    if public_key.is_null() {
        error = LibWalletError::from(InterfaceError::NullError("public_key".to_string())).code;
        ptr::swap(error_out, &mut error as *mut c_int);
        return false;
    }

    let address_string;
    if !address.is_null() {
        address_string = CStr::from_ptr(address).to_str().unwrap().to_owned();
    } else {
        error = LibWalletError::from(InterfaceError::NullError("address".to_string())).code;
        ptr::swap(error_out, &mut error as *mut c_int);
        return false;
    }

    if let Err(e) = (*wallet).runtime.block_on(
        (*wallet)
            .wallet
            .set_base_node_peer((*public_key).clone(), address_string),
    ) {
        error = LibWalletError::from(e).code;
        ptr::swap(error_out, &mut error as *mut c_int);
        return false;
    }
    true
}

/// Upserts a TariContact to the TariWallet. If the contact does not exist it will be Inserted. If it does exist the
/// Alias will be updated.
///
/// ## Arguments
/// `wallet` - The TariWallet pointer
/// `contact` - The TariContact pointer
/// `error_out` - Pointer to an int which will be modified to an error code should one occur, may not be null. Functions
/// as an out parameter.
///
/// ## Returns
/// `bool` - Returns if successful or not
///
/// # Safety
/// None
#[no_mangle]
pub unsafe extern "C" fn wallet_upsert_contact(
    wallet: *mut TariWallet,
    contact: *mut TariContact,
    error_out: *mut c_int,
) -> bool {
    let mut error = 0;
    ptr::swap(error_out, &mut error as *mut c_int);
    if wallet.is_null() {
        error = LibWalletError::from(InterfaceError::NullError("wallet".to_string())).code;
        ptr::swap(error_out, &mut error as *mut c_int);
        return false;
    }
    if contact.is_null() {
        error = LibWalletError::from(InterfaceError::NullError("contact".to_string())).code;
        ptr::swap(error_out, &mut error as *mut c_int);
        return false;
    }

    match (*wallet)
        .runtime
        .block_on((*wallet).wallet.contacts_service.upsert_contact((*contact).clone()))
    {
        Ok(_) => true,
        Err(e) => {
            error = LibWalletError::from(WalletError::ContactsServiceError(e)).code;
            ptr::swap(error_out, &mut error as *mut c_int);
            false
        },
    }
}

/// Removes a TariContact from the TariWallet
///
/// ## Arguments
/// `wallet` - The TariWallet pointer
/// `tx` - The TariPendingInboundTransaction pointer
/// `error_out` - Pointer to an int which will be modified to an error code should one occur, may not be null. Functions
/// as an out parameter.
///
/// ## Returns
/// `bool` - Returns if successful or not
///
/// # Safety
/// None
#[no_mangle]
pub unsafe extern "C" fn wallet_remove_contact(
    wallet: *mut TariWallet,
    contact: *mut TariContact,
    error_out: *mut c_int,
) -> bool {
    let mut error = 0;
    ptr::swap(error_out, &mut error as *mut c_int);
    if wallet.is_null() {
        error = LibWalletError::from(InterfaceError::NullError("wallet".to_string())).code;
        ptr::swap(error_out, &mut error as *mut c_int);
        return false;
    }
    if contact.is_null() {
        error = LibWalletError::from(InterfaceError::NullError("contact".to_string())).code;
        ptr::swap(error_out, &mut error as *mut c_int);
        return false;
    }

    match (*wallet).runtime.block_on(
        (*wallet)
            .wallet
            .contacts_service
            .remove_contact((*contact).public_key.clone()),
    ) {
        Ok(_) => true,
        Err(e) => {
            error = LibWalletError::from(WalletError::ContactsServiceError(e)).code;
            ptr::swap(error_out, &mut error as *mut c_int);
            false
        },
    }
}

/// Gets the available balance from a TariWallet. This is the balance the user can spend.
///
/// ## Arguments
/// `wallet` - The TariWallet pointer
/// `error_out` - Pointer to an int which will be modified to an error code should one occur, may not be null. Functions
/// as an out parameter.
///
/// ## Returns
/// `c_ulonglong` - The available balance, 0 if wallet is null
///
/// # Safety
/// None
#[no_mangle]
pub unsafe extern "C" fn wallet_get_available_balance(wallet: *mut TariWallet, error_out: *mut c_int) -> c_ulonglong {
    let mut error = 0;
    ptr::swap(error_out, &mut error as *mut c_int);
    if wallet.is_null() {
        error = LibWalletError::from(InterfaceError::NullError("wallet".to_string())).code;
        ptr::swap(error_out, &mut error as *mut c_int);
        return 0;
    }

    match (*wallet)
        .runtime
        .block_on((*wallet).wallet.output_manager_service.get_balance())
    {
        Ok(b) => c_ulonglong::from(b.available_balance),
        Err(e) => {
            error = LibWalletError::from(WalletError::OutputManagerError(e)).code;
            ptr::swap(error_out, &mut error as *mut c_int);
            0
        },
    }
}

/// Gets the incoming balance from a `TariWallet`. This is the uncleared balance of Tari that is
/// expected to come into the `TariWallet` but is not yet spendable.
///
/// ## Arguments
/// `wallet` - The TariWallet pointer
/// `error_out` - Pointer to an int which will be modified to an error code should one occur, may not be null. Functions
/// as an out parameter.
///
/// ## Returns
/// `c_ulonglong` - The incoming balance, 0 if wallet is null
///
/// # Safety
/// None
#[no_mangle]
pub unsafe extern "C" fn wallet_get_pending_incoming_balance(
    wallet: *mut TariWallet,
    error_out: *mut c_int,
) -> c_ulonglong {
    let mut error = 0;
    ptr::swap(error_out, &mut error as *mut c_int);
    if wallet.is_null() {
        error = LibWalletError::from(InterfaceError::NullError("wallet".to_string())).code;
        ptr::swap(error_out, &mut error as *mut c_int);
        return 0;
    }

    match (*wallet)
        .runtime
        .block_on((*wallet).wallet.output_manager_service.get_balance())
    {
        Ok(b) => c_ulonglong::from(b.pending_incoming_balance),
        Err(e) => {
            error = LibWalletError::from(WalletError::OutputManagerError(e)).code;
            ptr::swap(error_out, &mut error as *mut c_int);
            0
        },
    }
}

/// Gets the outgoing balance from a `TariWallet`. This is the uncleared balance of Tari that has
/// been spent
///
/// ## Arguments
/// `wallet` - The TariWallet pointer
/// `error_out` - Pointer to an int which will be modified to an error code should one occur, may not be null. Functions
/// as an out parameter.
///
/// ## Returns
/// `c_ulonglong` - The outgoing balance, 0 if wallet is null
///
/// # Safety
/// None
#[no_mangle]
pub unsafe extern "C" fn wallet_get_pending_outgoing_balance(
    wallet: *mut TariWallet,
    error_out: *mut c_int,
) -> c_ulonglong {
    let mut error = 0;
    ptr::swap(error_out, &mut error as *mut c_int);
    if wallet.is_null() {
        error = LibWalletError::from(InterfaceError::NullError("wallet".to_string())).code;
        ptr::swap(error_out, &mut error as *mut c_int);
        return 0;
    }

    match (*wallet)
        .runtime
        .block_on((*wallet).wallet.output_manager_service.get_balance())
    {
        Ok(b) => c_ulonglong::from(b.pending_outgoing_balance),
        Err(e) => {
            error = LibWalletError::from(WalletError::OutputManagerError(e)).code;
            ptr::swap(error_out, &mut error as *mut c_int);
            0
        },
    }
}

/// Sends a TariPendingOutboundTransaction
///
/// ## Arguments
/// `wallet` - The TariWallet pointer
/// `dest_public_key` - The TariPublicKey pointer of the peer
/// `amount` - The amount
/// `fee_per_gram` - The transaction fee
/// `message` - The pointer to a char array
/// `error_out` - Pointer to an int which will be modified to an error code should one occur, may not be null. Functions
/// as an out parameter.
///
/// ## Returns
/// `unsigned long long` - Returns 0 if unsuccessful or the TxId of the sent transaction if successful
///
/// # Safety
/// None
#[no_mangle]
pub unsafe extern "C" fn wallet_send_transaction(
    wallet: *mut TariWallet,
    dest_public_key: *mut TariPublicKey,
    amount: c_ulonglong,
    fee_per_gram: c_ulonglong,
    message: *const c_char,
    error_out: *mut c_int,
) -> c_ulonglong {
    let mut error = 0;
    ptr::swap(error_out, &mut error as *mut c_int);
    if wallet.is_null() {
        error = LibWalletError::from(InterfaceError::NullError("wallet".to_string())).code;
        ptr::swap(error_out, &mut error as *mut c_int);
        return 0;
    }

    if dest_public_key.is_null() {
        error = LibWalletError::from(InterfaceError::NullError("dest_public_key".to_string())).code;
        ptr::swap(error_out, &mut error as *mut c_int);
        return 0;
    }

    let message_string = if !message.is_null() {
        CStr::from_ptr(message).to_str().unwrap().to_owned()
    } else {
        error = LibWalletError::from(InterfaceError::NullError("message".to_string())).code;
        ptr::swap(error_out, &mut error as *mut c_int);
        CString::new("").unwrap().to_str().unwrap().to_owned()
    };

    match (*wallet)
        .runtime
        .block_on((*wallet).wallet.transaction_service.send_transaction(
            (*dest_public_key).clone(),
            MicroTari::from(amount),
            MicroTari::from(fee_per_gram),
            message_string,
        )) {
        Ok(tx_id) => tx_id,
        Err(e) => {
            error = LibWalletError::from(WalletError::TransactionServiceError(e)).code;
            ptr::swap(error_out, &mut error as *mut c_int);
            0
        },
    }
}

/// Gets a fee estimate for an amount
///
/// ## Arguments
/// `wallet` - The TariWallet pointer
/// `amount` - The amount
/// `fee_per_gram` - The fee per gram
/// `num_kernels` - The number of transaction kernels
/// `num_outputs` - The number of outputs
/// `error_out` - Pointer to an int which will be modified to an error code should one occur, may not be null. Functions
/// as an out parameter.
///
/// ## Returns
/// `unsigned long long` - Returns 0 if unsuccessful or the fee estimate in MicroTari if successful
///
/// # Safety
/// None
#[no_mangle]
pub unsafe extern "C" fn wallet_get_fee_estimate(
    wallet: *mut TariWallet,
    amount: c_ulonglong,
    fee_per_gram: c_ulonglong,
    num_kernels: c_ulonglong,
    num_outputs: c_ulonglong,
    error_out: *mut c_int,
) -> c_ulonglong {
    let mut error = 0;
    ptr::swap(error_out, &mut error as *mut c_int);
    if wallet.is_null() {
        error = LibWalletError::from(InterfaceError::NullError("wallet".to_string())).code;
        ptr::swap(error_out, &mut error as *mut c_int);
        return 0;
    }

    match (*wallet)
        .runtime
        .block_on((*wallet).wallet.output_manager_service.fee_estimate(
            MicroTari::from(amount),
            MicroTari::from(fee_per_gram),
            num_kernels,
            num_outputs,
        )) {
        Ok(fee) => fee.into(),
        Err(e) => {
            error = LibWalletError::from(WalletError::OutputManagerError(e)).code;
            ptr::swap(error_out, &mut error as *mut c_int);
            0
        },
    }
}

/// Gets the number of mining confirmations required
///
/// ## Arguments
/// `wallet` - The TariWallet pointer
/// `error_out` - Pointer to an int which will be modified to an error code should one occur, may not be null. Functions
/// as an out parameter.
///
/// ## Returns
/// `unsigned long long` - Returns the number of confirmations required
///
/// # Safety
/// None
#[no_mangle]
pub unsafe extern "C" fn wallet_get_num_confirmations_required(
    wallet: *mut TariWallet,
    error_out: *mut c_int,
) -> c_ulonglong {
    let mut error = 0;
    ptr::swap(error_out, &mut error as *mut c_int);
    if wallet.is_null() {
        error = LibWalletError::from(InterfaceError::NullError("wallet".to_string())).code;
        ptr::swap(error_out, &mut error as *mut c_int);
        return 0;
    }

    match (*wallet)
        .runtime
        .block_on((*wallet).wallet.transaction_service.get_num_confirmations_required())
    {
        Ok(num) => num,
        Err(e) => {
            error = LibWalletError::from(WalletError::TransactionServiceError(e)).code;
            ptr::swap(error_out, &mut error as *mut c_int);
            0
        },
    }
}

/// Sets the number of mining confirmations required
///
/// ## Arguments
/// `wallet` - The TariWallet pointer
/// `num` - The number of confirmations to require
/// `error_out` - Pointer to an int which will be modified to an error code should one occur, may not be null. Functions
/// as an out parameter.
///
/// ## Returns
/// `()` - Does not return a value, equivalent to void in C
///
/// # Safety
/// None
#[no_mangle]
pub unsafe extern "C" fn wallet_set_num_confirmations_required(
    wallet: *mut TariWallet,
    num: c_ulonglong,
    error_out: *mut c_int,
) {
    let mut error = 0;
    ptr::swap(error_out, &mut error as *mut c_int);
    if wallet.is_null() {
        error = LibWalletError::from(InterfaceError::NullError("wallet".to_string())).code;
        ptr::swap(error_out, &mut error as *mut c_int)
    }

    match (*wallet)
        .runtime
        .block_on((*wallet).wallet.transaction_service.set_num_confirmations_required(num))
    {
        Ok(()) => (),
        Err(e) => {
            error = LibWalletError::from(WalletError::TransactionServiceError(e)).code;
            ptr::swap(error_out, &mut error as *mut c_int)
        },
    }
}

/// Get the TariContacts from a TariWallet
///
/// ## Arguments
/// `wallet` - The TariWallet pointer
/// `error_out` - Pointer to an int which will be modified to an error code should one occur, may not be null. Functions
/// as an out parameter.
///
/// ## Returns
/// `*mut TariContacts` - returns the contacts, note that it returns ptr::null_mut() if
/// wallet is null
///
/// # Safety
/// The ```contacts_destroy``` method must be called when finished with a TariContacts to prevent a memory leak
#[no_mangle]
pub unsafe extern "C" fn wallet_get_contacts(wallet: *mut TariWallet, error_out: *mut c_int) -> *mut TariContacts {
    let mut error = 0;
    ptr::swap(error_out, &mut error as *mut c_int);
    let mut contacts = Vec::new();
    if wallet.is_null() {
        error = LibWalletError::from(InterfaceError::NullError("wallet".to_string())).code;
        ptr::swap(error_out, &mut error as *mut c_int);
        return ptr::null_mut();
    }

    let retrieved_contacts = (*wallet)
        .runtime
        .block_on((*wallet).wallet.contacts_service.get_contacts());
    match retrieved_contacts {
        Ok(mut retrieved_contacts) => {
            contacts.append(&mut retrieved_contacts);
            Box::into_raw(Box::new(TariContacts(contacts)))
        },
        Err(e) => {
            error = LibWalletError::from(WalletError::ContactsServiceError(e)).code;
            ptr::swap(error_out, &mut error as *mut c_int);
            ptr::null_mut()
        },
    }
}

/// Get the TariCompletedTransactions from a TariWallet
///
/// ## Arguments
/// `wallet` - The TariWallet pointer
/// `error_out` - Pointer to an int which will be modified to an error code should one occur, may not be null. Functions
/// as an out parameter.
///
/// ## Returns
/// `*mut TariCompletedTransactions` - returns the transactions, note that it returns ptr::null_mut() if
/// wallet is null or an error is encountered
///
/// # Safety
/// The ```completed_transactions_destroy``` method must be called when finished with a TariCompletedTransactions to
/// prevent a memory leak
#[no_mangle]
pub unsafe extern "C" fn wallet_get_completed_transactions(
    wallet: *mut TariWallet,
    error_out: *mut c_int,
) -> *mut TariCompletedTransactions {
    let mut error = 0;
    ptr::swap(error_out, &mut error as *mut c_int);
    let mut completed = Vec::new();
    if wallet.is_null() {
        error = LibWalletError::from(InterfaceError::NullError("wallet".to_string())).code;
        ptr::swap(error_out, &mut error as *mut c_int);
        return ptr::null_mut();
    }

    let completed_transactions = (*wallet)
        .runtime
        .block_on((*wallet).wallet.transaction_service.get_completed_transactions());
    match completed_transactions {
        Ok(completed_transactions) => {
            // The frontend specification calls for completed transactions that have not yet been mined to be
            // classified as Pending Transactions. In order to support this logic without impacting the practical
            // definitions and storage of a MimbleWimble CompletedTransaction we will remove CompletedTransactions with
            // the Completed and Broadcast states from the list returned by this FFI function
            for tx in completed_transactions
                .values()
                .filter(|ct| ct.status != TransactionStatus::Completed)
                .filter(|ct| ct.status != TransactionStatus::Broadcast)
            {
                completed.push(tx.clone());
            }
            Box::into_raw(Box::new(TariCompletedTransactions(completed)))
        },
        Err(e) => {
            error = LibWalletError::from(WalletError::TransactionServiceError(e)).code;
            ptr::swap(error_out, &mut error as *mut c_int);
            ptr::null_mut()
        },
    }
}

/// Get the TariPendingInboundTransactions from a TariWallet
///
/// Currently a CompletedTransaction with the Status of Completed and Broadcast is considered Pending by the frontend
///
/// ## Arguments
/// `wallet` - The TariWallet pointer
/// `error_out` - Pointer to an int which will be modified to an error code should one occur, may not be null. Functions
/// as an out parameter.
///
/// ## Returns
/// `*mut TariPendingInboundTransactions` - returns the transactions, note that it returns ptr::null_mut() if
/// wallet is null or and error is encountered
///
/// # Safety
/// The ```pending_inbound_transactions_destroy``` method must be called when finished with a
/// TariPendingInboundTransactions to prevent a memory leak
#[no_mangle]
pub unsafe extern "C" fn wallet_get_pending_inbound_transactions(
    wallet: *mut TariWallet,
    error_out: *mut c_int,
) -> *mut TariPendingInboundTransactions {
    let mut error = 0;
    ptr::swap(error_out, &mut error as *mut c_int);
    let mut pending = Vec::new();
    if wallet.is_null() {
        error = LibWalletError::from(InterfaceError::NullError("wallet".to_string())).code;
        ptr::swap(error_out, &mut error as *mut c_int);
        return ptr::null_mut();
    }

    let pending_transactions = (*wallet)
        .runtime
        .block_on((*wallet).wallet.transaction_service.get_pending_inbound_transactions());

    match pending_transactions {
        Ok(pending_transactions) => {
            for tx in pending_transactions.values() {
                pending.push(tx.clone());
            }

            if let Ok(completed_txs) = (*wallet)
                .runtime
                .block_on((*wallet).wallet.transaction_service.get_completed_transactions())
            {
                // The frontend specification calls for completed transactions that have not yet been mined to be
                // classified as Pending Transactions. In order to support this logic without impacting the practical
                // definitions and storage of a MimbleWimble CompletedTransaction we will add those transaction to the
                // list here in the FFI interface
                for ct in completed_txs
                    .values()
                    .filter(|ct| ct.status == TransactionStatus::Completed || ct.status == TransactionStatus::Broadcast)
                    .filter(|ct| ct.direction == TransactionDirection::Inbound)
                {
                    pending.push(InboundTransaction::from(ct.clone()));
                }
            }

            Box::into_raw(Box::new(TariPendingInboundTransactions(pending)))
        },
        Err(e) => {
            error = LibWalletError::from(WalletError::TransactionServiceError(e)).code;
            ptr::swap(error_out, &mut error as *mut c_int);
            ptr::null_mut()
        },
    }
}

/// Get the TariPendingOutboundTransactions from a TariWallet
///
/// Currently a CompletedTransaction with the Status of Completed and Broadcast is considered Pending by the frontend
///
/// ## Arguments
/// `wallet` - The TariWallet pointer
/// `error_out` - Pointer to an int which will be modified to an error code should one occur, may not be null. Functions
/// as an out parameter.
///
/// ## Returns
/// `*mut TariPendingOutboundTransactions` - returns the transactions, note that it returns ptr::null_mut() if
/// wallet is null or and error is encountered
///
/// # Safety
/// The ```pending_outbound_transactions_destroy``` method must be called when finished with a
/// TariPendingOutboundTransactions to prevent a memory leak
#[no_mangle]
pub unsafe extern "C" fn wallet_get_pending_outbound_transactions(
    wallet: *mut TariWallet,
    error_out: *mut c_int,
) -> *mut TariPendingOutboundTransactions {
    let mut error = 0;
    ptr::swap(error_out, &mut error as *mut c_int);
    let mut pending = Vec::new();
    if wallet.is_null() {
        error = LibWalletError::from(InterfaceError::NullError("wallet".to_string())).code;
        ptr::swap(error_out, &mut error as *mut c_int);
        return ptr::null_mut();
    }

    let pending_transactions = (*wallet)
        .runtime
        .block_on((*wallet).wallet.transaction_service.get_pending_outbound_transactions());
    match pending_transactions {
        Ok(pending_transactions) => {
            for tx in pending_transactions.values() {
                pending.push(tx.clone());
            }
            if let Ok(completed_txs) = (*wallet)
                .runtime
                .block_on((*wallet).wallet.transaction_service.get_completed_transactions())
            {
                // The frontend specification calls for completed transactions that have not yet been mined to be
                // classified as Pending Transactions. In order to support this logic without impacting the practical
                // definitions and storage of a MimbleWimble CompletedTransaction we will add those transaction to the
                // list here in the FFI interface
                for ct in completed_txs
                    .values()
                    .filter(|ct| ct.status == TransactionStatus::Completed || ct.status == TransactionStatus::Broadcast)
                    .filter(|ct| ct.direction == TransactionDirection::Outbound)
                {
                    pending.push(OutboundTransaction::from(ct.clone()));
                }
            }
            Box::into_raw(Box::new(TariPendingOutboundTransactions(pending)))
        },
        Err(e) => {
            error = LibWalletError::from(WalletError::TransactionServiceError(e)).code;
            ptr::swap(error_out, &mut error as *mut c_int);
            ptr::null_mut()
        },
    }
}

/// Get the all Cancelled Transactions from a TariWallet. This function will also get cancelled pending inbound and
/// outbound transaction and include them in this list by converting them to CompletedTransactions
///
/// ## Arguments
/// `wallet` - The TariWallet pointer
/// `error_out` - Pointer to an int which will be modified to an error code should one occur, may not be null. Functions
/// as an out parameter.
///
/// ## Returns
/// `*mut TariCompletedTransactions` - returns the transactions, note that it returns ptr::null_mut() if
/// wallet is null or an error is encountered
///
/// # Safety
/// The ```completed_transactions_destroy``` method must be called when finished with a TariCompletedTransactions to
/// prevent a memory leak
#[no_mangle]
pub unsafe extern "C" fn wallet_get_cancelled_transactions(
    wallet: *mut TariWallet,
    error_out: *mut c_int,
) -> *mut TariCompletedTransactions {
    let mut error = 0;
    ptr::swap(error_out, &mut error as *mut c_int);

    if wallet.is_null() {
        error = LibWalletError::from(InterfaceError::NullError("wallet".to_string())).code;
        ptr::swap(error_out, &mut error as *mut c_int);
        return ptr::null_mut();
    }

    let completed_transactions = match (*wallet).runtime.block_on(
        (*wallet)
            .wallet
            .transaction_service
            .get_cancelled_completed_transactions(),
    ) {
        Ok(txs) => txs,
        Err(e) => {
            error = LibWalletError::from(WalletError::TransactionServiceError(e)).code;
            ptr::swap(error_out, &mut error as *mut c_int);
            return ptr::null_mut();
        },
    };
    let inbound_transactions = match (*wallet).runtime.block_on(
        (*wallet)
            .wallet
            .transaction_service
            .get_cancelled_pending_inbound_transactions(),
    ) {
        Ok(txs) => txs,
        Err(e) => {
            error = LibWalletError::from(WalletError::TransactionServiceError(e)).code;
            ptr::swap(error_out, &mut error as *mut c_int);
            return ptr::null_mut();
        },
    };
    let outbound_transactions = match (*wallet).runtime.block_on(
        (*wallet)
            .wallet
            .transaction_service
            .get_cancelled_pending_outbound_transactions(),
    ) {
        Ok(txs) => txs,
        Err(e) => {
            error = LibWalletError::from(WalletError::TransactionServiceError(e)).code;
            ptr::swap(error_out, &mut error as *mut c_int);
            return ptr::null_mut();
        },
    };

    let mut completed = Vec::new();
    for tx in completed_transactions.values() {
        completed.push(tx.clone());
    }
    for tx in inbound_transactions.values() {
        let mut inbound_tx = CompletedTransaction::from(tx.clone());
        inbound_tx.destination_public_key = (*wallet).wallet.comms.node_identity().public_key().clone();
        completed.push(inbound_tx);
    }
    for tx in outbound_transactions.values() {
        let mut outbound_tx = CompletedTransaction::from(tx.clone());
        outbound_tx.source_public_key = (*wallet).wallet.comms.node_identity().public_key().clone();
        completed.push(outbound_tx);
    }

    Box::into_raw(Box::new(TariCompletedTransactions(completed)))
}

/// Get the TariCompletedTransaction from a TariWallet by its' TransactionId
///
/// ## Arguments
/// `wallet` - The TariWallet pointer
/// `transaction_id` - The TransactionId
/// `error_out` - Pointer to an int which will be modified to an error code should one occur, may not be null. Functions
/// as an out parameter.
///
/// ## Returns
/// `*mut TariCompletedTransaction` - returns the transaction, note that it returns ptr::null_mut() if
/// wallet is null, an error is encountered or if the transaction is not found
///
/// # Safety
/// The ```completed_transaction_destroy``` method must be called when finished with a TariCompletedTransaction to
/// prevent a memory leak
#[no_mangle]
pub unsafe extern "C" fn wallet_get_completed_transaction_by_id(
    wallet: *mut TariWallet,
    transaction_id: c_ulonglong,
    error_out: *mut c_int,
) -> *mut TariCompletedTransaction {
    let mut error = 0;
    ptr::swap(error_out, &mut error as *mut c_int);
    if wallet.is_null() {
        error = LibWalletError::from(InterfaceError::NullError("wallet".to_string())).code;
        ptr::swap(error_out, &mut error as *mut c_int);
        return ptr::null_mut();
    }

    let completed_transactions = (*wallet)
        .runtime
        .block_on((*wallet).wallet.transaction_service.get_completed_transactions());

    match completed_transactions {
        Ok(completed_transactions) => {
            if let Some(tx) = completed_transactions.get(&transaction_id) {
                if tx.status != TransactionStatus::Completed && tx.status != TransactionStatus::Broadcast {
                    let completed = tx.clone();
                    return Box::into_raw(Box::new(completed));
                }
            }
            error = 108;
            ptr::swap(error_out, &mut error as *mut c_int);
        },
        Err(e) => {
            error = LibWalletError::from(WalletError::TransactionServiceError(e)).code;
            ptr::swap(error_out, &mut error as *mut c_int);
        },
    }

    ptr::null_mut()
}

/// Get the TariPendingInboundTransaction from a TariWallet by its' TransactionId
///
/// ## Arguments
/// `wallet` - The TariWallet pointer
/// `transaction_id` - The TransactionId
/// `error_out` - Pointer to an int which will be modified to an error code should one occur, may not be null. Functions
/// as an out parameter.
///
/// ## Returns
/// `*mut TariPendingInboundTransaction` - returns the transaction, note that it returns ptr::null_mut() if
/// wallet is null, an error is encountered or if the transaction is not found
///
/// # Safety
/// The ```pending_inbound_transaction_destroy``` method must be called when finished with a
/// TariPendingInboundTransaction to prevent a memory leak
#[no_mangle]
pub unsafe extern "C" fn wallet_get_pending_inbound_transaction_by_id(
    wallet: *mut TariWallet,
    transaction_id: c_ulonglong,
    error_out: *mut c_int,
) -> *mut TariPendingInboundTransaction {
    let mut error = 0;
    ptr::swap(error_out, &mut error as *mut c_int);
    if wallet.is_null() {
        error = LibWalletError::from(InterfaceError::NullError("wallet".to_string())).code;
        ptr::swap(error_out, &mut error as *mut c_int);
        return ptr::null_mut();
    }

    let pending_transactions = (*wallet)
        .runtime
        .block_on((*wallet).wallet.transaction_service.get_pending_inbound_transactions());

    let completed_transactions = (*wallet)
        .runtime
        .block_on((*wallet).wallet.transaction_service.get_completed_transactions());

    match completed_transactions {
        Ok(completed_transactions) => {
            if let Some(tx) = completed_transactions.get(&transaction_id) {
                if (tx.status == TransactionStatus::Broadcast || tx.status == TransactionStatus::Completed) &&
                    tx.direction == TransactionDirection::Inbound
                {
                    let completed = tx.clone();
                    let pending_tx = TariPendingInboundTransaction::from(completed);
                    return Box::into_raw(Box::new(pending_tx));
                }
            }
        },
        Err(e) => {
            error = LibWalletError::from(WalletError::TransactionServiceError(e)).code;
            ptr::swap(error_out, &mut error as *mut c_int);
        },
    }

    match pending_transactions {
        Ok(pending_transactions) => {
            if let Some(tx) = pending_transactions.get(&transaction_id) {
                let pending = tx.clone();
                return Box::into_raw(Box::new(pending));
            }
            error = 108;
            ptr::swap(error_out, &mut error as *mut c_int);
        },
        Err(e) => {
            error = LibWalletError::from(WalletError::TransactionServiceError(e)).code;
            ptr::swap(error_out, &mut error as *mut c_int);
        },
    }

    ptr::null_mut()
}

/// Get the TariPendingOutboundTransaction from a TariWallet by its' TransactionId
///
/// ## Arguments
/// `wallet` - The TariWallet pointer
/// `transaction_id` - The TransactionId
/// `error_out` - Pointer to an int which will be modified to an error code should one occur, may not be null. Functions
/// as an out parameter.
///
/// ## Returns
/// `*mut TariPendingOutboundTransaction` - returns the transaction, note that it returns ptr::null_mut() if
/// wallet is null, an error is encountered or if the transaction is not found
///
/// # Safety
/// The ```pending_outbound_transaction_destroy``` method must be called when finished with a
/// TariPendingOutboundtransaction to prevent a memory leak
#[no_mangle]
pub unsafe extern "C" fn wallet_get_pending_outbound_transaction_by_id(
    wallet: *mut TariWallet,
    transaction_id: c_ulonglong,
    error_out: *mut c_int,
) -> *mut TariPendingOutboundTransaction {
    let mut error = 0;
    ptr::swap(error_out, &mut error as *mut c_int);
    if wallet.is_null() {
        error = LibWalletError::from(InterfaceError::NullError("wallet".to_string())).code;
        ptr::swap(error_out, &mut error as *mut c_int);
        return ptr::null_mut();
    }

    let pending_transactions = (*wallet)
        .runtime
        .block_on((*wallet).wallet.transaction_service.get_pending_outbound_transactions());

    let completed_transactions = (*wallet)
        .runtime
        .block_on((*wallet).wallet.transaction_service.get_completed_transactions());

    match completed_transactions {
        Ok(completed_transactions) => {
            if let Some(tx) = completed_transactions.get(&transaction_id) {
                if (tx.status == TransactionStatus::Broadcast || tx.status == TransactionStatus::Completed) &&
                    tx.direction == TransactionDirection::Outbound
                {
                    let completed = tx.clone();
                    let pending_tx = TariPendingOutboundTransaction::from(completed);
                    return Box::into_raw(Box::new(pending_tx));
                }
            }
        },
        Err(e) => {
            error = LibWalletError::from(WalletError::TransactionServiceError(e)).code;
            ptr::swap(error_out, &mut error as *mut c_int);
        },
    }

    match pending_transactions {
        Ok(pending_transactions) => {
            if let Some(tx) = pending_transactions.get(&transaction_id) {
                let pending = tx.clone();
                return Box::into_raw(Box::new(pending));
            }
            error = 108;
            ptr::swap(error_out, &mut error as *mut c_int);
        },
        Err(e) => {
            error = LibWalletError::from(WalletError::TransactionServiceError(e)).code;
            ptr::swap(error_out, &mut error as *mut c_int);
        },
    }

    ptr::null_mut()
}

/// Get a Cancelled transaction from a TariWallet by its TransactionId. Pending Inbound or Outbound transaction will be
/// converted to a CompletedTransaction
///
/// ## Arguments
/// `wallet` - The TariWallet pointer
/// `transaction_id` - The TransactionId
/// `error_out` - Pointer to an int which will be modified to an error code should one occur, may not be null. Functions
/// as an out parameter.
///
/// ## Returns
/// `*mut TariCompletedTransaction` - returns the transaction, note that it returns ptr::null_mut() if
/// wallet is null, an error is encountered or if the transaction is not found
///
/// # Safety
/// The ```completed_transaction_destroy``` method must be called when finished with a TariCompletedTransaction to
/// prevent a memory leak
#[no_mangle]
pub unsafe extern "C" fn wallet_get_cancelled_transaction_by_id(
    wallet: *mut TariWallet,
    transaction_id: c_ulonglong,
    error_out: *mut c_int,
) -> *mut TariCompletedTransaction {
    let mut error = 0;
    ptr::swap(error_out, &mut error as *mut c_int);
    if wallet.is_null() {
        error = LibWalletError::from(InterfaceError::NullError("wallet".to_string())).code;
        ptr::swap(error_out, &mut error as *mut c_int);
        return ptr::null_mut();
    }

    let mut transaction = None;

    let mut completed_transactions = match (*wallet).runtime.block_on(
        (*wallet)
            .wallet
            .transaction_service
            .get_cancelled_completed_transactions(),
    ) {
        Ok(txs) => txs,
        Err(e) => {
            error = LibWalletError::from(WalletError::TransactionServiceError(e)).code;
            ptr::swap(error_out, &mut error as *mut c_int);
            return ptr::null_mut();
        },
    };

    if let Some(tx) = completed_transactions.remove(&transaction_id) {
        transaction = Some(tx);
    } else {
        let mut outbound_transactions = match (*wallet).runtime.block_on(
            (*wallet)
                .wallet
                .transaction_service
                .get_cancelled_pending_outbound_transactions(),
        ) {
            Ok(txs) => txs,
            Err(e) => {
                error = LibWalletError::from(WalletError::TransactionServiceError(e)).code;
                ptr::swap(error_out, &mut error as *mut c_int);
                return ptr::null_mut();
            },
        };

        if let Some(tx) = outbound_transactions.remove(&transaction_id) {
            let mut outbound_tx = CompletedTransaction::from(tx);
            outbound_tx.source_public_key = (*wallet).wallet.comms.node_identity().public_key().clone();
            transaction = Some(outbound_tx);
        } else {
            let mut inbound_transactions = match (*wallet).runtime.block_on(
                (*wallet)
                    .wallet
                    .transaction_service
                    .get_cancelled_pending_inbound_transactions(),
            ) {
                Ok(txs) => txs,
                Err(e) => {
                    error = LibWalletError::from(WalletError::TransactionServiceError(e)).code;
                    ptr::swap(error_out, &mut error as *mut c_int);
                    return ptr::null_mut();
                },
            };
            if let Some(tx) = inbound_transactions.remove(&transaction_id) {
                let mut inbound_tx = CompletedTransaction::from(tx);
                inbound_tx.destination_public_key = (*wallet).wallet.comms.node_identity().public_key().clone();
                transaction = Some(inbound_tx);
            }
        }
    }

    match transaction {
        Some(tx) => {
            return Box::into_raw(Box::new(tx));
        },
        None => {
            error = LibWalletError::from(WalletError::TransactionServiceError(
                TransactionServiceError::TransactionDoesNotExistError,
            ))
            .code;
            ptr::swap(error_out, &mut error as *mut c_int);
        },
    }

    ptr::null_mut()
}

/// Get the TariPublicKey from a TariWallet
///
/// ## Arguments
/// `wallet` - The TariWallet pointer
/// `error_out` - Pointer to an int which will be modified to an error code should one occur, may not be null. Functions
/// as an out parameter.
///
/// ## Returns
/// `*mut TariPublicKey` - returns the public key, note that ptr::null_mut() is returned
/// if wc is null
///
/// # Safety
/// The ```public_key_destroy``` method must be called when finished with a TariPublicKey to prevent a memory leak
#[no_mangle]
pub unsafe extern "C" fn wallet_get_public_key(wallet: *mut TariWallet, error_out: *mut c_int) -> *mut TariPublicKey {
    let mut error = 0;
    ptr::swap(error_out, &mut error as *mut c_int);
    if wallet.is_null() {
        error = LibWalletError::from(InterfaceError::NullError("wallet".to_string())).code;
        ptr::swap(error_out, &mut error as *mut c_int);
        return ptr::null_mut();
    }
    let pk = (*wallet).wallet.comms.node_identity().public_key().clone();
    Box::into_raw(Box::new(pk))
}

/// Import a UTXO into the wallet. This will add a spendable UTXO and create a faux completed transaction to record the
/// event.
///
/// ## Arguments
/// `wallet` - The TariWallet pointer
/// `amount` - The value of the UTXO in MicroTari
/// `spending_key` - The private spending key
/// `source_public_key` - The public key of the source of the transaction
/// `message` - The message that the transaction will have
/// `error_out` - Pointer to an int which will be modified to an error code should one occur, may not be null. Functions
/// as an out parameter.
///
/// ## Returns
/// `c_ulonglong` -  Returns the TransactionID of the generated transaction, note that it will be zero if transaction is
/// null
///
/// # Safety
/// None
#[no_mangle]
pub unsafe extern "C" fn wallet_import_utxo(
    wallet: *mut TariWallet,
    amount: c_ulonglong,
    spending_key: *mut TariPrivateKey,
    source_public_key: *mut TariPublicKey,
    message: *const c_char,
    error_out: *mut c_int,
    /* TODO: Update this interface to add the metadata signature, script private key and script offset public keys
     * here. */
) -> c_ulonglong {
    let mut error = 0;
    ptr::swap(error_out, &mut error as *mut c_int);
    if wallet.is_null() {
        error = LibWalletError::from(InterfaceError::NullError("wallet".to_string())).code;
        ptr::swap(error_out, &mut error as *mut c_int);
        return 0;
    }

    if spending_key.is_null() {
        error = LibWalletError::from(InterfaceError::NullError("spending_key".to_string())).code;
        ptr::swap(error_out, &mut error as *mut c_int);
        return 0;
    }

    if source_public_key.is_null() {
        error = LibWalletError::from(InterfaceError::NullError("source_public_key".to_string())).code;
        ptr::swap(error_out, &mut error as *mut c_int);
        return 0;
    }

    let message_string = if !message.is_null() {
        CStr::from_ptr(message).to_str().unwrap().to_owned()
    } else {
        error = LibWalletError::from(InterfaceError::NullError("message".to_string())).code;
        ptr::swap(error_out, &mut error as *mut c_int);
        CString::new("Imported UTXO").unwrap().to_str().unwrap().to_owned()
    };

    let public_script_key = PublicKey::from_secret_key(&(*spending_key));
    match (*wallet).runtime.block_on((*wallet).wallet.import_utxo(
        MicroTari::from(amount),
        &(*spending_key).clone(),
        script!(Nop),
        inputs!(public_script_key),
        &(*source_public_key).clone(),
        OutputFeatures::default(),
        message_string,
        ComSignature::default(),
        &(*spending_key).clone(),
        &Default::default(),
    )) {
        Ok(tx_id) => tx_id,
        Err(e) => {
            error = LibWalletError::from(e).code;
            ptr::swap(error_out, &mut error as *mut c_int);
            0
        },
    }
}

/// Cancel a Pending Transaction
///
/// ## Arguments
/// `wallet` - The TariWallet pointer
/// `transaction_id` - The TransactionId
/// `error_out` - Pointer to an int which will be modified to an error code should one occur, may not be null. Functions
/// as an out parameter.
///
/// ## Returns
/// `bool` - returns whether the transaction could be cancelled
///
/// # Safety
/// None
#[no_mangle]
pub unsafe extern "C" fn wallet_cancel_pending_transaction(
    wallet: *mut TariWallet,
    transaction_id: c_ulonglong,
    error_out: *mut c_int,
) -> bool {
    let mut error = 0;
    ptr::swap(error_out, &mut error as *mut c_int);
    if wallet.is_null() {
        error = LibWalletError::from(InterfaceError::NullError("wallet".to_string())).code;
        ptr::swap(error_out, &mut error as *mut c_int);
        return false;
    }

    match (*wallet)
        .runtime
        .block_on((*wallet).wallet.transaction_service.cancel_transaction(transaction_id))
    {
        Ok(_) => true,
        Err(e) => {
            error = LibWalletError::from(WalletError::TransactionServiceError(e)).code;
            ptr::swap(error_out, &mut error as *mut c_int);
            false
        },
    }
}

/// This function will tell the wallet to query the set base node to confirm the status of unspent transaction outputs
/// (UTXOs).
///
/// ## Arguments
/// `wallet` - The TariWallet pointer
/// `error_out` - Pointer to an int which will be modified to an error code should one occur, may not be null. Functions
/// as an out parameter.
///
/// ## Returns
/// `c_ulonglong` -  Returns a unique Request Key that is used to identify which callbacks refer to this specific sync
/// request. Note the result will be 0 if there was an error
///
/// # Safety
/// None
#[no_mangle]
pub unsafe extern "C" fn wallet_start_utxo_validation(wallet: *mut TariWallet, error_out: *mut c_int) -> c_ulonglong {
    let mut error = 0;
    ptr::swap(error_out, &mut error as *mut c_int);
    if wallet.is_null() {
        error = LibWalletError::from(InterfaceError::NullError("wallet".to_string())).code;
        ptr::swap(error_out, &mut error as *mut c_int);
        return 0;
    }

    if let Err(e) = (*wallet).runtime.block_on(
        (*wallet)
            .wallet
            .store_and_forward_requester
            .request_saf_messages_from_neighbours(),
    ) {
        error = LibWalletError::from(e).code;
        ptr::swap(error_out, &mut error as *mut c_int);
        return 0;
    }

    match (*wallet).runtime.block_on(
        (*wallet)
            .wallet
            .output_manager_service
            .validate_txos(TxoValidationType::Unspent, ValidationRetryStrategy::Limited(0)),
    ) {
        Ok(request_key) => request_key,
        Err(e) => {
            error = LibWalletError::from(WalletError::OutputManagerError(e)).code;
            ptr::swap(error_out, &mut error as *mut c_int);
            0
        },
    }
}

/// This function will tell the wallet to query the set base node to confirm the status of spent transaction outputs
/// (UTXOs).
///
/// ## Arguments
/// `wallet` - The TariWallet pointer
/// `error_out` - Pointer to an int which will be modified to an error code should one occur, may not be null. Functions
/// as an out parameter.
///
/// ## Returns
/// `c_ulonglong` -  Returns a unique Request Key that is used to identify which callbacks refer to this specific sync
/// request. Note the result will be 0 if there was an error
///
/// # Safety
/// None
#[no_mangle]
pub unsafe extern "C" fn wallet_start_stxo_validation(wallet: *mut TariWallet, error_out: *mut c_int) -> c_ulonglong {
    let mut error = 0;
    ptr::swap(error_out, &mut error as *mut c_int);
    if wallet.is_null() {
        error = LibWalletError::from(InterfaceError::NullError("wallet".to_string())).code;
        ptr::swap(error_out, &mut error as *mut c_int);
        return 0;
    }

    if let Err(e) = (*wallet).runtime.block_on(
        (*wallet)
            .wallet
            .store_and_forward_requester
            .request_saf_messages_from_neighbours(),
    ) {
        error = LibWalletError::from(e).code;
        ptr::swap(error_out, &mut error as *mut c_int);
        return 0;
    }

    match (*wallet).runtime.block_on(
        (*wallet)
            .wallet
            .output_manager_service
            .validate_txos(TxoValidationType::Spent, ValidationRetryStrategy::Limited(0)),
    ) {
        Ok(request_key) => request_key,
        Err(e) => {
            error = LibWalletError::from(WalletError::OutputManagerError(e)).code;
            ptr::swap(error_out, &mut error as *mut c_int);
            0
        },
    }
}

/// This function will tell the wallet to query the set base node to confirm the status of invalid transaction outputs.
///
/// ## Arguments
/// `wallet` - The TariWallet pointer
/// `error_out` - Pointer to an int which will be modified to an error code should one occur, may not be null. Functions
/// as an out parameter.
///
/// ## Returns
/// `c_ulonglong` -  Returns a unique Request Key that is used to identify which callbacks refer to this specific sync
/// request. Note the result will be 0 if there was an error
///
/// # Safety
/// None
#[no_mangle]
pub unsafe extern "C" fn wallet_start_invalid_txo_validation(
    wallet: *mut TariWallet,
    error_out: *mut c_int,
) -> c_ulonglong {
    let mut error = 0;
    ptr::swap(error_out, &mut error as *mut c_int);
    if wallet.is_null() {
        error = LibWalletError::from(InterfaceError::NullError("wallet".to_string())).code;
        ptr::swap(error_out, &mut error as *mut c_int);
        return 0;
    }

    if let Err(e) = (*wallet).runtime.block_on(
        (*wallet)
            .wallet
            .store_and_forward_requester
            .request_saf_messages_from_neighbours(),
    ) {
        error = LibWalletError::from(e).code;
        ptr::swap(error_out, &mut error as *mut c_int);
        return 0;
    }

    match (*wallet).runtime.block_on(
        (*wallet)
            .wallet
            .output_manager_service
            .validate_txos(TxoValidationType::Invalid, ValidationRetryStrategy::Limited(0)),
    ) {
        Ok(request_key) => request_key,
        Err(e) => {
            error = LibWalletError::from(WalletError::OutputManagerError(e)).code;
            ptr::swap(error_out, &mut error as *mut c_int);
            0
        },
    }
}

/// This function will tell the wallet to query the set base node to confirm the status of mined transactions.
///
/// ## Arguments
/// `wallet` - The TariWallet pointer
/// `error_out` - Pointer to an int which will be modified to an error code should one occur, may not be null. Functions
/// as an out parameter.
///
/// ## Returns
/// `c_ulonglong` -  Returns a unique Request Key that is used to identify which callbacks refer to this specific sync
/// request. Note the result will be 0 if there was an error
///
/// # Safety
/// None
#[no_mangle]
pub unsafe extern "C" fn wallet_start_transaction_validation(
    wallet: *mut TariWallet,
    error_out: *mut c_int,
) -> c_ulonglong {
    let mut error = 0;
    ptr::swap(error_out, &mut error as *mut c_int);
    if wallet.is_null() {
        error = LibWalletError::from(InterfaceError::NullError("wallet".to_string())).code;
        ptr::swap(error_out, &mut error as *mut c_int);
        return 0;
    }

    if let Err(e) = (*wallet).runtime.block_on(
        (*wallet)
            .wallet
            .store_and_forward_requester
            .request_saf_messages_from_neighbours(),
    ) {
        error = LibWalletError::from(e).code;
        ptr::swap(error_out, &mut error as *mut c_int);
        return 0;
    }

    match (*wallet).runtime.block_on(
        (*wallet)
            .wallet
            .transaction_service
            .validate_transactions(ValidationRetryStrategy::Limited(0)),
    ) {
        Ok(request_key) => request_key,
        Err(e) => {
            error = LibWalletError::from(WalletError::TransactionServiceError(e)).code;
            ptr::swap(error_out, &mut error as *mut c_int);
            0
        },
    }
}

/// This function will tell the wallet retart any broadcast protocols for completed transactions. Ideally this should be
/// called after a successfuly Transaction Validation is complete
///
/// ## Arguments
/// `wallet` - The TariWallet pointer
/// `error_out` - Pointer to an int which will be modified to an error code should one occur, may not be null. Functions
/// as an out parameter.
///
/// ## Returns
/// `bool` -  Returns a boolean value indicating if the launch was success or not.
///
/// # Safety
/// None
#[no_mangle]
pub unsafe extern "C" fn wallet_restart_transaction_broadcast(wallet: *mut TariWallet, error_out: *mut c_int) -> bool {
    let mut error = 0;
    ptr::swap(error_out, &mut error as *mut c_int);
    if wallet.is_null() {
        error = LibWalletError::from(InterfaceError::NullError("wallet".to_string())).code;
        ptr::swap(error_out, &mut error as *mut c_int);
        return false;
    }

    if let Err(e) = (*wallet).runtime.block_on(
        (*wallet)
            .wallet
            .store_and_forward_requester
            .request_saf_messages_from_neighbours(),
    ) {
        error = LibWalletError::from(e).code;
        ptr::swap(error_out, &mut error as *mut c_int);
        return false;
    }

    match (*wallet)
        .runtime
        .block_on((*wallet).wallet.transaction_service.restart_broadcast_protocols())
    {
        Ok(()) => true,
        Err(e) => {
            error = LibWalletError::from(WalletError::TransactionServiceError(e)).code;
            ptr::swap(error_out, &mut error as *mut c_int);
            false
        },
    }
}

/// This function will tell the wallet to do a coin split.
///
/// ## Arguments
/// `wallet` - The TariWallet pointer
/// `amount` - The amount to split
/// `count` - The number of times to split the amount
/// `fee` - The transaction fee
/// `msg` - Message for split
/// `lock_height` - The number of bocks to lock the transaction for
/// `error_out` - Pointer to an int which will be modified to an error code should one occur, may not be null. Functions
/// as an out parameter.
///
/// ## Returns
/// `c_ulonglong` - Returns the transaction id.
///
/// # Safety
/// None
#[no_mangle]
pub unsafe extern "C" fn wallet_coin_split(
    wallet: *mut TariWallet,
    amount: c_ulonglong,
    count: c_ulonglong,
    fee: c_ulonglong,
    msg: *const c_char,
    lock_height: c_ulonglong,
    error_out: *mut c_int,
) -> c_ulonglong {
    let mut error = 0;
    ptr::swap(error_out, &mut error as *mut c_int);
    if wallet.is_null() {
        error = LibWalletError::from(InterfaceError::NullError("wallet".to_string())).code;
        ptr::swap(error_out, &mut error as *mut c_int);
    }

    let message = if !msg.is_null() {
        CStr::from_ptr(msg).to_str().unwrap().to_owned()
    } else {
        "Coin Split".to_string()
    };

    match (*wallet).runtime.block_on((*wallet).wallet.coin_split(
        MicroTari(amount),
        count as usize,
        MicroTari(fee),
        message,
        Some(lock_height),
    )) {
        Ok(request_key) => request_key,
        Err(e) => {
            error = LibWalletError::from(e).code;
            ptr::swap(error_out, &mut error as *mut c_int);
            0
        },
    }
}

/// Gets the seed words representing the seed private key of the provided `TariWallet`.
///
/// ## Arguments
/// `wallet` - The TariWallet pointer
/// `error_out` - Pointer to an int which will be modified to an error code should one occur, may not be null. Functions
/// as an out parameter.
///
/// ## Returns
/// `*mut TariSeedWords` - A collection of the seed words
///
/// # Safety
/// The ```tari_seed_words_destroy``` method must be called when finished with a
/// TariSeedWords to prevent a memory leak
#[no_mangle]
pub unsafe extern "C" fn wallet_get_seed_words(wallet: *mut TariWallet, error_out: *mut c_int) -> *mut TariSeedWords {
    let mut error = 0;
    ptr::swap(error_out, &mut error as *mut c_int);
    if wallet.is_null() {
        error = LibWalletError::from(InterfaceError::NullError("wallet".to_string())).code;
        ptr::swap(error_out, &mut error as *mut c_int);
        return ptr::null_mut();
    }

    match (*wallet)
        .runtime
        .block_on((*wallet).wallet.output_manager_service.get_seed_words())
    {
        Ok(seed_words) => Box::into_raw(Box::new(TariSeedWords(seed_words))),
        Err(e) => {
            error = LibWalletError::from(WalletError::OutputManagerError(e)).code;
            ptr::swap(error_out, &mut error as *mut c_int);
            ptr::null_mut()
        },
    }
}

/// Set the power mode of the wallet to Low Power mode which will reduce the amount of network operations the wallet
/// performs to conserve power
///
/// ## Arguments
/// `wallet` - The TariWallet pointer
/// `error_out` - Pointer to an int which will be modified to an error code should one occur, may not be null. Functions
/// as an out parameter.
/// # Safety
/// None
#[no_mangle]
pub unsafe extern "C" fn wallet_set_low_power_mode(wallet: *mut TariWallet, error_out: *mut c_int) {
    let mut error = 0;
    ptr::swap(error_out, &mut error as *mut c_int);
    if wallet.is_null() {
        error = LibWalletError::from(InterfaceError::NullError("wallet".to_string())).code;
        ptr::swap(error_out, &mut error as *mut c_int);
        return;
    }

    if let Err(e) = (*wallet)
        .runtime
        .block_on((*wallet).wallet.transaction_service.set_low_power_mode())
    {
        error = LibWalletError::from(WalletError::TransactionServiceError(e)).code;
        ptr::swap(error_out, &mut error as *mut c_int);
    }
}

/// Set the power mode of the wallet to Normal Power mode which will then use the standard level of network traffic
///
/// ## Arguments
/// `wallet` - The TariWallet pointer
/// `error_out` - Pointer to an int which will be modified to an error code should one occur, may not be null. Functions
/// as an out parameter.
/// # Safety
/// None
#[no_mangle]
pub unsafe extern "C" fn wallet_set_normal_power_mode(wallet: *mut TariWallet, error_out: *mut c_int) {
    let mut error = 0;
    ptr::swap(error_out, &mut error as *mut c_int);
    if wallet.is_null() {
        error = LibWalletError::from(InterfaceError::NullError("wallet".to_string())).code;
        ptr::swap(error_out, &mut error as *mut c_int);
        return;
    }

    if let Err(e) = (*wallet)
        .runtime
        .block_on((*wallet).wallet.transaction_service.set_normal_power_mode())
    {
        error = LibWalletError::from(WalletError::TransactionServiceError(e)).code;
        ptr::swap(error_out, &mut error as *mut c_int);
    }
}

/// Apply encryption to the databases used in this wallet using the provided passphrase. If the databases are already
/// encrypted this function will fail.
///
/// ## Arguments
/// `wallet` - The TariWallet pointer
/// `passphrase` - A string that represents the passphrase will be used to encrypt the databases for this
/// wallet. Once encrypted the passphrase will be required to start a wallet using these databases
/// `error_out` - Pointer to an int which will be modified to an error code should one occur, may not be null. Functions
/// as an out parameter.
/// # Safety
/// None
#[no_mangle]
pub unsafe extern "C" fn wallet_apply_encryption(
    wallet: *mut TariWallet,
    passphrase: *const c_char,
    error_out: *mut c_int,
) {
    let mut error = 0;
    ptr::swap(error_out, &mut error as *mut c_int);
    if wallet.is_null() {
        error = LibWalletError::from(InterfaceError::NullError("wallet".to_string())).code;
        ptr::swap(error_out, &mut error as *mut c_int);
        return;
    }

    if passphrase.is_null() {
        error = LibWalletError::from(InterfaceError::NullError("passphrase".to_string())).code;
        ptr::swap(error_out, &mut error as *mut c_int);
        return;
    }

    let pf = CStr::from_ptr(passphrase)
        .to_str()
        .expect("A non-null passphrase should be able to be converted to string")
        .to_owned();

    if let Err(e) = (*wallet).runtime.block_on((*wallet).wallet.apply_encryption(pf)) {
        error = LibWalletError::from(e).code;
        ptr::swap(error_out, &mut error as *mut c_int);
    }
}

/// Remove encryption to the databases used in this wallet. If this wallet is currently encrypted this encryption will
/// be removed. If it is not encrypted then this function will still succeed to make the operation idempotent
///
/// ## Arguments
/// `wallet` - The TariWallet pointer
/// `error_out` - Pointer to an int which will be modified to an error code should one occur, may not be null. Functions
/// as an out parameter.
/// # Safety
/// None
#[no_mangle]
pub unsafe extern "C" fn wallet_remove_encryption(wallet: *mut TariWallet, error_out: *mut c_int) {
    let mut error = 0;
    ptr::swap(error_out, &mut error as *mut c_int);
    if wallet.is_null() {
        error = LibWalletError::from(InterfaceError::NullError("wallet".to_string())).code;
        ptr::swap(error_out, &mut error as *mut c_int);
        return;
    }

    if let Err(e) = (*wallet).runtime.block_on((*wallet).wallet.remove_encryption()) {
        error = LibWalletError::from(e).code;
        ptr::swap(error_out, &mut error as *mut c_int);
    }
}

/// Set a Key Value in the Wallet storage used for Client Key Value store
///
/// ## Arguments
/// `wallet` - The TariWallet pointer.
/// `key` - The pointer to a Utf8 string representing the Key
/// `value` - The pointer to a Utf8 string representing the Value ot be stored
/// `error_out` - Pointer to an int which will be modified to an error code should one occur, may not be null. Functions
/// as an out parameter.
///
/// ## Returns
/// `bool` - Return a boolean value indicating the operation's success or failure. The error_ptr will hold the error
/// code if there was a failure
///
/// # Safety
/// None
#[no_mangle]
pub unsafe extern "C" fn wallet_set_key_value(
    wallet: *mut TariWallet,
    key: *const c_char,
    value: *const c_char,
    error_out: *mut c_int,
) -> bool {
    let mut error = 0;
    ptr::swap(error_out, &mut error as *mut c_int);

    if wallet.is_null() {
        error = LibWalletError::from(InterfaceError::NullError("wallet".to_string())).code;
        ptr::swap(error_out, &mut error as *mut c_int);
        return false;
    }

    let key_string;
    if key.is_null() {
        error = LibWalletError::from(InterfaceError::NullError("key".to_string())).code;
        ptr::swap(error_out, &mut error as *mut c_int);
        return false;
    } else {
        key_string = CStr::from_ptr(key).to_str().unwrap().to_owned();
    }

    let value_string;
    if value.is_null() {
        error = LibWalletError::from(InterfaceError::NullError("value".to_string())).code;
        ptr::swap(error_out, &mut error as *mut c_int);
        return false;
    } else {
        value_string = CStr::from_ptr(value).to_str().unwrap().to_owned();
    }

    match (*wallet)
        .runtime
        .block_on((*wallet).wallet.db.set_client_key_value(key_string, value_string))
    {
        Ok(_) => true,
        Err(e) => {
            error = LibWalletError::from(WalletError::WalletStorageError(e)).code;
            ptr::swap(error_out, &mut error as *mut c_int);
            false
        },
    }
}

/// get a stored Value that was previously stored in the Wallet storage used for Client Key Value store
///
/// ## Arguments
/// `wallet` - The TariWallet pointer.
/// `key` - The pointer to a Utf8 string representing the Key
/// `error_out` - Pointer to an int which will be modified to an error code should one occur, may not be null. Functions
/// as an out parameter.
///
/// ## Returns
/// `*mut c_char` - Returns a pointer to a char array of the Value string. Note that it returns an null pointer if an
/// error occured.
///
/// # Safety
/// The ```string_destroy``` method must be called when finished with a string from rust to prevent a memory leak
#[no_mangle]
pub unsafe extern "C" fn wallet_get_value(
    wallet: *mut TariWallet,
    key: *const c_char,
    error_out: *mut c_int,
) -> *mut c_char {
    let mut error = 0;
    ptr::swap(error_out, &mut error as *mut c_int);

    if wallet.is_null() {
        error = LibWalletError::from(InterfaceError::NullError("wallet".to_string())).code;
        ptr::swap(error_out, &mut error as *mut c_int);
        return ptr::null_mut();
    }

    let key_string;
    if key.is_null() {
        error = LibWalletError::from(InterfaceError::NullError("key".to_string())).code;
        ptr::swap(error_out, &mut error as *mut c_int);
        return ptr::null_mut();
    } else {
        key_string = CStr::from_ptr(key).to_str().unwrap().to_owned();
    }

    match (*wallet)
        .runtime
        .block_on((*wallet).wallet.db.get_client_key_value(key_string))
    {
        Ok(result) => match result {
            None => {
                error = LibWalletError::from(WalletError::WalletStorageError(WalletStorageError::ValuesNotFound)).code;
                ptr::swap(error_out, &mut error as *mut c_int);
                ptr::null_mut()
            },
            Some(value) => {
                let v = CString::new(value).expect("Should be able to make a CString");
                CString::into_raw(v)
            },
        },
        Err(e) => {
            error = LibWalletError::from(WalletError::WalletStorageError(e)).code;
            ptr::swap(error_out, &mut error as *mut c_int);
            ptr::null_mut()
        },
    }
}

/// Clears a Value for the provided Key Value in the Wallet storage used for Client Key Value store
///
/// ## Arguments
/// `wallet` - The TariWallet pointer.
/// `key` - The pointer to a Utf8 string representing the Key
/// `error_out` - Pointer to an int which will be modified to an error code should one occur, may not be null. Functions
/// as an out parameter.
///
/// ## Returns
/// `bool` - Return a boolean value indicating the operation's success or failure. The error_ptr will hold the error
/// code if there was a failure
///
/// # Safety
/// None
#[no_mangle]
pub unsafe extern "C" fn wallet_clear_value(
    wallet: *mut TariWallet,
    key: *const c_char,
    error_out: *mut c_int,
) -> bool {
    let mut error = 0;
    ptr::swap(error_out, &mut error as *mut c_int);

    if wallet.is_null() {
        error = LibWalletError::from(InterfaceError::NullError("wallet".to_string())).code;
        ptr::swap(error_out, &mut error as *mut c_int);
        return false;
    }

    let key_string;
    if key.is_null() {
        error = LibWalletError::from(InterfaceError::NullError("key".to_string())).code;
        ptr::swap(error_out, &mut error as *mut c_int);
        return false;
    } else {
        key_string = CStr::from_ptr(key).to_str().unwrap().to_owned();
    }

    match (*wallet)
        .runtime
        .block_on((*wallet).wallet.db.clear_client_value(key_string))
    {
        Ok(result) => result,
        Err(e) => {
            error = LibWalletError::from(WalletError::WalletStorageError(e)).code;
            ptr::swap(error_out, &mut error as *mut c_int);
            false
        },
    }
}

/// Check if a Wallet has the data of an In Progress Recovery in its database.
///
/// ## Arguments
/// `wallet` - The TariWallet pointer.
/// `error_out` - Pointer to an int which will be modified to an error code should one occur, may not be null. Functions
/// as an out parameter.
///
/// ## Returns
/// `bool` - Return a boolean value indicating whether there is an in progress recovery or not. An error will also
/// result in a false result.
///
/// # Safety
/// None
#[no_mangle]
pub unsafe extern "C" fn wallet_is_recovery_in_progress(wallet: *mut TariWallet, error_out: *mut c_int) -> bool {
    let mut error = 0;
    ptr::swap(error_out, &mut error as *mut c_int);

    if wallet.is_null() {
        error = LibWalletError::from(InterfaceError::NullError("wallet".to_string())).code;
        ptr::swap(error_out, &mut error as *mut c_int);
        return false;
    }

    match (*wallet).runtime.block_on((*wallet).wallet.is_recovery_in_progress()) {
        Ok(result) => result,
        Err(e) => {
            error = LibWalletError::from(e).code;
            ptr::swap(error_out, &mut error as *mut c_int);
            false
        },
    }
}

/// Starts the Wallet recovery process.
///
/// ## Arguments
/// `wallet` - The TariWallet pointer.
/// `base_node_public_key` - The TariPublicKey pointer of the Base Node the recovery process will use
/// `recovery_progress_callback` - The callback function pointer that will be used to asynchronously communicate
/// progress to the client. The first argument of the callback is an event enum encoded as a u8 as follows:
/// ```
/// enum RecoveryEvent {
///     ConnectingToBaseNode,       // 0
///     ConnectedToBaseNode,        // 1
///     ConnectionToBaseNodeFailed, // 2
///     Progress,                   // 3
///     Completed,                  // 4
///     ScanningRoundFailed,        // 5
///     RecoveryFailed,             // 6
/// }
/// ```
/// The second and third arguments are u64 values that will contain different information depending on the event
/// that triggered the callback. The meaning of the second and third argument for each event are as follows:
///     - ConnectingToBaseNode, 0, 0
///     - ConnectedToBaseNode, 0, 1
///     - ConnectionToBaseNodeFailed, number of retries, retry limit
///     - Progress, current block, total number of blocks
///     - Completed, total number of UTXO's scanned, MicroTari recovered,
///     - ScanningRoundFailed, number of retries, retry limit
///     - RecoveryFailed, 0, 0
///
/// If connection to a base node is successful the flow of callbacks should be:
///     - The process will start with a callback with `ConnectingToBaseNode` showing a connection is being attempted
///       this could be repeated multiple times until a connection is made.
///     - The next a callback with `ConnectedToBaseNode` indicate a successful base node connection and process has
///       started
///     - In Progress callbacks will be of the form (n, m) where n < m
///     - If the process completed successfully then the final `Completed` callback will return how many UTXO's were
///       scanned and how much MicroTari was recovered
///     - If there is an error in the connection process then the `ConnectionToBaseNodeFailed` will be returned
///     - If there is a minor error in scanning then `ScanningRoundFailed` will be returned and another connection/sync
///       attempt will be made
///     - If a unrecoverable error occurs the `RecoveryFailed` event will be returned and the client will need to start
///       a new process.
///
/// `error_out` - Pointer to an int which will be modified to an error code should one occur, may not be null. Functions
/// as an out parameter.
///
/// ## Returns
/// `bool` - Return a boolean value indicating whether the process started successfully or not, the process will
/// continue to run asynchronously and communicate it progress via the callback. An error will also produce a false
/// result.
///
/// # Safety
/// None
#[no_mangle]
pub unsafe extern "C" fn wallet_start_recovery(
    wallet: *mut TariWallet,
    base_node_public_key: *mut TariPublicKey,
    recovery_progress_callback: unsafe extern "C" fn(u8, u64, u64),
    error_out: *mut c_int,
) -> bool {
    let mut error = 0;
    ptr::swap(error_out, &mut error as *mut c_int);

    if wallet.is_null() {
        error = LibWalletError::from(InterfaceError::NullError("wallet".to_string())).code;
        ptr::swap(error_out, &mut error as *mut c_int);
        return false;
    }

    let shutdown_signal = (*wallet).shutdown.to_signal();
    let peer_public_keys: Vec<TariPublicKey> = vec![(*base_node_public_key).clone()];
    let mut recovery_task = UtxoScannerService::<WalletSqliteDatabase>::builder()
        .with_peers(peer_public_keys)
        .with_retry_limit(10)
        .build_with_wallet(&(*wallet).wallet, shutdown_signal);

    let event_stream = recovery_task.get_event_receiver();
    let recovery_join_handle = (*wallet).runtime.spawn(recovery_task.run());

    // Spawn a task to monitor the recovery process events and call the callback appropriately
    (*wallet).runtime.spawn(recovery_event_monitoring(
        event_stream,
        recovery_join_handle,
        recovery_progress_callback,
    ));

    true
}

/// This function will produce a partial backup of the specified wallet database file. This backup will be written to
/// the provided file (full path must include the filename and extension) and will include the full wallet db but will
/// clear the sensitive Master Private Key
///
/// ## Arguments
/// `original_file_path` - The full path of the original database file to be backed up, including the file name and
/// extension `backup_file_path` - The full path, including the file name and extension, of where the backup db will be
/// written `error_out` - Pointer to an int which will be modified to an error code should one occur, may not be null.
/// Functions as an out parameter.
///
/// ## Returns
///
/// # Safety
/// None
#[no_mangle]
pub unsafe extern "C" fn file_partial_backup(
    original_file_path: *const c_char,
    backup_file_path: *const c_char,
    error_out: *mut c_int,
) {
    let mut error = 0;
    ptr::swap(error_out, &mut error as *mut c_int);

    let original_path_string;
    if !original_file_path.is_null() {
        original_path_string = CStr::from_ptr(original_file_path).to_str().unwrap().to_owned();
    } else {
        error = LibWalletError::from(InterfaceError::NullError("original_file_path".to_string())).code;
        ptr::swap(error_out, &mut error as *mut c_int);
        return;
    }
    let original_path = PathBuf::from(original_path_string);

    let backup_path_string;
    if !backup_file_path.is_null() {
        backup_path_string = CStr::from_ptr(backup_file_path).to_str().unwrap().to_owned();
    } else {
        error = LibWalletError::from(InterfaceError::NullError("backup_file_path".to_string())).code;
        ptr::swap(error_out, &mut error as *mut c_int);
        return;
    }
    let backup_path = PathBuf::from(backup_path_string);

    let runtime = Runtime::new();
    match runtime {
        Ok(runtime) => match runtime.block_on(partial_wallet_backup(original_path, backup_path)) {
            Ok(_) => (),
            Err(e) => {
                error = LibWalletError::from(WalletError::WalletStorageError(e)).code;
                ptr::swap(error_out, &mut error as *mut c_int);
            },
        },
        Err(e) => {
            error = LibWalletError::from(InterfaceError::TokioError(e.to_string())).code;
            ptr::swap(error_out, &mut error as *mut c_int);
        },
    }
}

/// Gets the current emoji set
///
/// ## Arguments
/// `()` - Does not take any arguments
///
/// ## Returns
/// `*mut EmojiSet` - Pointer to the created EmojiSet.
///
/// # Safety
/// The ```emoji_set_destroy``` function must be called when finished with a ByteVector to prevent a memory leak
#[no_mangle]
pub unsafe extern "C" fn get_emoji_set() -> *mut EmojiSet {
    let current_emoji_set = emoji_set();
    let mut emoji_set: Vec<ByteVector> = Vec::with_capacity(current_emoji_set.len());
    for emoji in current_emoji_set.iter() {
        let mut b = [0; 4]; // emojis are 4 bytes, unicode character
        let emoji_char = ByteVector(emoji.encode_utf8(&mut b).as_bytes().to_vec());
        emoji_set.push(emoji_char);
    }
    let result = EmojiSet(emoji_set);
    Box::into_raw(Box::new(result))
}

/// Gets the length of the current emoji set
///
/// ## Arguments
/// `*mut EmojiSet` - Pointer to emoji set
///
/// ## Returns
/// `c_int` - Pointer to the created EmojiSet.
///
/// # Safety
/// None
#[no_mangle]
pub unsafe extern "C" fn emoji_set_get_length(emoji_set: *const EmojiSet, error_out: *mut c_int) -> c_uint {
    let mut error = 0;
    ptr::swap(error_out, &mut error as *mut c_int);
    if emoji_set.is_null() {
        error = LibWalletError::from(InterfaceError::NullError("emoji_set".to_string())).code;
        ptr::swap(error_out, &mut error as *mut c_int);
        return 0;
    }
    (*emoji_set).0.len() as c_uint
}

/// Gets a ByteVector at position in a EmojiSet
///
/// ## Arguments
/// `emoji_set` - The pointer to a EmojiSet
/// `position` - The integer position
/// `error_out` - Pointer to an int which will be modified to an error code should one occur, may not be null. Functions
/// as an out parameter.
///
/// ## Returns
/// `ByteVector` - Returns a ByteVector. Note that the ByteVector will be null if ptr
/// is null or if the position is invalid
///
/// # Safety
/// The ```byte_vector_destroy``` function must be called when finished with the ByteVector to prevent a memory leak.
#[no_mangle]
pub unsafe extern "C" fn emoji_set_get_at(
    emoji_set: *const EmojiSet,
    position: c_uint,
    error_out: *mut c_int,
) -> *mut ByteVector {
    let mut error = 0;
    ptr::swap(error_out, &mut error as *mut c_int);
    if emoji_set.is_null() {
        error = LibWalletError::from(InterfaceError::NullError("emoji_set".to_string())).code;
        ptr::swap(error_out, &mut error as *mut c_int);
        return ptr::null_mut();
    }
    let last_index = emoji_set_get_length(emoji_set, error_out) - 1;
    if position > last_index {
        error = LibWalletError::from(InterfaceError::PositionInvalidError).code;
        ptr::swap(error_out, &mut error as *mut c_int);
        return ptr::null_mut();
    }
    let result = (*emoji_set).0[position as usize].clone();
    Box::into_raw(Box::new(result))
}

/// Frees memory for a EmojiSet
///
/// ## Arguments
/// `emoji_set` - The EmojiSet pointer
///
/// ## Returns
/// `()` - Does not return a value, equivalent to void in C
///
/// # Safety
/// None
#[no_mangle]
pub unsafe extern "C" fn emoji_set_destroy(emoji_set: *mut EmojiSet) {
    if !emoji_set.is_null() {
        Box::from_raw(emoji_set);
    }
}

/// Frees memory for a TariWallet
///
/// ## Arguments
/// `wallet` - The TariWallet pointer
///
/// ## Returns
/// `()` - Does not return a value, equivalent to void in C
///
/// # Safety
/// None
#[no_mangle]
pub unsafe extern "C" fn wallet_destroy(wallet: *mut TariWallet) {
    if !wallet.is_null() {
        let mut w = Box::from_raw(wallet);
        w.shutdown.trigger();
        w.runtime.block_on(w.wallet.wait_until_shutdown());
    }
}

/// This function will log the provided string at debug level. To be used to have a client log messages to the LibWallet
/// logs.
///
/// ## Arguments
/// `msg` - A string that will be logged at the debug level. If msg is null nothing will be done.
///
/// # Safety
/// None
#[no_mangle]
pub unsafe extern "C" fn log_debug_message(msg: *const c_char) {
    if !msg.is_null() {
        let message = CStr::from_ptr(msg).to_str().unwrap().to_owned();
        debug!(target: LOG_TARGET, "{}", message);
    }
}

#[cfg(test)]
mod test {
    use std::{
        ffi::CString,
        path::Path,
        str::{from_utf8, FromStr},
        sync::Mutex,
    };
<<<<<<< HEAD

    use libc::{c_char, c_uchar, c_uint};
    use tempfile::tempdir;

    use tari_common_types::emoji;
=======
    use tari_core::transactions::emoji;
>>>>>>> 504fbb8b
    use tari_test_utils::random;
    use tari_wallet::{
        storage::sqlite_utilities::run_migration_and_create_sqlite_connection,
        transaction_service::storage::models::TransactionStatus,
    };

    use crate::*;

    fn type_of<T>(_: T) -> String {
        std::any::type_name::<T>().to_string()
    }

    #[derive(Debug)]
    struct CallbackState {
        pub received_tx_callback_called: bool,
        pub received_tx_reply_callback_called: bool,
        pub received_finalized_tx_callback_called: bool,
        pub broadcast_tx_callback_called: bool,
        pub mined_tx_callback_called: bool,
        pub mined_tx_unconfirmed_callback_called: bool,
        pub direct_send_callback_called: bool,
        pub store_and_forward_send_callback_called: bool,
        pub tx_cancellation_callback_called: bool,
        pub callback_utxo_validation_complete: bool,
        pub callback_stxo_validation_complete: bool,
        pub callback_invalid_txo_validation_complete: bool,
        pub callback_transaction_validation_complete: bool,
    }

    impl CallbackState {
        fn new() -> Self {
            Self {
                received_tx_callback_called: false,
                received_tx_reply_callback_called: false,
                received_finalized_tx_callback_called: false,
                broadcast_tx_callback_called: false,
                mined_tx_callback_called: false,
                mined_tx_unconfirmed_callback_called: false,
                direct_send_callback_called: false,
                store_and_forward_send_callback_called: false,
                tx_cancellation_callback_called: false,
                callback_utxo_validation_complete: false,
                callback_stxo_validation_complete: false,
                callback_invalid_txo_validation_complete: false,
                callback_transaction_validation_complete: false,
            }
        }
    }

    lazy_static! {
        static ref CALLBACK_STATE_FFI: Mutex<CallbackState> = Mutex::new(CallbackState::new());
    }

    unsafe extern "C" fn received_tx_callback(tx: *mut TariPendingInboundTransaction) {
        assert!(!tx.is_null());
        assert_eq!(
            type_of((*tx).clone()),
            std::any::type_name::<TariPendingInboundTransaction>()
        );
        let mut lock = CALLBACK_STATE_FFI.lock().unwrap();
        lock.received_tx_callback_called = true;
        drop(lock);
        pending_inbound_transaction_destroy(tx);
    }

    unsafe extern "C" fn received_tx_reply_callback(tx: *mut TariCompletedTransaction) {
        assert!(!tx.is_null());
        assert_eq!(
            type_of((*tx).clone()),
            std::any::type_name::<TariCompletedTransaction>()
        );
        assert_eq!((*tx).status, TransactionStatus::Completed);
        let mut lock = CALLBACK_STATE_FFI.lock().unwrap();
        lock.received_tx_reply_callback_called = true;
        drop(lock);
        completed_transaction_destroy(tx);
    }

    unsafe extern "C" fn received_tx_finalized_callback(tx: *mut TariCompletedTransaction) {
        assert!(!tx.is_null());
        assert_eq!(
            type_of((*tx).clone()),
            std::any::type_name::<TariCompletedTransaction>()
        );
        assert_eq!((*tx).status, TransactionStatus::Completed);
        let mut lock = CALLBACK_STATE_FFI.lock().unwrap();
        lock.received_finalized_tx_callback_called = true;
        drop(lock);
        completed_transaction_destroy(tx);
    }

    unsafe extern "C" fn broadcast_callback(tx: *mut TariCompletedTransaction) {
        assert!(!tx.is_null());
        assert_eq!(
            type_of((*tx).clone()),
            std::any::type_name::<TariCompletedTransaction>()
        );
        let mut lock = CALLBACK_STATE_FFI.lock().unwrap();
        lock.broadcast_tx_callback_called = true;
        drop(lock);
        assert_eq!((*tx).status, TransactionStatus::Broadcast);
        completed_transaction_destroy(tx);
    }

    unsafe extern "C" fn mined_callback(tx: *mut TariCompletedTransaction) {
        assert!(!tx.is_null());
        assert_eq!(
            type_of((*tx).clone()),
            std::any::type_name::<TariCompletedTransaction>()
        );
        assert_eq!((*tx).status, TransactionStatus::MinedUnconfirmed);
        let mut lock = CALLBACK_STATE_FFI.lock().unwrap();
        lock.mined_tx_callback_called = true;
        drop(lock);
        completed_transaction_destroy(tx);
    }

    unsafe extern "C" fn mined_unconfirmed_callback(tx: *mut TariCompletedTransaction, _confirmations: u64) {
        assert!(!tx.is_null());
        assert_eq!(
            type_of((*tx).clone()),
            std::any::type_name::<TariCompletedTransaction>()
        );
        assert_eq!((*tx).status, TransactionStatus::MinedUnconfirmed);
        let mut lock = CALLBACK_STATE_FFI.lock().unwrap();
        lock.mined_tx_unconfirmed_callback_called = true;
        drop(lock);
        completed_transaction_destroy(tx);
    }

    unsafe extern "C" fn direct_send_callback(_tx_id: c_ulonglong, _result: bool) {
        // assert!(true); //optimized out by compiler
    }

    unsafe extern "C" fn store_and_forward_send_callback(_tx_id: c_ulonglong, _result: bool) {
        // assert!(true); //optimized out by compiler
    }

    unsafe extern "C" fn tx_cancellation_callback(tx: *mut TariCompletedTransaction) {
        assert!(!tx.is_null());
        assert_eq!(
            type_of((*tx).clone()),
            std::any::type_name::<TariCompletedTransaction>()
        );
        completed_transaction_destroy(tx);
    }

    unsafe extern "C" fn utxo_validation_complete_callback(_tx_id: c_ulonglong, _result: u8) {
        // assert!(true); //optimized out by compiler
    }

    unsafe extern "C" fn stxo_validation_complete_callback(_tx_id: c_ulonglong, _result: u8) {
        // assert!(true); //optimized out by compiler
    }

    unsafe extern "C" fn invalid_txo_validation_complete_callback(_tx_id: c_ulonglong, _result: u8) {
        // assert!(true); //optimized out by compiler
    }

    unsafe extern "C" fn transaction_validation_complete_callback(_tx_id: c_ulonglong, _result: u8) {
        // assert!(true); //optimized out by compiler
    }

    unsafe extern "C" fn saf_messages_received_callback() {
        // assert!(true); //optimized out by compiler
    }

    const NETWORK_STRING: &str = "weatherwax";

    #[test]
    fn test_bytevector() {
        unsafe {
            let mut error = 0;
            let error_ptr = &mut error as *mut c_int;
            let bytes: [c_uchar; 4] = [2, 114, 34, 255];
            let bytes_ptr = byte_vector_create(bytes.as_ptr(), bytes.len() as c_uint, error_ptr);
            assert_eq!(error, 0);
            let length = byte_vector_get_length(bytes_ptr, error_ptr);
            assert_eq!(error, 0);
            assert_eq!(length, bytes.len() as c_uint);
            let byte = byte_vector_get_at(bytes_ptr, 2, error_ptr);
            assert_eq!(error, 0);
            assert_eq!(byte, bytes[2]);
            byte_vector_destroy(bytes_ptr);
        }
    }

    #[test]
    fn test_bytevector_dont_panic() {
        unsafe {
            let mut error = 0;
            let error_ptr = &mut error as *mut c_int;
            let bytes_ptr = byte_vector_create(ptr::null_mut(), 20u32, error_ptr);
            assert_eq!(
                error,
                LibWalletError::from(InterfaceError::NullError("bytes_ptr".to_string())).code
            );
            assert_eq!(byte_vector_get_length(bytes_ptr, error_ptr), 0);
            assert_eq!(
                error,
                LibWalletError::from(InterfaceError::NullError("bytes_ptr".to_string())).code
            );
            byte_vector_destroy(bytes_ptr);
        }
    }

    #[test]
    fn test_emoji_set() {
        unsafe {
            let emoji_set = get_emoji_set();
            let compare_emoji_set = emoji::emoji_set();
            let mut error = 0;
            let error_ptr = &mut error as *mut c_int;
            let len = emoji_set_get_length(emoji_set, error_ptr);
            assert_eq!(error, 0);
            for i in 0..len {
                let emoji_byte_vector = emoji_set_get_at(emoji_set, i as c_uint, error_ptr);
                assert_eq!(error, 0);
                let emoji_byte_vector_length = byte_vector_get_length(emoji_byte_vector, error_ptr);
                assert_eq!(error, 0);
                let mut emoji_bytes = Vec::new();
                for c in 0..emoji_byte_vector_length {
                    let byte = byte_vector_get_at(emoji_byte_vector, c as c_uint, error_ptr);
                    assert_eq!(error, 0);
                    emoji_bytes.push(byte);
                }
                let emoji = char::from_str(from_utf8(emoji_bytes.as_slice()).unwrap()).unwrap();
                let compare = compare_emoji_set[i as usize] == emoji;
                byte_vector_destroy(emoji_byte_vector);
                assert!(compare);
            }
            emoji_set_destroy(emoji_set);
        }
    }

    #[test]
    fn test_transport_type_memory() {
        unsafe {
            let mut error = 0;
            let error_ptr = &mut error as *mut c_int;
            let transport = transport_memory_create();
            let _address = transport_memory_get_address(transport, error_ptr);
            assert_eq!(error, 0);
        }
    }

    #[test]
    fn test_transport_type_tcp() {
        unsafe {
            let mut error = 0;
            let error_ptr = &mut error as *mut c_int;
            let address_listener = CString::new("/ip4/127.0.0.1/tcp/0").unwrap();
            let address_listener_str: *const c_char = CString::into_raw(address_listener) as *const c_char;
            let _transport = transport_tcp_create(address_listener_str, error_ptr);
            assert_eq!(error, 0);
        }
    }

    #[test]
    fn test_transport_type_tor() {
        unsafe {
            let mut error = 0;
            let error_ptr = &mut error as *mut c_int;
            let address_control = CString::new("/ip4/127.0.0.1/tcp/8080").unwrap();
            let address_control_str: *const c_char = CString::into_raw(address_control) as *const c_char;
            let _transport = transport_tor_create(
                address_control_str,
                ptr::null_mut(),
                8080,
                ptr::null_mut(),
                ptr::null_mut(),
                error_ptr,
            );
            assert_eq!(error, 0);
        }
    }

    #[test]
    fn test_keys() {
        unsafe {
            let mut error = 0;
            let error_ptr = &mut error as *mut c_int;
            let private_key = private_key_generate();
            let public_key = public_key_from_private_key(private_key, error_ptr);
            assert_eq!(error, 0);
            let private_bytes = private_key_get_bytes(private_key, error_ptr);
            assert_eq!(error, 0);
            let public_bytes = public_key_get_bytes(public_key, error_ptr);
            assert_eq!(error, 0);
            let private_key_length = byte_vector_get_length(private_bytes, error_ptr);
            assert_eq!(error, 0);
            let public_key_length = byte_vector_get_length(public_bytes, error_ptr);
            assert_eq!(error, 0);
            assert_eq!(private_key_length, 32);
            assert_eq!(public_key_length, 32);
            assert_ne!((*private_bytes), (*public_bytes));
            let emoji = public_key_to_emoji_id(public_key, error_ptr) as *mut c_char;
            let emoji_str = CStr::from_ptr(emoji).to_str().unwrap();
            assert!(EmojiId::is_valid(emoji_str));
            let pk_emoji = emoji_id_to_public_key(emoji, error_ptr);
            assert_eq!((*public_key), (*pk_emoji));
            private_key_destroy(private_key);
            public_key_destroy(public_key);
            public_key_destroy(pk_emoji);
            byte_vector_destroy(public_bytes);
            byte_vector_destroy(private_bytes);
        }
    }

    #[test]
    fn test_keys_dont_panic() {
        unsafe {
            let mut error = 0;
            let error_ptr = &mut error as *mut c_int;
            let private_key = private_key_create(ptr::null_mut(), error_ptr);
            assert_eq!(
                error,
                LibWalletError::from(InterfaceError::NullError("bytes_ptr".to_string())).code
            );
            let public_key = public_key_from_private_key(ptr::null_mut(), error_ptr);
            assert_eq!(
                error,
                LibWalletError::from(InterfaceError::NullError("secret_key_ptr".to_string())).code
            );
            let private_bytes = private_key_get_bytes(ptr::null_mut(), error_ptr);
            assert_eq!(
                error,
                LibWalletError::from(InterfaceError::NullError("pk_ptr".to_string())).code
            );
            let public_bytes = public_key_get_bytes(ptr::null_mut(), error_ptr);
            assert_eq!(
                error,
                LibWalletError::from(InterfaceError::NullError("pk_ptr".to_string())).code
            );
            let private_key_length = byte_vector_get_length(ptr::null_mut(), error_ptr);
            assert_eq!(
                error,
                LibWalletError::from(InterfaceError::NullError("vec_ptr".to_string())).code
            );
            let public_key_length = byte_vector_get_length(ptr::null_mut(), error_ptr);
            assert_eq!(
                error,
                LibWalletError::from(InterfaceError::NullError("vec_ptr".to_string())).code
            );
            assert_eq!(private_key_length, 0);
            assert_eq!(public_key_length, 0);
            private_key_destroy(private_key);
            public_key_destroy(public_key);
            byte_vector_destroy(public_bytes);
            byte_vector_destroy(private_bytes);
        }
    }

    #[test]
    fn test_contact() {
        unsafe {
            let mut error = 0;
            let error_ptr = &mut error as *mut c_int;
            let test_contact_private_key = private_key_generate();
            let test_contact_public_key = public_key_from_private_key(test_contact_private_key, error_ptr);
            let test_str = "Test Contact";
            let test_contact_str = CString::new(test_str).unwrap();
            let test_contact_alias: *const c_char = CString::into_raw(test_contact_str) as *const c_char;
            let test_contact = contact_create(test_contact_alias, test_contact_public_key, error_ptr);
            let alias = contact_get_alias(test_contact, error_ptr);
            let alias_string = CString::from_raw(alias).to_str().unwrap().to_owned();
            assert_eq!(alias_string, test_str);
            let contact_key = contact_get_public_key(test_contact, error_ptr);
            let contact_key_bytes = public_key_get_bytes(contact_key, error_ptr);
            let contact_bytes_len = byte_vector_get_length(contact_key_bytes, error_ptr);
            assert_eq!(contact_bytes_len, 32);
            contact_destroy(test_contact);
            public_key_destroy(test_contact_public_key);
            private_key_destroy(test_contact_private_key);
            string_destroy(test_contact_alias as *mut c_char);
            byte_vector_destroy(contact_key_bytes);
        }
    }

    #[test]
    fn test_contact_dont_panic() {
        unsafe {
            let mut error = 0;
            let error_ptr = &mut error as *mut c_int;
            let test_contact_private_key = private_key_generate();
            let test_contact_public_key = public_key_from_private_key(test_contact_private_key, error_ptr);
            let test_str = "Test Contact";
            let test_contact_str = CString::new(test_str).unwrap();
            let test_contact_alias: *const c_char = CString::into_raw(test_contact_str) as *const c_char;
            let mut _test_contact = contact_create(ptr::null_mut(), test_contact_public_key, error_ptr);
            assert_eq!(
                error,
                LibWalletError::from(InterfaceError::NullError("alias_ptr".to_string())).code
            );
            _test_contact = contact_create(test_contact_alias, ptr::null_mut(), error_ptr);
            assert_eq!(
                error,
                LibWalletError::from(InterfaceError::NullError("public_key_ptr".to_string())).code
            );
            let _alias = contact_get_alias(ptr::null_mut(), error_ptr);
            assert_eq!(
                error,
                LibWalletError::from(InterfaceError::NullError("contact_ptr".to_string())).code
            );
            let _contact_key = contact_get_public_key(ptr::null_mut(), error_ptr);
            assert_eq!(
                error,
                LibWalletError::from(InterfaceError::NullError("contact_ptr".to_string())).code
            );
            let contact_key_bytes = public_key_get_bytes(ptr::null_mut(), error_ptr);
            assert_eq!(
                error,
                LibWalletError::from(InterfaceError::NullError("contact_ptr".to_string())).code
            );
            let contact_bytes_len = byte_vector_get_length(ptr::null_mut(), error_ptr);
            assert_eq!(
                error,
                LibWalletError::from(InterfaceError::NullError("contact_ptr".to_string())).code
            );
            assert_eq!(contact_bytes_len, 0);
            contact_destroy(_test_contact);
            public_key_destroy(test_contact_public_key);
            private_key_destroy(test_contact_private_key);
            string_destroy(test_contact_alias as *mut c_char);
            byte_vector_destroy(contact_key_bytes);
        }
    }

    #[test]
    fn test_master_private_key_persistence() {
        unsafe {
            let mut error = 0;
            let error_ptr = &mut error as *mut c_int;
            let mut recovery_in_progress = true;
            let recovery_in_progress_ptr = &mut recovery_in_progress as *mut bool;

            let secret_key_alice = private_key_generate();
            let public_key_alice = public_key_from_private_key(secret_key_alice, error_ptr);
            let db_name = random::string(8);
            let db_name_alice = CString::new(db_name.as_str()).unwrap();
            let db_name_alice_str: *const c_char = CString::into_raw(db_name_alice) as *const c_char;
            let alice_temp_dir = tempdir().unwrap();
            let db_path_alice = CString::new(alice_temp_dir.path().to_str().unwrap()).unwrap();
            let db_path_alice_str: *const c_char = CString::into_raw(db_path_alice) as *const c_char;
            let transport_type_alice = transport_memory_create();
            let address_alice = transport_memory_get_address(transport_type_alice, error_ptr);
            let address_alice_str = CStr::from_ptr(address_alice).to_str().unwrap().to_owned();
            let address_alice_str: *const c_char = CString::new(address_alice_str).unwrap().into_raw() as *const c_char;

            let sql_database_path = Path::new(alice_temp_dir.path().to_str().unwrap())
                .join(db_name)
                .with_extension("sqlite3");

            let alice_network = CString::new(NETWORK_STRING).unwrap();
            let alice_network_str: *const c_char = CString::into_raw(alice_network) as *const c_char;

            let alice_config = comms_config_create(
                address_alice_str,
                transport_type_alice,
                db_name_alice_str,
                db_path_alice_str,
                20,
                10800,
                alice_network_str,
                error_ptr,
            );

            let runtime = Runtime::new().unwrap();

            let connection =
                run_migration_and_create_sqlite_connection(&sql_database_path).expect("Could not open Sqlite db");
            let wallet_backend = WalletDatabase::new(WalletSqliteDatabase::new(connection, None).unwrap());

            let stored_key = runtime.block_on(wallet_backend.get_master_secret_key()).unwrap();
            drop(wallet_backend);
            assert!(stored_key.is_none(), "No key should be stored yet");

            let alice_wallet = wallet_create(
                alice_config,
                ptr::null(),
                0,
                0,
                ptr::null(),
                ptr::null(),
                received_tx_callback,
                received_tx_reply_callback,
                received_tx_finalized_callback,
                broadcast_callback,
                mined_callback,
                mined_unconfirmed_callback,
                direct_send_callback,
                store_and_forward_send_callback,
                tx_cancellation_callback,
                utxo_validation_complete_callback,
                stxo_validation_complete_callback,
                invalid_txo_validation_complete_callback,
                transaction_validation_complete_callback,
                saf_messages_received_callback,
                recovery_in_progress_ptr,
                error_ptr,
            );
            assert!(!(*recovery_in_progress_ptr), "no recovery in progress");
            assert_eq!(*error_ptr, 0, "No error expected");
            wallet_destroy(alice_wallet);

            let connection =
                run_migration_and_create_sqlite_connection(&sql_database_path).expect("Could not open Sqlite db");
            let wallet_backend = WalletDatabase::new(WalletSqliteDatabase::new(connection, None).unwrap());

            let stored_key1 = runtime
                .block_on(wallet_backend.get_master_secret_key())
                .unwrap()
                .unwrap();

            drop(wallet_backend);

            // Check that the same key is returned when the wallet is started a second time
            let alice_wallet2 = wallet_create(
                alice_config,
                ptr::null(),
                0,
                0,
                ptr::null(),
                ptr::null(),
                received_tx_callback,
                received_tx_reply_callback,
                received_tx_finalized_callback,
                broadcast_callback,
                mined_callback,
                mined_unconfirmed_callback,
                direct_send_callback,
                store_and_forward_send_callback,
                tx_cancellation_callback,
                utxo_validation_complete_callback,
                stxo_validation_complete_callback,
                invalid_txo_validation_complete_callback,
                transaction_validation_complete_callback,
                saf_messages_received_callback,
                recovery_in_progress_ptr,
                error_ptr,
            );
            assert!(!(*recovery_in_progress_ptr), "no recovery in progress");

            assert_eq!(*error_ptr, 0, "No error expected");
            wallet_destroy(alice_wallet2);

            let connection =
                run_migration_and_create_sqlite_connection(&sql_database_path).expect("Could not open Sqlite db");
            let wallet_backend = WalletDatabase::new(WalletSqliteDatabase::new(connection, None).unwrap());

            let stored_key2 = runtime
                .block_on(wallet_backend.get_master_secret_key())
                .unwrap()
                .unwrap();

            assert_eq!(stored_key1, stored_key2);

            drop(wallet_backend);

            // Test the file path based version
            let backup_path_alice =
                CString::new(alice_temp_dir.path().join("backup.sqlite3").to_str().unwrap()).unwrap();
            let backup_path_alice_str: *const c_char = CString::into_raw(backup_path_alice) as *const c_char;
            let original_path_cstring = CString::new(sql_database_path.to_str().unwrap()).unwrap();
            let original_path_str: *const c_char = CString::into_raw(original_path_cstring) as *const c_char;
            file_partial_backup(original_path_str, backup_path_alice_str, error_ptr);

            let sql_database_path = alice_temp_dir.path().join("backup").with_extension("sqlite3");
            let connection =
                run_migration_and_create_sqlite_connection(&sql_database_path).expect("Could not open Sqlite db");
            let wallet_backend = WalletDatabase::new(WalletSqliteDatabase::new(connection, None).unwrap());

            let stored_key = runtime.block_on(wallet_backend.get_master_secret_key()).unwrap();

            assert!(stored_key.is_none(), "key should be cleared");
            drop(wallet_backend);

            string_destroy(alice_network_str as *mut c_char);
            string_destroy(db_name_alice_str as *mut c_char);
            string_destroy(db_path_alice_str as *mut c_char);
            string_destroy(address_alice_str as *mut c_char);
            string_destroy(backup_path_alice_str as *mut c_char);
            string_destroy(original_path_str as *mut c_char);
            private_key_destroy(secret_key_alice);
            public_key_destroy(public_key_alice);
            transport_type_destroy(transport_type_alice);
            comms_config_destroy(alice_config);
        }
    }

    #[test]
    fn test_wallet_encryption() {
        unsafe {
            let mut error = 0;
            let error_ptr = &mut error as *mut c_int;
            let mut recovery_in_progress = true;
            let recovery_in_progress_ptr = &mut recovery_in_progress as *mut bool;

            let secret_key_alice = private_key_generate();
            let public_key_alice = public_key_from_private_key(secret_key_alice, error_ptr);
            let db_name_alice = CString::new(random::string(8).as_str()).unwrap();
            let db_name_alice_str: *const c_char = CString::into_raw(db_name_alice) as *const c_char;
            let alice_temp_dir = tempdir().unwrap();
            let db_path_alice = CString::new(alice_temp_dir.path().to_str().unwrap()).unwrap();
            let db_path_alice_str: *const c_char = CString::into_raw(db_path_alice) as *const c_char;
            let transport_type_alice = transport_memory_create();
            let address_alice = transport_memory_get_address(transport_type_alice, error_ptr);
            let address_alice_str = CStr::from_ptr(address_alice).to_str().unwrap().to_owned();
            let address_alice_str: *const c_char = CString::new(address_alice_str).unwrap().into_raw() as *const c_char;
            let alice_network = CString::new(NETWORK_STRING).unwrap();
            let alice_network_str: *const c_char = CString::into_raw(alice_network) as *const c_char;

            let alice_config = comms_config_create(
                address_alice_str,
                transport_type_alice,
                db_name_alice_str,
                db_path_alice_str,
                20,
                10800,
                alice_network_str,
                error_ptr,
            );

            let alice_wallet = wallet_create(
                alice_config,
                ptr::null(),
                0,
                0,
                ptr::null(),
                ptr::null(),
                received_tx_callback,
                received_tx_reply_callback,
                received_tx_finalized_callback,
                broadcast_callback,
                mined_callback,
                mined_unconfirmed_callback,
                direct_send_callback,
                store_and_forward_send_callback,
                tx_cancellation_callback,
                utxo_validation_complete_callback,
                stxo_validation_complete_callback,
                invalid_txo_validation_complete_callback,
                transaction_validation_complete_callback,
                saf_messages_received_callback,
                recovery_in_progress_ptr,
                error_ptr,
            );

            let passphrase =
                "A pretty long passphrase that should test the hashing to a 32-bit key quite well".to_string();
            let passphrase_str = CString::new(passphrase).unwrap();
            let passphrase_const_str: *const c_char = CString::into_raw(passphrase_str) as *const c_char;

            wallet_apply_encryption(alice_wallet, passphrase_const_str, error_ptr);
            assert_eq!(error, 0);

            comms_config_destroy(alice_config);
            wallet_destroy(alice_wallet);

            let alice_config = comms_config_create(
                address_alice_str,
                transport_type_alice,
                db_name_alice_str,
                db_path_alice_str,
                20,
                10800,
                alice_network_str,
                error_ptr,
            );

            // no passphrase
            let _alice_wallet = wallet_create(
                alice_config,
                ptr::null(),
                0,
                0,
                ptr::null(),
                ptr::null(),
                received_tx_callback,
                received_tx_reply_callback,
                received_tx_finalized_callback,
                broadcast_callback,
                mined_callback,
                mined_unconfirmed_callback,
                direct_send_callback,
                store_and_forward_send_callback,
                tx_cancellation_callback,
                utxo_validation_complete_callback,
                stxo_validation_complete_callback,
                invalid_txo_validation_complete_callback,
                transaction_validation_complete_callback,
                saf_messages_received_callback,
                recovery_in_progress_ptr,
                error_ptr,
            );

            assert_eq!(error, 426);

            let wrong_passphrase = "wrong pf".to_string();
            let wrong_passphrase_str = CString::new(wrong_passphrase).unwrap();
            let wrong_passphrase_const_str: *const c_char = CString::into_raw(wrong_passphrase_str) as *const c_char;

            let _alice_wallet = wallet_create(
                alice_config,
                ptr::null(),
                0,
                0,
                wrong_passphrase_const_str,
                ptr::null(),
                received_tx_callback,
                received_tx_reply_callback,
                received_tx_finalized_callback,
                broadcast_callback,
                mined_callback,
                mined_unconfirmed_callback,
                direct_send_callback,
                store_and_forward_send_callback,
                tx_cancellation_callback,
                utxo_validation_complete_callback,
                stxo_validation_complete_callback,
                invalid_txo_validation_complete_callback,
                transaction_validation_complete_callback,
                saf_messages_received_callback,
                recovery_in_progress_ptr,
                error_ptr,
            );
            assert_eq!(error, 428);

            let alice_wallet = wallet_create(
                alice_config,
                ptr::null(),
                0,
                0,
                passphrase_const_str,
                ptr::null(),
                received_tx_callback,
                received_tx_reply_callback,
                received_tx_finalized_callback,
                broadcast_callback,
                mined_callback,
                mined_unconfirmed_callback,
                direct_send_callback,
                store_and_forward_send_callback,
                tx_cancellation_callback,
                utxo_validation_complete_callback,
                stxo_validation_complete_callback,
                invalid_txo_validation_complete_callback,
                transaction_validation_complete_callback,
                saf_messages_received_callback,
                recovery_in_progress_ptr,
                error_ptr,
            );

            assert_eq!(error, 0);
            // Try a read of an encrypted value to check the wallet is using the ciphers
            let seed_words = wallet_get_seed_words(alice_wallet, error_ptr);
            assert_eq!(error, 0);

            wallet_remove_encryption(alice_wallet, error_ptr);
            assert_eq!(error, 0);

            comms_config_destroy(alice_config);
            wallet_destroy(alice_wallet);

            let alice_config = comms_config_create(
                address_alice_str,
                transport_type_alice,
                db_name_alice_str,
                db_path_alice_str,
                20,
                10800,
                alice_network_str,
                error_ptr,
            );

            let alice_wallet = wallet_create(
                alice_config,
                ptr::null(),
                0,
                0,
                ptr::null(),
                ptr::null(),
                received_tx_callback,
                received_tx_reply_callback,
                received_tx_finalized_callback,
                broadcast_callback,
                mined_callback,
                mined_unconfirmed_callback,
                direct_send_callback,
                store_and_forward_send_callback,
                tx_cancellation_callback,
                utxo_validation_complete_callback,
                stxo_validation_complete_callback,
                invalid_txo_validation_complete_callback,
                transaction_validation_complete_callback,
                saf_messages_received_callback,
                recovery_in_progress_ptr,
                error_ptr,
            );
            assert!(!(*recovery_in_progress_ptr), "no recovery in progress");

            assert_eq!(error, 0);
            string_destroy(alice_network_str as *mut c_char);
            string_destroy(db_name_alice_str as *mut c_char);
            string_destroy(db_path_alice_str as *mut c_char);
            string_destroy(address_alice_str as *mut c_char);
            string_destroy(passphrase_const_str as *mut c_char);
            string_destroy(wrong_passphrase_const_str as *mut c_char);
            private_key_destroy(secret_key_alice);
            public_key_destroy(public_key_alice);
            transport_type_destroy(transport_type_alice);

            comms_config_destroy(alice_config);
            seed_words_destroy(seed_words);
            wallet_destroy(alice_wallet);
        }
    }

    #[test]
    fn test_wallet_client_key_value_store() {
        unsafe {
            let mut error = 0;
            let error_ptr = &mut error as *mut c_int;
            let mut recovery_in_progress = true;
            let recovery_in_progress_ptr = &mut recovery_in_progress as *mut bool;

            let secret_key_alice = private_key_generate();
            let db_name_alice = CString::new(random::string(8).as_str()).unwrap();
            let db_name_alice_str: *const c_char = CString::into_raw(db_name_alice) as *const c_char;
            let alice_temp_dir = tempdir().unwrap();
            let db_path_alice = CString::new(alice_temp_dir.path().to_str().unwrap()).unwrap();
            let db_path_alice_str: *const c_char = CString::into_raw(db_path_alice) as *const c_char;
            let transport_type_alice = transport_memory_create();
            let address_alice = transport_memory_get_address(transport_type_alice, error_ptr);
            let address_alice_str = CStr::from_ptr(address_alice).to_str().unwrap().to_owned();
            let address_alice_str: *const c_char = CString::new(address_alice_str).unwrap().into_raw() as *const c_char;

            let alice_network = CString::new(NETWORK_STRING).unwrap();
            let alice_network_str: *const c_char = CString::into_raw(alice_network) as *const c_char;

            let alice_config = comms_config_create(
                address_alice_str,
                transport_type_alice,
                db_name_alice_str,
                db_path_alice_str,
                20,
                10800,
                alice_network_str,
                error_ptr,
            );

            let alice_wallet = wallet_create(
                alice_config,
                ptr::null(),
                0,
                0,
                ptr::null(),
                ptr::null(),
                received_tx_callback,
                received_tx_reply_callback,
                received_tx_finalized_callback,
                broadcast_callback,
                mined_callback,
                mined_unconfirmed_callback,
                direct_send_callback,
                store_and_forward_send_callback,
                tx_cancellation_callback,
                utxo_validation_complete_callback,
                stxo_validation_complete_callback,
                invalid_txo_validation_complete_callback,
                transaction_validation_complete_callback,
                saf_messages_received_callback,
                recovery_in_progress_ptr,
                error_ptr,
            );

            let client_key_values = vec![
                ("key1".to_string(), "value1".to_string()),
                ("key2".to_string(), "value2".to_string()),
                ("key3".to_string(), "value3".to_string()),
            ];

            for kv in client_key_values.iter() {
                let k = CString::new(kv.0.as_str()).unwrap();
                let k_str: *const c_char = CString::into_raw(k) as *const c_char;
                let v = CString::new(kv.1.as_str()).unwrap();
                let v_str: *const c_char = CString::into_raw(v.clone()) as *const c_char;
                assert!(wallet_set_key_value(alice_wallet, k_str, v_str, error_ptr));
                string_destroy(k_str as *mut c_char);
                string_destroy(v_str as *mut c_char);
            }

            let passphrase =
                "A pretty long passphrase that should test the hashing to a 32-bit key quite well".to_string();
            let passphrase_str = CString::new(passphrase).unwrap();
            let passphrase_const_str: *const c_char = CString::into_raw(passphrase_str) as *const c_char;

            wallet_apply_encryption(alice_wallet, passphrase_const_str, error_ptr);
            assert_eq!(error, 0);

            for kv in client_key_values.iter() {
                let k = CString::new(kv.0.as_str()).unwrap();
                let k_str: *const c_char = CString::into_raw(k) as *const c_char;

                let found_value = wallet_get_value(alice_wallet, k_str, error_ptr);
                let found_string = CString::from_raw(found_value).to_str().unwrap().to_owned();
                assert_eq!(found_string, kv.1.clone());
                string_destroy(k_str as *mut c_char);
            }
            let wrong_key = CString::new("Wrong").unwrap();
            let wrong_key_str: *const c_char = CString::into_raw(wrong_key) as *const c_char;
            assert!(!wallet_clear_value(alice_wallet, wrong_key_str, error_ptr));
            string_destroy(wrong_key_str as *mut c_char);

            let k = CString::new(client_key_values[0].0.as_str()).unwrap();
            let k_str: *const c_char = CString::into_raw(k) as *const c_char;
            assert!(wallet_clear_value(alice_wallet, k_str, error_ptr));

            let found_value = wallet_get_value(alice_wallet, k_str, error_ptr);
            assert_eq!(found_value, ptr::null_mut());
            assert_eq!(*error_ptr, 424i32);

            string_destroy(alice_network_str as *mut c_char);
            string_destroy(k_str as *mut c_char);
            string_destroy(db_name_alice_str as *mut c_char);
            string_destroy(db_path_alice_str as *mut c_char);
            string_destroy(address_alice_str as *mut c_char);
            string_destroy(passphrase_const_str as *mut c_char);
            private_key_destroy(secret_key_alice);
            transport_type_destroy(transport_type_alice);

            comms_config_destroy(alice_config);
            wallet_destroy(alice_wallet);
        }
    }

    #[test]
    pub fn test_seed_words() {
        unsafe {
            let mut error = 0;
            let error_ptr = &mut error as *mut c_int;
            let mut recovery_in_progress = true;
            let recovery_in_progress_ptr = &mut recovery_in_progress as *mut bool;

            let mnemonic = vec![
                "clever", "jaguar", "bus", "engage", "oil", "august", "media", "high", "trick", "remove", "tiny",
                "join", "item", "tobacco", "orange", "pony", "tomorrow", "also", "dignity", "giraffe", "little",
                "board", "army", "scale",
            ];

            let seed_words = seed_words_create();

            let w = CString::new("hodl").unwrap();
            let w_str: *const c_char = CString::into_raw(w) as *const c_char;

            assert_eq!(
                seed_words_push_word(seed_words, w_str, error_ptr),
                SeedWordPushResult::InvalidSeedWord as u8
            );

            for (count, w) in mnemonic.iter().enumerate() {
                let w = CString::new(*w).unwrap();
                let w_str: *const c_char = CString::into_raw(w) as *const c_char;

                if count + 1 < 24 {
                    assert_eq!(
                        seed_words_push_word(seed_words, w_str, error_ptr),
                        SeedWordPushResult::SuccessfulPush as u8
                    );
                } else {
                    assert_eq!(
                        seed_words_push_word(seed_words, w_str, error_ptr),
                        SeedWordPushResult::SeedPhraseComplete as u8
                    );
                }
            }

            // create a new wallet
            let db_name = CString::new(random::string(8).as_str()).unwrap();
            let db_name_str: *const c_char = CString::into_raw(db_name) as *const c_char;
            let temp_dir = tempdir().unwrap();
            let db_path = CString::new(temp_dir.path().to_str().unwrap()).unwrap();
            let db_path_str: *const c_char = CString::into_raw(db_path) as *const c_char;
            let transport_type = transport_memory_create();
            let address = transport_memory_get_address(transport_type, error_ptr);
            let address_str = CStr::from_ptr(address).to_str().unwrap().to_owned();
            let address_str = CString::new(address_str).unwrap().into_raw() as *const c_char;

            let network = CString::new(NETWORK_STRING).unwrap();
            let network_str: *const c_char = CString::into_raw(network) as *const c_char;

            let config = comms_config_create(
                address_str,
                transport_type,
                db_name_str,
                db_path_str,
                20,
                10800,
                network_str,
                error_ptr,
            );

            let wallet = wallet_create(
                config,
                ptr::null(),
                0,
                0,
                ptr::null(),
                ptr::null(),
                received_tx_callback,
                received_tx_reply_callback,
                received_tx_finalized_callback,
                broadcast_callback,
                mined_callback,
                mined_unconfirmed_callback,
                direct_send_callback,
                store_and_forward_send_callback,
                tx_cancellation_callback,
                utxo_validation_complete_callback,
                stxo_validation_complete_callback,
                invalid_txo_validation_complete_callback,
                transaction_validation_complete_callback,
                saf_messages_received_callback,
                recovery_in_progress_ptr,
                error_ptr,
            );

            let seed_words = wallet_get_seed_words(wallet, error_ptr);
            assert_eq!(error, 0);
            let public_key = wallet_get_public_key(wallet, error_ptr);
            assert_eq!(error, 0);

            // use seed words to create recovery wallet
            let db_name = CString::new(random::string(8).as_str()).unwrap();
            let db_name_str: *const c_char = CString::into_raw(db_name) as *const c_char;
            let temp_dir = tempdir().unwrap();
            let db_path = CString::new(temp_dir.path().to_str().unwrap()).unwrap();
            let db_path_str: *const c_char = CString::into_raw(db_path) as *const c_char;
            let transport_type = transport_memory_create();
            let address = transport_memory_get_address(transport_type, error_ptr);
            let address_str = CStr::from_ptr(address).to_str().unwrap().to_owned();
            let address_str = CString::new(address_str).unwrap().into_raw() as *const c_char;

            let network = CString::new(NETWORK_STRING).unwrap();
            let network_str: *const c_char = CString::into_raw(network) as *const c_char;

            let config = comms_config_create(
                address_str,
                transport_type,
                db_name_str,
                db_path_str,
                20,
                10800,
                network_str,
                error_ptr,
            );

            let recovered_wallet = wallet_create(
                config,
                ptr::null(),
                0,
                0,
                ptr::null(),
                seed_words,
                received_tx_callback,
                received_tx_reply_callback,
                received_tx_finalized_callback,
                broadcast_callback,
                mined_callback,
                mined_unconfirmed_callback,
                direct_send_callback,
                store_and_forward_send_callback,
                tx_cancellation_callback,
                utxo_validation_complete_callback,
                stxo_validation_complete_callback,
                invalid_txo_validation_complete_callback,
                transaction_validation_complete_callback,
                saf_messages_received_callback,
                recovery_in_progress_ptr,
                error_ptr,
            );
            assert_eq!(error, 0);

            let recovered_seed_words = wallet_get_seed_words(recovered_wallet, error_ptr);
            assert_eq!(error, 0);
            let recovered_public_key = wallet_get_public_key(recovered_wallet, error_ptr);
            assert_eq!(error, 0);

            assert_eq!(*seed_words, *recovered_seed_words);
            assert_eq!(*public_key, *recovered_public_key);
        }
    }
}<|MERGE_RESOLUTION|>--- conflicted
+++ resolved
@@ -109,7 +109,6 @@
 extern crate lazy_static;
 
 use core::ptr;
-<<<<<<< HEAD
 use std::{
     boxed::Box,
     ffi::{CStr, CString},
@@ -121,9 +120,6 @@
 };
 
 use futures::StreamExt;
-=======
-use error::LibWalletError;
->>>>>>> 504fbb8b
 use libc::{c_char, c_int, c_longlong, c_uchar, c_uint, c_ulonglong, c_ushort};
 use log::{LevelFilter, *};
 use log4rs::{
@@ -162,22 +158,7 @@
     types::CommsSecretKey,
 };
 use tari_comms_dht::{DbConnectionUrl, DhtConfig};
-<<<<<<< HEAD
-use tari_core::transactions::{tari_amount::MicroTari, transaction::OutputFeatures, CryptoFactories};
-=======
-use tari_core::transactions::{
-    emoji::{emoji_set, EmojiId, EmojiIdError},
-    tari_amount::MicroTari,
-    transaction::OutputFeatures,
-    types::{ComSignature, CryptoFactories, PublicKey},
-};
-use tari_crypto::{
-    inputs,
-    keys::{PublicKey as PublicKeyTrait, SecretKey},
-    script,
-    tari_utilities::ByteArray,
-};
->>>>>>> 504fbb8b
+use tari_core::transactions::{emoji::{emoji_set, EmojiId, EmojiIdError},tari_amount::MicroTari, transaction::OutputFeatures, CryptoFactories};
 use tari_p2p::{
     transport::{TorConfig, TransportType, TransportType::Tor},
     Network,
@@ -5332,15 +5313,11 @@
         str::{from_utf8, FromStr},
         sync::Mutex,
     };
-<<<<<<< HEAD
 
     use libc::{c_char, c_uchar, c_uint};
     use tempfile::tempdir;
 
     use tari_common_types::emoji;
-=======
-    use tari_core::transactions::emoji;
->>>>>>> 504fbb8b
     use tari_test_utils::random;
     use tari_wallet::{
         storage::sqlite_utilities::run_migration_and_create_sqlite_connection,
