--- conflicted
+++ resolved
@@ -1,24 +1,5 @@
 // Copyright 2019. The Tari Project
-//
-// Redistribution and use in source and binary forms, with or without modification, are permitted provided that the
-// following conditions are met:
-//
-// 1. Redistributions of source code must retain the above copyright notice, this list of conditions and the following
-// disclaimer.
-//
-// 2. Redistributions in binary form must reproduce the above copyright notice, this list of conditions and the
-// following disclaimer in the documentation and/or other materials provided with the distribution.
-//
-// 3. Neither the name of the copyright holder nor the names of its contributors may be used to endorse or promote
-// products derived from this software without specific prior written permission.
-//
-// THIS SOFTWARE IS PROVIDED BY THE COPYRIGHT HOLDERS AND CONTRIBUTORS "AS IS" AND ANY EXPRESS OR IMPLIED WARRANTIES,
-// INCLUDING, BUT NOT LIMITED TO, THE IMPLIED WARRANTIES OF MERCHANTABILITY AND FITNESS FOR A PARTICULAR PURPOSE ARE
-// DISCLAIMED. IN NO EVENT SHALL THE COPYRIGHT HOLDER OR CONTRIBUTORS BE LIABLE FOR ANY DIRECT, INDIRECT, INCIDENTAL,
-// SPECIAL, EXEMPLARY, OR CONSEQUENTIAL DAMAGES (INCLUDING, BUT NOT LIMITED TO, PROCUREMENT OF SUBSTITUTE GOODS OR
-// SERVICES; LOSS OF USE, DATA, OR PROFITS; OR BUSINESS INTERRUPTION) HOWEVER CAUSED AND ON ANY THEORY OF LIABILITY,
-// WHETHER IN CONTRACT, STRICT LIABILITY, OR TORT (INCLUDING NEGLIGENCE OR OTHERWISE) ARISING IN ANY WAY OUT OF THE
-// USE OF THIS SOFTWARE, EVEN IF ADVISED OF THE POSSIBILITY OF SUCH DAMAGE.
+// SPDX-License-Identifier: BSD-3-Clause
 
 //! # LibWallet API Definition
 //! This module contains the Rust backend implementations of the functionality that a wallet for the Tari Base Layer
@@ -86,7 +67,7 @@
 
 use chrono::{DateTime, Local};
 use error::LibWalletError;
-use libc::{c_char, c_int, c_longlong, c_uchar, c_uint, c_ulonglong, c_ushort};
+use libc::{c_char, c_int, c_uchar, c_uint, c_ulonglong, c_ushort};
 use log::{LevelFilter, *};
 use log4rs::{
     append::{
@@ -150,7 +131,6 @@
     connectivity_service::WalletConnectivityInterface,
     contacts_service::storage::database::Contact,
     error::{WalletError, WalletStorageError},
-    output_manager_service::error::OutputManagerError,
     storage::{
         database::WalletDatabase,
         sqlite_db::wallet::WalletSqliteDatabase,
@@ -240,17 +220,6 @@
 }
 
 #[derive(Debug, Clone)]
-<<<<<<< HEAD
-pub struct Utxo {
-    commitment: Commitment,
-    value: c_ulonglong,
-}
-
-#[derive(Debug, Clone)]
-pub struct GetUtxosView {
-    outputs: Vec<Utxo>,
-    unlisted_dust_sum: c_ulonglong,
-=======
 #[repr(C)]
 pub struct TariUtxo {
     pub commitment: *mut c_char,
@@ -268,7 +237,6 @@
     ValueDesc,
     /* MinedHeightAsc,
      * MinedHeightDesc, */
->>>>>>> 3d0ced2f
 }
 
 /// -------------------------------- Strings ------------------------------------------------ ///
@@ -2455,7 +2423,7 @@
 pub unsafe extern "C" fn completed_transaction_get_timestamp(
     transaction: *mut TariCompletedTransaction,
     error_out: *mut c_int,
-) -> c_longlong {
+) -> c_ulonglong {
     let mut error = 0;
     ptr::swap(error_out, &mut error as *mut c_int);
     if transaction.is_null() {
@@ -2463,7 +2431,7 @@
         ptr::swap(error_out, &mut error as *mut c_int);
         return 0;
     }
-    (*transaction).timestamp.timestamp() as c_longlong
+    (*transaction).timestamp.timestamp() as c_ulonglong
 }
 
 /// Gets the message of a TariCompletedTransaction
@@ -2756,7 +2724,7 @@
 pub unsafe extern "C" fn pending_outbound_transaction_get_timestamp(
     transaction: *mut TariPendingOutboundTransaction,
     error_out: *mut c_int,
-) -> c_longlong {
+) -> c_ulonglong {
     let mut error = 0;
     ptr::swap(error_out, &mut error as *mut c_int);
     if transaction.is_null() {
@@ -2764,7 +2732,7 @@
         ptr::swap(error_out, &mut error as *mut c_int);
         return 0;
     }
-    (*transaction).timestamp.timestamp() as c_longlong
+    (*transaction).timestamp.timestamp() as c_ulonglong
 }
 
 /// Gets the message of a TariPendingOutboundTransaction
@@ -2963,7 +2931,7 @@
 pub unsafe extern "C" fn pending_inbound_transaction_get_timestamp(
     transaction: *mut TariPendingInboundTransaction,
     error_out: *mut c_int,
-) -> c_longlong {
+) -> c_ulonglong {
     let mut error = 0;
     ptr::swap(error_out, &mut error as *mut c_int);
     if transaction.is_null() {
@@ -2971,7 +2939,7 @@
         ptr::swap(error_out, &mut error as *mut c_int);
         return 0;
     }
-    (*transaction).timestamp.timestamp() as c_longlong
+    (*transaction).timestamp.timestamp() as c_ulonglong
 }
 
 /// Gets the message of a TariPendingInboundTransaction
@@ -4127,6 +4095,25 @@
     }
 }
 
+/// This function returns a list of unspent UTXO values and commitments.
+///
+/// ## Arguments
+/// `wallet` - The TariWallet pointer
+/// `page` - Page offset
+/// `page_size` - A number of items per page
+/// `sort_ascending` - Sorting order
+/// `dust_threshold` - A value filtering threshold. Outputs whose values are <= `dust_threshold`, are not listed in the
+/// result, but are added to the `GetUtxosView.unlisted_dust_sum`.
+/// `error_out` - Pointer to an int which will be modified to an error
+/// code should one occur, may not be null. Functions as an out parameter.
+///
+/// ## Returns
+/// `*mut GetUtxosView` - Returns a struct with a list of unspent `outputs` and an `unlisted_dust_sum` holding a sum of
+/// values that were filtered out by `dust_threshold`.
+///
+/// # Safety
+/// Items that fail to produce `.as_transaction_output()` are omitted from the list and a `warn!()` message is logged to
+/// LOG_TARGET.
 #[no_mangle]
 pub unsafe extern "C" fn wallet_get_utxos(
     wallet: *mut TariWallet,
@@ -4135,10 +4122,6 @@
     sorting: TariUtxoSort,
     dust_threshold: c_ulonglong,
     error_out: *mut c_int,
-<<<<<<< HEAD
-) -> *mut GetUtxosView {
-    let mut error = 0;
-=======
 ) -> *mut TariOutputs {
     if wallet.is_null() {
         ptr::replace(
@@ -4148,7 +4131,6 @@
         return ptr::null_mut();
     }
 
->>>>>>> 3d0ced2f
     let factories = CryptoFactories::default();
     let page = (page as usize).max(1) - 1;
     let page_size = (page_size as usize).max(1);
@@ -4162,16 +4144,10 @@
         dust_threshold
     );
 
-    let rt = match Runtime::new() {
-        Ok(r) => r,
-        Err(e) => {
-            error = LibWalletError::from(InterfaceError::TokioError(e.to_string())).code;
-            ptr::swap(error_out, &mut error as *mut c_int);
-            return ptr::null_mut();
-        },
-    };
-
-    match rt.block_on((*wallet).wallet.output_manager_service.get_unspent_outputs()) {
+    match (*wallet)
+        .runtime
+        .block_on((*wallet).wallet.output_manager_service.get_unspent_outputs())
+    {
         Ok(mut unblinded_outputs) => {
             unblinded_outputs.sort_by(|a, b| {
                 match sorting {
@@ -4202,14 +4178,10 @@
                                 },
                             },
                             Err(e) => {
-<<<<<<< HEAD
-                                warn!(target: LOG_TARGET, "{:#?}", e);
-=======
                                 warn!(
                                     target: LOG_TARGET,
                                     "failed to obtain commitment from the transaction output: {:#?}", e
                                 );
->>>>>>> 3d0ced2f
                                 return None;
                             },
                         },
@@ -4221,9 +4193,11 @@
         },
 
         Err(e) => {
-            error = LibWalletError::from(WalletError::OutputManagerError(e)).code;
-            ptr::swap(error_out, &mut error as *mut c_int);
-            return ptr::null_mut();
+            ptr::replace(
+                error_out,
+                LibWalletError::from(WalletError::OutputManagerError(e)).code as c_int,
+            );
+            ptr::null_mut()
         },
     }
 }
@@ -7069,10 +7043,7 @@
     use tari_common_types::{emoji, transaction::TransactionStatus};
     use tari_core::{
         covenant,
-        transactions::{
-            test_helpers::{create_test_input, create_unblinded_output, TestParams},
-            transaction_components::TransactionOutputVersion,
-        },
+        transactions::test_helpers::{create_test_input, create_unblinded_output, TestParams},
     };
     use tari_crypto::ristretto::pedersen::PedersenCommitmentFactory;
     use tari_key_manager::{mnemonic::MnemonicLanguage, mnemonic_wordlists};
@@ -8783,7 +8754,6 @@
             let mut recovery_in_progress = true;
             let recovery_in_progress_ptr = &mut recovery_in_progress as *mut bool;
 
-            let factories = CryptoFactories::default();
             let secret_key_alice = private_key_generate();
             let db_name_alice = CString::new(random::string(8).as_str()).unwrap();
             let db_name_alice_str: *const c_char = CString::into_raw(db_name_alice) as *const c_char;
@@ -8835,62 +8805,44 @@
                 error_ptr,
             );
 
-            let rt = Runtime::new().unwrap();
-
             (0..10).for_each(|i| {
-                let (txin, uout) = create_test_input((1000 * i).into(), 0, &PedersenCommitmentFactory::default());
-                rt.block_on((*alice_wallet).wallet.output_manager_service.add_output(uout, None))
+                let (_, uout) = create_test_input((1000 * i).into(), 0, &PedersenCommitmentFactory::default());
+                (*alice_wallet)
+                    .runtime
+                    .block_on((*alice_wallet).wallet.output_manager_service.add_output(uout, None))
                     .unwrap();
             });
 
             // ascending order
             let outputs = wallet_get_utxos(alice_wallet, 1, 20, TariUtxoSort::ValueAsc, 3000, error_ptr);
             assert_eq!(error, 0);
-<<<<<<< HEAD
-            assert_eq!((*utxos).outputs.len(), 6);
-            assert_eq!((*utxos).unlisted_dust_sum, 6000);
-            assert_eq!(
-                (*utxos)
-                    .outputs
-=======
             assert_eq!((*outputs).0.len(), 6);
             assert!(
                 (*outputs)
                     .0
->>>>>>> 3d0ced2f
                     .iter()
                     .skip(1)
                     .fold((true, (*outputs).0[0].value), |acc, x| (
                         acc.0 && x.value > acc.1,
                         x.value
                     ))
-                    .0,
-                true
+                    .0
             );
 
             // descending order
             let outputs = wallet_get_utxos(alice_wallet, 1, 20, TariUtxoSort::ValueDesc, 3000, error_ptr);
             assert_eq!(error, 0);
-<<<<<<< HEAD
-            assert_eq!((*utxos).outputs.len(), 6);
-            assert_eq!((*utxos).unlisted_dust_sum, 6000);
-            assert_eq!(
-                (*utxos)
-                    .outputs
-=======
             assert_eq!((*outputs).0.len(), 6);
             assert!(
                 (*outputs)
                     .0
->>>>>>> 3d0ced2f
                     .iter()
                     .skip(1)
                     .fold((true, (*outputs).0[0].value), |acc, x| (
                         acc.0 && x.value < acc.1,
                         x.value
                     ))
-                    .0,
-                true
+                    .0
             );
 
             // result must be empty due to high dust threshold
