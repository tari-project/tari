// Copyright 2019. The Tari Project
//
// Redistribution and use in source and binary forms, with or without modification, are permitted provided that the
// following conditions are met:
//
// 1. Redistributions of source code must retain the above copyright notice, this list of conditions and the following
// disclaimer.
//
// 2. Redistributions in binary form must reproduce the above copyright notice, this list of conditions and the
// following disclaimer in the documentation and/or other materials provided with the distribution.
//
// 3. Neither the name of the copyright holder nor the names of its contributors may be used to endorse or promote
// products derived from this software without specific prior written permission.
//
// THIS SOFTWARE IS PROVIDED BY THE COPYRIGHT HOLDERS AND CONTRIBUTORS "AS IS" AND ANY EXPRESS OR IMPLIED WARRANTIES,
// INCLUDING, BUT NOT LIMITED TO, THE IMPLIED WARRANTIES OF MERCHANTABILITY AND FITNESS FOR A PARTICULAR PURPOSE ARE
// DISCLAIMED. IN NO EVENT SHALL THE COPYRIGHT HOLDER OR CONTRIBUTORS BE LIABLE FOR ANY DIRECT, INDIRECT, INCIDENTAL,
// SPECIAL, EXEMPLARY, OR CONSEQUENTIAL DAMAGES (INCLUDING, BUT NOT LIMITED TO, PROCUREMENT OF SUBSTITUTE GOODS OR
// SERVICES; LOSS OF USE, DATA, OR PROFITS; OR BUSINESS INTERRUPTION) HOWEVER CAUSED AND ON ANY THEORY OF LIABILITY,
// WHETHER IN CONTRACT, STRICT LIABILITY, OR TORT (INCLUDING NEGLIGENCE OR OTHERWISE) ARISING IN ANY WAY OUT OF THE
// USE OF THIS SOFTWARE, EVEN IF ADVISED OF THE POSSIBILITY OF SUCH DAMAGE.

//! # LibWallet API Definition
//! This module contains the Rust backend implementations of the functionality that a wallet for the Tari Base Layer
//! will require. The module contains a number of sub-modules that are implemented as async services. These services are
//! collected into the main Wallet container struct which manages spinning up all the component services and maintains a
//! collection of the handles required to interact with those services.
//! This files contains the API calls that will be exposed to external systems that make use of this module. The API
//! will be exposed via FFI and will consist of API calls that the FFI client can make into the Wallet module and a set
//! of Callbacks that the client must implement and provide to the Wallet module to receive asynchronous replies and
//! updates.
//!
//! # Wallet Flow Documentation
//! This documentation will described the flows of the core tasks that the Wallet library supports and will then
//! describe how to use the test functions to produce the behaviour of a second wallet without needing to set one up.
//!
//! ## Send Transaction
//! To send a transaction your wallet must have available funds and you must had added the recipient's Public Key as a
//! `Contact`.
//!
//! To send a transaction:
//! 1.  Call the `send_transaction(dest_public_key, amount, fee_per_gram, message)` function which will result in a
//!     `PendingOutboundTransaction` being produced and transmitted to the recipient and the funds becoming
//!     encumbered and appearing in the `PendingOutgoingBalance` and any change will appear in the
//!     `PendingIncomingBalance`.
//! 2.  Wait until the recipient replies to the sent transaction which will result in the `PendingOutboundTransaction`
//!     becoming a `CompletedTransaction` with the `Completed` status. This means that the transaction has been
//!     negotiated between the parties and is now ready to be broadcast to the Base Layer. The funds are still
//!     encumbered as pending because the transaction has not been mined yet.
//! 3.  The finalized `CompletedTransaction` will be sent back to the the receiver so that they have a copy.
//! 4.  The wallet will broadcast the `CompletedTransaction` to a Base Node to be added to the mempool. Its status will
//!     move from `Completed` to `Broadcast`.
//! 5.  Wait until the transaction is mined. The `CompleteTransaction` status will then move from `Broadcast` to `Mined`
//!     and the pending funds will be spent and received.
//!
//! ## Receive a Transaction
//! 1.  When a transaction is received it will appear as an `InboundTransaction` and the amount to be received will
//!     appear as a `PendingIncomingBalance`. The wallet backend will be listening for these transactions and will
//!     immediately reply to the sending wallet.
//! 2.  The sender will send back the finalized `CompletedTransaction`
//! 3.  This wallet will also broadcast the `CompletedTransaction` to a Base Node to be added to the mempool, its status
//!     will move from `Completed` to `Broadcast`. This is done so that the Receiver can be sure the finalized
//!     transaction is broadcast.
//! 6.  This wallet will then monitor the Base Layer to see when the transaction is mined which means the
//!     `CompletedTransaction` status will become `Mined` and the funds will then move from the `PendingIncomingBalance`
//!     to the `AvailableBalance`.

#![recursion_limit = "1024"]

#[cfg(test)]
#[macro_use]
extern crate lazy_static;

use core::ptr;
use std::{
    boxed::Box,
    convert::TryFrom,
    ffi::{CStr, CString},
    num::NonZeroU16,
    path::PathBuf,
    slice,
    str::FromStr,
    sync::Arc,
    time::Duration,
};

use chrono::{DateTime, Local};
use error::LibWalletError;
use libc::{c_char, c_int, c_longlong, c_uchar, c_uint, c_ulonglong, c_ushort};
use log::{LevelFilter, *};
use log4rs::{
    append::{
        file::FileAppender,
        rolling_file::{
            policy::compound::{roll::fixed_window::FixedWindowRoller, trigger::size::SizeTrigger, CompoundPolicy},
            RollingFileAppender,
        },
        Append,
    },
    config::{Appender, Config, Root},
    encode::pattern::PatternEncoder,
};
use rand::rngs::OsRng;
use tari_common::configuration::StringList;
use tari_common_types::{
    emoji::{emoji_set, EmojiId, EmojiIdError},
    transaction::{TransactionDirection, TransactionStatus, TxId},
    types::{Commitment, PublicKey},
};
use tari_comms::{
    multiaddr::Multiaddr,
    peer_manager::{NodeIdentity, PeerFeatures},
    transports::MemoryTransport,
    types::{CommsPublicKey, CommsSecretKey},
};
use tari_comms_dht::{store_forward::SafConfig, DbConnectionUrl, DhtConfig};
use tari_core::transactions::{
    tari_amount::MicroTari,
    transaction_components::{
        AssetOutputFeatures,
        CommitteeDefinitionFeatures,
        MintNonFungibleFeatures,
        OutputFeaturesVersion,
        OutputFlags,
        SideChainCheckpointFeatures,
    },
    CryptoFactories,
};
use tari_crypto::{
    keys::{PublicKey as PublicKeyTrait, SecretKey},
    tari_utilities::ByteArray,
};
use tari_key_manager::{cipher_seed::CipherSeed, mnemonic::MnemonicLanguage};
use tari_p2p::{
    transport::MemoryTransportConfig,
    Network,
    PeerSeedsConfig,
    SocksAuthentication,
    TcpTransportConfig,
    TorControlAuthentication,
    TorTransportConfig,
    TransportConfig,
    TransportType,
    DEFAULT_DNS_NAME_SERVER,
};
use tari_script::{inputs, script};
use tari_shutdown::Shutdown;
use tari_utilities::{hex, hex::Hex};
use tari_wallet::{
    connectivity_service::WalletConnectivityInterface,
    contacts_service::storage::database::Contact,
    error::{WalletError, WalletStorageError},
    output_manager_service::error::OutputManagerError,
    storage::{
        database::WalletDatabase,
        sqlite_db::wallet::WalletSqliteDatabase,
        sqlite_utilities::{initialize_sqlite_database_backends, partial_wallet_backup},
    },
    transaction_service::{
        config::TransactionServiceConfig,
        error::TransactionServiceError,
        storage::{
            database::TransactionDatabase,
            models::{CompletedTransaction, InboundTransaction, OutboundTransaction},
        },
    },
    utxo_scanner_service::{service::UtxoScannerService, RECOVERY_KEY},
    wallet::{derive_comms_secret_key, read_or_create_master_seed},
    Wallet,
    WalletConfig,
    WalletSqlite,
};
use tokio::runtime::Runtime;

use crate::{
    callback_handler::CallbackHandler,
    enums::SeedWordPushResult,
    error::{InterfaceError, TransactionError},
    tasks::recovery_event_monitoring,
};

mod callback_handler;
#[cfg(test)]
mod callback_handler_tests;
mod enums;
mod error;
#[cfg(test)]
mod output_manager_service_mock;
mod tasks;

const LOG_TARGET: &str = "wallet_ffi";

pub type TariTransportConfig = tari_p2p::TransportConfig;
pub type TariPublicKey = tari_common_types::types::PublicKey;
pub type TariNodeId = tari_comms::peer_manager::NodeId;
pub type TariPrivateKey = tari_common_types::types::PrivateKey;
pub type TariOutputFeatures = tari_core::transactions::transaction_components::OutputFeatures;
pub type TariCommsConfig = tari_p2p::P2pConfig;
pub type TariCommitmentSignature = tari_common_types::types::ComSignature;
pub type TariTransactionKernel = tari_core::transactions::transaction_components::TransactionKernel;
pub type TariCovenant = tari_core::covenants::Covenant;

pub struct TariContacts(Vec<TariContact>);

pub type TariContact = tari_wallet::contacts_service::storage::database::Contact;
pub type TariCompletedTransaction = tari_wallet::transaction_service::storage::models::CompletedTransaction;
pub type TariTransactionSendStatus = tari_wallet::transaction_service::handle::TransactionSendStatus;
pub type TariFeePerGramStats = tari_wallet::transaction_service::handle::FeePerGramStatsResponse;
pub type TariFeePerGramStat = tari_core::mempool::FeePerGramStat;
pub type TariContactsLivenessData = tari_wallet::contacts_service::handle::ContactsLivenessData;
pub type TariBalance = tari_wallet::output_manager_service::service::Balance;
pub type TariMnemonicLanguage = tari_key_manager::mnemonic::MnemonicLanguage;

pub struct TariCompletedTransactions(Vec<TariCompletedTransaction>);

pub type TariPendingInboundTransaction = tari_wallet::transaction_service::storage::models::InboundTransaction;
pub type TariPendingOutboundTransaction = tari_wallet::transaction_service::storage::models::OutboundTransaction;

pub struct TariPendingInboundTransactions(Vec<TariPendingInboundTransaction>);

pub struct TariPendingOutboundTransactions(Vec<TariPendingOutboundTransaction>);

#[derive(Debug, PartialEq, Clone)]
pub struct ByteVector(Vec<c_uchar>); // declared like this so that it can be exposed to external header

#[derive(Debug, PartialEq)]
pub struct EmojiSet(Vec<ByteVector>);

#[derive(Debug, PartialEq)]
pub struct TariSeedWords(Vec<String>);

#[derive(Debug, PartialEq)]
pub struct TariPublicKeys(Vec<TariPublicKey>);

pub struct TariWallet {
    wallet: WalletSqlite,
    runtime: Runtime,
    shutdown: Shutdown,
}

#[derive(Debug, Clone)]
pub struct Utxo {
    commitment: Commitment,
    value: c_ulonglong,
}

#[derive(Debug, Clone)]
pub struct GetUtxosView {
    outputs: Vec<Utxo>,
    unlisted_dust_sum: c_ulonglong,
}

/// -------------------------------- Strings ------------------------------------------------ ///

/// Frees memory for a char array
///
/// ## Arguments
/// `ptr` - The pointer to be freed
///
/// ## Returns
/// `()` - Does not return a value, equivalent to void in C.
///
/// # Safety
/// None
#[no_mangle]
pub unsafe extern "C" fn string_destroy(ptr: *mut c_char) {
    if !ptr.is_null() {
        let _string = CString::from_raw(ptr);
    }
}

/// -------------------------------------------------------------------------------------------- ///

/// ----------------------------------- Transaction Kernel ------------------------------------- ///

/// Gets the excess for a TariTransactionKernel
///
/// ## Arguments
/// `x` - The pointer to a  TariTransactionKernel
///
/// ## Returns
/// `*mut c_char` - Returns a pointer to a char array. Note that it returns empty if there
/// was an error
///
/// # Safety
/// The ```string_destroy``` method must be called when finished with a string from rust to prevent a memory leak
#[no_mangle]
pub unsafe extern "C" fn transaction_kernel_get_excess_hex(
    kernel: *mut TariTransactionKernel,
    error_out: *mut c_int,
) -> *mut c_char {
    let mut error = 0;
    let mut result = CString::new("").expect("Blank CString will not fail.");
    ptr::swap(error_out, &mut error as *mut c_int);
    if kernel.is_null() {
        error = LibWalletError::from(InterfaceError::NullError("kernel".to_string())).code;
        ptr::swap(error_out, &mut error as *mut c_int);
        return CString::into_raw(result);
    }
    let excess = (*kernel).excess.clone().to_hex();
    match CString::new(excess) {
        Ok(v) => result = v,
        _ => {
            error = LibWalletError::from(InterfaceError::PointerError("kernel".to_string())).code;
            ptr::swap(error_out, &mut error as *mut c_int);
        },
    }

    result.into_raw()
}

/// Gets the public nonce for a TariTransactionKernel
///
/// ## Arguments
/// `x` - The pointer to a  TariTransactionKernel
///
/// ## Returns
/// `*mut c_char` - Returns a pointer to a char array. Note that it returns empty if there
/// was an error
///
/// # Safety
/// The ```string_destroy``` method must be called when finished with a string from rust to prevent a memory leak
#[no_mangle]
pub unsafe extern "C" fn transaction_kernel_get_excess_public_nonce_hex(
    kernel: *mut TariTransactionKernel,
    error_out: *mut c_int,
) -> *mut c_char {
    let mut error = 0;
    let mut result = CString::new("").expect("Blank CString will not fail.");
    ptr::swap(error_out, &mut error as *mut c_int);
    if kernel.is_null() {
        error = LibWalletError::from(InterfaceError::NullError("kernel".to_string())).code;
        ptr::swap(error_out, &mut error as *mut c_int);
        return CString::into_raw(result);
    }
    let nonce = (*kernel).excess_sig.get_public_nonce().to_hex();

    match CString::new(nonce) {
        Ok(v) => result = v,
        _ => {
            error = LibWalletError::from(InterfaceError::PointerError("kernel".to_string())).code;
            ptr::swap(error_out, &mut error as *mut c_int);
        },
    }

    result.into_raw()
}

/// Gets the signature for a TariTransactionKernel
///
/// ## Arguments
/// `x` - The pointer to a TariTransactionKernel
///
/// ## Returns
/// `*mut c_char` - Returns a pointer to a char array. Note that it returns empty if there
/// was an error
///
/// # Safety
/// The ```string_destroy``` method must be called when finished with a string from rust to prevent a memory leak
#[no_mangle]
pub unsafe extern "C" fn transaction_kernel_get_excess_signature_hex(
    kernel: *mut TariTransactionKernel,
    error_out: *mut c_int,
) -> *mut c_char {
    let mut error = 0;
    let mut result = CString::new("").expect("Blank CString will not fail.");
    ptr::swap(error_out, &mut error as *mut c_int);
    if kernel.is_null() {
        error = LibWalletError::from(InterfaceError::NullError("kernel".to_string())).code;
        ptr::swap(error_out, &mut error as *mut c_int);
        return CString::into_raw(result);
    }
    let signature = (*kernel).excess_sig.get_signature().to_hex();
    result = CString::new(signature).expect("Hex string will not fail");
    result.into_raw()
}

/// Frees memory for a TariTransactionKernel
///
/// ## Arguments
/// `x` - The pointer to a  TariTransactionKernel
///
/// ## Returns
/// `()` - Does not return a value, equivalent to void in C
///
/// # Safety
/// None
#[no_mangle]
pub unsafe extern "C" fn transaction_kernel_destroy(x: *mut TariTransactionKernel) {
    if !x.is_null() {
        Box::from_raw(x);
    }
}

/// -------------------------------------------------------------------------------------------- ///

/// -------------------------------- ByteVector ------------------------------------------------ ///

/// Creates a ByteVector
///
/// ## Arguments
/// `byte_array` - The pointer to the byte array
/// `element_count` - The number of elements in byte_array
/// `error_out` - Pointer to an int which will be modified to an error code should one occur, may not be null. Functions
/// as an out parameter.
///
/// ## Returns
/// `*mut ByteVector` - Pointer to the created ByteVector. Note that it will be ptr::null_mut()
/// if the byte_array pointer was null or if the elements in the byte_vector don't match
/// element_count when it is created
///
/// # Safety
/// The ```byte_vector_destroy``` function must be called when finished with a ByteVector to prevent a memory leak
#[no_mangle]
pub unsafe extern "C" fn byte_vector_create(
    byte_array: *const c_uchar,
    element_count: c_uint,
    error_out: *mut c_int,
) -> *mut ByteVector {
    let mut error = 0;
    ptr::swap(error_out, &mut error as *mut c_int);
    let mut bytes = ByteVector(Vec::new());
    if byte_array.is_null() {
        error = LibWalletError::from(InterfaceError::NullError("byte_array".to_string())).code;
        ptr::swap(error_out, &mut error as *mut c_int);
        return ptr::null_mut();
    } else {
        let array: &[c_uchar] = slice::from_raw_parts(byte_array, element_count as usize);
        bytes.0 = array.to_vec();
        if bytes.0.len() != element_count as usize {
            error = LibWalletError::from(InterfaceError::AllocationError).code;
            ptr::swap(error_out, &mut error as *mut c_int);
            return ptr::null_mut();
        }
    }
    Box::into_raw(Box::new(bytes))
}

/// Frees memory for a ByteVector
///
/// ## Arguments
/// `bytes` - The pointer to a ByteVector
///
/// ## Returns
/// `()` - Does not return a value, equivalent to void in C
///
/// # Safety
/// None
#[no_mangle]
pub unsafe extern "C" fn byte_vector_destroy(bytes: *mut ByteVector) {
    if !bytes.is_null() {
        Box::from_raw(bytes);
    }
}

/// Gets a c_uchar at position in a ByteVector
///
/// ## Arguments
/// `ptr` - The pointer to a ByteVector
/// `position` - The integer position
/// `error_out` - Pointer to an int which will be modified to an error code should one occur, may not be null. Functions
/// as an out parameter.
///
/// ## Returns
/// `c_uchar` - Returns a character. Note that the character will be a null terminator (0) if ptr
/// is null or if the position is invalid
///
/// # Safety
/// None
#[no_mangle]
pub unsafe extern "C" fn byte_vector_get_at(ptr: *mut ByteVector, position: c_uint, error_out: *mut c_int) -> c_uchar {
    let mut error = 0;
    ptr::swap(error_out, &mut error as *mut c_int);
    if ptr.is_null() {
        error = LibWalletError::from(InterfaceError::NullError("ptr".to_string())).code;
        ptr::swap(error_out, &mut error as *mut c_int);
        return 0u8;
    }
    let len = byte_vector_get_length(ptr, error_out) as c_int - 1; // clamp to length
    if len < 0 || position > len as c_uint {
        error = LibWalletError::from(InterfaceError::PositionInvalidError).code;
        ptr::swap(error_out, &mut error as *mut c_int);
        return 0u8;
    }
    (*ptr).0[position as usize]
}

/// Gets the number of elements in a ByteVector
///
/// ## Arguments
/// `ptr` - The pointer to a ByteVector
/// `error_out` - Pointer to an int which will be modified to an error code should one occur, may not be null. Functions
/// as an out parameter.
///
/// ## Returns
/// `c_uint` - Returns the integer number of elements in the ByteVector. Note that it will be zero
/// if ptr is null
///
/// # Safety
/// None
#[no_mangle]
pub unsafe extern "C" fn byte_vector_get_length(vec: *const ByteVector, error_out: *mut c_int) -> c_uint {
    let mut error = 0;
    ptr::swap(error_out, &mut error as *mut c_int);
    if vec.is_null() {
        error = LibWalletError::from(InterfaceError::NullError("vec".to_string())).code;
        ptr::swap(error_out, &mut error as *mut c_int);
        return 0;
    }
    (*vec).0.len() as c_uint
}

/// -------------------------------------------------------------------------------------------- ///

/// -------------------------------- Public Key ------------------------------------------------ ///

/// Creates a TariPublicKey from a ByteVector
///
/// ## Arguments
/// `bytes` - The pointer to a ByteVector
/// `error_out` - Pointer to an int which will be modified to an error code should one occur, may not be null. Functions
/// as an out parameter.
///
/// ## Returns
/// `TariPublicKey` - Returns a public key. Note that it will be ptr::null_mut() if bytes is null or
/// if there was an error with the contents of bytes
///
/// # Safety
/// The ```public_key_destroy``` function must be called when finished with a TariPublicKey to prevent a memory leak
#[no_mangle]
pub unsafe extern "C" fn public_key_create(bytes: *mut ByteVector, error_out: *mut c_int) -> *mut TariPublicKey {
    let mut error = 0;
    ptr::swap(error_out, &mut error as *mut c_int);
    let v;
    if bytes.is_null() {
        error = LibWalletError::from(InterfaceError::NullError("bytes".to_string())).code;
        ptr::swap(error_out, &mut error as *mut c_int);
        return ptr::null_mut();
    } else {
        v = (*bytes).0.clone();
    }
    let pk = TariPublicKey::from_bytes(&v);
    match pk {
        Ok(pk) => Box::into_raw(Box::new(pk)),
        Err(e) => {
            error = LibWalletError::from(e).code;
            ptr::swap(error_out, &mut error as *mut c_int);
            ptr::null_mut()
        },
    }
}

/// Frees memory for a TariPublicKey
///
/// ## Arguments
/// `pk` - The pointer to a TariPublicKey
///
/// ## Returns
/// `()` - Does not return a value, equivalent to void in C
///
/// # Safety
/// None
#[no_mangle]
pub unsafe extern "C" fn public_key_destroy(pk: *mut TariPublicKey) {
    if !pk.is_null() {
        Box::from_raw(pk);
    }
}

/// Frees memory for TariPublicKeys
///
/// ## Arguments
/// `pks` - The pointer to TariPublicKeys
///
/// ## Returns
/// `()` - Does not return a value, equivalent to void in C
///
/// # Safety
/// None
#[no_mangle]
pub unsafe extern "C" fn public_keys_destroy(pks: *mut TariPublicKeys) {
    if !pks.is_null() {
        Box::from_raw(pks);
    }
}

/// Gets a ByteVector from a TariPublicKey
///
/// ## Arguments
/// `pk` - The pointer to a TariPublicKey
/// `error_out` - Pointer to an int which will be modified to an error code should one occur, may not be null. Functions
/// as an out parameter.
///
/// ## Returns
/// `*mut ByteVector` - Returns a pointer to a ByteVector. Note that it returns ptr::null_mut() if pk is null
///
/// # Safety
/// The ```byte_vector_destroy``` function must be called when finished with the ByteVector to prevent a memory leak.
#[no_mangle]
pub unsafe extern "C" fn public_key_get_bytes(pk: *mut TariPublicKey, error_out: *mut c_int) -> *mut ByteVector {
    let mut error = 0;
    ptr::swap(error_out, &mut error as *mut c_int);
    let mut bytes = ByteVector(Vec::new());
    if pk.is_null() {
        error = LibWalletError::from(InterfaceError::NullError("pk".to_string())).code;
        ptr::swap(error_out, &mut error as *mut c_int);
        return ptr::null_mut();
    } else {
        bytes.0 = (*pk).to_vec();
    }
    Box::into_raw(Box::new(bytes))
}

/// Creates a TariPublicKey from a TariPrivateKey
///
/// ## Arguments
/// `secret_key` - The pointer to a TariPrivateKey
/// `error_out` - Pointer to an int which will be modified to an error code should one occur, may not be null. Functions
/// as an out parameter.
///
/// ## Returns
/// `*mut TariPublicKey` - Returns a pointer to a TariPublicKey
///
/// # Safety
/// The ```private_key_destroy``` method must be called when finished with a private key to prevent a memory leak
#[no_mangle]
pub unsafe extern "C" fn public_key_from_private_key(
    secret_key: *mut TariPrivateKey,
    error_out: *mut c_int,
) -> *mut TariPublicKey {
    let mut error = 0;
    ptr::swap(error_out, &mut error as *mut c_int);
    if secret_key.is_null() {
        error = LibWalletError::from(InterfaceError::NullError("secret_key".to_string())).code;
        ptr::swap(error_out, &mut error as *mut c_int);
        return ptr::null_mut();
    }
    let m = TariPublicKey::from_secret_key(&(*secret_key));
    Box::into_raw(Box::new(m))
}

/// Creates a TariPublicKey from a char array
///
/// ## Arguments
/// `key` - The pointer to a char array which is hex encoded
/// `error_out` - Pointer to an int which will be modified to an error code should one occur, may not be null. Functions
/// as an out parameter.
///
/// ## Returns
/// `*mut TariPublicKey` - Returns a pointer to a TariPublicKey. Note that it returns ptr::null_mut()
/// if key is null or if there was an error creating the TariPublicKey from key
///
/// # Safety
/// The ```public_key_destroy``` method must be called when finished with a TariPublicKey to prevent a memory leak
#[no_mangle]
pub unsafe extern "C" fn public_key_from_hex(key: *const c_char, error_out: *mut c_int) -> *mut TariPublicKey {
    let mut error = 0;
    ptr::swap(error_out, &mut error as *mut c_int);
    let key_str;
    if key.is_null() {
        error = LibWalletError::from(InterfaceError::NullError("key".to_string())).code;
        ptr::swap(error_out, &mut error as *mut c_int);
        return ptr::null_mut();
    } else {
        match CStr::from_ptr(key).to_str() {
            Ok(v) => {
                key_str = v.to_owned();
            },
            _ => {
                error = LibWalletError::from(InterfaceError::PointerError("key".to_string())).code;
                ptr::swap(error_out, &mut error as *mut c_int);
                return ptr::null_mut();
            },
        }
    }

    let public_key = TariPublicKey::from_hex(key_str.as_str());
    match public_key {
        Ok(public_key) => Box::into_raw(Box::new(public_key)),
        Err(e) => {
            error!(target: LOG_TARGET, "Error creating a Public Key from Hex: {:?}", e);
            error = LibWalletError::from(e).code;
            ptr::swap(error_out, &mut error as *mut c_int);
            ptr::null_mut()
        },
    }
}

/// Creates a char array from a TariPublicKey in emoji format
///
/// ## Arguments
/// `pk` - The pointer to a TariPublicKey
/// `error_out` - Pointer to an int which will be modified to an error code should one occur, may not be null. Functions
/// as an out parameter.
///
/// ## Returns
/// `*mut c_char` - Returns a pointer to a char array. Note that it returns empty
/// if emoji is null or if there was an error creating the emoji string from TariPublicKey
///
/// # Safety
/// The ```string_destroy``` method must be called when finished with a string from rust to prevent a memory leak
#[no_mangle]
pub unsafe extern "C" fn public_key_to_emoji_id(pk: *mut TariPublicKey, error_out: *mut c_int) -> *mut c_char {
    let mut error = 0;
    let mut result = CString::new("").expect("Blank CString will not fail.");
    ptr::swap(error_out, &mut error as *mut c_int);
    if pk.is_null() {
        error = LibWalletError::from(InterfaceError::NullError("key".to_string())).code;
        ptr::swap(error_out, &mut error as *mut c_int);
        return CString::into_raw(result);
    }

    let emoji = EmojiId::from_pubkey(&(*pk));
    result = CString::new(emoji.as_str()).expect("Emoji will not fail.");
    CString::into_raw(result)
}

/// Creates a TariPublicKey from a char array in emoji format
///
/// ## Arguments
/// `const *c_char` - The pointer to a TariPublicKey
/// `error_out` - Pointer to an int which will be modified to an error code should one occur, may not be null. Functions
/// as an out parameter.
///
/// ## Returns
/// `*mut c_char` - Returns a pointer to a TariPublicKey. Note that it returns null on error.
///
/// # Safety
/// The ```public_key_destroy``` method must be called when finished with a TariPublicKey to prevent a memory leak
#[no_mangle]
pub unsafe extern "C" fn emoji_id_to_public_key(emoji: *const c_char, error_out: *mut c_int) -> *mut TariPublicKey {
    let mut error = 0;
    ptr::swap(error_out, &mut error as *mut c_int);
    if emoji.is_null() {
        error = LibWalletError::from(InterfaceError::NullError("emoji".to_string())).code;
        ptr::swap(error_out, &mut error as *mut c_int);
        return ptr::null_mut();
    }

    match CStr::from_ptr(emoji)
        .to_str()
        .map_err(|_| EmojiIdError)
        .and_then(EmojiId::str_to_pubkey)
    {
        Ok(pk) => Box::into_raw(Box::new(pk)),
        Err(_) => {
            error = LibWalletError::from(InterfaceError::InvalidEmojiId).code;
            ptr::swap(error_out, &mut error as *mut c_int);
            ptr::null_mut()
        },
    }
}

/// -------------------------------------------------------------------------------------------- ///

/// -------------------------------- Private Key ----------------------------------------------- ///

/// Creates a TariPrivateKey from a ByteVector
///
/// ## Arguments
/// `bytes` - The pointer to a ByteVector
/// `error_out` - Pointer to an int which will be modified to an error code should one occur, may not be null. Functions
/// as an out parameter.
///
/// ## Returns
/// `*mut TariPrivateKey` - Returns a pointer to a TariPublicKey. Note that it returns ptr::null_mut()
/// if bytes is null or if there was an error creating the TariPrivateKey from bytes
///
/// # Safety
/// The ```private_key_destroy``` method must be called when finished with a TariPrivateKey to prevent a memory leak
#[no_mangle]
pub unsafe extern "C" fn private_key_create(bytes: *mut ByteVector, error_out: *mut c_int) -> *mut TariPrivateKey {
    let mut error = 0;
    ptr::swap(error_out, &mut error as *mut c_int);
    let v;
    if bytes.is_null() {
        error = LibWalletError::from(InterfaceError::NullError("bytes".to_string())).code;
        ptr::swap(error_out, &mut error as *mut c_int);
        return ptr::null_mut();
    } else {
        v = (*bytes).0.clone();
    }
    let pk = TariPrivateKey::from_bytes(&v);
    match pk {
        Ok(pk) => Box::into_raw(Box::new(pk)),
        Err(e) => {
            error = LibWalletError::from(e).code;
            ptr::swap(error_out, &mut error as *mut c_int);
            ptr::null_mut()
        },
    }
}

/// Frees memory for a TariPrivateKey
///
/// ## Arguments
/// `pk` - The pointer to a TariPrivateKey
///
/// ## Returns
/// `()` - Does not return a value, equivalent to void in C
///
/// # Safety
/// None
#[no_mangle]
pub unsafe extern "C" fn private_key_destroy(pk: *mut TariPrivateKey) {
    if !pk.is_null() {
        Box::from_raw(pk);
    }
}

/// Gets a ByteVector from a TariPrivateKey
///
/// ## Arguments
/// `pk` - The pointer to a TariPrivateKey
/// `error_out` - Pointer to an int which will be modified to an error code should one occur, may not be null. Functions
/// as an out parameter.
///
/// ## Returns
/// `*mut ByteVectror` - Returns a pointer to a ByteVector. Note that it returns ptr::null_mut()
/// if pk is null
///
/// # Safety
/// The ```byte_vector_destroy``` must be called when finished with a ByteVector to prevent a memory leak
#[no_mangle]
pub unsafe extern "C" fn private_key_get_bytes(pk: *mut TariPrivateKey, error_out: *mut c_int) -> *mut ByteVector {
    let mut error = 0;
    ptr::swap(error_out, &mut error as *mut c_int);
    let mut bytes = ByteVector(Vec::new());
    if pk.is_null() {
        error = LibWalletError::from(InterfaceError::NullError("pk".to_string())).code;
        ptr::swap(error_out, &mut error as *mut c_int);
        return ptr::null_mut();
    } else {
        bytes.0 = (*pk).to_vec();
    }
    Box::into_raw(Box::new(bytes))
}

/// Generates a TariPrivateKey
///
/// ## Arguments
/// `()` - Does  not take any arguments
///
/// ## Returns
/// `*mut TariPrivateKey` - Returns a pointer to a TariPrivateKey
///
/// # Safety
/// The ```private_key_destroy``` method must be called when finished with a TariPrivateKey to prevent a memory leak.
#[no_mangle]
pub unsafe extern "C" fn private_key_generate() -> *mut TariPrivateKey {
    let secret_key = TariPrivateKey::random(&mut OsRng);
    Box::into_raw(Box::new(secret_key))
}

/// Creates a TariPrivateKey from a char array
///
/// ## Arguments
/// `key` - The pointer to a char array which is hex encoded
/// `error_out` - Pointer to an int which will be modified to an error code should one occur, may not be null. Functions
/// as an out parameter.
///
/// ## Returns
/// `*mut TariPrivateKey` - Returns a pointer to a TariPublicKey. Note that it returns ptr::null_mut()
/// if key is null or if there was an error creating the TariPrivateKey from key
///
/// # Safety
/// The ```private_key_destroy``` method must be called when finished with a TariPrivateKey to prevent a memory leak
#[no_mangle]
pub unsafe extern "C" fn private_key_from_hex(key: *const c_char, error_out: *mut c_int) -> *mut TariPrivateKey {
    let mut error = 0;
    ptr::swap(error_out, &mut error as *mut c_int);
    let key_str;
    if key.is_null() {
        error = LibWalletError::from(InterfaceError::NullError("key".to_string())).code;
        ptr::swap(error_out, &mut error as *mut c_int);
        return ptr::null_mut();
    } else {
        match CStr::from_ptr(key).to_str() {
            Ok(v) => {
                key_str = v.to_owned();
            },
            _ => {
                error = LibWalletError::from(InterfaceError::PointerError("key".to_string())).code;
                ptr::swap(error_out, &mut error as *mut c_int);
                return ptr::null_mut();
            },
        };
    }

    let secret_key = TariPrivateKey::from_hex(key_str.as_str());

    match secret_key {
        Ok(secret_key) => Box::into_raw(Box::new(secret_key)),
        Err(e) => {
            error!(target: LOG_TARGET, "Error creating a Public Key from Hex: {:?}", e);

            error = LibWalletError::from(e).code;
            ptr::swap(error_out, &mut error as *mut c_int);
            ptr::null_mut()
        },
    }
}

/// -------------------------------------------------------------------------------------------- ///

/// ------------------------------- Commitment Signature ---------------------------------------///

/// Creates a TariCommitmentSignature from `u`, `v` and `public_nonce` ByteVectors
///
/// ## Arguments
/// `public_nonce_bytes` - The public nonce signature component as a ByteVector
/// `u_bytes` - The u signature component as a ByteVector
/// `v_bytes` - The v signature component as a ByteVector
/// `error_out` - Pointer to an int which will be modified to an error code should one occur, may not be null. Functions
/// as an out parameter.
///
/// ## Returns
/// `TariCommitmentSignature` - Returns a commitment signature. Note that it will be ptr::null_mut() if any argument is
/// null or if there was an error with the contents of bytes
///
/// # Safety
/// The ```commitment_signature_destroy``` function must be called when finished with a TariCommitmentSignature to
/// prevent a memory leak
#[no_mangle]
pub unsafe extern "C" fn commitment_signature_create_from_bytes(
    public_nonce_bytes: *const ByteVector,
    u_bytes: *const ByteVector,
    v_bytes: *const ByteVector,
    error_out: *mut c_int,
) -> *mut TariCommitmentSignature {
    let mut error = 0;
    ptr::swap(error_out, &mut error as *mut c_int);
    if public_nonce_bytes.is_null() {
        error = LibWalletError::from(InterfaceError::NullError("public_nonce_bytes".to_string())).code;
        ptr::swap(error_out, &mut error as *mut c_int);
        return ptr::null_mut();
    }
    if u_bytes.is_null() {
        error = LibWalletError::from(InterfaceError::NullError("u_bytes".to_string())).code;
        ptr::swap(error_out, &mut error as *mut c_int);
        return ptr::null_mut();
    }
    if v_bytes.is_null() {
        error = LibWalletError::from(InterfaceError::NullError("v_bytes".to_string())).code;
        ptr::swap(error_out, &mut error as *mut c_int);
        return ptr::null_mut();
    }

    let nonce = match Commitment::from_bytes(&(*public_nonce_bytes).0.clone()) {
        Ok(nonce) => nonce,
        Err(e) => {
            error!(
                target: LOG_TARGET,
                "Error creating a nonce commitment from bytes: {:?}", e
            );
            error = LibWalletError::from(e).code;
            ptr::swap(error_out, &mut error as *mut c_int);
            return ptr::null_mut();
        },
    };
    let u = match TariPrivateKey::from_bytes(&(*u_bytes).0.clone()) {
        Ok(u) => u,
        Err(e) => {
            error!(
                target: LOG_TARGET,
                "Error creating a Private Key (u) from bytes: {:?}", e
            );
            error = LibWalletError::from(e).code;
            ptr::swap(error_out, &mut error as *mut c_int);
            return ptr::null_mut();
        },
    };
    let v = match TariPrivateKey::from_bytes(&(*v_bytes).0.clone()) {
        Ok(u) => u,
        Err(e) => {
            error!(
                target: LOG_TARGET,
                "Error creating a Private Key (v) from bytes: {:?}", e
            );
            error = LibWalletError::from(e).code;
            ptr::swap(error_out, &mut error as *mut c_int);
            return ptr::null_mut();
        },
    };

    let sig = TariCommitmentSignature::new(nonce, u, v);
    Box::into_raw(Box::new(sig))
}

/// Frees memory for a TariCommitmentSignature
///
/// ## Arguments
/// `com_sig` - The pointer to a TariCommitmentSignature
///
/// ## Returns
/// `()` - Does not return a value, equivalent to void in C
///
/// # Safety
/// None
#[no_mangle]
pub unsafe extern "C" fn commitment_signature_destroy(com_sig: *mut TariCommitmentSignature) {
    if !com_sig.is_null() {
        Box::from_raw(com_sig);
    }
}

/// -------------------------------------------------------------------------------------------- ///
/// --------------------------------------- Covenant --------------------------------------------///

/// Creates a TariCovenant from a ByteVector containing the covenant bytes
///
/// ## Arguments
/// `covenant_bytes` - The covenant bytes as a ByteVector
///
/// ## Returns
/// `TariCovenant` - Returns a commitment signature. Note that it will be ptr::null_mut() if any argument is
/// null or if there was an error with the contents of bytes
///
/// # Safety
/// The ```covenant_destroy``` function must be called when finished with a TariCovenant to prevent a memory leak
#[no_mangle]
pub unsafe extern "C" fn covenant_create_from_bytes(
    covenant_bytes: *const ByteVector,
    error_out: *mut c_int,
) -> *mut TariCovenant {
    let mut error = 0;
    ptr::swap(error_out, &mut error as *mut c_int);

    if covenant_bytes.is_null() {
        error = LibWalletError::from(InterfaceError::NullError("covenant_bytes".to_string())).code;
        ptr::swap(error_out, &mut error as *mut c_int);
        return ptr::null_mut();
    }
    let decoded_covenant_bytes = (*covenant_bytes).0.clone();

    match TariCovenant::from_bytes(&decoded_covenant_bytes) {
        Ok(covenant) => Box::into_raw(Box::new(covenant)),
        Err(e) => {
            error!(target: LOG_TARGET, "Error creating a Covenant: {:?}", e);
            error = LibWalletError::from(InterfaceError::InvalidArgument("covenant_bytes".to_string())).code;
            ptr::swap(error_out, &mut error as *mut c_int);
            ptr::null_mut()
        },
    }
}

/// Frees memory for a TariCovenant
///
/// ## Arguments
/// `covenant` - The pointer to a TariCovenant
///
/// ## Returns
/// `()` - Does not return a value, equivalent to void in C
///
/// # Safety
/// None
#[no_mangle]
pub unsafe extern "C" fn covenant_destroy(covenant: *mut TariCovenant) {
    if !covenant.is_null() {
        Box::from_raw(covenant);
    }
}

/// -------------------------------------------------------------------------------------------- ///
/// ---------------------------------- Output Features ------------------------------------------///

/// Creates a TariOutputFeatures from byte values
///
/// ## Arguments
/// `version` - The encoded value of the version as a byte
/// `flags` - The encoded value of the flags as a byte
/// `maturity` - The encoded value maturity as bytes
/// `recovery_byte` - The encoded value of the recovery byte as a byte
/// `metadata` - The metadata componenet as a ByteVector. It cannot be null
/// `unique_id` - The unique id componenet as a ByteVector. It can be null
/// `mparent_public_key` - The parent public key component as a ByteVector. It can be null
/// `error_out` - Pointer to an int which will be modified to an error code should one occur, may not be null. Functions
/// as an out parameter.
///
/// ## Returns
/// `TariOutputFeatures` - Returns an output features object. Note that it will be ptr::null_mut() if any mandatory
/// arguments are null or if there was an error with the contents of bytes
///
/// # Safety
/// The ```output_features_destroy``` function must be called when finished with a TariOutputFeatures to
/// prevent a memory leak
#[no_mangle]
pub unsafe extern "C" fn output_features_create_from_bytes(
    version: c_uchar,
    flags: c_uchar,
    maturity: c_ulonglong,
    recovery_byte: c_uchar,
    metadata: *const ByteVector,
    unique_id: *const ByteVector,
    parent_public_key: *const ByteVector,
    error_out: *mut c_int,
) -> *mut TariOutputFeatures {
    let mut error = 0;
    ptr::swap(error_out, &mut error as *mut c_int);
    if metadata.is_null() {
        error = LibWalletError::from(InterfaceError::NullError("metadata".to_string())).code;
        ptr::swap(error_out, &mut error as *mut c_int);
        return ptr::null_mut();
    }

    let decoded_version = match OutputFeaturesVersion::try_from(version) {
        Ok(v) => v,
        Err(message) => {
            error!(
                target: LOG_TARGET,
                "Error creating a OutputFeaturesVersion: {:?}", message
            );
            error = LibWalletError::from(InterfaceError::InvalidArgument("version".to_string())).code;
            ptr::swap(error_out, &mut error as *mut c_int);
            return ptr::null_mut();
        },
    };

    let decoded_flags = match OutputFlags::from_bits(flags) {
        Some(flags_value) => flags_value,
        None => {
            error!(
                target: LOG_TARGET,
                "Error creating a OutputFlags from bytes: {:?}", flags
            );
            error = LibWalletError::from(InterfaceError::InvalidArgument("flags".to_string())).code;
            ptr::swap(error_out, &mut error as *mut c_int);
            return ptr::null_mut();
        },
    };

    let decoded_metadata = (*metadata).0.clone();

    let mut decoded_unique_id = None;
    if !unique_id.is_null() {
        decoded_unique_id = Some((*unique_id).0.clone());
    }

    let mut decoded_parent_public_key: Option<PublicKey> = None;
    if !parent_public_key.is_null() {
        decoded_parent_public_key = match TariPublicKey::from_bytes(&(*parent_public_key).0.clone()) {
            Ok(k) => Some(k),
            Err(e) => {
                error!(
                    target: LOG_TARGET,
                    "Error creating a Private Key (u) from bytes: {:?}", e
                );
                error = LibWalletError::from(e).code;
                ptr::swap(error_out, &mut error as *mut c_int);
                return ptr::null_mut();
            },
        };
    }

    // DAN layer features are still a work in progress
    // so, for now, we do not expose any of those fields
    let asset: Option<AssetOutputFeatures> = None;
    let mint_non_fungible: Option<MintNonFungibleFeatures> = None;
    let sidechain_checkpoint: Option<SideChainCheckpointFeatures> = None;
    let committee_definition: Option<CommitteeDefinitionFeatures> = None;

    let output_features = TariOutputFeatures::new(
        decoded_version,
        decoded_flags,
        maturity,
        recovery_byte,
        decoded_metadata,
        decoded_unique_id,
        decoded_parent_public_key,
        asset,
        mint_non_fungible,
        sidechain_checkpoint,
        committee_definition,
    );
    Box::into_raw(Box::new(output_features))
}

/// Frees memory for a TariOutputFeatures
///
/// ## Arguments
/// `output_features` - The pointer to a TariOutputFeatures
///
/// ## Returns
/// `()` - Does not return a value, equivalent to void in C
///
/// # Safety
/// None
#[no_mangle]
pub unsafe extern "C" fn output_features_destroy(output_features: *mut TariOutputFeatures) {
    if !output_features.is_null() {
        Box::from_raw(output_features);
    }
}

/// -------------------------------------------------------------------------------------------- ///

/// ----------------------------------- Seed Words ----------------------------------------------///

/// Create an empty instance of TariSeedWords
///
/// ## Arguments
/// None
///
/// ## Returns
/// `TariSeedWords` - Returns an empty TariSeedWords instance
///
/// # Safety
/// None
#[no_mangle]
pub unsafe extern "C" fn seed_words_create() -> *mut TariSeedWords {
    Box::into_raw(Box::new(TariSeedWords(Vec::new())))
}

/// Create a TariSeedWords instance containing the entire mnemonic wordlist for the requested language
///
/// ## Arguments
/// `language` - The required language as a string
/// `error_out` - Pointer to an int which will be modified to an error code should one occur, may not be null. Functions
/// as an out parameter.
///
/// ## Returns
/// `TariSeedWords` - Returns the TariSeedWords instance containing the entire mnemonic wordlist for the
/// requested language.
///
/// # Safety
/// The `seed_words_destroy` method must be called when finished with a TariSeedWords instance from rust to prevent a
/// memory leak
#[no_mangle]
pub unsafe extern "C" fn seed_words_get_mnemonic_word_list_for_language(
    language: *const c_char,
    error_out: *mut c_int,
) -> *mut TariSeedWords {
    use tari_key_manager::mnemonic_wordlists;

    let mut error = 0;
    ptr::swap(error_out, &mut error as *mut c_int);

    let mut mnemonic_word_list_vec = Vec::new();
    if language.is_null() {
        error = LibWalletError::from(InterfaceError::NullError("mnemonic wordlist".to_string())).code;
        ptr::swap(error_out, &mut error as *mut c_int);
    } else {
        let not_supported;
        let language_string = match CStr::from_ptr(language).to_str() {
            Ok(str) => str,
            Err(e) => {
                not_supported = e.to_string();
                not_supported.as_str()
            },
        };
        let mnemonic_word_list = match TariMnemonicLanguage::from_str(language_string) {
            Ok(language) => match language {
                TariMnemonicLanguage::ChineseSimplified => mnemonic_wordlists::MNEMONIC_CHINESE_SIMPLIFIED_WORDS,
                TariMnemonicLanguage::English => mnemonic_wordlists::MNEMONIC_ENGLISH_WORDS,
                TariMnemonicLanguage::French => mnemonic_wordlists::MNEMONIC_FRENCH_WORDS,
                TariMnemonicLanguage::Italian => mnemonic_wordlists::MNEMONIC_ITALIAN_WORDS,
                TariMnemonicLanguage::Japanese => mnemonic_wordlists::MNEMONIC_JAPANESE_WORDS,
                TariMnemonicLanguage::Korean => mnemonic_wordlists::MNEMONIC_KOREAN_WORDS,
                TariMnemonicLanguage::Spanish => mnemonic_wordlists::MNEMONIC_SPANISH_WORDS,
            },
            Err(_) => {
                error!(
                    target: LOG_TARGET,
                    "Mnemonic wordlist - '{}' language not supported", language_string
                );
                error = LibWalletError::from(InterfaceError::InvalidArgument(format!(
                    "mnemonic wordlist - '{}' language not supported",
                    language_string
                )))
                .code;
                ptr::swap(error_out, &mut error as *mut c_int);
                [""; 2048]
            },
        };
        info!(
            target: LOG_TARGET,
            "Retrieved mnemonic wordlist for'{}'", language_string
        );
        mnemonic_word_list_vec = mnemonic_word_list.to_vec().iter().map(|s| s.to_string()).collect();
    }

    Box::into_raw(Box::new(TariSeedWords(mnemonic_word_list_vec)))
}

/// Gets the length of TariSeedWords
///
/// ## Arguments
/// `seed_words` - The pointer to a TariSeedWords
/// `error_out` - Pointer to an int which will be modified to an error code should one occur, may not be null. Functions
/// as an out parameter.
///
/// ## Returns
/// `c_uint` - Returns number of elements in seed_words, zero if seed_words is null
///
/// # Safety
/// None
#[no_mangle]
pub unsafe extern "C" fn seed_words_get_length(seed_words: *const TariSeedWords, error_out: *mut c_int) -> c_uint {
    let mut error = 0;
    ptr::swap(error_out, &mut error as *mut c_int);
    let mut len = 0;
    if seed_words.is_null() {
        error = LibWalletError::from(InterfaceError::NullError("seed words".to_string())).code;
        ptr::swap(error_out, &mut error as *mut c_int);
    } else {
        len = (*seed_words).0.len();
    }
    len as c_uint
}

/// Gets a seed word from TariSeedWords at position
///
/// ## Arguments
/// `seed_words` - The pointer to a TariSeedWords
/// `position` - The integer position
/// `error_out` - Pointer to an int which will be modified to an error code should one occur, may not be null. Functions
/// as an out parameter.
///
/// ## Returns
/// `*mut c_char` - Returns a pointer to a char array. Note that it returns an empty char array if
/// TariSeedWords collection is null or the position is invalid
///
/// # Safety
/// The ```string_destroy``` method must be called when finished with a string from rust to prevent a memory leak
#[no_mangle]
pub unsafe extern "C" fn seed_words_get_at(
    seed_words: *mut TariSeedWords,
    position: c_uint,
    error_out: *mut c_int,
) -> *mut c_char {
    let mut error = 0;
    ptr::swap(error_out, &mut error as *mut c_int);
    let mut word = CString::new("").expect("Blank CString will not fail.");
    if seed_words.is_null() {
        error = LibWalletError::from(InterfaceError::NullError("seed words".to_string())).code;
        ptr::swap(error_out, &mut error as *mut c_int);
    } else {
        let len = (*seed_words).0.len() - 1; // clamp to length
        if position > len as u32 {
            error = LibWalletError::from(InterfaceError::PositionInvalidError).code;
            ptr::swap(error_out, &mut error as *mut c_int);
        } else {
            match CString::new((*seed_words).0[position as usize].clone()) {
                Ok(v) => {
                    word = v;
                },
                _ => {
                    error = LibWalletError::from(InterfaceError::PointerError("seed_words".to_string())).code;
                    ptr::swap(error_out, &mut error as *mut c_int);
                },
            }
        }
    }
    CString::into_raw(word)
}

/// Add a word to the provided TariSeedWords instance
///
/// ## Arguments
/// `seed_words` - The pointer to a TariSeedWords
/// `word` - Word to add
/// `error_out` - Pointer to an int which will be modified to an error code should one occur, may not be null. Functions
/// as an out parameter.
///
/// ## Returns
/// 'c_uchar' - Returns a u8 version of the `SeedWordPushResult` enum indicating whether the word was not a valid seed
/// word, if the push was successful and whether the push was successful and completed the full Seed Phrase.
///  `seed_words` is only modified in the event of a `SuccessfulPush`.
///     '0' -> InvalidSeedWord
///     '1' -> SuccessfulPush
///     '2' -> SeedPhraseComplete
///     '3' -> InvalidSeedPhrase
///     '4' -> NoLanguageMatch,
/// # Safety
/// The ```string_destroy``` method must be called when finished with a string from rust to prevent a memory leak
#[no_mangle]
pub unsafe extern "C" fn seed_words_push_word(
    seed_words: *mut TariSeedWords,
    word: *const c_char,
    error_out: *mut c_int,
) -> c_uchar {
    use tari_key_manager::mnemonic::Mnemonic;

    let mut error = 0;
    ptr::swap(error_out, &mut error as *mut c_int);
    if seed_words.is_null() {
        error = LibWalletError::from(InterfaceError::NullError("seed words".to_string())).code;
        ptr::swap(error_out, &mut error as *mut c_int);
    }

    let word_string;
    if word.is_null() {
        error = LibWalletError::from(InterfaceError::NullError("word".to_string())).code;
        ptr::swap(error_out, &mut error as *mut c_int);
        return SeedWordPushResult::InvalidSeedWord as u8;
    } else {
        match CStr::from_ptr(word).to_str() {
            Ok(v) => {
                word_string = v.to_owned();
            },
            _ => {
                error = LibWalletError::from(InterfaceError::PointerError("word".to_string())).code;
                ptr::swap(error_out, &mut error as *mut c_int);
                return SeedWordPushResult::InvalidObject as u8;
            },
        }
    }

    // Check word is from a word list
    match MnemonicLanguage::from(&word_string) {
        Ok(language) => {
            if (*seed_words).0.len() >= MnemonicLanguage::word_count(&language) {
                let error_msg = "Invalid seed words object, i.e. the entire mnemonic word list, is being used";
                log::error!(target: LOG_TARGET, "{}", error_msg);
                error = LibWalletError::from(InterfaceError::InvalidArgument(error_msg.to_string())).code;
                ptr::swap(error_out, &mut error as *mut c_int);
                return SeedWordPushResult::InvalidObject as u8;
            }
        },
        Err(e) => {
            log::error!(
                target: LOG_TARGET,
                "{} is not a valid mnemonic seed word ({:?})",
                word_string,
                e
            );
            return SeedWordPushResult::InvalidSeedWord as u8;
        },
    }

    // Seed words is currently empty, this is the first word
    if (*seed_words).0.is_empty() {
        (*seed_words).0.push(word_string);
        return SeedWordPushResult::SuccessfulPush as u8;
    }

    // Try push to a temporary copy first to prevent existing object becoming invalid
    let mut temp = (*seed_words).0.clone();

    if let Ok(language) = MnemonicLanguage::detect_language(&temp) {
        temp.push(word_string.clone());
        // Check words in temp are still consistent for a language, note that detected language can change
        // depending on word added
        if MnemonicLanguage::detect_language(&temp).is_ok() {
            if temp.len() >= 24 {
                if let Err(e) = CipherSeed::from_mnemonic(&temp, None) {
                    log::error!(
                        target: LOG_TARGET,
                        "Problem building valid private seed from seed phrase: {:?}",
                        e
                    );
                    error = LibWalletError::from(WalletError::KeyManagerError(e)).code;
                    ptr::swap(error_out, &mut error as *mut c_int);
                    return SeedWordPushResult::InvalidSeedPhrase as u8;
                };
            }

            (*seed_words).0.push(word_string);

            // Note: test for a validity was already done so we can just check length here
            if (*seed_words).0.len() < 24 {
                SeedWordPushResult::SuccessfulPush as u8
            } else {
                SeedWordPushResult::SeedPhraseComplete as u8
            }
        } else {
            log::error!(
                target: LOG_TARGET,
                "Words in seed phrase do not match any language after trying to add word: `{:?}`, previously words \
                 were detected to be in: `{:?}`",
                word_string,
                language
            );
            SeedWordPushResult::NoLanguageMatch as u8
        }
    } else {
        // Seed words are invalid, shouldn't normally be reachable
        log::error!(
            target: LOG_TARGET,
            "Words in seed phrase do not match any language prior to adding word: `{:?}`",
            word_string
        );
        let error_msg = "Invalid seed words object, no language can be detected.";
        log::error!(target: LOG_TARGET, "{}", error_msg);
        error = LibWalletError::from(InterfaceError::InvalidArgument(error_msg.to_string())).code;
        ptr::swap(error_out, &mut error as *mut c_int);
        SeedWordPushResult::InvalidObject as u8
    }
}

/// Frees memory for a TariSeedWords
///
/// ## Arguments
/// `seed_words` - The pointer to a TariSeedWords
///
/// ## Returns
/// `()` - Does not return a value, equivalent to void in C
///
/// # Safety
/// None
#[no_mangle]
pub unsafe extern "C" fn seed_words_destroy(seed_words: *mut TariSeedWords) {
    if !seed_words.is_null() {
        Box::from_raw(seed_words);
    }
}

/// -------------------------------------------------------------------------------------------- ///

/// ----------------------------------- Contact -------------------------------------------------///

/// Creates a TariContact
///
/// ## Arguments
/// `alias` - The pointer to a char array
/// `public_key` - The pointer to a TariPublicKey
/// `error_out` - Pointer to an int which will be modified to an error code should one occur, may not be null. Functions
/// as an out parameter.
///
/// ## Returns
/// `*mut TariContact` - Returns a pointer to a TariContact. Note that it returns ptr::null_mut()
/// if alias is null or if pk is null
///
/// # Safety
/// The ```contact_destroy``` method must be called when finished with a TariContact
#[no_mangle]
pub unsafe extern "C" fn contact_create(
    alias: *const c_char,
    public_key: *mut TariPublicKey,
    error_out: *mut c_int,
) -> *mut TariContact {
    let mut error = 0;
    ptr::swap(error_out, &mut error as *mut c_int);
    let alias_string;
    if alias.is_null() {
        error = LibWalletError::from(InterfaceError::NullError("alias".to_string())).code;
        ptr::swap(error_out, &mut error as *mut c_int);
        return ptr::null_mut();
    } else {
        match CStr::from_ptr(alias).to_str() {
            Ok(v) => {
                alias_string = v.to_owned();
            },
            _ => {
                error = LibWalletError::from(InterfaceError::PointerError("alias".to_string())).code;
                ptr::swap(error_out, &mut error as *mut c_int);
                return ptr::null_mut();
            },
        }
    }

    if public_key.is_null() {
        error = LibWalletError::from(InterfaceError::NullError("public_key".to_string())).code;
        ptr::swap(error_out, &mut error as *mut c_int);
        return ptr::null_mut();
    }

    let contact = Contact::new(alias_string, (*public_key).clone(), None, None);
    Box::into_raw(Box::new(contact))
}

/// Gets the alias of the TariContact
///
/// ## Arguments
/// `contact` - The pointer to a TariContact
/// `error_out` - Pointer to an int which will be modified to an error code should one occur, may not be null. Functions
/// as an out parameter.
///
/// ## Returns
/// `*mut c_char` - Returns a pointer to a char array. Note that it returns an empty char array if
/// contact is null
///
/// # Safety
/// The ```string_destroy``` method must be called when finished with a string from rust to prevent a memory leak
#[no_mangle]
pub unsafe extern "C" fn contact_get_alias(contact: *mut TariContact, error_out: *mut c_int) -> *mut c_char {
    let mut error = 0;
    ptr::swap(error_out, &mut error as *mut c_int);
    let mut a = CString::new("").expect("Blank CString will not fail.");
    if contact.is_null() {
        error = LibWalletError::from(InterfaceError::NullError("contact".to_string())).code;
        ptr::swap(error_out, &mut error as *mut c_int);
    } else {
        match CString::new((*contact).alias.clone()) {
            Ok(v) => a = v,
            _ => {
                error = LibWalletError::from(InterfaceError::PointerError("contact".to_string())).code;
                ptr::swap(error_out, &mut error as *mut c_int);
            },
        }
    }
    CString::into_raw(a)
}

/// Gets the TariPublicKey of the TariContact
///
/// ## Arguments
/// `contact` - The pointer to a TariContact
/// `error_out` - Pointer to an int which will be modified to an error code should one occur, may not be null. Functions
/// as an out parameter.
///
/// ## Returns
/// `*mut TariPublicKey` - Returns a pointer to a TariPublicKey. Note that it returns
/// ptr::null_mut() if contact is null
///
/// # Safety
/// The ```public_key_destroy``` method must be called when finished with a TariPublicKey to prevent a memory leak
#[no_mangle]
pub unsafe extern "C" fn contact_get_public_key(
    contact: *mut TariContact,
    error_out: *mut c_int,
) -> *mut TariPublicKey {
    let mut error = 0;
    ptr::swap(error_out, &mut error as *mut c_int);
    if contact.is_null() {
        error = LibWalletError::from(InterfaceError::NullError("contact".to_string())).code;
        ptr::swap(error_out, &mut error as *mut c_int);
        return ptr::null_mut();
    }
    Box::into_raw(Box::new((*contact).public_key.clone()))
}

/// Frees memory for a TariContact
///
/// ## Arguments
/// `contact` - The pointer to a TariContact
///
/// ## Returns
/// `()` - Does not return a value, equivalent to void in C
///
/// # Safety
/// None
#[no_mangle]
pub unsafe extern "C" fn contact_destroy(contact: *mut TariContact) {
    if !contact.is_null() {
        Box::from_raw(contact);
    }
}

/// -------------------------------------------------------------------------------------------- ///

/// ----------------------------------- Contacts -------------------------------------------------///

/// Gets the length of TariContacts
///
/// ## Arguments
/// `contacts` - The pointer to a TariContacts
/// `error_out` - Pointer to an int which will be modified to an error code should one occur, may not be null. Functions
/// as an out parameter.
///
/// ## Returns
/// `c_uint` - Returns number of elements in , zero if contacts is null
///
/// # Safety
/// None
#[no_mangle]
pub unsafe extern "C" fn contacts_get_length(contacts: *mut TariContacts, error_out: *mut c_int) -> c_uint {
    let mut error = 0;
    ptr::swap(error_out, &mut error as *mut c_int);
    let mut len = 0;
    if contacts.is_null() {
        error = LibWalletError::from(InterfaceError::NullError("contacts".to_string())).code;
        ptr::swap(error_out, &mut error as *mut c_int);
    } else {
        len = (*contacts).0.len();
    }
    len as c_uint
}

/// Gets a TariContact from TariContacts at position
///
/// ## Arguments
/// `contacts` - The pointer to a TariContacts
/// `position` - The integer position
/// `error_out` - Pointer to an int which will be modified to an error code should one occur, may not be null. Functions
/// as an out parameter.
///
/// ## Returns
/// `*mut TariContact` - Returns a TariContact, note that it returns ptr::null_mut() if contacts is
/// null or position is invalid
///
/// # Safety
/// The ```contact_destroy``` method must be called when finished with a TariContact to prevent a memory leak
#[no_mangle]
pub unsafe extern "C" fn contacts_get_at(
    contacts: *mut TariContacts,
    position: c_uint,
    error_out: *mut c_int,
) -> *mut TariContact {
    let mut error = 0;
    ptr::swap(error_out, &mut error as *mut c_int);
    if contacts.is_null() {
        error = LibWalletError::from(InterfaceError::NullError("contacts".to_string())).code;
        ptr::swap(error_out, &mut error as *mut c_int);
        return ptr::null_mut();
    }
    let len = contacts_get_length(contacts, error_out) as c_int - 1;
    if len < 0 || position > len as c_uint {
        error = LibWalletError::from(InterfaceError::PositionInvalidError).code;
        ptr::swap(error_out, &mut error as *mut c_int);
        return ptr::null_mut();
    }
    Box::into_raw(Box::new((*contacts).0[position as usize].clone()))
}

/// Frees memory for a TariContacts
///
/// ## Arguments
/// `contacts` - The pointer to a TariContacts
///
/// ## Returns
/// `()` - Does not return a value, equivalent to void in C
///
/// # Safety
/// None
#[no_mangle]
pub unsafe extern "C" fn contacts_destroy(contacts: *mut TariContacts) {
    if !contacts.is_null() {
        Box::from_raw(contacts);
    }
}

/// -------------------------------------------------------------------------------------------- ///

/// ----------------------------------- Contacts Liveness Data ----------------------------------///

/// Gets the public_key from a TariContactsLivenessData
///
/// ## Arguments
/// `liveness_data` - The pointer to a TariContactsLivenessData
/// `error_out` - Pointer to an int which will be modified to an error code should one occur, may not be null. Functions
/// as an out parameter.
///
/// ## Returns
/// `*mut TariPublicKey` - Returns a pointer to a TariPublicKey. Note that it returns ptr::null_mut() if
/// liveness_data is null.
///
/// # Safety
/// The ```liveness_data_destroy``` method must be called when finished with a TariContactsLivenessData to prevent a
/// memory leak
#[no_mangle]
pub unsafe extern "C" fn liveness_data_get_public_key(
    liveness_data: *mut TariContactsLivenessData,
    error_out: *mut c_int,
) -> *mut TariPublicKey {
    let mut error = 0;
    ptr::swap(error_out, &mut error as *mut c_int);
    if liveness_data.is_null() {
        error = LibWalletError::from(InterfaceError::NullError("liveness_data".to_string())).code;
        ptr::swap(error_out, &mut error as *mut c_int);
        return ptr::null_mut();
    }
    Box::into_raw(Box::new((*liveness_data).public_key().clone()))
}

/// Gets the latency in milli-seconds (ms) from a TariContactsLivenessData
///
/// ## Arguments
/// `liveness_data` - The pointer to a TariContactsLivenessData
/// `error_out` - Pointer to an int which will be modified to an error code should one occur, may not be null. Functions
/// as an out parameter.
///
/// ## Returns
/// `*mut c_int` - Returns a pointer to a c_int if the optional latency data (in milli-seconds (ms)) exists, with a
/// value of '-1' if it is None. Note that it also returns '-1' if liveness_data is null.
///
/// # Safety
/// The ```liveness_data_destroy``` method must be called when finished with a TariContactsLivenessData to prevent a
/// memory leak
#[no_mangle]
pub unsafe extern "C" fn liveness_data_get_latency(
    liveness_data: *mut TariContactsLivenessData,
    error_out: *mut c_int,
) -> c_int {
    let mut error = 0;
    ptr::swap(error_out, &mut error as *mut c_int);
    if liveness_data.is_null() {
        error = LibWalletError::from(InterfaceError::NullError("liveness_data".to_string())).code;
        ptr::swap(error_out, &mut error as *mut c_int);
        return -1;
    }
    if let Some(latency) = (*liveness_data).latency() {
        latency as c_int
    } else {
        -1
    }
}

/// Gets the last_seen time (in local time) from a TariContactsLivenessData
///
/// ## Arguments
/// `liveness_data` - The pointer to a TariContactsLivenessData
/// `error_out` - Pointer to an int which will be modified to an error code should one occur, may not be null. Functions
/// as an out parameter.
///
/// ## Returns
/// `*mut c_char` - Returns a pointer to a char array if the optional last_seen data exists, with a value of '?' if it
/// is None. Note that it returns ptr::null_mut() if liveness_data is null.
///
/// # Safety
/// The ```liveness_data_destroy``` method must be called when finished with a TariContactsLivenessData to prevent a
/// memory leak
#[no_mangle]
pub unsafe extern "C" fn liveness_data_get_last_seen(
    liveness_data: *mut TariContactsLivenessData,
    error_out: *mut c_int,
) -> *mut c_char {
    let mut error = 0;
    ptr::swap(error_out, &mut error as *mut c_int);
    if liveness_data.is_null() {
        error = LibWalletError::from(InterfaceError::NullError("liveness_data".to_string())).code;
        ptr::swap(error_out, &mut error as *mut c_int);
        return ptr::null_mut();
    }
    if let Some(last_seen) = (*liveness_data).last_ping_pong_received() {
        let last_seen_local_time = DateTime::<Local>::from_utc(last_seen, Local::now().offset().to_owned())
            .format("%FT%T")
            .to_string();
        let mut return_value = CString::new("").expect("Blank CString will not fail.");
        match CString::new(last_seen_local_time) {
            Ok(val) => {
                return_value = val;
            },
            _ => {
                error = LibWalletError::from(InterfaceError::PointerError("liveness_data".to_string())).code;
                ptr::swap(error_out, &mut error as *mut c_int);
            },
        }
        CString::into_raw(return_value)
    } else {
        CString::into_raw(CString::new("?").expect("Single character CString will not fail."))
    }
}

/// Gets the message_type (ContactMessageType enum) from a TariContactsLivenessData
///
/// ## Arguments
/// `liveness_data` - The pointer to a TariContactsLivenessData
/// `error_out` - Pointer to an int which will be modified to an error code should one occur, may not be null. Functions
/// as an out parameter.
///
/// ## Returns
/// `c_int` - Returns the status which corresponds to:
/// | Value | Interpretation |
/// |---|---|
/// |  -1 | NullError        |
/// |   0 | Ping             |
/// |   1 | Pong             |
/// |   2 | NoMessage        |
///
/// # Safety
/// The ```liveness_data_destroy``` method must be called when finished with a TariContactsLivenessData to prevent a
/// memory leak
#[no_mangle]
pub unsafe extern "C" fn liveness_data_get_message_type(
    liveness_data: *mut TariContactsLivenessData,
    error_out: *mut c_int,
) -> c_int {
    let mut error = 0;
    ptr::swap(error_out, &mut error as *mut c_int);
    if liveness_data.is_null() {
        error = LibWalletError::from(InterfaceError::NullError("liveness_data".to_string())).code;
        ptr::swap(error_out, &mut error as *mut c_int);
        return -1;
    }
    let status = (*liveness_data).message_type();
    status as c_int
}

/// Gets the online_status (ContactOnlineStatus enum) from a TariContactsLivenessData
///
/// ## Arguments
/// `liveness_data` - The pointer to a TariContactsLivenessData
/// `error_out` - Pointer to an int which will be modified to an error code should one occur, may not be null. Functions
/// as an out parameter.
///
/// ## Returns
/// `c_int` - Returns the status which corresponds to:
/// | Value | Interpretation |
/// |---|---|
/// |  -1 | NullError        |
/// |   0 | Online           |
/// |   1 | Offline          |
/// |   2 | NeverSeen        |
///
/// # Safety
/// The ```liveness_data_destroy``` method must be called when finished with a TariContactsLivenessData to prevent a
/// memory leak
#[no_mangle]
pub unsafe extern "C" fn liveness_data_get_online_status(
    liveness_data: *mut TariContactsLivenessData,
    error_out: *mut c_int,
) -> c_int {
    let mut error = 0;
    ptr::swap(error_out, &mut error as *mut c_int);
    if liveness_data.is_null() {
        error = LibWalletError::from(InterfaceError::NullError("liveness_data".to_string())).code;
        ptr::swap(error_out, &mut error as *mut c_int);
        return -1;
    }
    let status = (*liveness_data).online_status();
    status as c_int
}

/// Frees memory for a TariContactsLivenessData
///
/// ## Arguments
/// `liveness_data` - The pointer to a TariContactsLivenessData
///
/// ## Returns
/// `()` - Does not return a value, equivalent to void in C
///
/// # Safety
/// None
#[no_mangle]
pub unsafe extern "C" fn liveness_data_destroy(liveness_data: *mut TariContactsLivenessData) {
    if !liveness_data.is_null() {
        Box::from_raw(liveness_data);
    }
}
/// -------------------------------------------------------------------------------------------- ///

/// ----------------------------------- CompletedTransactions ----------------------------------- ///

/// Gets the length of a TariCompletedTransactions
///
/// ## Arguments
/// `transactions` - The pointer to a TariCompletedTransactions
/// `error_out` - Pointer to an int which will be modified to an error code should one occur, may not be null. Functions
/// as an out parameter.
///
/// ## Returns
/// `c_uint` - Returns the number of elements in a TariCompletedTransactions, note that it will be
/// zero if transactions is null
///
/// # Safety
/// None
#[no_mangle]
pub unsafe extern "C" fn completed_transactions_get_length(
    transactions: *mut TariCompletedTransactions,
    error_out: *mut c_int,
) -> c_uint {
    let mut error = 0;
    ptr::swap(error_out, &mut error as *mut c_int);
    let mut len = 0;
    if transactions.is_null() {
        error = LibWalletError::from(InterfaceError::NullError("transaction".to_string())).code;
        ptr::swap(error_out, &mut error as *mut c_int);
    } else {
        len = (*transactions).0.len();
    }
    len as c_uint
}

/// Gets a TariCompletedTransaction from a TariCompletedTransactions at position
///
/// ## Arguments
/// `transactions` - The pointer to a TariCompletedTransactions
/// `position` - The integer position
/// `error_out` - Pointer to an int which will be modified to an error code should one occur, may not be null. Functions
/// as an out parameter.
///
/// ## Returns
/// `*mut TariCompletedTransaction` - Returns a pointer to a TariCompletedTransaction,
/// note that ptr::null_mut() is returned if transactions is null or position is invalid
///
/// # Safety
/// The ```completed_transaction_destroy``` method must be called when finished with a TariCompletedTransaction to
/// prevent a memory leak
#[no_mangle]
pub unsafe extern "C" fn completed_transactions_get_at(
    transactions: *mut TariCompletedTransactions,
    position: c_uint,
    error_out: *mut c_int,
) -> *mut TariCompletedTransaction {
    let mut error = 0;
    ptr::swap(error_out, &mut error as *mut c_int);
    if transactions.is_null() {
        error = LibWalletError::from(InterfaceError::NullError("transactions".to_string())).code;
        ptr::swap(error_out, &mut error as *mut c_int);
        return ptr::null_mut();
    }
    let len = completed_transactions_get_length(transactions, error_out) as c_int - 1;
    if len < 0 || position > len as c_uint {
        error = LibWalletError::from(InterfaceError::PositionInvalidError).code;
        ptr::swap(error_out, &mut error as *mut c_int);
        return ptr::null_mut();
    }
    Box::into_raw(Box::new((*transactions).0[position as usize].clone()))
}

/// Frees memory for a TariCompletedTransactions
///
/// ## Arguments
/// `transactions` - The pointer to a TariCompletedTransaction
///
/// ## Returns
/// `()` - Does not return a value, equivalent to void in C
///
/// # Safety
/// None
#[no_mangle]
pub unsafe extern "C" fn completed_transactions_destroy(transactions: *mut TariCompletedTransactions) {
    if !transactions.is_null() {
        Box::from_raw(transactions);
    }
}

/// -------------------------------------------------------------------------------------------- ///

/// ----------------------------------- OutboundTransactions ------------------------------------ ///

/// Gets the length of a TariPendingOutboundTransactions
///
/// ## Arguments
/// `transactions` - The pointer to a TariPendingOutboundTransactions
/// `error_out` - Pointer to an int which will be modified to an error code should one occur, may not be null. Functions
/// as an out parameter.
///
/// ## Returns
/// `c_uint` - Returns the number of elements in a TariPendingOutboundTransactions, note that it will be
/// zero if transactions is null
///
/// # Safety
/// None
#[no_mangle]
pub unsafe extern "C" fn pending_outbound_transactions_get_length(
    transactions: *mut TariPendingOutboundTransactions,
    error_out: *mut c_int,
) -> c_uint {
    let mut error = 0;
    ptr::swap(error_out, &mut error as *mut c_int);
    let mut len = 0;
    if transactions.is_null() {
        error = LibWalletError::from(InterfaceError::NullError("transaction".to_string())).code;
        ptr::swap(error_out, &mut error as *mut c_int);
    } else {
        len = (*transactions).0.len();
    }

    len as c_uint
}

/// Gets a TariPendingOutboundTransaction of a TariPendingOutboundTransactions
///
/// ## Arguments
/// `transactions` - The pointer to a TariPendingOutboundTransactions
/// `position` - The integer position
/// `error_out` - Pointer to an int which will be modified to an error code should one occur, may not be null. Functions
/// as an out parameter.
///
/// ## Returns
/// `*mut TariPendingOutboundTransaction` - Returns a pointer to a TariPendingOutboundTransaction,
/// note that ptr::null_mut() is returned if transactions is null or position is invalid
///
/// # Safety
/// The ```pending_outbound_transaction_destroy``` method must be called when finished with a
/// TariPendingOutboundTransaction to prevent a memory leak
#[no_mangle]
pub unsafe extern "C" fn pending_outbound_transactions_get_at(
    transactions: *mut TariPendingOutboundTransactions,
    position: c_uint,
    error_out: *mut c_int,
) -> *mut TariPendingOutboundTransaction {
    let mut error = 0;
    ptr::swap(error_out, &mut error as *mut c_int);
    if transactions.is_null() {
        error = LibWalletError::from(InterfaceError::NullError("transaction".to_string())).code;
        ptr::swap(error_out, &mut error as *mut c_int);
        return ptr::null_mut();
    }
    let len = pending_outbound_transactions_get_length(transactions, error_out) as c_int - 1;
    if len < 0 || position > len as c_uint {
        error = LibWalletError::from(InterfaceError::PositionInvalidError).code;
        ptr::swap(error_out, &mut error as *mut c_int);
        return ptr::null_mut();
    }
    Box::into_raw(Box::new((*transactions).0[position as usize].clone()))
}

/// Frees memory for a TariPendingOutboundTransactions
///
/// ## Arguments
/// `transactions` - The pointer to a TariPendingOutboundTransactions
///
/// ## Returns
/// `()` - Does not return a value, equivalent to void in C
///
/// # Safety
/// None
#[no_mangle]
pub unsafe extern "C" fn pending_outbound_transactions_destroy(transactions: *mut TariPendingOutboundTransactions) {
    if !transactions.is_null() {
        Box::from_raw(transactions);
    }
}

/// -------------------------------------------------------------------------------------------- ///

/// ----------------------------------- InboundTransactions ------------------------------------- ///

/// Gets the length of a TariPendingInboundTransactions
///
/// ## Arguments
/// `transactions` - The pointer to a TariPendingInboundTransactions
/// `error_out` - Pointer to an int which will be modified to an error code should one occur, may not be null. Functions
/// as an out parameter.
///
/// ## Returns
/// `c_uint` - Returns the number of elements in a TariPendingInboundTransactions, note that
/// it will be zero if transactions is null
///
/// # Safety
/// None
#[no_mangle]
pub unsafe extern "C" fn pending_inbound_transactions_get_length(
    transactions: *mut TariPendingInboundTransactions,
    error_out: *mut c_int,
) -> c_uint {
    let mut error = 0;
    ptr::swap(error_out, &mut error as *mut c_int);
    let mut len = 0;
    if transactions.is_null() {
        error = LibWalletError::from(InterfaceError::NullError("transaction".to_string())).code;
        ptr::swap(error_out, &mut error as *mut c_int);
    } else {
        len = (*transactions).0.len();
    }
    len as c_uint
}

/// Gets a TariPendingInboundTransaction of a TariPendingInboundTransactions
///
/// ## Arguments
/// `transactions` - The pointer to a TariPendingInboundTransactions
/// `position` - The integer position
/// `error_out` - Pointer to an int which will be modified to an error code should one occur, may not be null. Functions
/// as an out parameter.
///
/// ## Returns
/// `*mut TariPendingOutboundTransaction` - Returns a pointer to a TariPendingInboundTransaction,
/// note that ptr::null_mut() is returned if transactions is null or position is invalid
///
/// # Safety
/// The ```pending_inbound_transaction_destroy``` method must be called when finished with a
/// TariPendingOutboundTransaction to prevent a memory leak
#[no_mangle]
pub unsafe extern "C" fn pending_inbound_transactions_get_at(
    transactions: *mut TariPendingInboundTransactions,
    position: c_uint,
    error_out: *mut c_int,
) -> *mut TariPendingInboundTransaction {
    let mut error = 0;
    ptr::swap(error_out, &mut error as *mut c_int);
    if transactions.is_null() {
        error = LibWalletError::from(InterfaceError::NullError("transaction".to_string())).code;
        ptr::swap(error_out, &mut error as *mut c_int);
        return ptr::null_mut();
    }
    let len = pending_inbound_transactions_get_length(transactions, error_out) as c_int - 1;
    if len < 0 || position > len as c_uint {
        error = LibWalletError::from(InterfaceError::PositionInvalidError).code;
        ptr::swap(error_out, &mut error as *mut c_int);
        return ptr::null_mut();
    }
    Box::into_raw(Box::new((*transactions).0[position as usize].clone()))
}

/// Frees memory for a TariPendingInboundTransactions
///
/// ## Arguments
/// `transactions` - The pointer to a TariPendingInboundTransactions
///
/// ## Returns
/// `()` - Does not return a value, equivalent to void in C
///
/// # Safety
/// None
#[no_mangle]
pub unsafe extern "C" fn pending_inbound_transactions_destroy(transactions: *mut TariPendingInboundTransactions) {
    if !transactions.is_null() {
        Box::from_raw(transactions);
    }
}

/// -------------------------------------------------------------------------------------------- ///

/// ----------------------------------- CompletedTransaction ------------------------------------- ///

/// Gets the TransactionID of a TariCompletedTransaction
///
/// ## Arguments
/// `transaction` - The pointer to a TariCompletedTransaction
/// `error_out` - Pointer to an int which will be modified to an error code should one occur, may not be null. Functions
/// as an out parameter.
///
/// ## Returns
/// `c_ulonglong` - Returns the TransactionID, note that it will be zero if transaction is null
///
/// # Safety
/// None
#[no_mangle]
pub unsafe extern "C" fn completed_transaction_get_transaction_id(
    transaction: *mut TariCompletedTransaction,
    error_out: *mut c_int,
) -> c_ulonglong {
    let mut error = 0;
    ptr::swap(error_out, &mut error as *mut c_int);
    if transaction.is_null() {
        error = LibWalletError::from(InterfaceError::NullError("transaction".to_string())).code;
        ptr::swap(error_out, &mut error as *mut c_int);
        return 0;
    }
    (*transaction).tx_id.as_u64() as c_ulonglong
}

/// Gets the destination TariPublicKey of a TariCompletedTransaction
///
/// ## Arguments
/// `transaction` - The pointer to a TariCompletedTransaction
/// `error_out` - Pointer to an int which will be modified to an error code should one occur, may not be null. Functions
/// as an out parameter.
///
/// ## Returns
/// `*mut TariPublicKey` - Returns the destination TariPublicKey, note that it will be
/// ptr::null_mut() if transaction is null
///
/// # Safety
/// The ```public_key_destroy``` method must be called when finished with a TariPublicKey to prevent a memory leak
#[no_mangle]
pub unsafe extern "C" fn completed_transaction_get_destination_public_key(
    transaction: *mut TariCompletedTransaction,
    error_out: *mut c_int,
) -> *mut TariPublicKey {
    let mut error = 0;
    ptr::swap(error_out, &mut error as *mut c_int);
    if transaction.is_null() {
        error = LibWalletError::from(InterfaceError::NullError("transaction".to_string())).code;
        ptr::swap(error_out, &mut error as *mut c_int);
        return ptr::null_mut();
    }
    let m = (*transaction).destination_public_key.clone();
    Box::into_raw(Box::new(m))
}

/// Gets the TariTransactionKernel of a TariCompletedTransaction
///
/// ## Arguments
/// `transaction` - The pointer to a TariCompletedTransaction
/// `error_out` - Pointer to an int which will be modified to an error code should one occur, may not be null. Functions
/// as an out parameter.
///
/// ## Returns
/// `*mut TariTransactionKernel` - Returns the transaction kernel, note that it will be
/// ptr::null_mut() if transaction is null, if the transaction status is Pending, or if the number of kernels is not
/// exactly one.
///
/// # Safety
/// The ```transaction_kernel_destroy``` method must be called when finished with a TariTransactionKernel to prevent a
/// memory leak
#[no_mangle]
pub unsafe extern "C" fn completed_transaction_get_transaction_kernel(
    transaction: *mut TariCompletedTransaction,
    error_out: *mut c_int,
) -> *mut TariTransactionKernel {
    let mut error = 0;
    ptr::swap(error_out, &mut error as *mut c_int);
    if transaction.is_null() {
        error = LibWalletError::from(InterfaceError::NullError("transaction".to_string())).code;
        ptr::swap(error_out, &mut error as *mut c_int);
        return ptr::null_mut();
    }

    // check the tx is not in pending state
    if matches!(
        (*transaction).status,
        TransactionStatus::Pending | TransactionStatus::Imported
    ) {
        let msg = format!("Incorrect transaction status: {}", (*transaction).status);
        error = LibWalletError::from(TransactionError::StatusError(msg)).code;
        ptr::swap(error_out, &mut error as *mut c_int);
        return ptr::null_mut();
    }

    let kernels = (*transaction).transaction.body().kernels();

    // currently we presume that each CompletedTransaction only has 1 kernel
    // if that changes this will need to be accounted for
    if kernels.len() != 1 {
        let msg = format!("Expected 1 kernel, got {}", kernels.len());
        error = LibWalletError::from(TransactionError::KernelError(msg)).code;
        ptr::swap(error_out, &mut error as *mut c_int);
        return ptr::null_mut();
    }

    let x = kernels[0].clone();
    Box::into_raw(Box::new(x))
}

/// Gets the source TariPublicKey of a TariCompletedTransaction
///
/// ## Arguments
/// `transaction` - The pointer to a TariCompletedTransaction
/// `error_out` - Pointer to an int which will be modified to an error code should one occur, may not be null. Functions
/// as an out parameter.
///
/// ## Returns
/// `*mut TariPublicKey` - Returns the source TariPublicKey, note that it will be
/// ptr::null_mut() if transaction is null
///
/// # Safety
/// The ```public_key_destroy``` method must be called when finished with a TariPublicKey to prevent a memory leak
#[no_mangle]
pub unsafe extern "C" fn completed_transaction_get_source_public_key(
    transaction: *mut TariCompletedTransaction,
    error_out: *mut c_int,
) -> *mut TariPublicKey {
    let mut error = 0;
    ptr::swap(error_out, &mut error as *mut c_int);
    if transaction.is_null() {
        error = LibWalletError::from(InterfaceError::NullError("transaction".to_string())).code;
        ptr::swap(error_out, &mut error as *mut c_int);
        return ptr::null_mut();
    }
    let m = (*transaction).source_public_key.clone();
    Box::into_raw(Box::new(m))
}

/// Gets the status of a TariCompletedTransaction
///
/// ## Arguments
/// `transaction` - The pointer to a TariCompletedTransaction
/// `error_out` - Pointer to an int which will be modified to an error code should one occur, may not be null. Functions
/// as an out parameter.
///
/// ## Returns
/// `c_int` - Returns the status which corresponds to:
/// | Value | Interpretation |
/// |---|---|
/// |  -1 | TxNullError         |
/// |   0 | Completed           |
/// |   1 | Broadcast           |
/// |   2 | MinedUnconfirmed    |
/// |   3 | Imported            |
/// |   4 | Pending             |
/// |   5 | Coinbase            |
/// |   6 | MinedConfirmed      |
///
/// # Safety
/// None
#[no_mangle]
pub unsafe extern "C" fn completed_transaction_get_status(
    transaction: *mut TariCompletedTransaction,
    error_out: *mut c_int,
) -> c_int {
    let mut error = 0;
    ptr::swap(error_out, &mut error as *mut c_int);
    if transaction.is_null() {
        error = LibWalletError::from(InterfaceError::NullError("transaction".to_string())).code;
        ptr::swap(error_out, &mut error as *mut c_int);
        return -1;
    }
    let status = (*transaction).status.clone();
    status as c_int
}

/// Gets the amount of a TariCompletedTransaction
///
/// ## Arguments
/// `transaction` - The pointer to a TariCompletedTransaction
/// `error_out` - Pointer to an int which will be modified to an error code should one occur, may not be null. Functions
/// as an out parameter.
///
/// ## Returns
/// `c_ulonglong` - Returns the amount, note that it will be zero if transaction is null
///
/// # Safety
/// None
#[no_mangle]
pub unsafe extern "C" fn completed_transaction_get_amount(
    transaction: *mut TariCompletedTransaction,
    error_out: *mut c_int,
) -> c_ulonglong {
    let mut error = 0;
    ptr::swap(error_out, &mut error as *mut c_int);
    if transaction.is_null() {
        error = LibWalletError::from(InterfaceError::NullError("transaction".to_string())).code;
        ptr::swap(error_out, &mut error as *mut c_int);
        return 0;
    }
    c_ulonglong::from((*transaction).amount)
}

/// Gets the fee of a TariCompletedTransaction
///
/// ## Arguments
/// `transaction` - The pointer to a TariCompletedTransaction
/// `error_out` - Pointer to an int which will be modified to an error code should one occur, may not be null. Functions
/// as an out parameter.
///
/// ## Returns
/// `c_ulonglong` - Returns the fee, note that it will be zero if transaction is null
///
/// # Safety
/// None
#[no_mangle]
pub unsafe extern "C" fn completed_transaction_get_fee(
    transaction: *mut TariCompletedTransaction,
    error_out: *mut c_int,
) -> c_ulonglong {
    let mut error = 0;
    ptr::swap(error_out, &mut error as *mut c_int);
    if transaction.is_null() {
        error = LibWalletError::from(InterfaceError::NullError("transaction".to_string())).code;
        ptr::swap(error_out, &mut error as *mut c_int);
        return 0;
    }
    c_ulonglong::from((*transaction).fee)
}

/// Gets the timestamp of a TariCompletedTransaction
///
/// ## Arguments
/// `transaction` - The pointer to a TariCompletedTransaction
/// `error_out` - Pointer to an int which will be modified to an error code should one occur, may not be null. Functions
/// as an out parameter.
///
/// ## Returns
/// `c_ulonglong` - Returns the timestamp, note that it will be zero if transaction is null
///
/// # Safety
/// None
#[no_mangle]
pub unsafe extern "C" fn completed_transaction_get_timestamp(
    transaction: *mut TariCompletedTransaction,
    error_out: *mut c_int,
) -> c_longlong {
    let mut error = 0;
    ptr::swap(error_out, &mut error as *mut c_int);
    if transaction.is_null() {
        error = LibWalletError::from(InterfaceError::NullError("transaction".to_string())).code;
        ptr::swap(error_out, &mut error as *mut c_int);
        return 0;
    }
    (*transaction).timestamp.timestamp() as c_longlong
}

/// Gets the message of a TariCompletedTransaction
///
/// ## Arguments
/// `transaction` - The pointer to a TariCompletedTransaction
/// `error_out` - Pointer to an int which will be modified to an error code should one occur, may not be null. Functions
/// as an out parameter.
///
/// ## Returns
/// `*const c_char` - Returns the pointer to the char array, note that it will return a pointer
/// to an empty char array if transaction is null
///
/// # Safety
/// The ```string_destroy``` method must be called when finished with string coming from rust to prevent a memory leak
#[no_mangle]
pub unsafe extern "C" fn completed_transaction_get_message(
    transaction: *mut TariCompletedTransaction,
    error_out: *mut c_int,
) -> *const c_char {
    let mut error = 0;
    ptr::swap(error_out, &mut error as *mut c_int);
    let message = (*transaction).message.clone();
    let mut result = CString::new("").expect("Blank CString will not fail.");
    if transaction.is_null() {
        error = LibWalletError::from(InterfaceError::NullError("transaction".to_string())).code;
        ptr::swap(error_out, &mut error as *mut c_int);
        return result.into_raw();
    }

    match CString::new(message) {
        Ok(v) => result = v,
        _ => {
            error = LibWalletError::from(InterfaceError::PointerError("message".to_string())).code;
            ptr::swap(error_out, &mut error as *mut c_int);
        },
    }

    result.into_raw()
}

/// This function checks to determine if a TariCompletedTransaction was originally a TariPendingOutboundTransaction
///
/// ## Arguments
/// `tx` - The TariCompletedTransaction
/// `error_out` - Pointer to an int which will be modified to an error code should one occur, may not be null. Functions
/// as an out parameter.
///
/// ## Returns
/// `bool` - Returns if the transaction was originally sent from the wallet
///
/// # Safety
/// None
#[no_mangle]
pub unsafe extern "C" fn completed_transaction_is_outbound(
    tx: *mut TariCompletedTransaction,
    error_out: *mut c_int,
) -> bool {
    let mut error = 0;
    ptr::swap(error_out, &mut error as *mut c_int);

    if tx.is_null() {
        error = LibWalletError::from(InterfaceError::NullError("tx".to_string())).code;
        ptr::swap(error_out, &mut error as *mut c_int);
        return false;
    }

    if (*tx).direction == TransactionDirection::Outbound {
        return true;
    }

    false
}

/// Gets the number of confirmations of a TariCompletedTransaction
///
/// ## Arguments
/// `tx` - The TariCompletedTransaction
/// `error_out` - Pointer to an int which will be modified to an error code should one occur, may not be null. Functions
/// as an out parameter.
///
/// ## Returns
/// `c_ulonglong` - Returns the number of confirmations of a Completed Transaction
///
/// # Safety
/// None
#[no_mangle]
pub unsafe extern "C" fn completed_transaction_get_confirmations(
    tx: *mut TariCompletedTransaction,
    error_out: *mut c_int,
) -> c_ulonglong {
    let mut error = 0;
    ptr::swap(error_out, &mut error as *mut c_int);

    if tx.is_null() {
        error = LibWalletError::from(InterfaceError::NullError("tx".to_string())).code;
        ptr::swap(error_out, &mut error as *mut c_int);
        return 0;
    }

    (*tx).confirmations.unwrap_or(0)
}

/// Gets the reason a TariCompletedTransaction is cancelled, if it is indeed cancelled
///
/// ## Arguments
/// `tx` - The TariCompletedTransaction
/// `error_out` - Pointer to an int which will be modified to an error code should one occur, may not be null. Functions
/// as an out parameter.
///
/// ## Returns
/// `c_int` - Returns the reason for cancellation which corresponds to:
/// | Value | Interpretation |
/// |---|---|
/// |  -1 | Not Cancelled       |
/// |   0 | Unknown             |
/// |   1 | UserCancelled       |
/// |   2 | Timeout             |
/// |   3 | DoubleSpend         |
/// |   4 | Orphan              |
/// |   5 | TimeLocked          |
/// |   6 | InvalidTransaction  |
/// |   7 | AbandonedCoinbase   |
/// # Safety
/// None
#[no_mangle]
pub unsafe extern "C" fn completed_transaction_get_cancellation_reason(
    tx: *mut TariCompletedTransaction,
    error_out: *mut c_int,
) -> c_int {
    let mut error = 0;
    ptr::swap(error_out, &mut error as *mut c_int);

    if tx.is_null() {
        error = LibWalletError::from(InterfaceError::NullError("tx".to_string())).code;
        ptr::swap(error_out, &mut error as *mut c_int);
        return 0;
    }

    match (*tx).cancelled {
        None => -1i32,
        Some(reason) => reason as i32,
    }
}

/// Frees memory for a TariCompletedTransaction
///
/// ## Arguments
/// `transaction` - The pointer to a TariCompletedTransaction
///
/// ## Returns
/// `()` - Does not return a value, equivalent to void in C
///
/// # Safety
/// None
#[no_mangle]
pub unsafe extern "C" fn completed_transaction_destroy(transaction: *mut TariCompletedTransaction) {
    if !transaction.is_null() {
        Box::from_raw(transaction);
    }
}

/// -------------------------------------------------------------------------------------------- ///

/// ----------------------------------- OutboundTransaction ------------------------------------- ///

/// Gets the TransactionId of a TariPendingOutboundTransaction
///
/// ## Arguments
/// `transaction` - The pointer to a TariPendingOutboundTransaction
/// `error_out` - Pointer to an int which will be modified to an error code should one occur, may not be null. Functions
/// as an out parameter.
///
/// ## Returns
/// `c_ulonglong` - Returns the TransactionID, note that it will be zero if transaction is null
///
/// # Safety
/// None
#[no_mangle]
pub unsafe extern "C" fn pending_outbound_transaction_get_transaction_id(
    transaction: *mut TariPendingOutboundTransaction,
    error_out: *mut c_int,
) -> c_ulonglong {
    let mut error = 0;
    ptr::swap(error_out, &mut error as *mut c_int);
    if transaction.is_null() {
        error = LibWalletError::from(InterfaceError::NullError("transaction".to_string())).code;
        ptr::swap(error_out, &mut error as *mut c_int);
        return 0;
    }
    (*transaction).tx_id.as_u64() as c_ulonglong
}

/// Gets the destination TariPublicKey of a TariPendingOutboundTransaction
///
/// ## Arguments
/// `transaction` - The pointer to a TariPendingOutboundTransaction
/// `error_out` - Pointer to an int which will be modified to an error code should one occur, may not be null. Functions
/// as an out parameter.
///
/// ## Returns
/// `*mut TariPublicKey` - Returns the destination TariPublicKey, note that it will be
/// ptr::null_mut() if transaction is null
///
/// # Safety
/// The ```public_key_destroy``` method must be called when finished with a TariPublicKey to prevent a memory leak
#[no_mangle]
pub unsafe extern "C" fn pending_outbound_transaction_get_destination_public_key(
    transaction: *mut TariPendingOutboundTransaction,
    error_out: *mut c_int,
) -> *mut TariPublicKey {
    let mut error = 0;
    ptr::swap(error_out, &mut error as *mut c_int);
    if transaction.is_null() {
        error = LibWalletError::from(InterfaceError::NullError("transaction".to_string())).code;
        ptr::swap(error_out, &mut error as *mut c_int);
        return ptr::null_mut();
    }
    let m = (*transaction).destination_public_key.clone();
    Box::into_raw(Box::new(m))
}

/// Gets the amount of a TariPendingOutboundTransaction
///
/// ## Arguments
/// `transaction` - The pointer to a TariPendingOutboundTransaction
/// `error_out` - Pointer to an int which will be modified to an error code should one occur, may not be null. Functions
/// as an out parameter.
///
/// ## Returns
/// `c_ulonglong` - Returns the amount, note that it will be zero if transaction is null
///
/// # Safety
/// None
#[no_mangle]
pub unsafe extern "C" fn pending_outbound_transaction_get_amount(
    transaction: *mut TariPendingOutboundTransaction,
    error_out: *mut c_int,
) -> c_ulonglong {
    let mut error = 0;
    ptr::swap(error_out, &mut error as *mut c_int);
    if transaction.is_null() {
        error = LibWalletError::from(InterfaceError::NullError("transaction".to_string())).code;
        ptr::swap(error_out, &mut error as *mut c_int);
        return 0;
    }
    c_ulonglong::from((*transaction).amount)
}

/// Gets the fee of a TariPendingOutboundTransaction
///
/// ## Arguments
/// `transaction` - The pointer to a TariPendingOutboundTransaction
/// `error_out` - Pointer to an int which will be modified to an error code should one occur, may not be null. Functions
/// as an out parameter.
///
/// ## Returns
/// `c_ulonglong` - Returns the fee, note that it will be zero if transaction is null
///
/// # Safety
/// None
#[no_mangle]
pub unsafe extern "C" fn pending_outbound_transaction_get_fee(
    transaction: *mut TariPendingOutboundTransaction,
    error_out: *mut c_int,
) -> c_ulonglong {
    let mut error = 0;
    ptr::swap(error_out, &mut error as *mut c_int);
    if transaction.is_null() {
        error = LibWalletError::from(InterfaceError::NullError("transaction".to_string())).code;
        ptr::swap(error_out, &mut error as *mut c_int);
        return 0;
    }
    c_ulonglong::from((*transaction).fee)
}

/// Gets the timestamp of a TariPendingOutboundTransaction
///
/// ## Arguments
/// `transaction` - The pointer to a TariPendingOutboundTransaction
/// `error_out` - Pointer to an int which will be modified to an error code should one occur, may not be null. Functions
/// as an out parameter.
///
/// ## Returns
/// `c_ulonglong` - Returns the timestamp, note that it will be zero if transaction is null
///
/// # Safety
/// None
#[no_mangle]
pub unsafe extern "C" fn pending_outbound_transaction_get_timestamp(
    transaction: *mut TariPendingOutboundTransaction,
    error_out: *mut c_int,
) -> c_longlong {
    let mut error = 0;
    ptr::swap(error_out, &mut error as *mut c_int);
    if transaction.is_null() {
        error = LibWalletError::from(InterfaceError::NullError("transaction".to_string())).code;
        ptr::swap(error_out, &mut error as *mut c_int);
        return 0;
    }
    (*transaction).timestamp.timestamp() as c_longlong
}

/// Gets the message of a TariPendingOutboundTransaction
///
/// ## Arguments
/// `transaction` - The pointer to a TariPendingOutboundTransaction
/// `error_out` - Pointer to an int which will be modified to an error code should one occur, may not be null. Functions
/// as an out parameter.
///
/// ## Returns
/// `*const c_char` - Returns the pointer to the char array, note that it will return a pointer
/// to an empty char array if transaction is null
///
/// # Safety
///  The ```string_destroy``` method must be called when finished with a string coming from rust to prevent a memory
/// leak
#[no_mangle]
pub unsafe extern "C" fn pending_outbound_transaction_get_message(
    transaction: *mut TariPendingOutboundTransaction,
    error_out: *mut c_int,
) -> *const c_char {
    let mut error = 0;
    ptr::swap(error_out, &mut error as *mut c_int);
    let message = (*transaction).message.clone();
    let mut result = CString::new("").expect("Blank CString will not fail.");
    if transaction.is_null() {
        error = LibWalletError::from(InterfaceError::NullError("transaction".to_string())).code;
        ptr::swap(error_out, &mut error as *mut c_int);
        return result.into_raw();
    }

    match CString::new(message) {
        Ok(v) => result = v,
        _ => {
            error = LibWalletError::from(InterfaceError::PointerError("message".to_string())).code;
            ptr::swap(error_out, &mut error as *mut c_int);
        },
    }

    result.into_raw()
}

/// Gets the status of a TariPendingOutboundTransaction
///
/// ## Arguments
/// `transaction` - The pointer to a TariPendingOutboundTransaction
/// `error_out` - Pointer to an int which will be modified to an error code should one occur, may not be null. Functions
/// as an out parameter.
///
/// ## Returns
/// `c_int` - Returns the status which corresponds to:
/// | Value | Interpretation |
/// |---|---|
/// |  -1 | TxNullError |
/// |   0 | Completed   |
/// |   1 | Broadcast   |
/// |   2 | Mined       |
/// |   3 | Imported    |
/// |   4 | Pending     |
///
/// # Safety
/// None
#[no_mangle]
pub unsafe extern "C" fn pending_outbound_transaction_get_status(
    transaction: *mut TariPendingOutboundTransaction,
    error_out: *mut c_int,
) -> c_int {
    let mut error = 0;
    ptr::swap(error_out, &mut error as *mut c_int);
    if transaction.is_null() {
        error = LibWalletError::from(InterfaceError::NullError("transaction".to_string())).code;
        ptr::swap(error_out, &mut error as *mut c_int);
        return -1;
    }
    let status = (*transaction).status.clone();
    status as c_int
}

/// Frees memory for a TariPendingOutboundTransaction
///
/// ## Arguments
/// `transaction` - The pointer to a TariPendingOutboundTransaction
///
/// ## Returns
/// `()` - Does not return a value, equivalent to void in C
///
/// # Safety
/// None
#[no_mangle]
pub unsafe extern "C" fn pending_outbound_transaction_destroy(transaction: *mut TariPendingOutboundTransaction) {
    if !transaction.is_null() {
        Box::from_raw(transaction);
    }
}

/// -------------------------------------------------------------------------------------------- ///
///
/// ----------------------------------- InboundTransaction ------------------------------------- ///

/// Gets the TransactionId of a TariPendingInboundTransaction
///
/// ## Arguments
/// `transaction` - The pointer to a TariPendingInboundTransaction
/// `error_out` - Pointer to an int which will be modified to an error code should one occur, may not be null. Functions
/// as an out parameter.
///
/// ## Returns
/// `c_ulonglong` - Returns the TransactonId, note that it will be zero if transaction is null
///
/// # Safety
/// None
#[no_mangle]
pub unsafe extern "C" fn pending_inbound_transaction_get_transaction_id(
    transaction: *mut TariPendingInboundTransaction,
    error_out: *mut c_int,
) -> c_ulonglong {
    let mut error = 0;
    ptr::swap(error_out, &mut error as *mut c_int);
    if transaction.is_null() {
        error = LibWalletError::from(InterfaceError::NullError("transaction".to_string())).code;
        ptr::swap(error_out, &mut error as *mut c_int);
        return 0;
    }
    (*transaction).tx_id.as_u64() as c_ulonglong
}

/// Gets the source TariPublicKey of a TariPendingInboundTransaction
///
/// ## Arguments
/// `transaction` - The pointer to a TariPendingInboundTransaction
/// `error_out` - Pointer to an int which will be modified to an error code should one occur, may not be null. Functions
/// as an out parameter.
///
/// ## Returns
/// `*mut TariPublicKey` - Returns a pointer to the source TariPublicKey, note that it will be
/// ptr::null_mut() if transaction is null
///
/// # Safety
///  The ```public_key_destroy``` method must be called when finished with a TariPublicKey to prevent a memory leak
#[no_mangle]
pub unsafe extern "C" fn pending_inbound_transaction_get_source_public_key(
    transaction: *mut TariPendingInboundTransaction,
    error_out: *mut c_int,
) -> *mut TariPublicKey {
    let mut error = 0;
    ptr::swap(error_out, &mut error as *mut c_int);
    if transaction.is_null() {
        error = LibWalletError::from(InterfaceError::NullError("transaction".to_string())).code;
        ptr::swap(error_out, &mut error as *mut c_int);
        return ptr::null_mut();
    }
    let m = (*transaction).source_public_key.clone();
    Box::into_raw(Box::new(m))
}

/// Gets the amount of a TariPendingInboundTransaction
///
/// ## Arguments
/// `transaction` - The pointer to a TariPendingInboundTransaction
/// `error_out` - Pointer to an int which will be modified to an error code should one occur, may not be null. Functions
/// as an out parameter.
///
/// ## Returns
/// `c_ulonglong` - Returns the amount, note that it will be zero if transaction is null
///
/// # Safety
/// None
#[no_mangle]
pub unsafe extern "C" fn pending_inbound_transaction_get_amount(
    transaction: *mut TariPendingInboundTransaction,
    error_out: *mut c_int,
) -> c_ulonglong {
    let mut error = 0;
    ptr::swap(error_out, &mut error as *mut c_int);
    if transaction.is_null() {
        error = LibWalletError::from(InterfaceError::NullError("transaction".to_string())).code;
        ptr::swap(error_out, &mut error as *mut c_int);
        return 0;
    }
    c_ulonglong::from((*transaction).amount)
}

/// Gets the timestamp of a TariPendingInboundTransaction
///
/// ## Arguments
/// `transaction` - The pointer to a TariPendingInboundTransaction
/// `error_out` - Pointer to an int which will be modified to an error code should one occur, may not be null. Functions
/// as an out parameter.
///
/// ## Returns
/// `c_ulonglong` - Returns the timestamp, note that it will be zero if transaction is null
///
/// # Safety
/// None
#[no_mangle]
pub unsafe extern "C" fn pending_inbound_transaction_get_timestamp(
    transaction: *mut TariPendingInboundTransaction,
    error_out: *mut c_int,
) -> c_longlong {
    let mut error = 0;
    ptr::swap(error_out, &mut error as *mut c_int);
    if transaction.is_null() {
        error = LibWalletError::from(InterfaceError::NullError("transaction".to_string())).code;
        ptr::swap(error_out, &mut error as *mut c_int);
        return 0;
    }
    (*transaction).timestamp.timestamp() as c_longlong
}

/// Gets the message of a TariPendingInboundTransaction
///
/// ## Arguments
/// `transaction` - The pointer to a TariPendingInboundTransaction
/// `error_out` - Pointer to an int which will be modified to an error code should one occur, may not be null. Functions
/// as an out parameter.
///
/// ## Returns
/// `*const c_char` - Returns the pointer to the char array, note that it will return a pointer
/// to an empty char array if transaction is null
///
/// # Safety
///  The ```string_destroy``` method must be called when finished with a string coming from rust to prevent a memory
/// leak
#[no_mangle]
pub unsafe extern "C" fn pending_inbound_transaction_get_message(
    transaction: *mut TariPendingInboundTransaction,
    error_out: *mut c_int,
) -> *const c_char {
    let mut error = 0;
    ptr::swap(error_out, &mut error as *mut c_int);
    let message = (*transaction).message.clone();
    let mut result = CString::new("").expect("Blank CString will not fail.");
    if transaction.is_null() {
        error = LibWalletError::from(InterfaceError::NullError("transaction".to_string())).code;
        ptr::swap(error_out, &mut error as *mut c_int);
        return result.into_raw();
    }

    match CString::new(message) {
        Ok(v) => result = v,
        _ => {
            error = LibWalletError::from(InterfaceError::PointerError("message".to_string())).code;
            ptr::swap(error_out, &mut error as *mut c_int);
        },
    }

    result.into_raw()
}

/// Gets the status of a TariPendingInboundTransaction
///
/// ## Arguments
/// `transaction` - The pointer to a TariPendingInboundTransaction
/// `error_out` - Pointer to an int which will be modified to an error code should one occur, may not be null. Functions
/// as an out parameter.
///
/// ## Returns
/// `c_int` - Returns the status which corresponds to:
/// | Value | Interpretation |
/// |---|---|
/// |  -1 | TxNullError |
/// |   0 | Completed   |
/// |   1 | Broadcast   |
/// |   2 | Mined       |
/// |   3 | Imported    |
/// |   4 | Pending     |
///
/// # Safety
/// None
#[no_mangle]
pub unsafe extern "C" fn pending_inbound_transaction_get_status(
    transaction: *mut TariPendingInboundTransaction,
    error_out: *mut c_int,
) -> c_int {
    let mut error = 0;
    ptr::swap(error_out, &mut error as *mut c_int);
    if transaction.is_null() {
        error = LibWalletError::from(InterfaceError::NullError("transaction".to_string())).code;
        ptr::swap(error_out, &mut error as *mut c_int);
        return -1;
    }
    let status = (*transaction).status.clone();
    status as c_int
}

/// Frees memory for a TariPendingInboundTransaction
///
/// ## Arguments
/// `transaction` - The pointer to a TariPendingInboundTransaction
///
/// ## Returns
/// `()` - Does not return a value, equivalent to void in C
///
/// # Safety
/// None
#[no_mangle]
pub unsafe extern "C" fn pending_inbound_transaction_destroy(transaction: *mut TariPendingInboundTransaction) {
    if !transaction.is_null() {
        Box::from_raw(transaction);
    }
}

/// -------------------------------------------------------------------------------------------- ///

/// ----------------------------------- Transport Send Status -----------------------------------///

/// Decode the transaction send status of a TariTransactionSendStatus
///
/// ## Arguments
/// `status` - The pointer to a TariTransactionSendStatus
/// `error_out` - Pointer to an int which will be modified to an error code should one occur, may not be null. Functions
/// as an out parameter.
///
/// ## Returns
/// `c_uint` - Returns
///     !direct_send & !saf_send &  queued   = 0
///      direct_send &  saf_send & !queued   = 1
///      direct_send & !saf_send & !queued   = 2
///     !direct_send &  saf_send & !queued   = 3
///     any other combination (is not valid) = 4
///
/// # Safety
/// None
#[no_mangle]
pub unsafe extern "C" fn transaction_send_status_decode(
    status: *const TariTransactionSendStatus,
    error_out: *mut c_int,
) -> c_uint {
    let mut error = 0;
    ptr::swap(error_out, &mut error as *mut c_int);
    let mut send_status = 4;
    if status.is_null() {
        error = LibWalletError::from(InterfaceError::NullError("transaction send status".to_string())).code;
        ptr::swap(error_out, &mut error as *mut c_int);
    } else if ((*status).direct_send_result || (*status).store_and_forward_send_result) && (*status).queued_for_retry {
        error = LibWalletError::from(InterfaceError::NullError(
            "transaction send status - not valid".to_string(),
        ))
        .code;
        ptr::swap(error_out, &mut error as *mut c_int);
    } else if (*status).queued_for_retry {
        send_status = 0;
    } else if (*status).direct_send_result && (*status).store_and_forward_send_result {
        send_status = 1;
    } else if (*status).direct_send_result && !(*status).store_and_forward_send_result {
        send_status = 2;
    } else if !(*status).direct_send_result && (*status).store_and_forward_send_result {
        send_status = 3;
    } else {
        error = LibWalletError::from(InterfaceError::NullError(
            "transaction send status - not valid".to_string(),
        ))
        .code;
        ptr::swap(error_out, &mut error as *mut c_int);
    }
    send_status
}

/// Frees memory for a TariTransactionSendStatus
///
/// ## Arguments
/// `status` - The pointer to a TariPendingInboundTransaction
///
/// ## Returns
/// `()` - Does not return a value, equivalent to void in C
///
/// # Safety
/// None
#[no_mangle]
pub unsafe extern "C" fn transaction_send_status_destroy(status: *mut TariTransactionSendStatus) {
    if !status.is_null() {
        Box::from_raw(status);
    }
}

/// -------------------------------------------------------------------------------------------- ///

/// ----------------------------------- Transport Types -----------------------------------------///

/// Creates a memory transport type
///
/// ## Arguments
/// `()` - Does not take any arguments
///
/// ## Returns
/// `*mut TariTransportConfig` - Returns a pointer to a memory TariTransportConfig
///
/// # Safety
/// The ```transport_type_destroy``` method must be called when finished with a TariTransportConfig to prevent a memory
/// leak
#[no_mangle]
pub unsafe extern "C" fn transport_memory_create() -> *mut TariTransportConfig {
    let port = MemoryTransport::acquire_next_memsocket_port();
    let listener_address: Multiaddr = format!("/memory/{}", port)
        .parse()
        .expect("Should be able to create memory address");
    let transport = TransportConfig {
        transport_type: TransportType::Memory,
        memory: MemoryTransportConfig { listener_address },
        ..Default::default()
    };
    Box::into_raw(Box::new(transport))
}

/// Creates a tcp transport type
///
/// ## Arguments
/// `listener_address` - The pointer to a char array
/// `error_out` - Pointer to an int which will be modified to an error code should one occur, may not be null. Functions
/// as an out parameter.
///
/// ## Returns
/// `*mut TariTransportConfig` - Returns a pointer to a tcp TariTransportConfig, null on error.
///
/// # Safety
/// The ```transport_type_destroy``` method must be called when finished with a TariTransportConfig to prevent a memory
/// leak
#[no_mangle]
pub unsafe extern "C" fn transport_tcp_create(
    listener_address: *const c_char,
    error_out: *mut c_int,
) -> *mut TariTransportConfig {
    let mut error = 0;
    ptr::swap(error_out, &mut error as *mut c_int);

    let listener_address_str;
    if listener_address.is_null() {
        error = LibWalletError::from(InterfaceError::NullError("listener_address".to_string())).code;
        ptr::swap(error_out, &mut error as *mut c_int);
        return ptr::null_mut();
    } else {
        match CStr::from_ptr(listener_address).to_str() {
            Ok(v) => {
                listener_address_str = v.to_owned();
            },
            _ => {
                error = LibWalletError::from(InterfaceError::PointerError("listener_address".to_string())).code;
                ptr::swap(error_out, &mut error as *mut c_int);
                return ptr::null_mut();
            },
        }
    }

    match listener_address_str.parse() {
        Ok(v) => {
            let transport = TariTransportConfig {
                transport_type: TransportType::Tcp,
                tcp: TcpTransportConfig {
                    listener_address: v,
                    ..Default::default()
                },
                ..Default::default()
            };
            Box::into_raw(Box::new(transport))
        },
        Err(_) => {
            error = LibWalletError::from(InterfaceError::InvalidArgument("listener_address".to_string())).code;
            ptr::swap(error_out, &mut error as *mut c_int);
            ptr::null_mut()
        },
    }
}

/// Creates a tor transport type
///
/// ## Arguments
/// `control_server_address` - The pointer to a char array
/// `tor_cookie` - The pointer to a ByteVector containing the contents of the tor cookie file, can be null
/// `tor_port` - The tor port
/// `tor_proxy_bypass_for_outbound` - Whether tor will use a direct tcp connection for a given bypass address instead of
/// the tor proxy if tcp is available, if not it has no effect
/// `socks_password` - The pointer to a char array containing the socks password, can be null
/// `error_out` - Pointer to an int which will be modified to an error code should one occur, may not be null. Functions
/// as an out parameter.
///
/// ## Returns
/// `*mut TariTransportConfig` - Returns a pointer to a tor TariTransportConfig, null on error.
///
/// # Safety
/// The ```transport_config_destroy``` method must be called when finished with a TariTransportConfig to prevent a
/// memory leak
#[no_mangle]
pub unsafe extern "C" fn transport_tor_create(
    control_server_address: *const c_char,
    tor_cookie: *const ByteVector,
    tor_port: c_ushort,
    tor_proxy_bypass_for_outbound: bool,
    socks_username: *const c_char,
    socks_password: *const c_char,
    error_out: *mut c_int,
) -> *mut TariTransportConfig {
    let mut error = 0;
    ptr::swap(error_out, &mut error as *mut c_int);

    let control_address_str;
    if control_server_address.is_null() {
        error = LibWalletError::from(InterfaceError::NullError("control_server_address".to_string())).code;
        ptr::swap(error_out, &mut error as *mut c_int);
        return ptr::null_mut();
    } else {
        match CStr::from_ptr(control_server_address).to_str() {
            Ok(v) => {
                control_address_str = v.to_owned();
            },
            _ => {
                error = LibWalletError::from(InterfaceError::PointerError("control_server_address".to_string())).code;
                ptr::swap(error_out, &mut error as *mut c_int);
                return ptr::null_mut();
            },
        }
    }

    let username_str;
    let password_str;
    let socks_authentication = if !socks_username.is_null() && !socks_password.is_null() {
        match CStr::from_ptr(socks_username).to_str() {
            Ok(v) => {
                username_str = v.to_owned();
            },
            _ => {
                error = LibWalletError::from(InterfaceError::PointerError("socks_username".to_string())).code;
                ptr::swap(error_out, &mut error as *mut c_int);
                return ptr::null_mut();
            },
        }
        match CStr::from_ptr(socks_password).to_str() {
            Ok(v) => {
                password_str = v.to_owned();
            },
            _ => {
                error = LibWalletError::from(InterfaceError::PointerError("socks_password".to_string())).code;
                ptr::swap(error_out, &mut error as *mut c_int);
                return ptr::null_mut();
            },
        };
        SocksAuthentication::UsernamePassword {
            username: username_str,
            password: password_str,
        }
    } else {
        SocksAuthentication::None
    };

    let tor_authentication = if tor_cookie.is_null() {
        TorControlAuthentication::None
    } else {
        let cookie_hex = hex::to_hex((*tor_cookie).0.as_slice());
        TorControlAuthentication::Cookie(cookie_hex)
    };

    let onion_port = match NonZeroU16::new(tor_port) {
        Some(p) => p,
        None => {
            error = LibWalletError::from(InterfaceError::InvalidArgument(
                "onion_port must be greater than 0".to_string(),
            ))
            .code;
            ptr::swap(error_out, &mut error as *mut c_int);
            return ptr::null_mut();
        },
    };

    match control_address_str.parse() {
        Ok(v) => {
            let transport = TariTransportConfig {
                transport_type: TransportType::Tor,
                tor: TorTransportConfig {
                    control_address: v,
                    control_auth: tor_authentication,
                    // The wallet will populate this from the db
                    identity: None,
                    onion_port,
                    socks_auth: socks_authentication,
                    proxy_bypass_for_outbound_tcp: tor_proxy_bypass_for_outbound,
                    ..Default::default()
                },
                ..Default::default()
            };

            Box::into_raw(Box::new(transport))
        },
        Err(_) => {
            error = LibWalletError::from(InterfaceError::InvalidArgument("control_address".to_string())).code;
            ptr::swap(error_out, &mut error as *mut c_int);
            ptr::null_mut()
        },
    }
}

/// Gets the address for a memory transport type
///
/// ## Arguments
/// `transport` - Pointer to a TariTransportConfig
/// `error_out` - Pointer to an int which will be modified to an error code should one occur, may not be null. Functions
/// as an out parameter.
///
/// ## Returns
/// `*mut c_char` - Returns the address as a pointer to a char array, array will be empty on error
///
/// # Safety
/// Can only be used with a memory transport type, will crash otherwise
#[no_mangle]
pub unsafe extern "C" fn transport_memory_get_address(
    transport: *const TariTransportConfig,
    error_out: *mut c_int,
) -> *mut c_char {
    let mut error = 0;
    ptr::swap(error_out, &mut error as *mut c_int);
    let mut address = CString::new("").expect("Blank CString will not fail.");
    if transport.is_null() {
        error = LibWalletError::from(InterfaceError::NullError("transport".to_string())).code;
        ptr::swap(error_out, &mut error as *mut c_int)
    } else {
        match (*transport).transport_type {
            TransportType::Memory => match CString::new((*transport).memory.listener_address.to_string()) {
                Ok(v) => address = v,
                _ => {
                    error = LibWalletError::from(InterfaceError::PointerError("transport".to_string())).code;
                    ptr::swap(error_out, &mut error as *mut c_int);
                },
            },
            _ => {
                error = LibWalletError::from(InterfaceError::NullError("transport".to_string())).code;
                ptr::swap(error_out, &mut error as *mut c_int);
            },
        }
    }

    address.into_raw()
}

/// Frees memory for a TariTransportConfig
///
/// ## Arguments
/// `transport` - The pointer to a TariTransportConfig
///
/// ## Returns
/// `()` - Does not return a value, equivalent to void in C
///
/// # Safety
#[no_mangle]
#[deprecated(note = "use transport_config_destroy instead")]
pub unsafe extern "C" fn transport_type_destroy(transport: *mut TariTransportConfig) {
    transport_config_destroy(transport);
}

/// Frees memory for a TariTransportConfig
///
/// ## Arguments
/// `transport` - The pointer to a TariTransportConfig
///
/// ## Returns
/// `()` - Does not return a value, equivalent to void in C
///
/// # Safety
#[no_mangle]
pub unsafe extern "C" fn transport_config_destroy(transport: *mut TariTransportConfig) {
    if !transport.is_null() {
        Box::from_raw(transport);
    }
}

/// ---------------------------------------------------------------------------------------------///

/// ----------------------------------- CommsConfig ---------------------------------------------///

/// Creates a TariCommsConfig. The result from this function is required when initializing a TariWallet.
///
/// ## Arguments
/// `public_address` - The public address char array pointer. This is the address that the wallet advertises publicly to
/// peers
/// `transport` - TariTransportConfig that specifies the type of comms transport to be used.
/// connections are moved to after initial connection. Default if null is 0.0.0.0:7898 which will accept connections
/// from all IP address on port 7898
/// `database_name` - The database name char array pointer. This is the unique name of this
/// wallet's database
/// `database_path` - The database path char array pointer which. This is the folder path where the
/// database files will be created and the application has write access to
/// `discovery_timeout_in_secs`: specify how long the Discovery Timeout for the wallet is.
/// `network`: name of network to connect to. Valid values are: dibbler, igor, localnet, mainnet
/// `error_out` - Pointer to an int which will be modified to an error code should one occur, may not be null. Functions
/// as an out parameter.
///
/// ## Returns
/// `*mut TariCommsConfig` - Returns a pointer to a TariCommsConfig, if any of the parameters are
/// null or a problem is encountered when constructing the NetAddress a ptr::null_mut() is returned
///
/// # Safety
/// The ```comms_config_destroy``` method must be called when finished with a TariCommsConfig to prevent a memory leak
#[no_mangle]
#[allow(clippy::too_many_lines)]
pub unsafe extern "C" fn comms_config_create(
    public_address: *const c_char,
    transport: *const TariTransportConfig,
    database_name: *const c_char,
    datastore_path: *const c_char,
    discovery_timeout_in_secs: c_ulonglong,
    saf_message_duration_in_secs: c_ulonglong,
    error_out: *mut c_int,
) -> *mut TariCommsConfig {
    let mut error = 0;
    ptr::swap(error_out, &mut error as *mut c_int);
    let public_address_str;
    if public_address.is_null() {
        error = LibWalletError::from(InterfaceError::NullError("public_address".to_string())).code;
        ptr::swap(error_out, &mut error as *mut c_int);
        return ptr::null_mut();
    } else {
        match CStr::from_ptr(public_address).to_str() {
            Ok(v) => {
                public_address_str = v.to_owned();
            },
            _ => {
                error = LibWalletError::from(InterfaceError::PointerError("public_address".to_string())).code;
                ptr::swap(error_out, &mut error as *mut c_int);
                return ptr::null_mut();
            },
        }
    }

    let database_name_string;
    if database_name.is_null() {
        error = LibWalletError::from(InterfaceError::NullError("database_name".to_string())).code;
        ptr::swap(error_out, &mut error as *mut c_int);
        return ptr::null_mut();
    } else {
        match CStr::from_ptr(database_name).to_str() {
            Ok(v) => {
                database_name_string = v.to_owned();
            },
            _ => {
                error = LibWalletError::from(InterfaceError::PointerError("database_name".to_string())).code;
                ptr::swap(error_out, &mut error as *mut c_int);
                return ptr::null_mut();
            },
        }
    }

    let datastore_path_string;
    if datastore_path.is_null() {
        error = LibWalletError::from(InterfaceError::NullError("datastore_path".to_string())).code;
        ptr::swap(error_out, &mut error as *mut c_int);
        return ptr::null_mut();
    } else {
        match CStr::from_ptr(datastore_path).to_str() {
            Ok(v) => {
                datastore_path_string = v.to_owned();
            },
            _ => {
                error = LibWalletError::from(InterfaceError::PointerError("datastore_path".to_string())).code;
                ptr::swap(error_out, &mut error as *mut c_int);
                return ptr::null_mut();
            },
        }
    }
    let datastore_path = PathBuf::from(datastore_path_string);

    if transport.is_null() {
        error = LibWalletError::from(InterfaceError::NullError("transport".to_string())).code;
        ptr::swap(error_out, &mut error as *mut c_int);
        return ptr::null_mut();
    }

    let dht_database_path = datastore_path.join("dht.db");

    let public_address = public_address_str.parse::<Multiaddr>();

    match public_address {
        Ok(public_address) => {
            let node_identity = NodeIdentity::new(
                CommsSecretKey::default(),
                public_address,
                PeerFeatures::COMMUNICATION_CLIENT,
            );

            let config = TariCommsConfig {
                override_from: None,
                public_address: Some(node_identity.public_address()),
                transport: (*transport).clone(),
                auxiliary_tcp_listener_address: None,
                datastore_path,
                peer_database_name: database_name_string,
                max_concurrent_inbound_tasks: 25,
                max_concurrent_outbound_tasks: 50,
                outbound_buffer_size: 50,
                dht: DhtConfig {
                    discovery_request_timeout: Duration::from_secs(discovery_timeout_in_secs),
                    database_url: DbConnectionUrl::File(dht_database_path),
                    auto_join: true,
                    saf: SafConfig {
                        msg_validity: Duration::from_secs(saf_message_duration_in_secs),
                        // Ensure that SAF messages are requested automatically
                        auto_request: true,
                        ..Default::default()
                    },
                    ..Default::default()
                },
                // TODO: This should be set to false for non-test wallets. See the `allow_test_addresses` field
                //       docstring for more info. #LOGGED
                allow_test_addresses: true,
                listener_liveness_allowlist_cidrs: StringList::new(),
                listener_liveness_max_sessions: 0,
                user_agent: format!("tari/mobile_wallet/{}", env!("CARGO_PKG_VERSION")),
                rpc_max_simultaneous_sessions: 0,
            };

            Box::into_raw(Box::new(config))
        },
        Err(e) => {
            error = LibWalletError::from(e).code;
            ptr::swap(error_out, &mut error as *mut c_int);
            ptr::null_mut()
        },
    }
}

/// Frees memory for a TariCommsConfig
///
/// ## Arguments
/// `wc` - The TariCommsConfig pointer
///
/// ## Returns
/// `()` - Does not return a value, equivalent to void in C
///
/// # Safety
/// None
#[no_mangle]
pub unsafe extern "C" fn comms_config_destroy(wc: *mut TariCommsConfig) {
    if !wc.is_null() {
        Box::from_raw(wc);
    }
}

/// This function lists the public keys of all connected peers
///
/// ## Arguments
/// `wallet` - The TariWallet pointer
/// `error_out` - Pointer to an int which will be modified to an error code should one occur, may not be null. Functions
/// as an out parameter.
///
/// ## Returns
/// `TariPublicKeys` -  Returns a list of connected public keys. Note the result will be null if there was an error
///
/// # Safety
/// The caller is responsible for null checking and deallocating the returned object using public_keys_destroy.
#[no_mangle]
pub unsafe extern "C" fn comms_list_connected_public_keys(
    wallet: *mut TariWallet,
    error_out: *mut c_int,
) -> *mut TariPublicKeys {
    let mut error = 0;
    ptr::swap(error_out, &mut error as *mut c_int);
    if wallet.is_null() {
        error = LibWalletError::from(InterfaceError::NullError("wallet".to_string())).code;
        ptr::swap(error_out, &mut error as *mut c_int);
        return ptr::null_mut();
    }

    let mut connectivity = (*wallet).wallet.comms.connectivity();
    let peer_manager = (*wallet).wallet.comms.peer_manager();

    match (*wallet).runtime.block_on(async move {
        let connections = connectivity.get_active_connections().await?;
        let mut public_keys = Vec::with_capacity(connections.len());
        for conn in connections {
            if let Some(peer) = peer_manager.find_by_node_id(conn.peer_node_id()).await? {
                public_keys.push(peer.public_key);
            }
        }
        Result::<_, WalletError>::Ok(public_keys)
    }) {
        Ok(public_keys) => Box::into_raw(Box::new(TariPublicKeys(public_keys))),
        Err(e) => {
            error = LibWalletError::from(e).code;
            ptr::swap(error_out, &mut error as *mut c_int);
            ptr::null_mut()
        },
    }
}

/// ---------------------------------------------------------------------------------------------- ///

/// ------------------------------------- Wallet -------------------------------------------------///

/// Inits logging, this function is deliberately not exposed externally in the header
///
/// ## Arguments
/// `log_path` - Path to where the log will be stored
/// `num_rolling_log_files` - Number of rolling files to be used.
/// `size_per_log_file_bytes` - Max byte size of log file
/// `error_out` - Pointer to an int which will be modified to an error code should one occur, may not be null. Functions
/// as an out parameter.
///
/// ## Returns
/// `()` - Does not return a value, equivalent to void in C
///
/// # Safety
/// None
unsafe fn init_logging(
    log_path: *const c_char,
    num_rolling_log_files: c_uint,
    size_per_log_file_bytes: c_uint,
    error_out: *mut c_int,
) {
    let mut error = 0;
    ptr::swap(error_out, &mut error as *mut c_int);

    let path;
    match CStr::from_ptr(log_path).to_str() {
        Ok(v) => {
            path = v.to_owned();
        },
        _ => {
            error = LibWalletError::from(InterfaceError::PointerError("log_path".to_string())).code;
            ptr::swap(error_out, &mut error as *mut c_int);
            return;
        },
    }
    let encoder = PatternEncoder::new("{d(%Y-%m-%d %H:%M:%S.%f)} [{t}] {l:5} {m}{n}");
    let log_appender: Box<dyn Append> = if num_rolling_log_files != 0 && size_per_log_file_bytes != 0 {
        let mut pattern;
        let split_str: Vec<&str> = path.split('.').collect();
        if split_str.len() <= 1 {
            pattern = format!("{}{}", path.clone(), "{}");
        } else {
            pattern = split_str[0].to_string();
            for part in split_str.iter().take(split_str.len() - 1).skip(1) {
                pattern = format!("{}.{}", pattern, part);
            }

            pattern = format!("{}{}", pattern, ".{}.");
            pattern = format!("{}{}", pattern, split_str[split_str.len() - 1]);
        }
        let roller = FixedWindowRoller::builder()
            .build(pattern.as_str(), num_rolling_log_files)
            .expect("Should be able to create a Roller");
        let size_trigger = SizeTrigger::new(u64::from(size_per_log_file_bytes));
        let policy = CompoundPolicy::new(Box::new(size_trigger), Box::new(roller));

        Box::new(
            RollingFileAppender::builder()
                .encoder(Box::new(encoder))
                .append(true)
                .build(path.as_str(), Box::new(policy))
                .expect("Should be able to create an appender"),
        )
    } else {
        Box::new(
            FileAppender::builder()
                .encoder(Box::new(encoder))
                .append(true)
                .build(path.as_str())
                .expect("Should be able to create Appender"),
        )
    };

    let lconfig = Config::builder()
        .appender(Appender::builder().build("logfile", log_appender))
        .build(Root::builder().appender("logfile").build(LevelFilter::Debug))
        .expect("Should be able to create a Config");

    match log4rs::init_config(lconfig) {
        Ok(_) => debug!(target: LOG_TARGET, "Logging started"),
        Err(_) => warn!(target: LOG_TARGET, "Logging has already been initialized"),
    }
}

/// Creates a TariWallet
///
/// ## Arguments
/// `config` - The TariCommsConfig pointer
/// `log_path` - An optional file path to the file where the logs will be written. If no log is required pass *null*
/// pointer.
/// `num_rolling_log_files` - Specifies how many rolling log files to produce, if no rolling files are wanted then set
/// this to 0
/// `size_per_log_file_bytes` - Specifies the size, in bytes, at which the logs files will roll over, if no
/// rolling files are wanted then set this to 0
/// `passphrase` - An optional string that represents the passphrase used to
/// encrypt/decrypt the databases for this wallet. If it is left Null no encryption is used. If the databases have been
/// encrypted then the correct passphrase is required or this function will fail.
/// `seed_words` - An optional instance of TariSeedWords, used to create a wallet for recovery purposes.
/// If this is null, then a new master key is created for the wallet.
/// `callback_received_transaction` - The callback function pointer matching the function signature. This will be
/// called when an inbound transaction is received.
/// `callback_received_transaction_reply` - The callback function
/// pointer matching the function signature. This will be called when a reply is received for a pending outbound
/// transaction
/// `callback_received_finalized_transaction` - The callback function pointer matching the function
/// signature. This will be called when a Finalized version on an Inbound transaction is received
/// `callback_transaction_broadcast` - The callback function pointer matching the function signature. This will be
/// called when a Finalized transaction is detected a Broadcast to a base node mempool.
/// `callback_transaction_mined` - The callback function pointer matching the function signature. This will be called
/// when a Broadcast transaction is detected as mined AND confirmed.
/// `callback_transaction_mined_unconfirmed` - The callback function pointer matching the function signature. This will
/// be called when a Broadcast transaction is detected as mined but not yet confirmed.
/// `callback_faux_transaction_confirmed` - The callback function pointer matching the function signature. This will be
/// called when a one-sided transaction is detected as mined AND confirmed.
/// `callback_faux_transaction_unconfirmed` - The callback function pointer matching the function signature. This
/// will be called when a one-sided transaction is detected as mined but not yet confirmed.
/// `callback_transaction_send_result` - The callback function pointer matching the function signature. This is called
/// when a transaction send is completed. The first parameter is the transaction id and the second contains the
/// transaction send status, weather it was send direct and/or send via saf on the one hand or queued for further retry
/// sending on the other hand.
///     !direct_send & !saf_send &  queued   = 0
///      direct_send &  saf_send & !queued   = 1
///      direct_send & !saf_send & !queued   = 2
///     !direct_send &  saf_send & !queued   = 3
///     any other combination (is not valid) = 4
/// `callback_transaction_cancellation` - The callback function pointer matching
/// the function signature. This is called when a transaction is cancelled. The first parameter is a pointer to the
/// cancelled transaction, the second is a reason as to why said transaction failed that is mapped to the
/// `TxCancellationReason` enum: pub enum TxCancellationReason {
///     Unknown,                // 0
///     UserCancelled,          // 1
///     Timeout,                // 2
///     DoubleSpend,            // 3
///     Orphan,                 // 4
///     TimeLocked,             // 5
///     InvalidTransaction,     // 6
/// }
/// `callback_txo_validation_complete` - The callback function pointer matching the function signature. This is called
/// when a TXO validation process is completed. The request_key is used to identify which request this
/// callback references and the second parameter is a is a bool that returns if the validation was successful or not.
/// `callback_contacts_liveness_data_updated` - The callback function pointer matching the function signature. This is
/// called when a contact's liveness status changed. The data represents the contact's updated status information.
/// `callback_balance_updated` - The callback function pointer matching the function signature. This is called whenever
/// the balance changes.
/// `callback_transaction_validation_complete` - The callback function pointer matching the function signature. This is
/// called when a Transaction validation process is completed. The request_key is used to identify which request this
/// callback references and the second parameter is a bool that returns if the validation was successful or not.
/// `callback_saf_message_received` - The callback function pointer that will be called when the Dht has determined that
/// is has connected to enough of its neighbours to be confident that it has received any SAF messages that were waiting
/// for it.
/// `callback_connectivity_status` -  This callback is called when the status of connection to the set base node
/// changes. it will return an enum encoded as an integer as follows:
/// pub enum OnlineStatus {
///     Connecting,     // 0
///     Online,         // 1
///     Offline,        // 2
/// }
/// `recovery_in_progress` - Pointer to an bool which will be modified to indicate if there is an outstanding recovery
/// that should be completed or not to an error code should one occur, may not be null. Functions as an out parameter.
/// `error_out` - Pointer to an int which will be modified
/// to an error code should one occur, may not be null. Functions as an out parameter.
/// ## Returns
/// `*mut TariWallet` - Returns a pointer to a TariWallet, note that it returns ptr::null_mut()
/// if config is null, a wallet error was encountered or if the runtime could not be created
///
/// # Safety
/// The ```wallet_destroy``` method must be called when finished with a TariWallet to prevent a memory leak
#[no_mangle]
#[allow(clippy::cognitive_complexity)]
#[allow(clippy::too_many_lines)]
pub unsafe extern "C" fn wallet_create(
    config: *mut TariCommsConfig,
    log_path: *const c_char,
    num_rolling_log_files: c_uint,
    size_per_log_file_bytes: c_uint,
    passphrase: *const c_char,
    seed_words: *const TariSeedWords,
    network_str: *const c_char,
    callback_received_transaction: unsafe extern "C" fn(*mut TariPendingInboundTransaction),
    callback_received_transaction_reply: unsafe extern "C" fn(*mut TariCompletedTransaction),
    callback_received_finalized_transaction: unsafe extern "C" fn(*mut TariCompletedTransaction),
    callback_transaction_broadcast: unsafe extern "C" fn(*mut TariCompletedTransaction),
    callback_transaction_mined: unsafe extern "C" fn(*mut TariCompletedTransaction),
    callback_transaction_mined_unconfirmed: unsafe extern "C" fn(*mut TariCompletedTransaction, u64),
    callback_faux_transaction_confirmed: unsafe extern "C" fn(*mut TariCompletedTransaction),
    callback_faux_transaction_unconfirmed: unsafe extern "C" fn(*mut TariCompletedTransaction, u64),
    callback_transaction_send_result: unsafe extern "C" fn(c_ulonglong, *mut TariTransactionSendStatus),
    callback_transaction_cancellation: unsafe extern "C" fn(*mut TariCompletedTransaction, u64),
    callback_txo_validation_complete: unsafe extern "C" fn(u64, bool),
    callback_contacts_liveness_data_updated: unsafe extern "C" fn(*mut TariContactsLivenessData),
    callback_balance_updated: unsafe extern "C" fn(*mut TariBalance),
    callback_transaction_validation_complete: unsafe extern "C" fn(u64, bool),
    callback_saf_messages_received: unsafe extern "C" fn(),
    callback_connectivity_status: unsafe extern "C" fn(u64),
    recovery_in_progress: *mut bool,
    error_out: *mut c_int,
) -> *mut TariWallet {
    use tari_key_manager::mnemonic::Mnemonic;

    let mut error = 0;
    ptr::swap(error_out, &mut error as *mut c_int);
    if config.is_null() {
        error = LibWalletError::from(InterfaceError::NullError("config".to_string())).code;
        ptr::swap(error_out, &mut error as *mut c_int);
        return ptr::null_mut();
    }

    if !log_path.is_null() {
        init_logging(log_path, num_rolling_log_files, size_per_log_file_bytes, error_out);

        if error > 0 {
            return ptr::null_mut();
        }
    }

    let passphrase_option = if passphrase.is_null() {
        None
    } else {
        let pf = CStr::from_ptr(passphrase)
            .to_str()
            .expect("A non-null passphrase should be able to be converted to string")
            .to_owned();
        Some(pf)
    };

    let network = if network_str.is_null() {
        error = LibWalletError::from(InterfaceError::NullError("network".to_string())).code;
        ptr::swap(error_out, &mut error as *mut c_int);
        return ptr::null_mut();
    } else {
        let network = CStr::from_ptr(network_str)
            .to_str()
            .expect("A non-null network should be able to be converted to string");
        error!(target: LOG_TARGET, "network set to {}", network);
        eprintln!("network set to {}", network);
        match Network::from_str(&*network) {
            Ok(n) => n,
            Err(_) => {
                error = LibWalletError::from(InterfaceError::InvalidArgument("network".to_string())).code;
                ptr::swap(error_out, &mut error as *mut c_int);
                return ptr::null_mut();
            },
        }
    };

    let recovery_seed = if seed_words.is_null() {
        None
    } else {
        match CipherSeed::from_mnemonic(&(*seed_words).0, None) {
            Ok(seed) => Some(seed),
            Err(e) => {
                error!(target: LOG_TARGET, "Mnemonic Error for given seed words: {:?}", e);
                error = LibWalletError::from(WalletError::KeyManagerError(e)).code;
                ptr::swap(error_out, &mut error as *mut c_int);
                return ptr::null_mut();
            },
        }
    };

    let runtime = match Runtime::new() {
        Ok(r) => r,
        Err(e) => {
            error = LibWalletError::from(InterfaceError::TokioError(e.to_string())).code;
            ptr::swap(error_out, &mut error as *mut c_int);
            return ptr::null_mut();
        },
    };
    let factories = CryptoFactories::default();

    let sql_database_path = (*config)
        .datastore_path
        .join((*config).peer_database_name.clone())
        .with_extension("sqlite3");

    debug!(target: LOG_TARGET, "Running Wallet database migrations");
    let (wallet_backend, transaction_backend, output_manager_backend, contacts_backend, key_manager_backend) =
        match initialize_sqlite_database_backends(sql_database_path, passphrase_option, 16) {
            Ok((w, t, o, c, x)) => (w, t, o, c, x),
            Err(e) => {
                error = LibWalletError::from(WalletError::WalletStorageError(e)).code;
                ptr::swap(error_out, &mut error as *mut c_int);
                return ptr::null_mut();
            },
        };
    let wallet_database = WalletDatabase::new(wallet_backend);

    debug!(target: LOG_TARGET, "Databases Initialized");

    // If the transport type is Tor then check if there is a stored TorID, if there is update the Transport Type
    let mut comms_config = (*config).clone();
    if let TransportType::Tor = comms_config.transport.transport_type {
        comms_config.transport.tor.identity = runtime.block_on(wallet_database.get_tor_id()).ok().flatten();
    }

    let result = runtime.block_on(async {
        let master_seed = read_or_create_master_seed(recovery_seed, &wallet_database)
            .await
            .map_err(|err| WalletStorageError::RecoverySeedError(err.to_string()))?;
        let comms_secret_key = derive_comms_secret_key(&master_seed)
            .map_err(|err| WalletStorageError::RecoverySeedError(err.to_string()))?;

        let node_features = wallet_database.get_node_features().await?.unwrap_or_default();
        let node_address = wallet_database
            .get_node_address()
            .await?
            .or_else(|| comms_config.public_address.clone())
            .unwrap_or_else(Multiaddr::empty);
        let identity_sig = wallet_database.get_comms_identity_signature().await?;

        // This checks if anything has changed by validating the previous signature and if invalid, setting identity_sig
        // to None
        let identity_sig = identity_sig.filter(|sig| {
            let comms_public_key = CommsPublicKey::from_secret_key(&comms_secret_key);
            sig.is_valid(&comms_public_key, node_features, [&node_address])
        });

        // SAFETY: we are manually checking the validity of this signature before adding Some(..)
        let node_identity = Arc::new(NodeIdentity::with_signature_unchecked(
            comms_secret_key,
            node_address,
            node_features,
            identity_sig,
        ));
        if !node_identity.is_signed() {
            node_identity.sign();
            // unreachable panic: signed above
            let sig = node_identity
                .identity_signature_read()
                .as_ref()
                .expect("unreachable panic")
                .clone();
            wallet_database.set_comms_identity_signature(sig).await?;
        }
        Ok((master_seed, node_identity))
    });

    let (master_seed, node_identity) = match result {
        Ok(tuple) => tuple,
        Err(e) => {
            error = LibWalletError::from(WalletError::WalletStorageError(e)).code;
            ptr::swap(error_out, &mut error as *mut c_int);
            return ptr::null_mut();
        },
    };

    let shutdown = Shutdown::new();
    let wallet_config = WalletConfig {
        override_from: None,
        p2p: comms_config,
        transaction_service_config: TransactionServiceConfig {
            direct_send_timeout: (*config).dht.discovery_request_timeout,
            ..Default::default()
        },
        network,
        ..Default::default()
    };

    let mut recovery_lookup = match runtime.block_on(wallet_database.get_client_key_value(RECOVERY_KEY.to_owned())) {
        Err(_) => false,
        Ok(None) => false,
        Ok(Some(_)) => true,
    };
    ptr::swap(recovery_in_progress, &mut recovery_lookup as *mut bool);

    let peer_seeds = PeerSeedsConfig {
        dns_seeds_name_server: DEFAULT_DNS_NAME_SERVER.parse().unwrap(),
        dns_seeds_use_dnssec: true,
        ..Default::default()
    };

    let w = runtime.block_on(Wallet::start(
        wallet_config,
        peer_seeds,
        node_identity,
        factories,
        wallet_database,
        transaction_backend.clone(),
        output_manager_backend,
        contacts_backend,
        key_manager_backend,
        shutdown.to_signal(),
        master_seed,
    ));

    match w {
        Ok(mut w) => {
            // lets ensure the wallet tor_id is saved, this could have been changed during wallet startup
            if let Some(hs) = w.comms.hidden_service() {
                if let Err(e) = runtime.block_on(w.db.set_tor_identity(hs.tor_identity().clone())) {
                    warn!(target: LOG_TARGET, "Could not save tor identity to db: {:?}", e);
                }
            }
            // Start Callback Handler
            let callback_handler = CallbackHandler::new(
                TransactionDatabase::new(transaction_backend),
                w.transaction_service.get_event_stream(),
                w.output_manager_service.get_event_stream(),
                w.output_manager_service.clone(),
                w.dht_service.subscribe_dht_events(),
                w.comms.shutdown_signal(),
                w.comms.node_identity().public_key().clone(),
                w.wallet_connectivity.get_connectivity_status_watch(),
                w.contacts_service.get_contacts_liveness_event_stream(),
                callback_received_transaction,
                callback_received_transaction_reply,
                callback_received_finalized_transaction,
                callback_transaction_broadcast,
                callback_transaction_mined,
                callback_transaction_mined_unconfirmed,
                callback_faux_transaction_confirmed,
                callback_faux_transaction_unconfirmed,
                callback_transaction_send_result,
                callback_transaction_cancellation,
                callback_txo_validation_complete,
                callback_contacts_liveness_data_updated,
                callback_balance_updated,
                callback_transaction_validation_complete,
                callback_saf_messages_received,
                callback_connectivity_status,
            );

            runtime.spawn(callback_handler.start());

            if let Err(e) = runtime.block_on(w.transaction_service.restart_transaction_protocols()) {
                warn!(
                    target: LOG_TARGET,
                    "Could not restart transaction negotiation protocols: {:?}", e
                );
            }

            let tari_wallet = TariWallet {
                wallet: w,
                runtime,
                shutdown,
            };

            Box::into_raw(Box::new(tari_wallet))
        },
        Err(e) => {
            error = LibWalletError::from(e).code;
            ptr::swap(error_out, &mut error as *mut c_int);
            ptr::null_mut()
        },
    }
}

/// Retrieves the balance from a wallet
///
/// ## Arguments
/// `wallet` - The TariWallet pointer.
/// `error_out` - Pointer to an int which will be modified to an error code should one occur, may not be null. Functions
/// as an out parameter.
/// ## Returns
/// `*mut Balance` - Returns the pointer to the TariBalance or null if error occurs
///
/// # Safety
/// The ```balance_destroy``` method must be called when finished with a TariBalance to prevent a memory leak
#[no_mangle]
pub unsafe extern "C" fn wallet_get_balance(wallet: *mut TariWallet, error_out: *mut c_int) -> *mut TariBalance {
    let mut error = 0;
    ptr::swap(error_out, &mut error as *mut c_int);
    if wallet.is_null() {
        error = LibWalletError::from(InterfaceError::NullError("wallet".to_string())).code;
        ptr::swap(error_out, &mut error as *mut c_int);
        return ptr::null_mut();
    }
    let balance = (*wallet)
        .runtime
        .block_on((*wallet).wallet.output_manager_service.get_balance());
    match balance {
        Ok(balance) => Box::into_raw(Box::new(balance)),
        Err(_) => {
            error = LibWalletError::from(InterfaceError::BalanceError).code;
            ptr::swap(error_out, &mut error as *mut c_int);
            ptr::null_mut()
        },
    }
}

<<<<<<< HEAD
/// This function returns a list of unspent UTXO values and commitments.
///
/// ## Arguments
/// `wallet` - The TariWallet pointer
/// `page` - Page offset
/// `page_size` - A number of items per page
/// `sort_ascending` - Sorting order
/// `dust_threshold` - A value filtering threshold. Outputs whose values are <= `dust_threshold`, are not listed in the
/// result, but are added to the `GetUtxosView.unlisted_dust_sum`.
/// `error_out` - Pointer to an int which will be modified to an error
/// code should one occur, may not be null. Functions as an out parameter.
///
/// ## Returns
/// `*mut GetUtxosView` - Returns a struct with a list of unspent `outputs` and an `unlisted_dust_sum` holding a sum of
/// values that were filtered out by `dust_threshold`.
///
/// # Safety
/// Items that fail to produce `.as_transaction_output()` are omitted from the list and a `warn!()` message is logged to
/// LOG_TARGET.
=======
>>>>>>> 5d92a8bb
#[no_mangle]
pub unsafe extern "C" fn wallet_get_utxos(
    wallet: *mut TariWallet,
    page: c_uint,
    page_size: c_uint,
    sort_ascending: bool,
    dust_threshold: c_ulonglong,
    error_out: *mut c_int,
) -> *mut GetUtxosView {
    let mut error = 0;
    let factories = CryptoFactories::default();
    let page = (page as usize).max(1) - 1;
    let page_size = (page_size as usize).max(1);

    debug!(
        target: LOG_TARGET,
        "page = {:#?} page_size = {:#?} sort_asc = {:#?} dust_threshold = {:#?}",
        page,
        page_size,
        sort_ascending,
        dust_threshold
    );

    let rt = match Runtime::new() {
        Ok(r) => r,
        Err(e) => {
            error = LibWalletError::from(InterfaceError::TokioError(e.to_string())).code;
            ptr::swap(error_out, &mut error as *mut c_int);
            return ptr::null_mut();
        },
    };

    match rt.block_on((*wallet).wallet.output_manager_service.get_unspent_outputs()) {
        Ok(mut unblinded_outputs) => {
            unblinded_outputs.sort_by(|a, b| match sort_ascending {
                true => Ord::cmp(&a.value, &b.value),
                false => Ord::cmp(&b.value, &a.value),
            });

            let (outputs, dust): (Vec<Utxo>, Vec<Utxo>) = unblinded_outputs
                .into_iter()
                .skip(page * page_size)
                .take(page_size)
                .filter_map(|out| {
                    Some(Utxo {
                        value: out.value.as_u64(),
                        commitment: match out.as_transaction_output(&factories) {
                            Ok(commitment) => commitment.commitment,
                            Err(e) => {
<<<<<<< HEAD
                                warn!(
                                    target: LOG_TARGET,
                                    "failed to obtain commitment from the unblinded output: {:#?}", e
                                );
=======
                                warn!(target: LOG_TARGET, "{:#?}", e);
>>>>>>> 5d92a8bb
                                return None;
                            },
                        },
                    })
                })
                .partition(|out| out.value.gt(&(dust_threshold as c_ulonglong)));

            Box::into_raw(Box::new(GetUtxosView {
                outputs,
                unlisted_dust_sum: dust.into_iter().fold(0, |acc, x| acc + x.value),
            }))
        },

        Err(e) => {
            error = LibWalletError::from(WalletError::OutputManagerError(e)).code;
            ptr::swap(error_out, &mut error as *mut c_int);
            return ptr::null_mut();
        },
    }
}

/// Signs a message using the public key of the TariWallet
///
/// ## Arguments
/// `wallet` - The TariWallet pointer.
/// `msg` - The message pointer.
/// `error_out` - Pointer to an int which will be modified to an error code should one occur, may not be null. Functions
/// as an out parameter.
/// ## Returns
/// `*mut c_char` - Returns the pointer to the hexadecimal representation of the signature and
/// public nonce, seperated by a pipe character. Empty if an error occured.
///
/// # Safety
/// The ```string_destroy``` method must be called when finished with a string coming from rust to prevent a memory leak
#[no_mangle]
pub unsafe extern "C" fn wallet_sign_message(
    wallet: *mut TariWallet,
    msg: *const c_char,
    error_out: *mut c_int,
) -> *mut c_char {
    let mut error = 0;
    let mut result = CString::new("").expect("Blank CString will not fail.");

    ptr::swap(error_out, &mut error as *mut c_int);
    if wallet.is_null() {
        error = LibWalletError::from(InterfaceError::NullError("wallet".to_string())).code;
        ptr::swap(error_out, &mut error as *mut c_int);
        return result.into_raw();
    }

    if msg.is_null() {
        error = LibWalletError::from(InterfaceError::NullError("message".to_string())).code;
        ptr::swap(error_out, &mut error as *mut c_int);
        return result.into_raw();
    }

    let nonce = TariPrivateKey::random(&mut OsRng);
    let secret = (*wallet).wallet.comms.node_identity().secret_key().clone();
    let message = CStr::from_ptr(msg)
        .to_str()
        .expect("CString should not fail here.")
        .to_owned();

    let signature = (*wallet).wallet.sign_message(secret, nonce, &message);

    match signature {
        Ok(s) => {
            let hex_sig = s.get_signature().to_hex();
            let hex_nonce = s.get_public_nonce().to_hex();
            let hex_return = format!("{}|{}", hex_sig, hex_nonce);
            result = CString::new(hex_return).expect("CString should not fail here.");
        },
        Err(e) => {
            error = LibWalletError::from(e).code;
            ptr::swap(error_out, &mut error as *mut c_int);
        },
    }

    result.into_raw()
}

/// Verifies the signature of the message signed by a TariWallet
///
/// ## Arguments
/// `wallet` - The TariWallet pointer.
/// `public_key` - The pointer to the TariPublicKey of the wallet which originally signed the message
/// `hex_sig_nonce` - The pointer to the sting containing the hexadecimal representation of the
/// signature and public nonce seperated by a pipe character.
/// `msg` - The pointer to the msg the signature will be checked against.
/// `error_out` - Pointer to an int which will be modified to an error code should one occur, may not be null. Functions
/// as an out parameter.
/// ## Returns
/// `bool` - Returns if the signature is valid or not, will be false if an error occurs.
///
/// # Safety
/// None
#[no_mangle]
pub unsafe extern "C" fn wallet_verify_message_signature(
    wallet: *mut TariWallet,
    public_key: *mut TariPublicKey,
    hex_sig_nonce: *const c_char,
    msg: *const c_char,
    error_out: *mut c_int,
) -> bool {
    let mut error = 0;
    let mut result = false;
    ptr::swap(error_out, &mut error as *mut c_int);
    if wallet.is_null() {
        error = LibWalletError::from(InterfaceError::NullError("wallet".to_string())).code;
        ptr::swap(error_out, &mut error as *mut c_int);
        return result;
    }
    if public_key.is_null() {
        error = LibWalletError::from(InterfaceError::NullError("public key".to_string())).code;
        ptr::swap(error_out, &mut error as *mut c_int);
        return result;
    }
    if hex_sig_nonce.is_null() {
        error = LibWalletError::from(InterfaceError::NullError("signature".to_string())).code;
        ptr::swap(error_out, &mut error as *mut c_int);
        return result;
    }
    if msg.is_null() {
        error = LibWalletError::from(InterfaceError::NullError("message".to_string())).code;
        ptr::swap(error_out, &mut error as *mut c_int);
        return result;
    }

    let message;
    match CStr::from_ptr(msg).to_str() {
        Ok(v) => {
            message = v.to_owned();
        },
        _ => {
            error = LibWalletError::from(InterfaceError::PointerError("msg".to_string())).code;
            ptr::swap(error_out, &mut error as *mut c_int);
            return false;
        },
    }
    let hex;
    match CStr::from_ptr(hex_sig_nonce).to_str() {
        Ok(v) => {
            hex = v.to_owned();
        },
        _ => {
            error = LibWalletError::from(InterfaceError::PointerError("hex_sig_nonce".to_string())).code;
            ptr::swap(error_out, &mut error as *mut c_int);
            return false;
        },
    }
    let hex_keys: Vec<&str> = hex.split('|').collect();
    if hex_keys.len() != 2 {
        error = LibWalletError::from(InterfaceError::PositionInvalidError).code;
        ptr::swap(error_out, &mut error as *mut c_int);
        return result;
    }

    if let Some(key1) = hex_keys.get(0) {
        if let Some(key2) = hex_keys.get(1) {
            let secret = TariPrivateKey::from_hex(key1);
            match secret {
                Ok(p) => {
                    let public_nonce = TariPublicKey::from_hex(key2);
                    match public_nonce {
                        Ok(pn) => {
                            result = (*wallet)
                                .wallet
                                .verify_message_signature((*public_key).clone(), pn, p, message)
                        },
                        Err(e) => {
                            error = LibWalletError::from(e).code;
                            ptr::swap(error_out, &mut error as *mut c_int);
                        },
                    }
                },
                Err(e) => {
                    error = LibWalletError::from(e).code;
                    ptr::swap(error_out, &mut error as *mut c_int);
                },
            }
        } else {
            error = LibWalletError::from(InterfaceError::InvalidArgument("hex_sig_nonce".to_string())).code;
            ptr::swap(error_out, &mut error as *mut c_int);
        }
    } else {
        error = LibWalletError::from(InterfaceError::InvalidArgument("hex_sig_nonce".to_string())).code;
        ptr::swap(error_out, &mut error as *mut c_int);
    }

    result
}

/// Adds a base node peer to the TariWallet
///
/// ## Arguments
/// `wallet` - The TariWallet pointer
/// `public_key` - The TariPublicKey pointer
/// `address` - The pointer to a char array
/// `error_out` - Pointer to an int which will be modified to an error code should one occur, may not be null. Functions
/// as an out parameter.
///
/// ## Returns
/// `bool` - Returns if successful or not
///
/// # Safety
/// None
#[no_mangle]
pub unsafe extern "C" fn wallet_add_base_node_peer(
    wallet: *mut TariWallet,
    public_key: *mut TariPublicKey,
    address: *const c_char,
    error_out: *mut c_int,
) -> bool {
    let mut error = 0;
    ptr::swap(error_out, &mut error as *mut c_int);
    if wallet.is_null() {
        error = LibWalletError::from(InterfaceError::NullError("wallet".to_string())).code;
        ptr::swap(error_out, &mut error as *mut c_int);
        return false;
    }

    if public_key.is_null() {
        error = LibWalletError::from(InterfaceError::NullError("public_key".to_string())).code;
        ptr::swap(error_out, &mut error as *mut c_int);
        return false;
    }

    let parsed_addr;
    if address.is_null() {
        error = LibWalletError::from(InterfaceError::NullError("address".to_string())).code;
        ptr::swap(error_out, &mut error as *mut c_int);
        return false;
    } else {
        match CStr::from_ptr(address).to_str() {
            Ok(v) => {
                parsed_addr = match Multiaddr::from_str(v) {
                    Ok(v) => v,
                    Err(_) => {
                        error = LibWalletError::from(InterfaceError::InvalidArgument("address is invalid".to_string()))
                            .code;
                        ptr::swap(error_out, &mut error as *mut c_int);
                        return false;
                    },
                }
            },
            _ => {
                error = LibWalletError::from(InterfaceError::PointerError("address".to_string())).code;
                ptr::swap(error_out, &mut error as *mut c_int);
                return false;
            },
        }
    }

    if let Err(e) = (*wallet)
        .runtime
        .block_on((*wallet).wallet.set_base_node_peer((*public_key).clone(), parsed_addr))
    {
        error = LibWalletError::from(e).code;
        ptr::swap(error_out, &mut error as *mut c_int);
        return false;
    }
    true
}

/// Upserts a TariContact to the TariWallet. If the contact does not exist it will be Inserted. If it does exist the
/// Alias will be updated.
///
/// ## Arguments
/// `wallet` - The TariWallet pointer
/// `contact` - The TariContact pointer
/// `error_out` - Pointer to an int which will be modified to an error code should one occur, may not be null. Functions
/// as an out parameter.
///
/// ## Returns
/// `bool` - Returns if successful or not
///
/// # Safety
/// None
#[no_mangle]
pub unsafe extern "C" fn wallet_upsert_contact(
    wallet: *mut TariWallet,
    contact: *mut TariContact,
    error_out: *mut c_int,
) -> bool {
    let mut error = 0;
    ptr::swap(error_out, &mut error as *mut c_int);
    if wallet.is_null() {
        error = LibWalletError::from(InterfaceError::NullError("wallet".to_string())).code;
        ptr::swap(error_out, &mut error as *mut c_int);
        return false;
    }
    if contact.is_null() {
        error = LibWalletError::from(InterfaceError::NullError("contact".to_string())).code;
        ptr::swap(error_out, &mut error as *mut c_int);
        return false;
    }

    match (*wallet)
        .runtime
        .block_on((*wallet).wallet.contacts_service.upsert_contact((*contact).clone()))
    {
        Ok(_) => true,
        Err(e) => {
            error = LibWalletError::from(WalletError::ContactsServiceError(e)).code;
            ptr::swap(error_out, &mut error as *mut c_int);
            false
        },
    }
}

/// Removes a TariContact from the TariWallet
///
/// ## Arguments
/// `wallet` - The TariWallet pointer
/// `tx` - The TariPendingInboundTransaction pointer
/// `error_out` - Pointer to an int which will be modified to an error code should one occur, may not be null. Functions
/// as an out parameter.
///
/// ## Returns
/// `bool` - Returns if successful or not
///
/// # Safety
/// None
#[no_mangle]
pub unsafe extern "C" fn wallet_remove_contact(
    wallet: *mut TariWallet,
    contact: *mut TariContact,
    error_out: *mut c_int,
) -> bool {
    let mut error = 0;
    ptr::swap(error_out, &mut error as *mut c_int);
    if wallet.is_null() {
        error = LibWalletError::from(InterfaceError::NullError("wallet".to_string())).code;
        ptr::swap(error_out, &mut error as *mut c_int);
        return false;
    }
    if contact.is_null() {
        error = LibWalletError::from(InterfaceError::NullError("contact".to_string())).code;
        ptr::swap(error_out, &mut error as *mut c_int);
        return false;
    }

    match (*wallet).runtime.block_on(
        (*wallet)
            .wallet
            .contacts_service
            .remove_contact((*contact).public_key.clone()),
    ) {
        Ok(_) => true,
        Err(e) => {
            error = LibWalletError::from(WalletError::ContactsServiceError(e)).code;
            ptr::swap(error_out, &mut error as *mut c_int);
            false
        },
    }
}

/// Gets the available balance from a TariBalance. This is the balance the user can spend.
///
/// ## Arguments
/// `balance` - The TariBalance pointer
/// `error_out` - Pointer to an int which will be modified to an error code should one occur, may not be null. Functions
/// as an out parameter.
///
/// ## Returns
/// `c_ulonglong` - The available balance, 0 if wallet is null
///
/// # Safety
/// None
#[no_mangle]
pub unsafe extern "C" fn balance_get_available(balance: *mut TariBalance, error_out: *mut c_int) -> c_ulonglong {
    let mut error = 0;
    ptr::swap(error_out, &mut error as *mut c_int);
    if balance.is_null() {
        error = LibWalletError::from(InterfaceError::NullError("balance".to_string())).code;
        ptr::swap(error_out, &mut error as *mut c_int);
        return 0;
    }

    c_ulonglong::from((*balance).available_balance)
}

/// Gets the time locked balance from a TariBalance. This is the balance the user can spend.
///
/// ## Arguments
/// `balance` - The TariBalance pointer
/// `error_out` - Pointer to an int which will be modified to an error code should one occur, may not be null. Functions
/// as an out parameter.
///
/// ## Returns
/// `c_ulonglong` - The time locked balance, 0 if wallet is null
///
/// # Safety
/// None
#[no_mangle]
pub unsafe extern "C" fn balance_get_time_locked(balance: *mut TariBalance, error_out: *mut c_int) -> c_ulonglong {
    let mut error = 0;
    ptr::swap(error_out, &mut error as *mut c_int);
    if balance.is_null() {
        error = LibWalletError::from(InterfaceError::NullError("balance".to_string())).code;
        ptr::swap(error_out, &mut error as *mut c_int);
        return 0;
    }

    let b = if let Some(bal) = (*balance).time_locked_balance {
        bal
    } else {
        MicroTari::from(0)
    };
    c_ulonglong::from(b)
}

/// Gets the pending incoming balance from a TariBalance. This is the balance the user can spend.
///
/// ## Arguments
/// `balance` - The TariBalance pointer
/// `error_out` - Pointer to an int which will be modified to an error code should one occur, may not be null. Functions
/// as an out parameter.
///
/// ## Returns
/// `c_ulonglong` - The pending incoming, 0 if wallet is null
///
/// # Safety
/// None
#[no_mangle]
pub unsafe extern "C" fn balance_get_pending_incoming(balance: *mut TariBalance, error_out: *mut c_int) -> c_ulonglong {
    let mut error = 0;
    ptr::swap(error_out, &mut error as *mut c_int);
    if balance.is_null() {
        error = LibWalletError::from(InterfaceError::NullError("balance".to_string())).code;
        ptr::swap(error_out, &mut error as *mut c_int);
        return 0;
    }

    c_ulonglong::from((*balance).pending_incoming_balance)
}

/// Gets the pending outgoing balance from a TariBalance. This is the balance the user can spend.
///
/// ## Arguments
/// `balance` - The TariBalance pointer
/// `error_out` - Pointer to an int which will be modified to an error code should one occur, may not be null. Functions
/// as an out parameter.
///
/// ## Returns
/// `c_ulonglong` - The pending outgoing balance, 0 if wallet is null
///
/// # Safety
/// None
#[no_mangle]
pub unsafe extern "C" fn balance_get_pending_outgoing(balance: *mut TariBalance, error_out: *mut c_int) -> c_ulonglong {
    let mut error = 0;
    ptr::swap(error_out, &mut error as *mut c_int);
    if balance.is_null() {
        error = LibWalletError::from(InterfaceError::NullError("balance".to_string())).code;
        ptr::swap(error_out, &mut error as *mut c_int);
        return 0;
    }

    c_ulonglong::from((*balance).pending_outgoing_balance)
}

/// Frees memory for a TariBalance
///
/// ## Arguments
/// `balance` - The pointer to a TariBalance
///
/// ## Returns
/// `()` - Does not return a value, equivalent to void in C
///
/// # Safety
/// None
#[no_mangle]
pub unsafe extern "C" fn balance_destroy(balance: *mut TariBalance) {
    if !balance.is_null() {
        Box::from_raw(balance);
    }
}

/// Sends a TariPendingOutboundTransaction
///
/// ## Arguments
/// `wallet` - The TariWallet pointer
/// `dest_public_key` - The TariPublicKey pointer of the peer
/// `amount` - The amount
/// `fee_per_gram` - The transaction fee
/// `message` - The pointer to a char array
/// `error_out` - Pointer to an int which will be modified to an error code should one occur, may not be null. Functions
/// as an out parameter.
///
/// ## Returns
/// `unsigned long long` - Returns 0 if unsuccessful or the TxId of the sent transaction if successful
///
/// # Safety
/// None
#[no_mangle]
pub unsafe extern "C" fn wallet_send_transaction(
    wallet: *mut TariWallet,
    dest_public_key: *mut TariPublicKey,
    amount: c_ulonglong,
    fee_per_gram: c_ulonglong,
    message: *const c_char,
    one_sided: bool,
    error_out: *mut c_int,
) -> c_ulonglong {
    let mut error = 0;
    ptr::swap(error_out, &mut error as *mut c_int);
    if wallet.is_null() {
        error = LibWalletError::from(InterfaceError::NullError("wallet".to_string())).code;
        ptr::swap(error_out, &mut error as *mut c_int);
        return 0;
    }

    if dest_public_key.is_null() {
        error = LibWalletError::from(InterfaceError::NullError("dest_public_key".to_string())).code;
        ptr::swap(error_out, &mut error as *mut c_int);
        return 0;
    }

    let message_string;
    if message.is_null() {
        error = LibWalletError::from(InterfaceError::NullError("message".to_string())).code;
        ptr::swap(error_out, &mut error as *mut c_int);
        message_string = CString::new("")
            .expect("Blank CString will not fail")
            .to_str()
            .expect("CString.to_str() will not fail")
            .to_owned();
    } else {
        match CStr::from_ptr(message).to_str() {
            Ok(v) => {
                message_string = v.to_owned();
            },
            _ => {
                error = LibWalletError::from(InterfaceError::NullError("message".to_string())).code;
                ptr::swap(error_out, &mut error as *mut c_int);
                message_string = CString::new("")
                    .expect("Blank CString will not fail")
                    .to_str()
                    .expect("CString.to_str() will not fail")
                    .to_owned();
            },
        }
    };

    if one_sided {
        match (*wallet)
            .runtime
            .block_on((*wallet).wallet.transaction_service.send_one_sided_transaction(
                (*dest_public_key).clone(),
                MicroTari::from(amount),
                MicroTari::from(fee_per_gram),
                message_string,
            )) {
            Ok(tx_id) => tx_id.as_u64(),
            Err(e) => {
                error = LibWalletError::from(WalletError::TransactionServiceError(e)).code;
                ptr::swap(error_out, &mut error as *mut c_int);
                0
            },
        }
    } else {
        match (*wallet)
            .runtime
            .block_on((*wallet).wallet.transaction_service.send_transaction(
                (*dest_public_key).clone(),
                MicroTari::from(amount),
                MicroTari::from(fee_per_gram),
                message_string,
            )) {
            Ok(tx_id) => tx_id.as_u64(),
            Err(e) => {
                error = LibWalletError::from(WalletError::TransactionServiceError(e)).code;
                ptr::swap(error_out, &mut error as *mut c_int);
                0
            },
        }
    }
}

/// Gets a fee estimate for an amount
///
/// ## Arguments
/// `wallet` - The TariWallet pointer
/// `amount` - The amount
/// `fee_per_gram` - The fee per gram
/// `num_kernels` - The number of transaction kernels
/// `num_outputs` - The number of outputs
/// `error_out` - Pointer to an int which will be modified to an error code should one occur, may not be null. Functions
/// as an out parameter.
///
/// ## Returns
/// `unsigned long long` - Returns 0 if unsuccessful or the fee estimate in MicroTari if successful
///
/// # Safety
/// None
#[no_mangle]
pub unsafe extern "C" fn wallet_get_fee_estimate(
    wallet: *mut TariWallet,
    amount: c_ulonglong,
    fee_per_gram: c_ulonglong,
    num_kernels: c_ulonglong,
    num_outputs: c_ulonglong,
    error_out: *mut c_int,
) -> c_ulonglong {
    let mut error = 0;
    ptr::swap(error_out, &mut error as *mut c_int);
    if wallet.is_null() {
        error = LibWalletError::from(InterfaceError::NullError("wallet".to_string())).code;
        ptr::swap(error_out, &mut error as *mut c_int);
        return 0;
    }

    match (*wallet)
        .runtime
        .block_on((*wallet).wallet.output_manager_service.fee_estimate(
            MicroTari::from(amount),
            MicroTari::from(fee_per_gram),
            num_kernels as usize,
            num_outputs as usize,
        )) {
        Ok(fee) => fee.into(),
        Err(e) => {
            error = LibWalletError::from(WalletError::OutputManagerError(e)).code;
            ptr::swap(error_out, &mut error as *mut c_int);
            0
        },
    }
}

/// Gets the number of mining confirmations required
///
/// ## Arguments
/// `wallet` - The TariWallet pointer
/// `error_out` - Pointer to an int which will be modified to an error code should one occur, may not be null. Functions
/// as an out parameter.
///
/// ## Returns
/// `unsigned long long` - Returns the number of confirmations required
///
/// # Safety
/// None
#[no_mangle]
pub unsafe extern "C" fn wallet_get_num_confirmations_required(
    wallet: *mut TariWallet,
    error_out: *mut c_int,
) -> c_ulonglong {
    let mut error = 0;
    ptr::swap(error_out, &mut error as *mut c_int);
    if wallet.is_null() {
        error = LibWalletError::from(InterfaceError::NullError("wallet".to_string())).code;
        ptr::swap(error_out, &mut error as *mut c_int);
        return 0;
    }

    match (*wallet)
        .runtime
        .block_on((*wallet).wallet.transaction_service.get_num_confirmations_required())
    {
        Ok(num) => num,
        Err(e) => {
            error = LibWalletError::from(WalletError::TransactionServiceError(e)).code;
            ptr::swap(error_out, &mut error as *mut c_int);
            0
        },
    }
}

/// Sets the number of mining confirmations required
///
/// ## Arguments
/// `wallet` - The TariWallet pointer
/// `num` - The number of confirmations to require
/// `error_out` - Pointer to an int which will be modified to an error code should one occur, may not be null. Functions
/// as an out parameter.
///
/// ## Returns
/// `()` - Does not return a value, equivalent to void in C
///
/// # Safety
/// None
#[no_mangle]
pub unsafe extern "C" fn wallet_set_num_confirmations_required(
    wallet: *mut TariWallet,
    num: c_ulonglong,
    error_out: *mut c_int,
) {
    let mut error = 0;
    ptr::swap(error_out, &mut error as *mut c_int);
    if wallet.is_null() {
        error = LibWalletError::from(InterfaceError::NullError("wallet".to_string())).code;
        ptr::swap(error_out, &mut error as *mut c_int)
    }

    match (*wallet)
        .runtime
        .block_on((*wallet).wallet.transaction_service.set_num_confirmations_required(num))
    {
        Ok(()) => (),
        Err(e) => {
            error = LibWalletError::from(WalletError::TransactionServiceError(e)).code;
            ptr::swap(error_out, &mut error as *mut c_int)
        },
    }
}

/// Get the TariContacts from a TariWallet
///
/// ## Arguments
/// `wallet` - The TariWallet pointer
/// `error_out` - Pointer to an int which will be modified to an error code should one occur, may not be null. Functions
/// as an out parameter.
///
/// ## Returns
/// `*mut TariContacts` - returns the contacts, note that it returns ptr::null_mut() if
/// wallet is null
///
/// # Safety
/// The ```contacts_destroy``` method must be called when finished with a TariContacts to prevent a memory leak
#[no_mangle]
pub unsafe extern "C" fn wallet_get_contacts(wallet: *mut TariWallet, error_out: *mut c_int) -> *mut TariContacts {
    let mut error = 0;
    ptr::swap(error_out, &mut error as *mut c_int);
    let mut contacts = Vec::new();
    if wallet.is_null() {
        error = LibWalletError::from(InterfaceError::NullError("wallet".to_string())).code;
        ptr::swap(error_out, &mut error as *mut c_int);
        return ptr::null_mut();
    }

    let retrieved_contacts = (*wallet)
        .runtime
        .block_on((*wallet).wallet.contacts_service.get_contacts());
    match retrieved_contacts {
        Ok(mut retrieved_contacts) => {
            contacts.append(&mut retrieved_contacts);
            Box::into_raw(Box::new(TariContacts(contacts)))
        },
        Err(e) => {
            error = LibWalletError::from(WalletError::ContactsServiceError(e)).code;
            ptr::swap(error_out, &mut error as *mut c_int);
            ptr::null_mut()
        },
    }
}

/// Get the TariCompletedTransactions from a TariWallet
///
/// ## Arguments
/// `wallet` - The TariWallet pointer
/// `error_out` - Pointer to an int which will be modified to an error code should one occur, may not be null. Functions
/// as an out parameter.
///
/// ## Returns
/// `*mut TariCompletedTransactions` - returns the transactions, note that it returns ptr::null_mut() if
/// wallet is null or an error is encountered
///
/// # Safety
/// The ```completed_transactions_destroy``` method must be called when finished with a TariCompletedTransactions to
/// prevent a memory leak
#[no_mangle]
pub unsafe extern "C" fn wallet_get_completed_transactions(
    wallet: *mut TariWallet,
    error_out: *mut c_int,
) -> *mut TariCompletedTransactions {
    let mut error = 0;
    ptr::swap(error_out, &mut error as *mut c_int);
    let mut completed = Vec::new();
    if wallet.is_null() {
        error = LibWalletError::from(InterfaceError::NullError("wallet".to_string())).code;
        ptr::swap(error_out, &mut error as *mut c_int);
        return ptr::null_mut();
    }

    let completed_transactions = (*wallet)
        .runtime
        .block_on((*wallet).wallet.transaction_service.get_completed_transactions());
    match completed_transactions {
        Ok(completed_transactions) => {
            // The frontend specification calls for completed transactions that have not yet been mined to be
            // classified as Pending Transactions. In order to support this logic without impacting the practical
            // definitions and storage of a MimbleWimble CompletedTransaction we will remove CompletedTransactions with
            // the Completed and Broadcast states from the list returned by this FFI function
            for tx in completed_transactions
                .values()
                .filter(|ct| ct.status != TransactionStatus::Completed)
                .filter(|ct| ct.status != TransactionStatus::Broadcast)
                .filter(|ct| ct.status != TransactionStatus::Imported)
            {
                completed.push(tx.clone());
            }
            Box::into_raw(Box::new(TariCompletedTransactions(completed)))
        },
        Err(e) => {
            error = LibWalletError::from(WalletError::TransactionServiceError(e)).code;
            ptr::swap(error_out, &mut error as *mut c_int);
            ptr::null_mut()
        },
    }
}

/// Get the TariPendingInboundTransactions from a TariWallet
///
/// Currently a CompletedTransaction with the Status of Completed and Broadcast is considered Pending by the frontend
///
/// ## Arguments
/// `wallet` - The TariWallet pointer
/// `error_out` - Pointer to an int which will be modified to an error code should one occur, may not be null. Functions
/// as an out parameter.
///
/// ## Returns
/// `*mut TariPendingInboundTransactions` - returns the transactions, note that it returns ptr::null_mut() if
/// wallet is null or and error is encountered
///
/// # Safety
/// The ```pending_inbound_transactions_destroy``` method must be called when finished with a
/// TariPendingInboundTransactions to prevent a memory leak
#[no_mangle]
pub unsafe extern "C" fn wallet_get_pending_inbound_transactions(
    wallet: *mut TariWallet,
    error_out: *mut c_int,
) -> *mut TariPendingInboundTransactions {
    let mut error = 0;
    ptr::swap(error_out, &mut error as *mut c_int);
    let mut pending = Vec::new();
    if wallet.is_null() {
        error = LibWalletError::from(InterfaceError::NullError("wallet".to_string())).code;
        ptr::swap(error_out, &mut error as *mut c_int);
        return ptr::null_mut();
    }

    let pending_transactions = (*wallet)
        .runtime
        .block_on((*wallet).wallet.transaction_service.get_pending_inbound_transactions());

    match pending_transactions {
        Ok(pending_transactions) => {
            for tx in pending_transactions.values() {
                pending.push(tx.clone());
            }

            if let Ok(completed_txs) = (*wallet)
                .runtime
                .block_on((*wallet).wallet.transaction_service.get_completed_transactions())
            {
                // The frontend specification calls for completed transactions that have not yet been mined to be
                // classified as Pending Transactions. In order to support this logic without impacting the practical
                // definitions and storage of a MimbleWimble CompletedTransaction we will add those transaction to the
                // list here in the FFI interface
                for ct in completed_txs
                    .values()
                    .filter(|ct| {
                        ct.status == TransactionStatus::Completed ||
                            ct.status == TransactionStatus::Broadcast ||
                            ct.status == TransactionStatus::Imported
                    })
                    .filter(|ct| ct.direction == TransactionDirection::Inbound)
                {
                    pending.push(InboundTransaction::from(ct.clone()));
                }
            }

            Box::into_raw(Box::new(TariPendingInboundTransactions(pending)))
        },
        Err(e) => {
            error = LibWalletError::from(WalletError::TransactionServiceError(e)).code;
            ptr::swap(error_out, &mut error as *mut c_int);
            ptr::null_mut()
        },
    }
}

/// Get the TariPendingOutboundTransactions from a TariWallet
///
/// Currently a CompletedTransaction with the Status of Completed and Broadcast is considered Pending by the frontend
///
/// ## Arguments
/// `wallet` - The TariWallet pointer
/// `error_out` - Pointer to an int which will be modified to an error code should one occur, may not be null. Functions
/// as an out parameter.
///
/// ## Returns
/// `*mut TariPendingOutboundTransactions` - returns the transactions, note that it returns ptr::null_mut() if
/// wallet is null or and error is encountered
///
/// # Safety
/// The ```pending_outbound_transactions_destroy``` method must be called when finished with a
/// TariPendingOutboundTransactions to prevent a memory leak
#[no_mangle]
pub unsafe extern "C" fn wallet_get_pending_outbound_transactions(
    wallet: *mut TariWallet,
    error_out: *mut c_int,
) -> *mut TariPendingOutboundTransactions {
    let mut error = 0;
    ptr::swap(error_out, &mut error as *mut c_int);
    let mut pending = Vec::new();
    if wallet.is_null() {
        error = LibWalletError::from(InterfaceError::NullError("wallet".to_string())).code;
        ptr::swap(error_out, &mut error as *mut c_int);
        return ptr::null_mut();
    }

    let pending_transactions = (*wallet)
        .runtime
        .block_on((*wallet).wallet.transaction_service.get_pending_outbound_transactions());
    match pending_transactions {
        Ok(pending_transactions) => {
            for tx in pending_transactions.values() {
                pending.push(tx.clone());
            }
            if let Ok(completed_txs) = (*wallet)
                .runtime
                .block_on((*wallet).wallet.transaction_service.get_completed_transactions())
            {
                // The frontend specification calls for completed transactions that have not yet been mined to be
                // classified as Pending Transactions. In order to support this logic without impacting the practical
                // definitions and storage of a MimbleWimble CompletedTransaction we will add those transaction to the
                // list here in the FFI interface
                for ct in completed_txs
                    .values()
                    .filter(|ct| ct.status == TransactionStatus::Completed || ct.status == TransactionStatus::Broadcast)
                    .filter(|ct| ct.direction == TransactionDirection::Outbound)
                {
                    pending.push(OutboundTransaction::from(ct.clone()));
                }
            }
            Box::into_raw(Box::new(TariPendingOutboundTransactions(pending)))
        },
        Err(e) => {
            error = LibWalletError::from(WalletError::TransactionServiceError(e)).code;
            ptr::swap(error_out, &mut error as *mut c_int);
            ptr::null_mut()
        },
    }
}

/// Get the all Cancelled Transactions from a TariWallet. This function will also get cancelled pending inbound and
/// outbound transaction and include them in this list by converting them to CompletedTransactions
///
/// ## Arguments
/// `wallet` - The TariWallet pointer
/// `error_out` - Pointer to an int which will be modified to an error code should one occur, may not be null. Functions
/// as an out parameter.
///
/// ## Returns
/// `*mut TariCompletedTransactions` - returns the transactions, note that it returns ptr::null_mut() if
/// wallet is null or an error is encountered
///
/// # Safety
/// The ```completed_transactions_destroy``` method must be called when finished with a TariCompletedTransactions to
/// prevent a memory leak
#[no_mangle]
pub unsafe extern "C" fn wallet_get_cancelled_transactions(
    wallet: *mut TariWallet,
    error_out: *mut c_int,
) -> *mut TariCompletedTransactions {
    let mut error = 0;
    ptr::swap(error_out, &mut error as *mut c_int);

    if wallet.is_null() {
        error = LibWalletError::from(InterfaceError::NullError("wallet".to_string())).code;
        ptr::swap(error_out, &mut error as *mut c_int);
        return ptr::null_mut();
    }

    let completed_transactions = match (*wallet).runtime.block_on(
        (*wallet)
            .wallet
            .transaction_service
            .get_cancelled_completed_transactions(),
    ) {
        Ok(txs) => txs,
        Err(e) => {
            error = LibWalletError::from(WalletError::TransactionServiceError(e)).code;
            ptr::swap(error_out, &mut error as *mut c_int);
            return ptr::null_mut();
        },
    };
    let inbound_transactions = match (*wallet).runtime.block_on(
        (*wallet)
            .wallet
            .transaction_service
            .get_cancelled_pending_inbound_transactions(),
    ) {
        Ok(txs) => txs,
        Err(e) => {
            error = LibWalletError::from(WalletError::TransactionServiceError(e)).code;
            ptr::swap(error_out, &mut error as *mut c_int);
            return ptr::null_mut();
        },
    };
    let outbound_transactions = match (*wallet).runtime.block_on(
        (*wallet)
            .wallet
            .transaction_service
            .get_cancelled_pending_outbound_transactions(),
    ) {
        Ok(txs) => txs,
        Err(e) => {
            error = LibWalletError::from(WalletError::TransactionServiceError(e)).code;
            ptr::swap(error_out, &mut error as *mut c_int);
            return ptr::null_mut();
        },
    };

    let mut completed = Vec::new();
    for tx in completed_transactions.values() {
        completed.push(tx.clone());
    }
    for tx in inbound_transactions.values() {
        let mut inbound_tx = CompletedTransaction::from(tx.clone());
        inbound_tx.destination_public_key = (*wallet).wallet.comms.node_identity().public_key().clone();
        completed.push(inbound_tx);
    }
    for tx in outbound_transactions.values() {
        let mut outbound_tx = CompletedTransaction::from(tx.clone());
        outbound_tx.source_public_key = (*wallet).wallet.comms.node_identity().public_key().clone();
        completed.push(outbound_tx);
    }

    Box::into_raw(Box::new(TariCompletedTransactions(completed)))
}

/// Get the TariCompletedTransaction from a TariWallet by its' TransactionId
///
/// ## Arguments
/// `wallet` - The TariWallet pointer
/// `transaction_id` - The TransactionId
/// `error_out` - Pointer to an int which will be modified to an error code should one occur, may not be null. Functions
/// as an out parameter.
///
/// ## Returns
/// `*mut TariCompletedTransaction` - returns the transaction, note that it returns ptr::null_mut() if
/// wallet is null, an error is encountered or if the transaction is not found
///
/// # Safety
/// The ```completed_transaction_destroy``` method must be called when finished with a TariCompletedTransaction to
/// prevent a memory leak
#[no_mangle]
pub unsafe extern "C" fn wallet_get_completed_transaction_by_id(
    wallet: *mut TariWallet,
    transaction_id: c_ulonglong,
    error_out: *mut c_int,
) -> *mut TariCompletedTransaction {
    let mut error = 0;
    ptr::swap(error_out, &mut error as *mut c_int);
    if wallet.is_null() {
        error = LibWalletError::from(InterfaceError::NullError("wallet".to_string())).code;
        ptr::swap(error_out, &mut error as *mut c_int);
        return ptr::null_mut();
    }

    let completed_transactions = (*wallet)
        .runtime
        .block_on((*wallet).wallet.transaction_service.get_completed_transactions());

    match completed_transactions {
        Ok(completed_transactions) => {
            if let Some(tx) = completed_transactions.get(&TxId::from(transaction_id)) {
                if tx.status != TransactionStatus::Completed && tx.status != TransactionStatus::Broadcast {
                    let completed = tx.clone();
                    return Box::into_raw(Box::new(completed));
                }
            }
            error = 108;
            ptr::swap(error_out, &mut error as *mut c_int);
        },
        Err(e) => {
            error = LibWalletError::from(WalletError::TransactionServiceError(e)).code;
            ptr::swap(error_out, &mut error as *mut c_int);
        },
    }

    ptr::null_mut()
}

/// Get the TariPendingInboundTransaction from a TariWallet by its' TransactionId
///
/// ## Arguments
/// `wallet` - The TariWallet pointer
/// `transaction_id` - The TransactionId
/// `error_out` - Pointer to an int which will be modified to an error code should one occur, may not be null. Functions
/// as an out parameter.
///
/// ## Returns
/// `*mut TariPendingInboundTransaction` - returns the transaction, note that it returns ptr::null_mut() if
/// wallet is null, an error is encountered or if the transaction is not found
///
/// # Safety
/// The ```pending_inbound_transaction_destroy``` method must be called when finished with a
/// TariPendingInboundTransaction to prevent a memory leak
#[no_mangle]
pub unsafe extern "C" fn wallet_get_pending_inbound_transaction_by_id(
    wallet: *mut TariWallet,
    transaction_id: c_ulonglong,
    error_out: *mut c_int,
) -> *mut TariPendingInboundTransaction {
    let mut error = 0;
    let transaction_id = TxId::from(transaction_id);
    ptr::swap(error_out, &mut error as *mut c_int);
    if wallet.is_null() {
        error = LibWalletError::from(InterfaceError::NullError("wallet".to_string())).code;
        ptr::swap(error_out, &mut error as *mut c_int);
        return ptr::null_mut();
    }

    let pending_transactions = (*wallet)
        .runtime
        .block_on((*wallet).wallet.transaction_service.get_pending_inbound_transactions());

    let completed_transactions = (*wallet)
        .runtime
        .block_on((*wallet).wallet.transaction_service.get_completed_transactions());

    match completed_transactions {
        Ok(completed_transactions) => {
            if let Some(tx) = completed_transactions.get(&transaction_id) {
                if (tx.status == TransactionStatus::Broadcast || tx.status == TransactionStatus::Completed) &&
                    tx.direction == TransactionDirection::Inbound
                {
                    let completed = tx.clone();
                    let pending_tx = TariPendingInboundTransaction::from(completed);
                    return Box::into_raw(Box::new(pending_tx));
                }
            }
        },
        Err(e) => {
            error = LibWalletError::from(WalletError::TransactionServiceError(e)).code;
            ptr::swap(error_out, &mut error as *mut c_int);
        },
    }

    match pending_transactions {
        Ok(pending_transactions) => {
            if let Some(tx) = pending_transactions.get(&transaction_id) {
                let pending = tx.clone();
                return Box::into_raw(Box::new(pending));
            }
            error = 108;
            ptr::swap(error_out, &mut error as *mut c_int);
        },
        Err(e) => {
            error = LibWalletError::from(WalletError::TransactionServiceError(e)).code;
            ptr::swap(error_out, &mut error as *mut c_int);
        },
    }

    ptr::null_mut()
}

/// Get the TariPendingOutboundTransaction from a TariWallet by its' TransactionId
///
/// ## Arguments
/// `wallet` - The TariWallet pointer
/// `transaction_id` - The TransactionId
/// `error_out` - Pointer to an int which will be modified to an error code should one occur, may not be null. Functions
/// as an out parameter.
///
/// ## Returns
/// `*mut TariPendingOutboundTransaction` - returns the transaction, note that it returns ptr::null_mut() if
/// wallet is null, an error is encountered or if the transaction is not found
///
/// # Safety
/// The ```pending_outbound_transaction_destroy``` method must be called when finished with a
/// TariPendingOutboundtransaction to prevent a memory leak
#[no_mangle]
pub unsafe extern "C" fn wallet_get_pending_outbound_transaction_by_id(
    wallet: *mut TariWallet,
    transaction_id: c_ulonglong,
    error_out: *mut c_int,
) -> *mut TariPendingOutboundTransaction {
    let mut error = 0;
    let transaction_id = TxId::from(transaction_id);
    ptr::swap(error_out, &mut error as *mut c_int);
    if wallet.is_null() {
        error = LibWalletError::from(InterfaceError::NullError("wallet".to_string())).code;
        ptr::swap(error_out, &mut error as *mut c_int);
        return ptr::null_mut();
    }

    let pending_transactions = (*wallet)
        .runtime
        .block_on((*wallet).wallet.transaction_service.get_pending_outbound_transactions());

    let completed_transactions = (*wallet)
        .runtime
        .block_on((*wallet).wallet.transaction_service.get_completed_transactions());

    match completed_transactions {
        Ok(completed_transactions) => {
            if let Some(tx) = completed_transactions.get(&transaction_id) {
                if (tx.status == TransactionStatus::Broadcast || tx.status == TransactionStatus::Completed) &&
                    tx.direction == TransactionDirection::Outbound
                {
                    let completed = tx.clone();
                    let pending_tx = TariPendingOutboundTransaction::from(completed);
                    return Box::into_raw(Box::new(pending_tx));
                }
            }
        },
        Err(e) => {
            error = LibWalletError::from(WalletError::TransactionServiceError(e)).code;
            ptr::swap(error_out, &mut error as *mut c_int);
        },
    }

    match pending_transactions {
        Ok(pending_transactions) => {
            if let Some(tx) = pending_transactions.get(&transaction_id) {
                let pending = tx.clone();
                return Box::into_raw(Box::new(pending));
            }
            error = 108;
            ptr::swap(error_out, &mut error as *mut c_int);
        },
        Err(e) => {
            error = LibWalletError::from(WalletError::TransactionServiceError(e)).code;
            ptr::swap(error_out, &mut error as *mut c_int);
        },
    }

    ptr::null_mut()
}

/// Get a Cancelled transaction from a TariWallet by its TransactionId. Pending Inbound or Outbound transaction will be
/// converted to a CompletedTransaction
///
/// ## Arguments
/// `wallet` - The TariWallet pointer
/// `transaction_id` - The TransactionId
/// `error_out` - Pointer to an int which will be modified to an error code should one occur, may not be null. Functions
/// as an out parameter.
///
/// ## Returns
/// `*mut TariCompletedTransaction` - returns the transaction, note that it returns ptr::null_mut() if
/// wallet is null, an error is encountered or if the transaction is not found
///
/// # Safety
/// The ```completed_transaction_destroy``` method must be called when finished with a TariCompletedTransaction to
/// prevent a memory leak
#[no_mangle]
pub unsafe extern "C" fn wallet_get_cancelled_transaction_by_id(
    wallet: *mut TariWallet,
    transaction_id: c_ulonglong,
    error_out: *mut c_int,
) -> *mut TariCompletedTransaction {
    let mut error = 0;
    let transaction_id = TxId::from(transaction_id);
    ptr::swap(error_out, &mut error as *mut c_int);
    if wallet.is_null() {
        error = LibWalletError::from(InterfaceError::NullError("wallet".to_string())).code;
        ptr::swap(error_out, &mut error as *mut c_int);
        return ptr::null_mut();
    }

    let mut transaction = None;

    let mut completed_transactions = match (*wallet).runtime.block_on(
        (*wallet)
            .wallet
            .transaction_service
            .get_cancelled_completed_transactions(),
    ) {
        Ok(txs) => txs,
        Err(e) => {
            error = LibWalletError::from(WalletError::TransactionServiceError(e)).code;
            ptr::swap(error_out, &mut error as *mut c_int);
            return ptr::null_mut();
        },
    };

    if let Some(tx) = completed_transactions.remove(&transaction_id) {
        transaction = Some(tx);
    } else {
        let mut outbound_transactions = match (*wallet).runtime.block_on(
            (*wallet)
                .wallet
                .transaction_service
                .get_cancelled_pending_outbound_transactions(),
        ) {
            Ok(txs) => txs,
            Err(e) => {
                error = LibWalletError::from(WalletError::TransactionServiceError(e)).code;
                ptr::swap(error_out, &mut error as *mut c_int);
                return ptr::null_mut();
            },
        };

        if let Some(tx) = outbound_transactions.remove(&transaction_id) {
            let mut outbound_tx = CompletedTransaction::from(tx);
            outbound_tx.source_public_key = (*wallet).wallet.comms.node_identity().public_key().clone();
            transaction = Some(outbound_tx);
        } else {
            let mut inbound_transactions = match (*wallet).runtime.block_on(
                (*wallet)
                    .wallet
                    .transaction_service
                    .get_cancelled_pending_inbound_transactions(),
            ) {
                Ok(txs) => txs,
                Err(e) => {
                    error = LibWalletError::from(WalletError::TransactionServiceError(e)).code;
                    ptr::swap(error_out, &mut error as *mut c_int);
                    return ptr::null_mut();
                },
            };
            if let Some(tx) = inbound_transactions.remove(&transaction_id) {
                let mut inbound_tx = CompletedTransaction::from(tx);
                inbound_tx.destination_public_key = (*wallet).wallet.comms.node_identity().public_key().clone();
                transaction = Some(inbound_tx);
            }
        }
    }

    match transaction {
        Some(tx) => {
            return Box::into_raw(Box::new(tx));
        },
        None => {
            error = LibWalletError::from(WalletError::TransactionServiceError(
                TransactionServiceError::TransactionDoesNotExistError,
            ))
            .code;
            ptr::swap(error_out, &mut error as *mut c_int);
        },
    }

    ptr::null_mut()
}

/// Get the TariPublicKey from a TariWallet
///
/// ## Arguments
/// `wallet` - The TariWallet pointer
/// `error_out` - Pointer to an int which will be modified to an error code should one occur, may not be null. Functions
/// as an out parameter.
///
/// ## Returns
/// `*mut TariPublicKey` - returns the public key, note that ptr::null_mut() is returned
/// if wc is null
///
/// # Safety
/// The ```public_key_destroy``` method must be called when finished with a TariPublicKey to prevent a memory leak
#[no_mangle]
pub unsafe extern "C" fn wallet_get_public_key(wallet: *mut TariWallet, error_out: *mut c_int) -> *mut TariPublicKey {
    let mut error = 0;
    ptr::swap(error_out, &mut error as *mut c_int);
    if wallet.is_null() {
        error = LibWalletError::from(InterfaceError::NullError("wallet".to_string())).code;
        ptr::swap(error_out, &mut error as *mut c_int);
        return ptr::null_mut();
    }
    let pk = (*wallet).wallet.comms.node_identity().public_key().clone();
    Box::into_raw(Box::new(pk))
}

/// Import an external UTXO into the wallet as a non-rewindable (i.e. non-recoverable) output. This will add a spendable
/// UTXO (as EncumberedToBeReceived) and create a faux completed transaction to record the event.
///
/// ## Arguments
/// `wallet` - The TariWallet pointer
/// `amount` - The value of the UTXO in MicroTari
/// `spending_key` - The private spending key
/// `source_public_key` - The public key of the source of the transaction
/// `features` - Options for an output's structure or use
/// `metadata_signature` - UTXO signature with the script offset private key, k_O
/// `sender_offset_public_key` - Tari script offset pubkey, K_O
/// `script_private_key` - Tari script private key, k_S, is used to create the script signature
/// `covenant` - The covenant that will be executed when spending this output
/// `message` - The message that the transaction will have
/// `error_out` - Pointer to an int which will be modified to an error code should one occur, may not be null. Functions
/// as an out parameter.
///
/// ## Returns
/// `c_ulonglong` -  Returns the TransactionID of the generated transaction, note that it will be zero if the
/// transaction is null
///
/// # Safety
/// None
#[no_mangle]
#[allow(clippy::too_many_lines)]
pub unsafe extern "C" fn wallet_import_external_utxo_as_non_rewindable(
    wallet: *mut TariWallet,
    amount: c_ulonglong,
    spending_key: *mut TariPrivateKey,
    source_public_key: *mut TariPublicKey,
    features: *mut TariOutputFeatures,
    metadata_signature: *mut TariCommitmentSignature,
    sender_offset_public_key: *mut TariPublicKey,
    script_private_key: *mut TariPrivateKey,
    covenant: *mut TariCovenant,
    message: *const c_char,
    error_out: *mut c_int,
) -> c_ulonglong {
    let mut error = 0;
    ptr::swap(error_out, &mut error as *mut c_int);
    if wallet.is_null() {
        error = LibWalletError::from(InterfaceError::NullError("wallet".to_string())).code;
        ptr::swap(error_out, &mut error as *mut c_int);
        return 0;
    }

    if spending_key.is_null() {
        error = LibWalletError::from(InterfaceError::NullError("spending_key".to_string())).code;
        ptr::swap(error_out, &mut error as *mut c_int);
        return 0;
    }

    let source_public_key = if source_public_key.is_null() {
        TariPublicKey::default()
    } else {
        (*source_public_key).clone()
    };

    if metadata_signature.is_null() {
        error = LibWalletError::from(InterfaceError::NullError("metadata_signature".to_string())).code;
        ptr::swap(error_out, &mut error as *mut c_int);
        return 0;
    }

    if sender_offset_public_key.is_null() {
        error = LibWalletError::from(InterfaceError::NullError("sender_offset_public_key".to_string())).code;
        ptr::swap(error_out, &mut error as *mut c_int);
        return 0;
    }

    if script_private_key.is_null() {
        error = LibWalletError::from(InterfaceError::NullError("script_private_key".to_string())).code;
        ptr::swap(error_out, &mut error as *mut c_int);
        return 0;
    }

    let features = if features.is_null() {
        TariOutputFeatures::default()
    } else {
        (*features).clone()
    };

    let covenant = if covenant.is_null() {
        TariCovenant::default()
    } else {
        (*covenant).clone()
    };

    let message_string;
    if message.is_null() {
        error = LibWalletError::from(InterfaceError::NullError("message".to_string())).code;
        ptr::swap(error_out, &mut error as *mut c_int);
        message_string = CString::new("Imported UTXO")
            .expect("CString will not fail")
            .to_str()
            .expect("CString.toStr() will not fail")
            .to_owned();
    } else {
        match CStr::from_ptr(message).to_str() {
            Ok(v) => {
                message_string = v.to_owned();
            },
            _ => {
                error = LibWalletError::from(InterfaceError::PointerError("message".to_string())).code;
                ptr::swap(error_out, &mut error as *mut c_int);
                message_string = CString::new("Imported UTXO")
                    .expect("CString will not fail")
                    .to_str()
                    .expect("CString.to_str() will not fail")
                    .to_owned();
            },
        }
    };

    let public_script_key = PublicKey::from_secret_key(&(*spending_key));

    // TODO: the script_lock_height can be something other than 0, for example an HTLC transaction
    match (*wallet)
        .runtime
        .block_on((*wallet).wallet.import_external_utxo_as_non_rewindable(
            MicroTari::from(amount),
            &(*spending_key).clone(),
            script!(Nop),
            inputs!(public_script_key),
            &source_public_key,
            features,
            message_string,
            (*metadata_signature).clone(),
            &(*script_private_key).clone(),
            &(*sender_offset_public_key).clone(),
            0,
            covenant,
        )) {
        Ok(tx_id) => {
            if let Err(e) = (*wallet)
                .runtime
                .block_on((*wallet).wallet.output_manager_service.validate_txos())
            {
                error = LibWalletError::from(WalletError::OutputManagerError(e)).code;
                ptr::swap(error_out, &mut error as *mut c_int);
                return 0;
            }
            if let Err(e) = (*wallet)
                .runtime
                .block_on((*wallet).wallet.transaction_service.validate_transactions())
            {
                error = LibWalletError::from(WalletError::TransactionServiceError(e)).code;
                ptr::swap(error_out, &mut error as *mut c_int);
                return 0;
            }
            tx_id.as_u64()
        },
        Err(e) => {
            error = LibWalletError::from(e).code;
            ptr::swap(error_out, &mut error as *mut c_int);
            0
        },
    }
}

/// Cancel a Pending Transaction
///
/// ## Arguments
/// `wallet` - The TariWallet pointer
/// `transaction_id` - The TransactionId
/// `error_out` - Pointer to an int which will be modified to an error code should one occur, may not be null. Functions
/// as an out parameter.
///
/// ## Returns
/// `bool` - returns whether the transaction could be cancelled
///
/// # Safety
/// None
#[no_mangle]
pub unsafe extern "C" fn wallet_cancel_pending_transaction(
    wallet: *mut TariWallet,
    transaction_id: c_ulonglong,
    error_out: *mut c_int,
) -> bool {
    let mut error = 0;
    ptr::swap(error_out, &mut error as *mut c_int);
    if wallet.is_null() {
        error = LibWalletError::from(InterfaceError::NullError("wallet".to_string())).code;
        ptr::swap(error_out, &mut error as *mut c_int);
        return false;
    }

    match (*wallet).runtime.block_on(
        (*wallet)
            .wallet
            .transaction_service
            .cancel_transaction(TxId::from(transaction_id)),
    ) {
        Ok(_) => true,
        Err(e) => {
            error = LibWalletError::from(WalletError::TransactionServiceError(e)).code;
            ptr::swap(error_out, &mut error as *mut c_int);
            false
        },
    }
}

/// This function will tell the wallet to query the set base node to confirm the status of transaction outputs
/// (TXOs).
///
/// ## Arguments
/// `wallet` - The TariWallet pointer
/// `error_out` - Pointer to an int which will be modified to an error code should one occur, may not be null. Functions
/// as an out parameter.
///
/// ## Returns
/// `c_ulonglong` -  Returns a unique Request Key that is used to identify which callbacks refer to this specific sync
/// request. Note the result will be 0 if there was an error
///
/// # Safety
/// None
#[no_mangle]
pub unsafe extern "C" fn wallet_start_txo_validation(wallet: *mut TariWallet, error_out: *mut c_int) -> c_ulonglong {
    let mut error = 0;
    ptr::swap(error_out, &mut error as *mut c_int);
    if wallet.is_null() {
        error = LibWalletError::from(InterfaceError::NullError("wallet".to_string())).code;
        ptr::swap(error_out, &mut error as *mut c_int);
        return 0;
    }

    if let Err(e) = (*wallet).runtime.block_on(
        (*wallet)
            .wallet
            .store_and_forward_requester
            .request_saf_messages_from_neighbours(),
    ) {
        error = LibWalletError::from(e).code;
        ptr::swap(error_out, &mut error as *mut c_int);
        return 0;
    }

    match (*wallet)
        .runtime
        .block_on((*wallet).wallet.output_manager_service.validate_txos())
    {
        Ok(request_key) => request_key,
        Err(e) => {
            error = LibWalletError::from(WalletError::OutputManagerError(e)).code;
            ptr::swap(error_out, &mut error as *mut c_int);
            0
        },
    }
}

/// This function will tell the wallet to query the set base node to confirm the status of mined transactions.
///
/// ## Arguments
/// `wallet` - The TariWallet pointer
/// `error_out` - Pointer to an int which will be modified to an error code should one occur, may not be null. Functions
/// as an out parameter.
///
/// ## Returns
/// `c_ulonglong` -  Returns a unique Request Key that is used to identify which callbacks refer to this specific sync
/// request. Note the result will be 0 if there was an error
///
/// # Safety
/// None
#[no_mangle]
pub unsafe extern "C" fn wallet_start_transaction_validation(
    wallet: *mut TariWallet,
    error_out: *mut c_int,
) -> c_ulonglong {
    let mut error = 0;
    ptr::swap(error_out, &mut error as *mut c_int);
    if wallet.is_null() {
        error = LibWalletError::from(InterfaceError::NullError("wallet".to_string())).code;
        ptr::swap(error_out, &mut error as *mut c_int);
        return 0;
    }

    if let Err(e) = (*wallet).runtime.block_on(
        (*wallet)
            .wallet
            .store_and_forward_requester
            .request_saf_messages_from_neighbours(),
    ) {
        error = LibWalletError::from(e).code;
        ptr::swap(error_out, &mut error as *mut c_int);
        return 0;
    }

    match (*wallet)
        .runtime
        .block_on((*wallet).wallet.transaction_service.validate_transactions())
    {
        Ok(request_key) => request_key.as_u64(),
        Err(e) => {
            error = LibWalletError::from(WalletError::TransactionServiceError(e)).code;
            ptr::swap(error_out, &mut error as *mut c_int);
            0
        },
    }
}

/// This function will tell the wallet retart any broadcast protocols for completed transactions. Ideally this should be
/// called after a successfuly Transaction Validation is complete
///
/// ## Arguments
/// `wallet` - The TariWallet pointer
/// `error_out` - Pointer to an int which will be modified to an error code should one occur, may not be null. Functions
/// as an out parameter.
///
/// ## Returns
/// `bool` -  Returns a boolean value indicating if the launch was success or not.
///
/// # Safety
/// None
#[no_mangle]
pub unsafe extern "C" fn wallet_restart_transaction_broadcast(wallet: *mut TariWallet, error_out: *mut c_int) -> bool {
    let mut error = 0;
    ptr::swap(error_out, &mut error as *mut c_int);
    if wallet.is_null() {
        error = LibWalletError::from(InterfaceError::NullError("wallet".to_string())).code;
        ptr::swap(error_out, &mut error as *mut c_int);
        return false;
    }

    if let Err(e) = (*wallet).runtime.block_on(
        (*wallet)
            .wallet
            .store_and_forward_requester
            .request_saf_messages_from_neighbours(),
    ) {
        error = LibWalletError::from(e).code;
        ptr::swap(error_out, &mut error as *mut c_int);
        return false;
    }

    match (*wallet)
        .runtime
        .block_on((*wallet).wallet.transaction_service.restart_broadcast_protocols())
    {
        Ok(()) => true,
        Err(e) => {
            error = LibWalletError::from(WalletError::TransactionServiceError(e)).code;
            ptr::swap(error_out, &mut error as *mut c_int);
            false
        },
    }
}

/// This function will tell the wallet to do a coin split.
///
/// ## Arguments
/// `wallet` - The TariWallet pointer
/// `amount` - The amount to split
/// `count` - The number of times to split the amount
/// `fee` - The transaction fee
/// `msg` - Message for split
/// `lock_height` - The number of bocks to lock the transaction for
/// `error_out` - Pointer to an int which will be modified to an error code should one occur, may not be null. Functions
/// as an out parameter.
///
/// ## Returns
/// `c_ulonglong` - Returns the transaction id.
///
/// # Safety
/// None
#[no_mangle]
pub unsafe extern "C" fn wallet_coin_split(
    wallet: *mut TariWallet,
    amount: c_ulonglong,
    count: c_ulonglong,
    fee: c_ulonglong,
    msg: *const c_char,
    lock_height: c_ulonglong,
    error_out: *mut c_int,
) -> c_ulonglong {
    let mut error = 0;
    ptr::swap(error_out, &mut error as *mut c_int);
    if wallet.is_null() {
        error = LibWalletError::from(InterfaceError::NullError("wallet".to_string())).code;
        ptr::swap(error_out, &mut error as *mut c_int);
    }

    let message;

    if msg.is_null() {
        message = "Coin Split".to_string()
    } else {
        match CStr::from_ptr(msg).to_str() {
            Ok(v) => {
                message = v.to_owned();
            },
            _ => {
                message = "Coin Split".to_string();
            },
        }
    };

    match (*wallet).runtime.block_on((*wallet).wallet.coin_split(
        MicroTari(amount),
        count as usize,
        MicroTari(fee),
        message,
        Some(lock_height),
    )) {
        Ok(request_key) => request_key.as_u64(),
        Err(e) => {
            error = LibWalletError::from(e).code;
            ptr::swap(error_out, &mut error as *mut c_int);
            0
        },
    }
}

/// Gets the seed words representing the seed private key of the provided `TariWallet`.
///
/// ## Arguments
/// `wallet` - The TariWallet pointer
/// `error_out` - Pointer to an int which will be modified to an error code should one occur, may not be null. Functions
/// as an out parameter.
///
/// ## Returns
/// `*mut TariSeedWords` - A collection of the seed words
///
/// # Safety
/// The ```tari_seed_words_destroy``` method must be called when finished with a
/// TariSeedWords to prevent a memory leak
#[no_mangle]
pub unsafe extern "C" fn wallet_get_seed_words(wallet: *mut TariWallet, error_out: *mut c_int) -> *mut TariSeedWords {
    let mut error = 0;
    ptr::swap(error_out, &mut error as *mut c_int);
    if wallet.is_null() {
        error = LibWalletError::from(InterfaceError::NullError("wallet".to_string())).code;
        ptr::swap(error_out, &mut error as *mut c_int);
        return ptr::null_mut();
    }

    match (*wallet)
        .runtime
        .block_on((*wallet).wallet.get_seed_words(&MnemonicLanguage::English))
    {
        Ok(seed_words) => Box::into_raw(Box::new(TariSeedWords(seed_words))),
        Err(e) => {
            error = LibWalletError::from(e).code;
            ptr::swap(error_out, &mut error as *mut c_int);
            ptr::null_mut()
        },
    }
}

/// Set the power mode of the wallet to Low Power mode which will reduce the amount of network operations the wallet
/// performs to conserve power
///
/// ## Arguments
/// `wallet` - The TariWallet pointer
/// `error_out` - Pointer to an int which will be modified to an error code should one occur, may not be null. Functions
/// as an out parameter.
/// # Safety
/// None
#[no_mangle]
pub unsafe extern "C" fn wallet_set_low_power_mode(wallet: *mut TariWallet, error_out: *mut c_int) {
    let mut error = 0;
    ptr::swap(error_out, &mut error as *mut c_int);
    if wallet.is_null() {
        error = LibWalletError::from(InterfaceError::NullError("wallet".to_string())).code;
        ptr::swap(error_out, &mut error as *mut c_int);
        return;
    }

    if let Err(e) = (*wallet)
        .runtime
        .block_on((*wallet).wallet.transaction_service.set_low_power_mode())
    {
        error = LibWalletError::from(WalletError::TransactionServiceError(e)).code;
        ptr::swap(error_out, &mut error as *mut c_int);
    }
}

/// Set the power mode of the wallet to Normal Power mode which will then use the standard level of network traffic
///
/// ## Arguments
/// `wallet` - The TariWallet pointer
/// `error_out` - Pointer to an int which will be modified to an error code should one occur, may not be null. Functions
/// as an out parameter.
/// # Safety
/// None
#[no_mangle]
pub unsafe extern "C" fn wallet_set_normal_power_mode(wallet: *mut TariWallet, error_out: *mut c_int) {
    let mut error = 0;
    ptr::swap(error_out, &mut error as *mut c_int);
    if wallet.is_null() {
        error = LibWalletError::from(InterfaceError::NullError("wallet".to_string())).code;
        ptr::swap(error_out, &mut error as *mut c_int);
        return;
    }

    if let Err(e) = (*wallet)
        .runtime
        .block_on((*wallet).wallet.transaction_service.set_normal_power_mode())
    {
        error = LibWalletError::from(WalletError::TransactionServiceError(e)).code;
        ptr::swap(error_out, &mut error as *mut c_int);
    }
}

/// Apply encryption to the databases used in this wallet using the provided passphrase. If the databases are already
/// encrypted this function will fail.
///
/// ## Arguments
/// `wallet` - The TariWallet pointer
/// `passphrase` - A string that represents the passphrase will be used to encrypt the databases for this
/// wallet. Once encrypted the passphrase will be required to start a wallet using these databases
/// `error_out` - Pointer to an int which will be modified to an error code should one occur, may not be null. Functions
/// as an out parameter.
/// # Safety
/// None
#[no_mangle]
pub unsafe extern "C" fn wallet_apply_encryption(
    wallet: *mut TariWallet,
    passphrase: *const c_char,
    error_out: *mut c_int,
) {
    let mut error = 0;
    ptr::swap(error_out, &mut error as *mut c_int);
    if wallet.is_null() {
        error = LibWalletError::from(InterfaceError::NullError("wallet".to_string())).code;
        ptr::swap(error_out, &mut error as *mut c_int);
        return;
    }

    if passphrase.is_null() {
        error = LibWalletError::from(InterfaceError::NullError("passphrase".to_string())).code;
        ptr::swap(error_out, &mut error as *mut c_int);
        return;
    }

    let pf = CStr::from_ptr(passphrase)
        .to_str()
        .expect("A non-null passphrase should be able to be converted to string")
        .to_owned();

    if let Err(e) = (*wallet).runtime.block_on((*wallet).wallet.apply_encryption(pf)) {
        error = LibWalletError::from(e).code;
        ptr::swap(error_out, &mut error as *mut c_int);
    }
}

/// Remove encryption to the databases used in this wallet. If this wallet is currently encrypted this encryption will
/// be removed. If it is not encrypted then this function will still succeed to make the operation idempotent
///
/// ## Arguments
/// `wallet` - The TariWallet pointer
/// `error_out` - Pointer to an int which will be modified to an error code should one occur, may not be null. Functions
/// as an out parameter.
/// # Safety
/// None
#[no_mangle]
pub unsafe extern "C" fn wallet_remove_encryption(wallet: *mut TariWallet, error_out: *mut c_int) {
    let mut error = 0;
    ptr::swap(error_out, &mut error as *mut c_int);
    if wallet.is_null() {
        error = LibWalletError::from(InterfaceError::NullError("wallet".to_string())).code;
        ptr::swap(error_out, &mut error as *mut c_int);
        return;
    }

    if let Err(e) = (*wallet).runtime.block_on((*wallet).wallet.remove_encryption()) {
        error = LibWalletError::from(e).code;
        ptr::swap(error_out, &mut error as *mut c_int);
    }
}

/// Set a Key Value in the Wallet storage used for Client Key Value store
///
/// ## Arguments
/// `wallet` - The TariWallet pointer.
/// `key` - The pointer to a Utf8 string representing the Key
/// `value` - The pointer to a Utf8 string representing the Value ot be stored
/// `error_out` - Pointer to an int which will be modified to an error code should one occur, may not be null. Functions
/// as an out parameter.
///
/// ## Returns
/// `bool` - Return a boolean value indicating the operation's success or failure. The error_ptr will hold the error
/// code if there was a failure
///
/// # Safety
/// None
#[no_mangle]
pub unsafe extern "C" fn wallet_set_key_value(
    wallet: *mut TariWallet,
    key: *const c_char,
    value: *const c_char,
    error_out: *mut c_int,
) -> bool {
    let mut error = 0;
    ptr::swap(error_out, &mut error as *mut c_int);

    if wallet.is_null() {
        error = LibWalletError::from(InterfaceError::NullError("wallet".to_string())).code;
        ptr::swap(error_out, &mut error as *mut c_int);
        return false;
    }

    let key_string;
    if key.is_null() {
        error = LibWalletError::from(InterfaceError::NullError("key".to_string())).code;
        ptr::swap(error_out, &mut error as *mut c_int);
        return false;
    } else {
        match CStr::from_ptr(key).to_str() {
            Ok(v) => {
                key_string = v.to_owned();
            },
            _ => {
                error = LibWalletError::from(InterfaceError::PointerError("key".to_string())).code;
                ptr::swap(error_out, &mut error as *mut c_int);
                return false;
            },
        }
    }

    let value_string;
    if value.is_null() {
        error = LibWalletError::from(InterfaceError::NullError("value".to_string())).code;
        ptr::swap(error_out, &mut error as *mut c_int);
        return false;
    } else {
        match CStr::from_ptr(value).to_str() {
            Ok(v) => {
                value_string = v.to_owned();
            },
            _ => {
                error = LibWalletError::from(InterfaceError::PointerError("value".to_string())).code;
                ptr::swap(error_out, &mut error as *mut c_int);
                return false;
            },
        }
    }

    match (*wallet)
        .runtime
        .block_on((*wallet).wallet.db.set_client_key_value(key_string, value_string))
    {
        Ok(_) => true,
        Err(e) => {
            error = LibWalletError::from(WalletError::WalletStorageError(e)).code;
            ptr::swap(error_out, &mut error as *mut c_int);
            false
        },
    }
}

/// get a stored Value that was previously stored in the Wallet storage used for Client Key Value store
///
/// ## Arguments
/// `wallet` - The TariWallet pointer.
/// `key` - The pointer to a Utf8 string representing the Key
/// `error_out` - Pointer to an int which will be modified to an error code should one occur, may not be null. Functions
/// as an out parameter.
///
/// ## Returns
/// `*mut c_char` - Returns a pointer to a char array of the Value string. Note that it returns an null pointer if an
/// error occured.
///
/// # Safety
/// The ```string_destroy``` method must be called when finished with a string from rust to prevent a memory leak
#[no_mangle]
pub unsafe extern "C" fn wallet_get_value(
    wallet: *mut TariWallet,
    key: *const c_char,
    error_out: *mut c_int,
) -> *mut c_char {
    let mut error = 0;
    ptr::swap(error_out, &mut error as *mut c_int);

    if wallet.is_null() {
        error = LibWalletError::from(InterfaceError::NullError("wallet".to_string())).code;
        ptr::swap(error_out, &mut error as *mut c_int);
        return ptr::null_mut();
    }

    let key_string;
    if key.is_null() {
        error = LibWalletError::from(InterfaceError::NullError("key".to_string())).code;
        ptr::swap(error_out, &mut error as *mut c_int);
        return ptr::null_mut();
    } else {
        match CStr::from_ptr(key).to_str() {
            Ok(v) => {
                key_string = v.to_owned();
            },
            _ => {
                error = LibWalletError::from(InterfaceError::PointerError("key".to_string())).code;
                ptr::swap(error_out, &mut error as *mut c_int);
                return ptr::null_mut();
            },
        }
    }

    match (*wallet)
        .runtime
        .block_on((*wallet).wallet.db.get_client_key_value(key_string))
    {
        Ok(result) => match result {
            None => {
                error = LibWalletError::from(WalletError::WalletStorageError(WalletStorageError::ValuesNotFound)).code;
                ptr::swap(error_out, &mut error as *mut c_int);
                ptr::null_mut()
            },
            Some(value) => {
                let v = CString::new(value).expect("Should be able to make a CString");
                CString::into_raw(v)
            },
        },
        Err(e) => {
            error = LibWalletError::from(WalletError::WalletStorageError(e)).code;
            ptr::swap(error_out, &mut error as *mut c_int);
            ptr::null_mut()
        },
    }
}

/// Clears a Value for the provided Key Value in the Wallet storage used for Client Key Value store
///
/// ## Arguments
/// `wallet` - The TariWallet pointer.
/// `key` - The pointer to a Utf8 string representing the Key
/// `error_out` - Pointer to an int which will be modified to an error code should one occur, may not be null. Functions
/// as an out parameter.
///
/// ## Returns
/// `bool` - Return a boolean value indicating the operation's success or failure. The error_ptr will hold the error
/// code if there was a failure
///
/// # Safety
/// None
#[no_mangle]
pub unsafe extern "C" fn wallet_clear_value(
    wallet: *mut TariWallet,
    key: *const c_char,
    error_out: *mut c_int,
) -> bool {
    let mut error = 0;
    ptr::swap(error_out, &mut error as *mut c_int);

    if wallet.is_null() {
        error = LibWalletError::from(InterfaceError::NullError("wallet".to_string())).code;
        ptr::swap(error_out, &mut error as *mut c_int);
        return false;
    }

    let key_string;
    if key.is_null() {
        error = LibWalletError::from(InterfaceError::NullError("key".to_string())).code;
        ptr::swap(error_out, &mut error as *mut c_int);
        return false;
    } else {
        match CStr::from_ptr(key).to_str() {
            Ok(v) => {
                key_string = v.to_owned();
            },
            _ => {
                error = LibWalletError::from(InterfaceError::PointerError("key".to_string())).code;
                ptr::swap(error_out, &mut error as *mut c_int);
                return false;
            },
        }
    }

    match (*wallet)
        .runtime
        .block_on((*wallet).wallet.db.clear_client_value(key_string))
    {
        Ok(result) => result,
        Err(e) => {
            error = LibWalletError::from(WalletError::WalletStorageError(e)).code;
            ptr::swap(error_out, &mut error as *mut c_int);
            false
        },
    }
}

/// Check if a Wallet has the data of an In Progress Recovery in its database.
///
/// ## Arguments
/// `wallet` - The TariWallet pointer.
/// `error_out` - Pointer to an int which will be modified to an error code should one occur, may not be null. Functions
/// as an out parameter.
///
/// ## Returns
/// `bool` - Return a boolean value indicating whether there is an in progress recovery or not. An error will also
/// result in a false result.
///
/// # Safety
/// None
#[no_mangle]
pub unsafe extern "C" fn wallet_is_recovery_in_progress(wallet: *mut TariWallet, error_out: *mut c_int) -> bool {
    let mut error = 0;
    ptr::swap(error_out, &mut error as *mut c_int);

    if wallet.is_null() {
        error = LibWalletError::from(InterfaceError::NullError("wallet".to_string())).code;
        ptr::swap(error_out, &mut error as *mut c_int);
        return false;
    }

    match (*wallet).runtime.block_on((*wallet).wallet.is_recovery_in_progress()) {
        Ok(result) => result,
        Err(e) => {
            error = LibWalletError::from(e).code;
            ptr::swap(error_out, &mut error as *mut c_int);
            false
        },
    }
}

/// Starts the Wallet recovery process.
///
/// ## Arguments
/// `wallet` - The TariWallet pointer.
/// `base_node_public_key` - The TariPublicKey pointer of the Base Node the recovery process will use
/// `recovery_progress_callback` - The callback function pointer that will be used to asynchronously communicate
/// progress to the client. The first argument of the callback is an event enum encoded as a u8 as follows:
/// ```
/// enum RecoveryEvent {
///     ConnectingToBaseNode,       // 0
///     ConnectedToBaseNode,        // 1
///     ConnectionToBaseNodeFailed, // 2
///     Progress,                   // 3
///     Completed,                  // 4
///     ScanningRoundFailed,        // 5
///     RecoveryFailed,             // 6
/// }
/// ```
/// The second and third arguments are u64 values that will contain different information depending on the event
/// that triggered the callback. The meaning of the second and third argument for each event are as follows:
///     - ConnectingToBaseNode, 0, 0
///     - ConnectedToBaseNode, 0, 1
///     - ConnectionToBaseNodeFailed, number of retries, retry limit
///     - Progress, current block, total number of blocks
///     - Completed, total number of UTXO's recovered, MicroTari recovered,
///     - ScanningRoundFailed, number of retries, retry limit
///     - RecoveryFailed, 0, 0
///
/// If connection to a base node is successful the flow of callbacks should be:
///     - The process will start with a callback with `ConnectingToBaseNode` showing a connection is being attempted
///       this could be repeated multiple times until a connection is made.
///     - The next a callback with `ConnectedToBaseNode` indicate a successful base node connection and process has
///       started
///     - In Progress callbacks will be of the form (n, m) where n < m
///     - If the process completed successfully then the final `Completed` callback will return how many UTXO's were
///       scanned and how much MicroTari was recovered
///     - If there is an error in the connection process then the `ConnectionToBaseNodeFailed` will be returned
///     - If there is a minor error in scanning then `ScanningRoundFailed` will be returned and another connection/sync
///       attempt will be made
///     - If a unrecoverable error occurs the `RecoveryFailed` event will be returned and the client will need to start
///       a new process.
///
/// `recovered_output_message` - A string that will be used as the message for any recovered outputs. If Null the
/// default     message will be used
///
/// `error_out` - Pointer to an int which will be modified to an error code should one occur, may not be null. Functions
/// as an out parameter.
///
/// ## Returns
/// `bool` - Return a boolean value indicating whether the process started successfully or not, the process will
/// continue to run asynchronously and communicate it progress via the callback. An error will also produce a false
/// result.
///
/// # Safety
/// None
#[no_mangle]
pub unsafe extern "C" fn wallet_start_recovery(
    wallet: *mut TariWallet,
    base_node_public_key: *mut TariPublicKey,
    recovery_progress_callback: unsafe extern "C" fn(u8, u64, u64),
    recovered_output_message: *const c_char,
    error_out: *mut c_int,
) -> bool {
    let mut error = 0;
    ptr::swap(error_out, &mut error as *mut c_int);

    if wallet.is_null() {
        error = LibWalletError::from(InterfaceError::NullError("wallet".to_string())).code;
        ptr::swap(error_out, &mut error as *mut c_int);
        return false;
    }

    let shutdown_signal = (*wallet).shutdown.to_signal();
    let peer_public_keys: Vec<TariPublicKey> = vec![(*base_node_public_key).clone()];
    let mut recovery_task_builder = UtxoScannerService::<WalletSqliteDatabase>::builder();

    if !recovered_output_message.is_null() {
        let message_str;
        match CStr::from_ptr(recovered_output_message).to_str() {
            Ok(v) => {
                message_str = v.to_owned();
            },
            _ => {
                error = LibWalletError::from(InterfaceError::PointerError("recovered_output_message".to_string())).code;
                ptr::swap(error_out, &mut error as *mut c_int);
                return false;
            },
        }
        recovery_task_builder.with_recovery_message(message_str);
    }

    let mut recovery_task = recovery_task_builder
        .with_peers(peer_public_keys)
        .with_retry_limit(10)
        .build_with_wallet(&(*wallet).wallet, shutdown_signal);

    let event_stream = recovery_task.get_event_receiver();
    let recovery_join_handle = (*wallet).runtime.spawn(recovery_task.run());

    // Spawn a task to monitor the recovery process events and call the callback appropriately
    (*wallet).runtime.spawn(recovery_event_monitoring(
        event_stream,
        recovery_join_handle,
        recovery_progress_callback,
    ));

    true
}

/// Set the text message that is applied to a detected One-Side payment transaction when it is scanned from the
/// blockchain
///
/// ## Arguments
/// `wallet` - The TariWallet pointer.
/// `message` - The pointer to a Utf8 string representing the Message
/// `error_out` - Pointer to an int which will be modified to an error code should one occur, may not be null. Functions
/// as an out parameter.
///
/// ## Returns
/// `bool` - Return a boolean value indicating the operation's success or failure. The error_ptr will hold the error
/// code if there was a failure
///
/// # Safety
/// None
#[no_mangle]
pub unsafe extern "C" fn wallet_set_one_sided_payment_message(
    wallet: *mut TariWallet,
    message: *const c_char,
    error_out: *mut c_int,
) -> bool {
    let mut error = 0;
    ptr::swap(error_out, &mut error as *mut c_int);

    if wallet.is_null() {
        error = LibWalletError::from(InterfaceError::NullError("wallet".to_string())).code;
        ptr::swap(error_out, &mut error as *mut c_int);
        return false;
    }

    let message_string;
    if message.is_null() {
        error = LibWalletError::from(InterfaceError::NullError("message".to_string())).code;
        ptr::swap(error_out, &mut error as *mut c_int);
        return false;
    } else {
        match CStr::from_ptr(message).to_str() {
            Ok(v) => {
                message_string = v.to_owned();
            },
            _ => {
                error = LibWalletError::from(InterfaceError::PointerError("message".to_string())).code;
                ptr::swap(error_out, &mut error as *mut c_int);
                return false;
            },
        }
    }

    (*wallet)
        .wallet
        .utxo_scanner_service
        .set_one_sided_payment_message(message_string);

    true
}

/// This function will produce a partial backup of the specified wallet database file. This backup will be written to
/// the provided file (full path must include the filename and extension) and will include the full wallet db but will
/// clear the sensitive Master Private Key
///
/// ## Arguments
/// `original_file_path` - The full path of the original database file to be backed up, including the file name and
/// extension `backup_file_path` - The full path, including the file name and extension, of where the backup db will be
/// written `error_out` - Pointer to an int which will be modified to an error code should one occur, may not be null.
/// Functions as an out parameter.
///
/// ## Returns
///
/// # Safety
/// None
#[no_mangle]
pub unsafe extern "C" fn file_partial_backup(
    original_file_path: *const c_char,
    backup_file_path: *const c_char,
    error_out: *mut c_int,
) {
    let mut error = 0;
    ptr::swap(error_out, &mut error as *mut c_int);

    let original_path_string;
    if original_file_path.is_null() {
        error = LibWalletError::from(InterfaceError::NullError("original_file_path".to_string())).code;
        ptr::swap(error_out, &mut error as *mut c_int);
        return;
    } else {
        match CStr::from_ptr(original_file_path).to_str() {
            Ok(v) => {
                original_path_string = v.to_owned();
            },
            _ => {
                error = LibWalletError::from(InterfaceError::PointerError("original_file_path".to_string())).code;
                ptr::swap(error_out, &mut error as *mut c_int);
                return;
            },
        }
    }
    let original_path = PathBuf::from(original_path_string);

    let backup_path_string;
    if backup_file_path.is_null() {
        error = LibWalletError::from(InterfaceError::NullError("backup_file_path".to_string())).code;
        ptr::swap(error_out, &mut error as *mut c_int);
        return;
    } else {
        match CStr::from_ptr(backup_file_path).to_str() {
            Ok(v) => {
                backup_path_string = v.to_owned();
            },
            _ => {
                error = LibWalletError::from(InterfaceError::PointerError("backup_file_path".to_string())).code;
                ptr::swap(error_out, &mut error as *mut c_int);
                return;
            },
        }
    }
    let backup_path = PathBuf::from(backup_path_string);

    let runtime = Runtime::new();
    match runtime {
        Ok(runtime) => match runtime.block_on(partial_wallet_backup(original_path, backup_path)) {
            Ok(_) => (),
            Err(e) => {
                error = LibWalletError::from(WalletError::WalletStorageError(e)).code;
                ptr::swap(error_out, &mut error as *mut c_int);
            },
        },
        Err(e) => {
            error = LibWalletError::from(InterfaceError::TokioError(e.to_string())).code;
            ptr::swap(error_out, &mut error as *mut c_int);
        },
    }
}

/// Gets the current emoji set
///
/// ## Arguments
/// `()` - Does not take any arguments
///
/// ## Returns
/// `*mut EmojiSet` - Pointer to the created EmojiSet.
///
/// # Safety
/// The ```emoji_set_destroy``` function must be called when finished with a ByteVector to prevent a memory leak
#[no_mangle]
pub unsafe extern "C" fn get_emoji_set() -> *mut EmojiSet {
    let current_emoji_set = emoji_set();
    let mut emoji_set: Vec<ByteVector> = Vec::with_capacity(current_emoji_set.len());
    for emoji in current_emoji_set.iter() {
        let mut b = [0; 4]; // emojis are 4 bytes, unicode character
        let emoji_char = ByteVector(emoji.encode_utf8(&mut b).as_bytes().to_vec());
        emoji_set.push(emoji_char);
    }
    let result = EmojiSet(emoji_set);
    Box::into_raw(Box::new(result))
}

/// Gets the length of the current emoji set
///
/// ## Arguments
/// `*mut EmojiSet` - Pointer to emoji set
///
/// ## Returns
/// `c_int` - Pointer to the created EmojiSet.
///
/// # Safety
/// None
#[no_mangle]
pub unsafe extern "C" fn emoji_set_get_length(emoji_set: *const EmojiSet, error_out: *mut c_int) -> c_uint {
    let mut error = 0;
    ptr::swap(error_out, &mut error as *mut c_int);
    if emoji_set.is_null() {
        error = LibWalletError::from(InterfaceError::NullError("emoji_set".to_string())).code;
        ptr::swap(error_out, &mut error as *mut c_int);
        return 0;
    }
    (*emoji_set).0.len() as c_uint
}

/// Gets a ByteVector at position in a EmojiSet
///
/// ## Arguments
/// `emoji_set` - The pointer to a EmojiSet
/// `position` - The integer position
/// `error_out` - Pointer to an int which will be modified to an error code should one occur, may not be null. Functions
/// as an out parameter.
///
/// ## Returns
/// `ByteVector` - Returns a ByteVector. Note that the ByteVector will be null if ptr
/// is null or if the position is invalid
///
/// # Safety
/// The ```byte_vector_destroy``` function must be called when finished with the ByteVector to prevent a memory leak.
#[no_mangle]
pub unsafe extern "C" fn emoji_set_get_at(
    emoji_set: *const EmojiSet,
    position: c_uint,
    error_out: *mut c_int,
) -> *mut ByteVector {
    let mut error = 0;
    ptr::swap(error_out, &mut error as *mut c_int);
    if emoji_set.is_null() {
        error = LibWalletError::from(InterfaceError::NullError("emoji_set".to_string())).code;
        ptr::swap(error_out, &mut error as *mut c_int);
        return ptr::null_mut();
    }
    let last_index = emoji_set_get_length(emoji_set, error_out) - 1;
    if position > last_index {
        error = LibWalletError::from(InterfaceError::PositionInvalidError).code;
        ptr::swap(error_out, &mut error as *mut c_int);
        return ptr::null_mut();
    }
    let result = (*emoji_set).0[position as usize].clone();
    Box::into_raw(Box::new(result))
}

/// Frees memory for a EmojiSet
///
/// ## Arguments
/// `emoji_set` - The EmojiSet pointer
///
/// ## Returns
/// `()` - Does not return a value, equivalent to void in C
///
/// # Safety
/// None
#[no_mangle]
pub unsafe extern "C" fn emoji_set_destroy(emoji_set: *mut EmojiSet) {
    if !emoji_set.is_null() {
        Box::from_raw(emoji_set);
    }
}

/// Frees memory for a TariWallet
///
/// ## Arguments
/// `wallet` - The TariWallet pointer
///
/// ## Returns
/// `()` - Does not return a value, equivalent to void in C
///
/// # Safety
/// None
#[no_mangle]
pub unsafe extern "C" fn wallet_destroy(wallet: *mut TariWallet) {
    if !wallet.is_null() {
        let mut w = Box::from_raw(wallet);
        w.shutdown.trigger();
        w.runtime.block_on(w.wallet.wait_until_shutdown());
    }
}

/// This function will log the provided string at debug level. To be used to have a client log messages to the LibWallet
/// logs.
///
/// ## Arguments
/// `msg` - A string that will be logged at the debug level. If msg is null nothing will be done.
/// `error_out` - Pointer to an int which will be modified to an error code should one occur, may not be null. Functions
/// as an out parameter.
///
/// # Safety
/// None
#[no_mangle]
pub unsafe extern "C" fn log_debug_message(msg: *const c_char, error_out: *mut c_int) {
    let mut error = 0;
    ptr::swap(error_out, &mut error as *mut c_int);
    let message;
    if !msg.is_null() {
        match CStr::from_ptr(msg).to_str() {
            Ok(v) => {
                message = v.to_owned();
            },
            _ => {
                error = LibWalletError::from(InterfaceError::PointerError("msg".to_string())).code;
                ptr::swap(error_out, &mut error as *mut c_int);
                return;
            },
        }
        debug!(target: LOG_TARGET, "{}", message);
    }
}

/// ------------------------------------- FeePerGramStats ------------------------------------ ///

/// Get the TariFeePerGramStats from a TariWallet.
///
/// ## Arguments
/// `wallet` - The TariWallet pointer
/// `count` - The maximum number of blocks to be checked
/// `error_out` - Pointer to an int which will be modified to an error code should one occur, may not be null. Functions
/// as an out parameter
///
/// ## Returns
/// `*mut TariCompletedTransactions` - returns the transactions, note that it returns ptr::null_mut() if
/// wallet is null or an error is encountered.
///
/// # Safety
/// The ```fee_per_gram_stats_destroy``` method must be called when finished with a TariFeePerGramStats to prevent
/// a memory leak.
#[no_mangle]
pub unsafe extern "C" fn wallet_get_fee_per_gram_stats(
    wallet: *mut TariWallet,
    count: c_uint,
    error_out: *mut c_int,
) -> *mut TariFeePerGramStats {
    let mut error = 0;
    ptr::swap(error_out, &mut error as *mut c_int);

    if wallet.is_null() {
        error = LibWalletError::from(InterfaceError::NullError("wallet".to_string())).code;
        ptr::swap(error_out, &mut error as *mut c_int);
        return ptr::null_mut();
    }

    match (*wallet).runtime.block_on(
        (*wallet)
            .wallet
            .transaction_service
            .get_fee_per_gram_stats_per_block(count as usize),
    ) {
        Ok(estimates) => Box::into_raw(Box::new(estimates)),
        Err(e) => {
            error!(target: LOG_TARGET, "Error getting the fee estimates: {:?}", e);
            error = LibWalletError::from(WalletError::TransactionServiceError(e)).code;
            ptr::swap(error_out, &mut error as *mut c_int);
            ptr::null_mut()
        },
    }
}

/// Get length of stats from the TariFeePerGramStats.
///
/// ## Arguments
/// `fee_per_gram_stats` - The pointer to a TariFeePerGramStats
/// `error_out` - Pointer to an int which will be modified to an error code should one occur, may not be null. Functions
/// as an out parameter
///
/// ## Returns
/// `c_uint` - length of stats in TariFeePerGramStats
///
/// # Safety
/// None
#[no_mangle]
pub unsafe extern "C" fn fee_per_gram_stats_get_length(
    fee_per_gram_stats: *mut TariFeePerGramStats,
    error_out: *mut c_int,
) -> c_uint {
    let mut error = 0;
    ptr::swap(error_out, &mut error as *mut c_int);
    let mut len = 0;
    if fee_per_gram_stats.is_null() {
        error = LibWalletError::from(InterfaceError::NullError("fee_per_gram_stats".to_string())).code;
        ptr::swap(error_out, &mut error as *mut c_int);
    } else {
        len = (*fee_per_gram_stats).stats.len();
    }
    len as c_uint
}

/// Get TariFeePerGramStat at position from the TariFeePerGramStats.
///
/// ## Arguments
/// `fee_per_gram_stats` - The pointer to a TariFeePerGramStats.
/// `position` - The integer position.
/// `error_out` - Pointer to an int which will be modified to an error code should one occur, may not be null. Functions
/// as an out parameter.
///
/// ## Returns
/// `*mut TariCompletedTransactions` - returns the TariFeePerGramStat, note that it returns ptr::null_mut() if
/// fee_per_gram_stats is null or an error is encountered.
///
/// # Safety
/// The ```fee_per_gram_stat_destroy``` method must be called when finished with a TariCompletedTransactions to 4prevent
/// a memory leak.
#[no_mangle]
pub unsafe extern "C" fn fee_per_gram_stats_get_at(
    fee_per_gram_stats: *mut TariFeePerGramStats,
    position: c_uint,
    error_out: *mut c_int,
) -> *mut TariFeePerGramStat {
    let mut error = 0;
    ptr::swap(error_out, &mut error as *mut c_int);
    if fee_per_gram_stats.is_null() {
        error = LibWalletError::from(InterfaceError::NullError("fee_per_gram_stats".to_string())).code;
        ptr::swap(error_out, &mut error as *mut c_int);
        return ptr::null_mut();
    }
    let len = fee_per_gram_stats_get_length(fee_per_gram_stats, error_out);
    if *error_out != 0 {
        return ptr::null_mut();
    }
    if len == 0 || position > len - 1 {
        error = LibWalletError::from(InterfaceError::PositionInvalidError).code;
        ptr::swap(error_out, &mut error as *mut c_int);
        return ptr::null_mut();
    }
    Box::into_raw(Box::new((*fee_per_gram_stats).stats[position as usize].clone()))
}

/// Frees memory for a TariFeePerGramStats
///
/// ## Arguments
/// `fee_per_gram_stats` - The TariFeePerGramStats pointer
///
/// ## Returns
/// `()` - Does not return a value, equivalent to void in C
///
/// # Safety
/// None
#[no_mangle]
pub unsafe extern "C" fn fee_per_gram_stats_destroy(fee_per_gram_stats: *mut TariFeePerGramStats) {
    if !fee_per_gram_stats.is_null() {
        Box::from_raw(fee_per_gram_stats);
    }
}

/// ------------------------------------------------------------------------------------------ ///

/// ------------------------------------- FeePerGramStat ------------------------------------- ///

/// Get the order of TariFeePerGramStat
///
/// ## Arguments
/// `fee_per_gram_stats` - The TariFeePerGramStat pointer
/// `error_out` - Pointer to an int which will be modified to an error code should one occur, may not be null. Functions
/// as an out parameter.
///
/// ## Returns
/// `c_ulonglong` - Returns order
///
/// # Safety
/// None
#[no_mangle]
pub unsafe extern "C" fn fee_per_gram_stat_get_order(
    fee_per_gram_stat: *mut TariFeePerGramStat,
    error_out: *mut c_int,
) -> c_ulonglong {
    let mut error = 0;
    ptr::swap(error_out, &mut error as *mut c_int);
    let mut order = 0;
    if fee_per_gram_stat.is_null() {
        error = LibWalletError::from(InterfaceError::NullError("fee_per_gram_stat".to_string())).code;
        ptr::swap(error_out, &mut error as *mut c_int);
    } else {
        order = (*fee_per_gram_stat).order;
    }
    order
}

/// Get the minimum fee per gram of TariFeePerGramStat
///
/// ## Arguments
/// `fee_per_gram_stats` - The TariFeePerGramStat pointer
/// `error_out` - Pointer to an int which will be modified to an error code should one occur, may not be null. Functions
/// as an out parameter.
///
/// ## Returns
/// `c_ulonglong` - Returns minimum fee per gram
///
/// # Safety
/// None
#[no_mangle]
pub unsafe extern "C" fn fee_per_gram_stat_get_min_fee_per_gram(
    fee_per_gram_stat: *mut TariFeePerGramStat,
    error_out: *mut c_int,
) -> c_ulonglong {
    let mut error = 0;
    ptr::swap(error_out, &mut error as *mut c_int);
    let mut fee_per_gram = 0;
    if fee_per_gram_stat.is_null() {
        error = LibWalletError::from(InterfaceError::NullError("fee_per_gram_stat".to_string())).code;
        ptr::swap(error_out, &mut error as *mut c_int);
    } else {
        fee_per_gram = (*fee_per_gram_stat).min_fee_per_gram.as_u64();
    }
    fee_per_gram
}

/// Get the average fee per gram of TariFeePerGramStat
///
/// ## Arguments
/// `fee_per_gram_stats` - The TariFeePerGramStat pointer
/// `error_out` - Pointer to an int which will be modified to an error code should one occur, may not be null. Functions
/// as an out parameter.
///
/// ## Returns
/// `c_ulonglong` - Returns average fee per gram
///
/// # Safety
/// None
#[no_mangle]
pub unsafe extern "C" fn fee_per_gram_stat_get_avg_fee_per_gram(
    fee_per_gram_stat: *mut TariFeePerGramStat,
    error_out: *mut c_int,
) -> c_ulonglong {
    let mut error = 0;
    ptr::swap(error_out, &mut error as *mut c_int);
    let mut fee_per_gram = 0;
    if fee_per_gram_stat.is_null() {
        error = LibWalletError::from(InterfaceError::NullError("fee_per_gram_stat".to_string())).code;
        ptr::swap(error_out, &mut error as *mut c_int);
    } else {
        fee_per_gram = (*fee_per_gram_stat).avg_fee_per_gram.as_u64();
    }
    fee_per_gram
}

/// Get the maximum fee per gram of TariFeePerGramStat
///
/// ## Arguments
/// `fee_per_gram_stats` - The TariFeePerGramStat pointer
/// `error_out` - Pointer to an int which will be modified to an error code should one occur, may not be null. Functions
/// as an out parameter.
///
/// ## Returns
/// `c_ulonglong` - Returns maximum fee per gram
///
/// # Safety
/// None
#[no_mangle]
pub unsafe extern "C" fn fee_per_gram_stat_get_max_fee_per_gram(
    fee_per_gram_stat: *mut TariFeePerGramStat,
    error_out: *mut c_int,
) -> c_ulonglong {
    let mut error = 0;
    ptr::swap(error_out, &mut error as *mut c_int);
    let mut fee_per_gram = 0;
    if fee_per_gram_stat.is_null() {
        error = LibWalletError::from(InterfaceError::NullError("fee_per_gram_stat".to_string())).code;
        ptr::swap(error_out, &mut error as *mut c_int);
    } else {
        fee_per_gram = (*fee_per_gram_stat).max_fee_per_gram.as_u64();
    }
    fee_per_gram
}

/// Frees memory for a TariFeePerGramStat
///
/// ## Arguments
/// `fee_per_gram_stats` - The TariFeePerGramStat pointer
///
/// ## Returns
/// `()` - Does not return a value, equivalent to void in C
///
/// # Safety
/// None
#[no_mangle]
pub unsafe extern "C" fn fee_per_gram_stat_destroy(fee_per_gram_stat: *mut TariFeePerGramStat) {
    if !fee_per_gram_stat.is_null() {
        Box::from_raw(fee_per_gram_stat);
    }
}

/// ------------------------------------------------------------------------------------------ ///
#[cfg(test)]
mod test {
    use std::{
        ffi::CString,
        path::Path,
        str::{from_utf8, FromStr},
        sync::Mutex,
    };

    use libc::{c_char, c_uchar, c_uint};
    use tari_common_types::{emoji, transaction::TransactionStatus};
    use tari_core::{
        covenant,
        transactions::{
            test_helpers::{create_test_input, create_unblinded_output, TestParams},
            transaction_components::TransactionOutputVersion,
        },
    };
    use tari_crypto::ristretto::pedersen::PedersenCommitmentFactory;
    use tari_key_manager::{mnemonic::MnemonicLanguage, mnemonic_wordlists};
    use tari_test_utils::random;
    use tari_wallet::{
        storage::sqlite_utilities::run_migration_and_create_sqlite_connection,
        transaction_service::handle::TransactionSendStatus,
    };
    use tempfile::tempdir;

    use crate::*;

    fn type_of<T>(_: T) -> String {
        std::any::type_name::<T>().to_string()
    }

    #[allow(dead_code)]
    #[derive(Debug)]
    #[allow(clippy::struct_excessive_bools)]
    struct CallbackState {
        pub received_tx_callback_called: bool,
        pub received_tx_reply_callback_called: bool,
        pub received_finalized_tx_callback_called: bool,
        pub broadcast_tx_callback_called: bool,
        pub mined_tx_callback_called: bool,
        pub mined_tx_unconfirmed_callback_called: bool,
        pub scanned_tx_callback_called: bool,
        pub scanned_tx_unconfirmed_callback_called: bool,
        pub transaction_send_result_callback: bool,
        pub tx_cancellation_callback_called: bool,
        pub callback_txo_validation_complete: bool,
        pub callback_contacts_liveness_data_updated: bool,
        pub callback_balance_updated: bool,
        pub callback_transaction_validation_complete: bool,
    }

    impl CallbackState {
        fn new() -> Self {
            Self {
                received_tx_callback_called: false,
                received_tx_reply_callback_called: false,
                received_finalized_tx_callback_called: false,
                broadcast_tx_callback_called: false,
                mined_tx_callback_called: false,
                mined_tx_unconfirmed_callback_called: false,
                scanned_tx_callback_called: false,
                scanned_tx_unconfirmed_callback_called: false,
                transaction_send_result_callback: false,
                tx_cancellation_callback_called: false,
                callback_txo_validation_complete: false,
                callback_contacts_liveness_data_updated: false,
                callback_balance_updated: false,
                callback_transaction_validation_complete: false,
            }
        }
    }

    lazy_static! {
        static ref CALLBACK_STATE_FFI: Mutex<CallbackState> = Mutex::new(CallbackState::new());
    }

    unsafe extern "C" fn received_tx_callback(tx: *mut TariPendingInboundTransaction) {
        assert!(!tx.is_null());
        assert_eq!(
            type_of((*tx).clone()),
            std::any::type_name::<TariPendingInboundTransaction>()
        );
        let mut lock = CALLBACK_STATE_FFI.lock().unwrap();
        lock.received_tx_callback_called = true;
        drop(lock);
        pending_inbound_transaction_destroy(tx);
    }

    unsafe extern "C" fn received_tx_reply_callback(tx: *mut TariCompletedTransaction) {
        assert!(!tx.is_null());
        assert_eq!(
            type_of((*tx).clone()),
            std::any::type_name::<TariCompletedTransaction>()
        );
        assert_eq!((*tx).status, TransactionStatus::Completed);
        let mut lock = CALLBACK_STATE_FFI.lock().unwrap();
        lock.received_tx_reply_callback_called = true;
        drop(lock);
        completed_transaction_destroy(tx);
    }

    unsafe extern "C" fn received_tx_finalized_callback(tx: *mut TariCompletedTransaction) {
        assert!(!tx.is_null());
        assert_eq!(
            type_of((*tx).clone()),
            std::any::type_name::<TariCompletedTransaction>()
        );
        assert_eq!((*tx).status, TransactionStatus::Completed);
        let mut lock = CALLBACK_STATE_FFI.lock().unwrap();
        lock.received_finalized_tx_callback_called = true;
        drop(lock);
        completed_transaction_destroy(tx);
    }

    unsafe extern "C" fn broadcast_callback(tx: *mut TariCompletedTransaction) {
        assert!(!tx.is_null());
        assert_eq!(
            type_of((*tx).clone()),
            std::any::type_name::<TariCompletedTransaction>()
        );
        let mut lock = CALLBACK_STATE_FFI.lock().unwrap();
        lock.broadcast_tx_callback_called = true;
        drop(lock);
        assert_eq!((*tx).status, TransactionStatus::Broadcast);
        completed_transaction_destroy(tx);
    }

    unsafe extern "C" fn mined_callback(tx: *mut TariCompletedTransaction) {
        assert!(!tx.is_null());
        assert_eq!(
            type_of((*tx).clone()),
            std::any::type_name::<TariCompletedTransaction>()
        );
        assert_eq!((*tx).status, TransactionStatus::MinedUnconfirmed);
        let mut lock = CALLBACK_STATE_FFI.lock().unwrap();
        lock.mined_tx_callback_called = true;
        drop(lock);
        completed_transaction_destroy(tx);
    }

    unsafe extern "C" fn mined_unconfirmed_callback(tx: *mut TariCompletedTransaction, _confirmations: u64) {
        assert!(!tx.is_null());
        assert_eq!(
            type_of((*tx).clone()),
            std::any::type_name::<TariCompletedTransaction>()
        );
        assert_eq!((*tx).status, TransactionStatus::MinedUnconfirmed);
        let mut lock = CALLBACK_STATE_FFI.lock().unwrap();
        lock.mined_tx_unconfirmed_callback_called = true;
        let mut error = 0;
        let error_ptr = &mut error as *mut c_int;
        let kernel = completed_transaction_get_transaction_kernel(tx, error_ptr);
        let excess_hex_ptr = transaction_kernel_get_excess_hex(kernel, error_ptr);
        let excess_hex = CString::from_raw(excess_hex_ptr).to_str().unwrap().to_owned();
        assert!(!excess_hex.is_empty());
        let nonce_hex_ptr = transaction_kernel_get_excess_public_nonce_hex(kernel, error_ptr);
        let nonce_hex = CString::from_raw(nonce_hex_ptr).to_str().unwrap().to_owned();
        assert!(!nonce_hex.is_empty());
        let sig_hex_ptr = transaction_kernel_get_excess_signature_hex(kernel, error_ptr);
        let sig_hex = CString::from_raw(sig_hex_ptr).to_str().unwrap().to_owned();
        assert!(!sig_hex.is_empty());
        string_destroy(excess_hex_ptr as *mut c_char);
        string_destroy(sig_hex_ptr as *mut c_char);
        string_destroy(nonce_hex_ptr);
        transaction_kernel_destroy(kernel);
        drop(lock);
        completed_transaction_destroy(tx);
    }

    unsafe extern "C" fn scanned_callback(tx: *mut TariCompletedTransaction) {
        assert!(!tx.is_null());
        assert_eq!(
            type_of((*tx).clone()),
            std::any::type_name::<TariCompletedTransaction>()
        );
        assert_eq!((*tx).status, TransactionStatus::FauxConfirmed);
        let mut lock = CALLBACK_STATE_FFI.lock().unwrap();
        lock.scanned_tx_callback_called = true;
        drop(lock);
        completed_transaction_destroy(tx);
    }

    unsafe extern "C" fn scanned_unconfirmed_callback(tx: *mut TariCompletedTransaction, _confirmations: u64) {
        assert!(!tx.is_null());
        assert_eq!(
            type_of((*tx).clone()),
            std::any::type_name::<TariCompletedTransaction>()
        );
        assert_eq!((*tx).status, TransactionStatus::FauxUnconfirmed);
        let mut lock = CALLBACK_STATE_FFI.lock().unwrap();
        lock.scanned_tx_unconfirmed_callback_called = true;
        let mut error = 0;
        let error_ptr = &mut error as *mut c_int;
        let kernel = completed_transaction_get_transaction_kernel(tx, error_ptr);
        let excess_hex_ptr = transaction_kernel_get_excess_hex(kernel, error_ptr);
        let excess_hex = CString::from_raw(excess_hex_ptr).to_str().unwrap().to_owned();
        assert!(!excess_hex.is_empty());
        let nonce_hex_ptr = transaction_kernel_get_excess_public_nonce_hex(kernel, error_ptr);
        let nonce_hex = CString::from_raw(nonce_hex_ptr).to_str().unwrap().to_owned();
        assert!(!nonce_hex.is_empty());
        let sig_hex_ptr = transaction_kernel_get_excess_signature_hex(kernel, error_ptr);
        let sig_hex = CString::from_raw(sig_hex_ptr).to_str().unwrap().to_owned();
        assert!(!sig_hex.is_empty());
        string_destroy(excess_hex_ptr as *mut c_char);
        string_destroy(sig_hex_ptr as *mut c_char);
        string_destroy(nonce_hex_ptr);
        transaction_kernel_destroy(kernel);
        drop(lock);
        completed_transaction_destroy(tx);
    }

    unsafe extern "C" fn transaction_send_result_callback(_tx_id: c_ulonglong, status: *mut TransactionSendStatus) {
        assert!(!status.is_null());
        assert_eq!(
            type_of((*status).clone()),
            std::any::type_name::<TransactionSendStatus>()
        );
        transaction_send_status_destroy(status);
    }

    unsafe extern "C" fn tx_cancellation_callback(tx: *mut TariCompletedTransaction, _reason: u64) {
        assert!(!tx.is_null());
        assert_eq!(
            type_of((*tx).clone()),
            std::any::type_name::<TariCompletedTransaction>()
        );
        completed_transaction_destroy(tx);
    }

    unsafe extern "C" fn txo_validation_complete_callback(_tx_id: c_ulonglong, _result: bool) {
        // assert!(true); //optimized out by compiler
    }

    unsafe extern "C" fn contacts_liveness_data_updated_callback(_balance: *mut TariContactsLivenessData) {
        // assert!(true); //optimized out by compiler
    }

    unsafe extern "C" fn balance_updated_callback(_balance: *mut TariBalance) {
        // assert!(true); //optimized out by compiler
    }

    unsafe extern "C" fn transaction_validation_complete_callback(_tx_id: c_ulonglong, _result: bool) {
        // assert!(true); //optimized out by compiler
    }

    unsafe extern "C" fn saf_messages_received_callback() {
        // assert!(true); //optimized out by compiler
    }

    unsafe extern "C" fn connectivity_status_callback(_status: u64) {
        // assert!(true); //optimized out by compiler
    }

    const NETWORK_STRING: &str = "dibbler";

    #[test]
    fn test_bytevector() {
        unsafe {
            let mut error = 0;
            let error_ptr = &mut error as *mut c_int;
            let bytes: [c_uchar; 4] = [2, 114, 34, 255];
            let bytes_ptr = byte_vector_create(bytes.as_ptr(), bytes.len() as c_uint, error_ptr);
            assert_eq!(error, 0);
            let length = byte_vector_get_length(bytes_ptr, error_ptr);
            assert_eq!(error, 0);
            assert_eq!(length, bytes.len() as c_uint);
            let byte = byte_vector_get_at(bytes_ptr, 2, error_ptr);
            assert_eq!(error, 0);
            assert_eq!(byte, bytes[2]);
            byte_vector_destroy(bytes_ptr);
        }
    }

    #[test]
    fn test_bytevector_dont_panic() {
        unsafe {
            let mut error = 0;
            let error_ptr = &mut error as *mut c_int;
            let bytes_ptr = byte_vector_create(ptr::null_mut(), 20u32, error_ptr);
            assert_eq!(
                error,
                LibWalletError::from(InterfaceError::NullError("bytes_ptr".to_string())).code
            );
            assert_eq!(byte_vector_get_length(bytes_ptr, error_ptr), 0);
            assert_eq!(
                error,
                LibWalletError::from(InterfaceError::NullError("bytes_ptr".to_string())).code
            );
            byte_vector_destroy(bytes_ptr);
        }
    }

    #[test]
    fn test_emoji_set() {
        unsafe {
            let emoji_set = get_emoji_set();
            let compare_emoji_set = emoji::emoji_set();
            let mut error = 0;
            let error_ptr = &mut error as *mut c_int;
            let len = emoji_set_get_length(emoji_set, error_ptr);
            assert_eq!(error, 0);
            for i in 0..len {
                let emoji_byte_vector = emoji_set_get_at(emoji_set, i as c_uint, error_ptr);
                assert_eq!(error, 0);
                let emoji_byte_vector_length = byte_vector_get_length(emoji_byte_vector, error_ptr);
                assert_eq!(error, 0);
                let mut emoji_bytes = Vec::new();
                for c in 0..emoji_byte_vector_length {
                    let byte = byte_vector_get_at(emoji_byte_vector, c as c_uint, error_ptr);
                    assert_eq!(error, 0);
                    emoji_bytes.push(byte);
                }
                let emoji = char::from_str(from_utf8(emoji_bytes.as_slice()).unwrap()).unwrap();
                let compare = compare_emoji_set[i as usize] == emoji;
                byte_vector_destroy(emoji_byte_vector);
                assert!(compare);
            }
            emoji_set_destroy(emoji_set);
        }
    }

    #[test]
    fn test_transport_type_memory() {
        unsafe {
            let mut error = 0;
            let error_ptr = &mut error as *mut c_int;
            let transport = transport_memory_create();
            let _address = transport_memory_get_address(transport, error_ptr);
            assert_eq!(error, 0);
            transport_config_destroy(transport);
        }
    }

    #[test]
    fn test_transaction_send_status() {
        unsafe {
            let mut error = 0;
            let error_ptr = &mut error as *mut c_int;

            let status = Box::into_raw(Box::new(TariTransactionSendStatus {
                direct_send_result: false,
                store_and_forward_send_result: false,
                queued_for_retry: true,
            }));
            let transaction_status = transaction_send_status_decode(status, error_ptr);
            transaction_send_status_destroy(status);
            assert_eq!(error, 0);
            assert_eq!(transaction_status, 0);

            let status = Box::into_raw(Box::new(TariTransactionSendStatus {
                direct_send_result: true,
                store_and_forward_send_result: true,
                queued_for_retry: false,
            }));
            let transaction_status = transaction_send_status_decode(status, error_ptr);
            transaction_send_status_destroy(status);
            assert_eq!(error, 0);
            assert_eq!(transaction_status, 1);

            let status = Box::into_raw(Box::new(TariTransactionSendStatus {
                direct_send_result: true,
                store_and_forward_send_result: false,
                queued_for_retry: false,
            }));
            let transaction_status = transaction_send_status_decode(status, error_ptr);
            transaction_send_status_destroy(status);
            assert_eq!(error, 0);
            assert_eq!(transaction_status, 2);

            let status = Box::into_raw(Box::new(TariTransactionSendStatus {
                direct_send_result: false,
                store_and_forward_send_result: true,
                queued_for_retry: false,
            }));
            let transaction_status = transaction_send_status_decode(status, error_ptr);
            transaction_send_status_destroy(status);
            assert_eq!(error, 0);
            assert_eq!(transaction_status, 3);

            let status = Box::into_raw(Box::new(TariTransactionSendStatus {
                direct_send_result: false,
                store_and_forward_send_result: false,
                queued_for_retry: false,
            }));
            let transaction_status = transaction_send_status_decode(status, error_ptr);
            transaction_send_status_destroy(status);
            assert_eq!(error, 1);
            assert_eq!(transaction_status, 4);

            let status = Box::into_raw(Box::new(TariTransactionSendStatus {
                direct_send_result: true,
                store_and_forward_send_result: true,
                queued_for_retry: true,
            }));
            let transaction_status = transaction_send_status_decode(status, error_ptr);
            transaction_send_status_destroy(status);
            assert_eq!(error, 1);
            assert_eq!(transaction_status, 4);

            let status = Box::into_raw(Box::new(TariTransactionSendStatus {
                direct_send_result: true,
                store_and_forward_send_result: false,
                queued_for_retry: true,
            }));
            let transaction_status = transaction_send_status_decode(status, error_ptr);
            transaction_send_status_destroy(status);
            assert_eq!(error, 1);
            assert_eq!(transaction_status, 4);

            let status = Box::into_raw(Box::new(TariTransactionSendStatus {
                direct_send_result: false,
                store_and_forward_send_result: true,
                queued_for_retry: true,
            }));
            let transaction_status = transaction_send_status_decode(status, error_ptr);
            transaction_send_status_destroy(status);
            assert_eq!(error, 1);
            assert_eq!(transaction_status, 4);
        }
    }

    #[test]
    fn test_transport_type_tcp() {
        unsafe {
            let mut error = 0;
            let error_ptr = &mut error as *mut c_int;
            let address_listener = CString::new("/ip4/127.0.0.1/tcp/0").unwrap();
            let address_listener_str: *const c_char = CString::into_raw(address_listener) as *const c_char;
            let transport = transport_tcp_create(address_listener_str, error_ptr);
            assert_eq!(error, 0);
            transport_config_destroy(transport);
        }
    }

    #[test]
    fn test_transport_type_tor() {
        unsafe {
            let mut error = 0;
            let error_ptr = &mut error as *mut c_int;
            let address_control = CString::new("/ip4/127.0.0.1/tcp/8080").unwrap();
            let mut bypass = false;
            let address_control_str: *const c_char = CString::into_raw(address_control) as *const c_char;
            let mut transport = transport_tor_create(
                address_control_str,
                ptr::null(),
                8080,
                bypass,
                ptr::null(),
                ptr::null(),
                error_ptr,
            );
            assert_eq!(error, 0);
            transport_config_destroy(transport);

            bypass = true;
            transport = transport_tor_create(
                address_control_str,
                ptr::null(),
                8080,
                bypass,
                ptr::null(),
                ptr::null(),
                error_ptr,
            );
            assert_eq!(error, 0);
            transport_config_destroy(transport);
        }
    }

    #[test]
    fn test_keys() {
        unsafe {
            let mut error = 0;
            let error_ptr = &mut error as *mut c_int;
            let private_key = private_key_generate();
            let public_key = public_key_from_private_key(private_key, error_ptr);
            assert_eq!(error, 0);
            let private_bytes = private_key_get_bytes(private_key, error_ptr);
            assert_eq!(error, 0);
            let public_bytes = public_key_get_bytes(public_key, error_ptr);
            assert_eq!(error, 0);
            let private_key_length = byte_vector_get_length(private_bytes, error_ptr);
            assert_eq!(error, 0);
            let public_key_length = byte_vector_get_length(public_bytes, error_ptr);
            assert_eq!(error, 0);
            assert_eq!(private_key_length, 32);
            assert_eq!(public_key_length, 32);
            assert_ne!((*private_bytes), (*public_bytes));
            let emoji = public_key_to_emoji_id(public_key, error_ptr) as *mut c_char;
            let emoji_str = CStr::from_ptr(emoji).to_str().unwrap();
            assert!(EmojiId::is_valid(emoji_str));
            let pk_emoji = emoji_id_to_public_key(emoji, error_ptr);
            assert_eq!((*public_key), (*pk_emoji));
            private_key_destroy(private_key);
            public_key_destroy(public_key);
            public_key_destroy(pk_emoji);
            byte_vector_destroy(public_bytes);
            byte_vector_destroy(private_bytes);
        }
    }

    #[test]
    fn test_comm_sig_create() {
        unsafe {
            let mut error = 0;
            let error_ptr = &mut error as *mut c_int;
            let (u, _) = PublicKey::random_keypair(&mut OsRng);
            let u_bytes = Box::into_raw(Box::new(ByteVector(u.to_vec())));
            let (v, nonce) = PublicKey::random_keypair(&mut OsRng);
            let v_bytes = Box::into_raw(Box::new(ByteVector(v.to_vec())));
            let nonce_bytes = Box::into_raw(Box::new(ByteVector(nonce.to_vec())));

            let sig = commitment_signature_create_from_bytes(nonce_bytes, u_bytes, v_bytes, error_ptr);
            assert_eq!(error, 0);
            assert_eq!(*(*sig).public_nonce(), Commitment::from_public_key(&nonce));
            assert_eq!(*(*sig).u(), u);
            assert_eq!(*(*sig).v(), v);

            commitment_signature_destroy(sig);
            byte_vector_destroy(nonce_bytes);
            byte_vector_destroy(u_bytes);
            byte_vector_destroy(v_bytes);
        }
    }

    #[test]
    fn test_covenant_create_empty() {
        unsafe {
            let mut error = 0;
            let error_ptr = &mut error as *mut c_int;

            let covenant_bytes = Box::into_raw(Box::new(ByteVector(Vec::new())));
            let covenant = covenant_create_from_bytes(covenant_bytes, error_ptr);

            assert_eq!(error, 0);
            let empty_covenant = covenant!();
            assert_eq!(*covenant, empty_covenant);

            covenant_destroy(covenant);
            byte_vector_destroy(covenant_bytes);
        }
    }

    #[test]
    fn test_covenant_create_filled() {
        unsafe {
            let mut error = 0;
            let error_ptr = &mut error as *mut c_int;

            let expected_covenant = covenant!(identity());
            let covenant_bytes = Box::into_raw(Box::new(ByteVector(expected_covenant.to_bytes())));
            let covenant = covenant_create_from_bytes(covenant_bytes, error_ptr);

            assert_eq!(error, 0);
            assert_eq!(*covenant, expected_covenant);

            covenant_destroy(covenant);
            byte_vector_destroy(covenant_bytes);
        }
    }

    #[test]
    fn test_output_features_create_empty() {
        unsafe {
            let mut error = 0;
            let error_ptr = &mut error as *mut c_int;

            let version: c_uchar = 0;
            let flags: c_uchar = 0;
            let maturity: c_ulonglong = 20;
            let recovery_byte: c_uchar = 1;
            let metadata = Box::into_raw(Box::new(ByteVector(Vec::new())));
            let unique_id = ptr::null_mut();
            let parent_public_key = ptr::null_mut();

            let output_features = output_features_create_from_bytes(
                version,
                flags,
                maturity,
                recovery_byte,
                metadata,
                unique_id,
                parent_public_key,
                error_ptr,
            );
            assert_eq!(error, 0);
            assert_eq!((*output_features).version, OutputFeaturesVersion::V0);
            assert_eq!((*output_features).flags, OutputFlags::from_bits(flags).unwrap());
            assert_eq!((*output_features).maturity, maturity);
            assert_eq!((*output_features).recovery_byte, recovery_byte);
            assert!((*output_features).metadata.is_empty());
            assert!((*output_features).unique_id.is_none());
            assert!((*output_features).parent_public_key.is_none());

            // These are DAN layer fields, we omit them
            assert!((*output_features).asset.is_none());
            assert!((*output_features).mint_non_fungible.is_none());
            assert!((*output_features).sidechain_checkpoint.is_none());
            assert!((*output_features).committee_definition.is_none());

            output_features_destroy(output_features);
            byte_vector_destroy(metadata);
        }
    }

    #[test]
    fn test_output_features_create_filled() {
        unsafe {
            let mut error = 0;
            let error_ptr = &mut error as *mut c_int;

            let version: c_uchar = OutputFeaturesVersion::V1.as_u8();
            let flags: c_uchar = OutputFlags::COINBASE_OUTPUT.bits();
            let maturity: c_ulonglong = 20;
            let recovery_byte: c_uchar = 1;

            let expected_metadata = vec![1; 1024];
            let metadata = Box::into_raw(Box::new(ByteVector(expected_metadata.clone())));

            let expected_unique_id = vec![0u8; 256];
            let unique_id = Box::into_raw(Box::new(ByteVector(expected_unique_id.clone())));

            let (_, public_key) = PublicKey::random_keypair(&mut OsRng);
            let parent_public_key = Box::into_raw(Box::new(ByteVector(public_key.to_vec())));

            let output_features = output_features_create_from_bytes(
                version,
                flags,
                maturity,
                recovery_byte,
                metadata,
                unique_id,
                parent_public_key,
                error_ptr,
            );
            assert_eq!(error, 0);
            assert_eq!((*output_features).version, OutputFeaturesVersion::V1);
            assert_eq!((*output_features).flags, OutputFlags::from_bits(flags).unwrap());
            assert_eq!((*output_features).maturity, maturity);
            assert_eq!((*output_features).recovery_byte, recovery_byte);
            assert_eq!((*output_features).metadata, expected_metadata);
            assert_eq!((*output_features).unique_id, Some(expected_unique_id));
            assert_eq!((*output_features).parent_public_key, Some(public_key));

            // These are DAN layer fields, we omit them
            assert!((*output_features).asset.is_none());
            assert!((*output_features).mint_non_fungible.is_none());
            assert!((*output_features).sidechain_checkpoint.is_none());
            assert!((*output_features).committee_definition.is_none());

            output_features_destroy(output_features);
            byte_vector_destroy(metadata);
            byte_vector_destroy(unique_id);
            byte_vector_destroy(parent_public_key);
        }
    }

    #[test]
    fn test_keys_dont_panic() {
        unsafe {
            let mut error = 0;
            let error_ptr = &mut error as *mut c_int;
            let private_key = private_key_create(ptr::null_mut(), error_ptr);
            assert_eq!(
                error,
                LibWalletError::from(InterfaceError::NullError("bytes_ptr".to_string())).code
            );
            let public_key = public_key_from_private_key(ptr::null_mut(), error_ptr);
            assert_eq!(
                error,
                LibWalletError::from(InterfaceError::NullError("secret_key_ptr".to_string())).code
            );
            let private_bytes = private_key_get_bytes(ptr::null_mut(), error_ptr);
            assert_eq!(
                error,
                LibWalletError::from(InterfaceError::NullError("pk_ptr".to_string())).code
            );
            let public_bytes = public_key_get_bytes(ptr::null_mut(), error_ptr);
            assert_eq!(
                error,
                LibWalletError::from(InterfaceError::NullError("pk_ptr".to_string())).code
            );
            let private_key_length = byte_vector_get_length(ptr::null_mut(), error_ptr);
            assert_eq!(
                error,
                LibWalletError::from(InterfaceError::NullError("vec_ptr".to_string())).code
            );
            let public_key_length = byte_vector_get_length(ptr::null_mut(), error_ptr);
            assert_eq!(
                error,
                LibWalletError::from(InterfaceError::NullError("vec_ptr".to_string())).code
            );
            assert_eq!(private_key_length, 0);
            assert_eq!(public_key_length, 0);
            private_key_destroy(private_key);
            public_key_destroy(public_key);
            byte_vector_destroy(public_bytes);
            byte_vector_destroy(private_bytes);
        }
    }

    #[test]
    fn test_contact() {
        unsafe {
            let mut error = 0;
            let error_ptr = &mut error as *mut c_int;
            let test_contact_private_key = private_key_generate();
            let test_contact_public_key = public_key_from_private_key(test_contact_private_key, error_ptr);
            let test_str = "Test Contact";
            let test_contact_str = CString::new(test_str).unwrap();
            let test_contact_alias: *const c_char = CString::into_raw(test_contact_str) as *const c_char;
            let test_contact = contact_create(test_contact_alias, test_contact_public_key, error_ptr);
            let alias = contact_get_alias(test_contact, error_ptr);
            let alias_string = CString::from_raw(alias).to_str().unwrap().to_owned();
            assert_eq!(alias_string, test_str);
            let contact_key = contact_get_public_key(test_contact, error_ptr);
            let contact_key_bytes = public_key_get_bytes(contact_key, error_ptr);
            let contact_bytes_len = byte_vector_get_length(contact_key_bytes, error_ptr);
            assert_eq!(contact_bytes_len, 32);
            contact_destroy(test_contact);
            public_key_destroy(test_contact_public_key);
            private_key_destroy(test_contact_private_key);
            string_destroy(test_contact_alias as *mut c_char);
            byte_vector_destroy(contact_key_bytes);
        }
    }

    #[test]
    fn test_contact_dont_panic() {
        unsafe {
            let mut error = 0;
            let error_ptr = &mut error as *mut c_int;
            let test_contact_private_key = private_key_generate();
            let test_contact_public_key = public_key_from_private_key(test_contact_private_key, error_ptr);
            let test_str = "Test Contact";
            let test_contact_str = CString::new(test_str).unwrap();
            let test_contact_alias: *const c_char = CString::into_raw(test_contact_str) as *const c_char;
            let mut _test_contact = contact_create(ptr::null_mut(), test_contact_public_key, error_ptr);
            assert_eq!(
                error,
                LibWalletError::from(InterfaceError::NullError("alias_ptr".to_string())).code
            );
            _test_contact = contact_create(test_contact_alias, ptr::null_mut(), error_ptr);
            assert_eq!(
                error,
                LibWalletError::from(InterfaceError::NullError("public_key_ptr".to_string())).code
            );
            let _alias = contact_get_alias(ptr::null_mut(), error_ptr);
            assert_eq!(
                error,
                LibWalletError::from(InterfaceError::NullError("contact_ptr".to_string())).code
            );
            let _contact_key = contact_get_public_key(ptr::null_mut(), error_ptr);
            assert_eq!(
                error,
                LibWalletError::from(InterfaceError::NullError("contact_ptr".to_string())).code
            );
            let contact_key_bytes = public_key_get_bytes(ptr::null_mut(), error_ptr);
            assert_eq!(
                error,
                LibWalletError::from(InterfaceError::NullError("contact_ptr".to_string())).code
            );
            let contact_bytes_len = byte_vector_get_length(ptr::null_mut(), error_ptr);
            assert_eq!(
                error,
                LibWalletError::from(InterfaceError::NullError("contact_ptr".to_string())).code
            );
            assert_eq!(contact_bytes_len, 0);
            contact_destroy(_test_contact);
            public_key_destroy(test_contact_public_key);
            private_key_destroy(test_contact_private_key);
            string_destroy(test_contact_alias as *mut c_char);
            byte_vector_destroy(contact_key_bytes);
        }
    }

    #[test]
    #[allow(clippy::too_many_lines)]
    fn test_master_private_key_persistence() {
        unsafe {
            let mut error = 0;
            let error_ptr = &mut error as *mut c_int;
            let mut recovery_in_progress = true;
            let recovery_in_progress_ptr = &mut recovery_in_progress as *mut bool;

            let secret_key_alice = private_key_generate();
            let public_key_alice = public_key_from_private_key(secret_key_alice, error_ptr);
            let db_name = random::string(8);
            let db_name_alice = CString::new(db_name.as_str()).unwrap();
            let db_name_alice_str: *const c_char = CString::into_raw(db_name_alice) as *const c_char;
            let alice_temp_dir = tempdir().unwrap();
            let db_path_alice = CString::new(alice_temp_dir.path().to_str().unwrap()).unwrap();
            let db_path_alice_str: *const c_char = CString::into_raw(db_path_alice) as *const c_char;
            let transport_config_alice = transport_memory_create();
            let address_alice = transport_memory_get_address(transport_config_alice, error_ptr);
            let address_alice_str = CStr::from_ptr(address_alice).to_str().unwrap().to_owned();
            let address_alice_str: *const c_char = CString::new(address_alice_str).unwrap().into_raw() as *const c_char;

            let sql_database_path = Path::new(alice_temp_dir.path().to_str().unwrap())
                .join(db_name)
                .with_extension("sqlite3");

            let alice_network = CString::new(NETWORK_STRING).unwrap();
            let alice_network_str: *const c_char = CString::into_raw(alice_network) as *const c_char;

            let alice_config = comms_config_create(
                address_alice_str,
                transport_config_alice,
                db_name_alice_str,
                db_path_alice_str,
                20,
                10800,
                error_ptr,
            );

            let runtime = Runtime::new().unwrap();

            let connection =
                run_migration_and_create_sqlite_connection(&sql_database_path, 16).expect("Could not open Sqlite db");
            let wallet_backend = WalletDatabase::new(WalletSqliteDatabase::new(connection, None).unwrap());

            let stored_seed = runtime.block_on(wallet_backend.get_master_seed()).unwrap();
            drop(wallet_backend);
            assert!(stored_seed.is_none(), "No key should be stored yet");

            let alice_wallet = wallet_create(
                alice_config,
                ptr::null(),
                0,
                0,
                ptr::null(),
                ptr::null(),
                alice_network_str,
                received_tx_callback,
                received_tx_reply_callback,
                received_tx_finalized_callback,
                broadcast_callback,
                mined_callback,
                mined_unconfirmed_callback,
                scanned_callback,
                scanned_unconfirmed_callback,
                transaction_send_result_callback,
                tx_cancellation_callback,
                txo_validation_complete_callback,
                contacts_liveness_data_updated_callback,
                balance_updated_callback,
                transaction_validation_complete_callback,
                saf_messages_received_callback,
                connectivity_status_callback,
                recovery_in_progress_ptr,
                error_ptr,
            );
            assert!(!(*recovery_in_progress_ptr), "no recovery in progress");
            assert_eq!(*error_ptr, 0, "No error expected");
            wallet_destroy(alice_wallet);

            let connection =
                run_migration_and_create_sqlite_connection(&sql_database_path, 16).expect("Could not open Sqlite db");
            let wallet_backend = WalletDatabase::new(WalletSqliteDatabase::new(connection, None).unwrap());

            let stored_seed1 = runtime.block_on(wallet_backend.get_master_seed()).unwrap().unwrap();

            drop(wallet_backend);

            // Check that the same key is returned when the wallet is started a second time
            let alice_wallet2 = wallet_create(
                alice_config,
                ptr::null(),
                0,
                0,
                ptr::null(),
                ptr::null(),
                alice_network_str,
                received_tx_callback,
                received_tx_reply_callback,
                received_tx_finalized_callback,
                broadcast_callback,
                mined_callback,
                mined_unconfirmed_callback,
                scanned_callback,
                scanned_unconfirmed_callback,
                transaction_send_result_callback,
                tx_cancellation_callback,
                txo_validation_complete_callback,
                contacts_liveness_data_updated_callback,
                balance_updated_callback,
                transaction_validation_complete_callback,
                saf_messages_received_callback,
                connectivity_status_callback,
                recovery_in_progress_ptr,
                error_ptr,
            );
            assert!(!(*recovery_in_progress_ptr), "no recovery in progress");

            assert_eq!(*error_ptr, 0, "No error expected");
            wallet_destroy(alice_wallet2);

            let connection =
                run_migration_and_create_sqlite_connection(&sql_database_path, 16).expect("Could not open Sqlite db");
            let wallet_backend = WalletDatabase::new(WalletSqliteDatabase::new(connection, None).unwrap());

            let stored_seed2 = runtime.block_on(wallet_backend.get_master_seed()).unwrap().unwrap();

            assert_eq!(stored_seed1, stored_seed2);

            drop(wallet_backend);

            // Test the file path based version
            let backup_path_alice =
                CString::new(alice_temp_dir.path().join("backup.sqlite3").to_str().unwrap()).unwrap();
            let backup_path_alice_str: *const c_char = CString::into_raw(backup_path_alice) as *const c_char;
            let original_path_cstring = CString::new(sql_database_path.to_str().unwrap()).unwrap();
            let original_path_str: *const c_char = CString::into_raw(original_path_cstring) as *const c_char;
            file_partial_backup(original_path_str, backup_path_alice_str, error_ptr);

            let sql_database_path = alice_temp_dir.path().join("backup").with_extension("sqlite3");
            let connection =
                run_migration_and_create_sqlite_connection(&sql_database_path, 16).expect("Could not open Sqlite db");
            let wallet_backend = WalletDatabase::new(WalletSqliteDatabase::new(connection, None).unwrap());

            let stored_seed = runtime.block_on(wallet_backend.get_master_seed()).unwrap();

            assert!(stored_seed.is_none(), "key should be cleared");
            drop(wallet_backend);

            string_destroy(alice_network_str as *mut c_char);
            string_destroy(db_name_alice_str as *mut c_char);
            string_destroy(db_path_alice_str as *mut c_char);
            string_destroy(address_alice_str as *mut c_char);
            string_destroy(backup_path_alice_str as *mut c_char);
            string_destroy(original_path_str as *mut c_char);
            private_key_destroy(secret_key_alice);
            public_key_destroy(public_key_alice);
            transport_config_destroy(transport_config_alice);
            comms_config_destroy(alice_config);
        }
    }

    #[test]
    #[allow(clippy::too_many_lines)]
    fn test_wallet_encryption() {
        unsafe {
            let mut error = 0;
            let error_ptr = &mut error as *mut c_int;
            let mut recovery_in_progress = true;
            let recovery_in_progress_ptr = &mut recovery_in_progress as *mut bool;

            let secret_key_alice = private_key_generate();
            let public_key_alice = public_key_from_private_key(secret_key_alice, error_ptr);
            let db_name_alice = CString::new(random::string(8).as_str()).unwrap();
            let db_name_alice_str: *const c_char = CString::into_raw(db_name_alice) as *const c_char;
            let alice_temp_dir = tempdir().unwrap();
            let db_path_alice = CString::new(alice_temp_dir.path().to_str().unwrap()).unwrap();
            let db_path_alice_str: *const c_char = CString::into_raw(db_path_alice) as *const c_char;
            let transport_config_alice = transport_memory_create();
            let address_alice = transport_memory_get_address(transport_config_alice, error_ptr);
            let address_alice_str = CStr::from_ptr(address_alice).to_str().unwrap().to_owned();
            let address_alice_str: *const c_char = CString::new(address_alice_str).unwrap().into_raw() as *const c_char;
            let alice_network = CString::new(NETWORK_STRING).unwrap();
            let alice_network_str: *const c_char = CString::into_raw(alice_network) as *const c_char;

            let alice_config = comms_config_create(
                address_alice_str,
                transport_config_alice,
                db_name_alice_str,
                db_path_alice_str,
                20,
                10800,
                error_ptr,
            );

            let alice_wallet = wallet_create(
                alice_config,
                ptr::null(),
                0,
                0,
                ptr::null(),
                ptr::null(),
                alice_network_str,
                received_tx_callback,
                received_tx_reply_callback,
                received_tx_finalized_callback,
                broadcast_callback,
                mined_callback,
                mined_unconfirmed_callback,
                scanned_callback,
                scanned_unconfirmed_callback,
                transaction_send_result_callback,
                tx_cancellation_callback,
                txo_validation_complete_callback,
                contacts_liveness_data_updated_callback,
                balance_updated_callback,
                transaction_validation_complete_callback,
                saf_messages_received_callback,
                connectivity_status_callback,
                recovery_in_progress_ptr,
                error_ptr,
            );

            let passphrase =
                "A pretty long passphrase that should test the hashing to a 32-bit key quite well".to_string();
            let passphrase_str = CString::new(passphrase).unwrap();
            let passphrase_const_str: *const c_char = CString::into_raw(passphrase_str) as *const c_char;

            wallet_apply_encryption(alice_wallet, passphrase_const_str, error_ptr);
            assert_eq!(error, 0);

            comms_config_destroy(alice_config);
            wallet_destroy(alice_wallet);

            let alice_config = comms_config_create(
                address_alice_str,
                transport_config_alice,
                db_name_alice_str,
                db_path_alice_str,
                20,
                10800,
                error_ptr,
            );

            // no passphrase
            let _alice_wallet = wallet_create(
                alice_config,
                ptr::null(),
                0,
                0,
                ptr::null(),
                ptr::null(),
                alice_network_str,
                received_tx_callback,
                received_tx_reply_callback,
                received_tx_finalized_callback,
                broadcast_callback,
                mined_callback,
                mined_unconfirmed_callback,
                scanned_callback,
                scanned_unconfirmed_callback,
                transaction_send_result_callback,
                tx_cancellation_callback,
                txo_validation_complete_callback,
                contacts_liveness_data_updated_callback,
                balance_updated_callback,
                transaction_validation_complete_callback,
                saf_messages_received_callback,
                connectivity_status_callback,
                recovery_in_progress_ptr,
                error_ptr,
            );

            assert_eq!(error, 426);

            let wrong_passphrase = "wrong pf".to_string();
            let wrong_passphrase_str = CString::new(wrong_passphrase).unwrap();
            let wrong_passphrase_const_str: *const c_char = CString::into_raw(wrong_passphrase_str) as *const c_char;

            let _alice_wallet = wallet_create(
                alice_config,
                ptr::null(),
                0,
                0,
                wrong_passphrase_const_str,
                ptr::null(),
                alice_network_str,
                received_tx_callback,
                received_tx_reply_callback,
                received_tx_finalized_callback,
                broadcast_callback,
                mined_callback,
                mined_unconfirmed_callback,
                scanned_callback,
                scanned_unconfirmed_callback,
                transaction_send_result_callback,
                tx_cancellation_callback,
                txo_validation_complete_callback,
                contacts_liveness_data_updated_callback,
                balance_updated_callback,
                transaction_validation_complete_callback,
                saf_messages_received_callback,
                connectivity_status_callback,
                recovery_in_progress_ptr,
                error_ptr,
            );
            assert_eq!(error, 428);

            let alice_wallet = wallet_create(
                alice_config,
                ptr::null(),
                0,
                0,
                passphrase_const_str,
                ptr::null(),
                alice_network_str,
                received_tx_callback,
                received_tx_reply_callback,
                received_tx_finalized_callback,
                broadcast_callback,
                mined_callback,
                mined_unconfirmed_callback,
                scanned_callback,
                scanned_unconfirmed_callback,
                transaction_send_result_callback,
                tx_cancellation_callback,
                txo_validation_complete_callback,
                contacts_liveness_data_updated_callback,
                balance_updated_callback,
                transaction_validation_complete_callback,
                saf_messages_received_callback,
                connectivity_status_callback,
                recovery_in_progress_ptr,
                error_ptr,
            );

            assert_eq!(error, 0);
            // Try a read of an encrypted value to check the wallet is using the ciphers
            let seed_words = wallet_get_seed_words(alice_wallet, error_ptr);
            assert_eq!(error, 0);

            wallet_remove_encryption(alice_wallet, error_ptr);
            assert_eq!(error, 0);

            comms_config_destroy(alice_config);
            wallet_destroy(alice_wallet);

            let alice_config = comms_config_create(
                address_alice_str,
                transport_config_alice,
                db_name_alice_str,
                db_path_alice_str,
                20,
                10800,
                error_ptr,
            );

            let alice_wallet = wallet_create(
                alice_config,
                ptr::null(),
                0,
                0,
                ptr::null(),
                ptr::null(),
                alice_network_str,
                received_tx_callback,
                received_tx_reply_callback,
                received_tx_finalized_callback,
                broadcast_callback,
                mined_callback,
                mined_unconfirmed_callback,
                scanned_callback,
                scanned_unconfirmed_callback,
                transaction_send_result_callback,
                tx_cancellation_callback,
                txo_validation_complete_callback,
                contacts_liveness_data_updated_callback,
                balance_updated_callback,
                transaction_validation_complete_callback,
                saf_messages_received_callback,
                connectivity_status_callback,
                recovery_in_progress_ptr,
                error_ptr,
            );
            assert!(!(*recovery_in_progress_ptr), "no recovery in progress");

            assert_eq!(error, 0);
            string_destroy(alice_network_str as *mut c_char);
            string_destroy(db_name_alice_str as *mut c_char);
            string_destroy(db_path_alice_str as *mut c_char);
            string_destroy(address_alice_str as *mut c_char);
            string_destroy(passphrase_const_str as *mut c_char);
            string_destroy(wrong_passphrase_const_str as *mut c_char);
            private_key_destroy(secret_key_alice);
            public_key_destroy(public_key_alice);
            transport_config_destroy(transport_config_alice);

            comms_config_destroy(alice_config);
            seed_words_destroy(seed_words);
            wallet_destroy(alice_wallet);
        }
    }

    #[test]
    #[allow(clippy::too_many_lines)]
    fn test_wallet_client_key_value_store() {
        unsafe {
            let mut error = 0;
            let error_ptr = &mut error as *mut c_int;
            let mut recovery_in_progress = true;
            let recovery_in_progress_ptr = &mut recovery_in_progress as *mut bool;

            let secret_key_alice = private_key_generate();
            let db_name_alice = CString::new(random::string(8).as_str()).unwrap();
            let db_name_alice_str: *const c_char = CString::into_raw(db_name_alice) as *const c_char;
            let alice_temp_dir = tempdir().unwrap();
            let db_path_alice = CString::new(alice_temp_dir.path().to_str().unwrap()).unwrap();
            let db_path_alice_str: *const c_char = CString::into_raw(db_path_alice) as *const c_char;
            let transport_config_alice = transport_memory_create();
            let address_alice = transport_memory_get_address(transport_config_alice, error_ptr);
            let address_alice_str = CStr::from_ptr(address_alice).to_str().unwrap().to_owned();
            let address_alice_str: *const c_char = CString::new(address_alice_str).unwrap().into_raw() as *const c_char;
            let network = CString::new(NETWORK_STRING).unwrap();
            let network_str: *const c_char = CString::into_raw(network) as *const c_char;

            let alice_config = comms_config_create(
                address_alice_str,
                transport_config_alice,
                db_name_alice_str,
                db_path_alice_str,
                20,
                10800,
                error_ptr,
            );

            let alice_wallet = wallet_create(
                alice_config,
                ptr::null(),
                0,
                0,
                ptr::null(),
                ptr::null(),
                network_str,
                received_tx_callback,
                received_tx_reply_callback,
                received_tx_finalized_callback,
                broadcast_callback,
                mined_callback,
                mined_unconfirmed_callback,
                scanned_callback,
                scanned_unconfirmed_callback,
                transaction_send_result_callback,
                tx_cancellation_callback,
                txo_validation_complete_callback,
                contacts_liveness_data_updated_callback,
                balance_updated_callback,
                transaction_validation_complete_callback,
                saf_messages_received_callback,
                connectivity_status_callback,
                recovery_in_progress_ptr,
                error_ptr,
            );

            let client_key_values = vec![
                ("key1".to_string(), "value1".to_string()),
                ("key2".to_string(), "value2".to_string()),
                ("key3".to_string(), "value3".to_string()),
            ];

            for kv in &client_key_values {
                let k = CString::new(kv.0.as_str()).unwrap();
                let k_str: *const c_char = CString::into_raw(k) as *const c_char;
                let v = CString::new(kv.1.as_str()).unwrap();
                let v_str: *const c_char = CString::into_raw(v.clone()) as *const c_char;
                assert!(wallet_set_key_value(alice_wallet, k_str, v_str, error_ptr));
                string_destroy(k_str as *mut c_char);
                string_destroy(v_str as *mut c_char);
            }

            let passphrase =
                "A pretty long passphrase that should test the hashing to a 32-bit key quite well".to_string();
            let passphrase_str = CString::new(passphrase).unwrap();
            let passphrase_const_str: *const c_char = CString::into_raw(passphrase_str) as *const c_char;

            wallet_apply_encryption(alice_wallet, passphrase_const_str, error_ptr);
            assert_eq!(error, 0);

            for kv in &client_key_values {
                let k = CString::new(kv.0.as_str()).unwrap();
                let k_str: *const c_char = CString::into_raw(k) as *const c_char;

                let found_value = wallet_get_value(alice_wallet, k_str, error_ptr);
                let found_string = CString::from_raw(found_value).to_str().unwrap().to_owned();
                assert_eq!(found_string, kv.1.clone());
                string_destroy(k_str as *mut c_char);
            }
            let wrong_key = CString::new("Wrong").unwrap();
            let wrong_key_str: *const c_char = CString::into_raw(wrong_key) as *const c_char;
            assert!(!wallet_clear_value(alice_wallet, wrong_key_str, error_ptr));
            string_destroy(wrong_key_str as *mut c_char);

            let k = CString::new(client_key_values[0].0.as_str()).unwrap();
            let k_str: *const c_char = CString::into_raw(k) as *const c_char;
            assert!(wallet_clear_value(alice_wallet, k_str, error_ptr));

            let found_value = wallet_get_value(alice_wallet, k_str, error_ptr);
            assert_eq!(found_value, ptr::null_mut());
            assert_eq!(*error_ptr, 424i32);

            string_destroy(network_str as *mut c_char);
            string_destroy(k_str as *mut c_char);
            string_destroy(db_name_alice_str as *mut c_char);
            string_destroy(db_path_alice_str as *mut c_char);
            string_destroy(address_alice_str as *mut c_char);
            string_destroy(passphrase_const_str as *mut c_char);
            private_key_destroy(secret_key_alice);
            transport_config_destroy(transport_config_alice);

            comms_config_destroy(alice_config);
            wallet_destroy(alice_wallet);
        }
    }

    #[test]
    pub fn test_mnemonic_word_lists() {
        unsafe {
            let mut error = 0;
            let error_ptr = &mut error as *mut c_int;

            for language in MnemonicLanguage::iterator() {
                let language_str: *const c_char =
                    CString::into_raw(CString::new(language.to_string()).unwrap()) as *const c_char;
                let mnemonic_wordlist_ffi = seed_words_get_mnemonic_word_list_for_language(language_str, error_ptr);
                assert_eq!(error, 0);
                let mnemonic_wordlist = match *(language) {
                    TariMnemonicLanguage::ChineseSimplified => mnemonic_wordlists::MNEMONIC_CHINESE_SIMPLIFIED_WORDS,
                    TariMnemonicLanguage::English => mnemonic_wordlists::MNEMONIC_ENGLISH_WORDS,
                    TariMnemonicLanguage::French => mnemonic_wordlists::MNEMONIC_FRENCH_WORDS,
                    TariMnemonicLanguage::Italian => mnemonic_wordlists::MNEMONIC_ITALIAN_WORDS,
                    TariMnemonicLanguage::Japanese => mnemonic_wordlists::MNEMONIC_JAPANESE_WORDS,
                    TariMnemonicLanguage::Korean => mnemonic_wordlists::MNEMONIC_KOREAN_WORDS,
                    TariMnemonicLanguage::Spanish => mnemonic_wordlists::MNEMONIC_SPANISH_WORDS,
                };
                // Compare from Rust's perspective
                assert_eq!(
                    (*mnemonic_wordlist_ffi).0,
                    mnemonic_wordlist
                        .to_vec()
                        .iter()
                        .map(|s| s.to_string())
                        .collect::<Vec<String>>()
                );
                // Compare from C's perspective
                let count = seed_words_get_length(mnemonic_wordlist_ffi, error_ptr);
                assert_eq!(error, 0);
                for i in 0..count {
                    // Compare each word in the list
                    let mnemonic_word_ffi = CString::from_raw(seed_words_get_at(mnemonic_wordlist_ffi, i, error_ptr));
                    assert_eq!(error, 0);
                    assert_eq!(
                        mnemonic_word_ffi.to_str().unwrap().to_string(),
                        mnemonic_wordlist[i as usize].to_string()
                    );
                }
                // Try to wrongfully add a new seed word onto the mnemonic wordlist seed words object
                let w = CString::new(mnemonic_wordlist[188]).unwrap();
                let w_str: *const c_char = CString::into_raw(w) as *const c_char;
                seed_words_push_word(mnemonic_wordlist_ffi, w_str, error_ptr);
                assert_eq!(
                    seed_words_push_word(mnemonic_wordlist_ffi, w_str, error_ptr),
                    SeedWordPushResult::InvalidObject as u8
                );
                assert_ne!(error, 0);
                // Clear memory
                seed_words_destroy(mnemonic_wordlist_ffi);
            }
        }
    }

    fn get_next_memory_address() -> Multiaddr {
        let port = MemoryTransport::acquire_next_memsocket_port();
        format!("/memory/{}", port).parse().unwrap()
    }

    #[test]
    #[allow(clippy::too_many_lines)]
    pub fn test_import_external_utxo() {
        unsafe {
            let mut error = 0;
            let error_ptr = &mut error as *mut c_int;
            let mut recovery_in_progress = true;
            let recovery_in_progress_ptr = &mut recovery_in_progress as *mut bool;

            // create a new wallet
            let db_name = CString::new(random::string(8).as_str()).unwrap();
            let db_name_str: *const c_char = CString::into_raw(db_name) as *const c_char;
            let temp_dir = tempdir().unwrap();
            let db_path = CString::new(temp_dir.path().to_str().unwrap()).unwrap();
            let db_path_str: *const c_char = CString::into_raw(db_path) as *const c_char;
            let transport_type = transport_memory_create();
            let address = transport_memory_get_address(transport_type, error_ptr);
            let address_str = CStr::from_ptr(address).to_str().unwrap().to_owned();
            let address_str = CString::new(address_str).unwrap().into_raw() as *const c_char;
            let network = CString::new(NETWORK_STRING).unwrap();
            let network_str: *const c_char = CString::into_raw(network) as *const c_char;

            let config = comms_config_create(
                address_str,
                transport_type,
                db_name_str,
                db_path_str,
                20,
                10800,
                error_ptr,
            );

            let wallet_ptr = wallet_create(
                config,
                ptr::null(),
                0,
                0,
                ptr::null(),
                ptr::null(),
                network_str,
                received_tx_callback,
                received_tx_reply_callback,
                received_tx_finalized_callback,
                broadcast_callback,
                mined_callback,
                mined_unconfirmed_callback,
                scanned_callback,
                scanned_unconfirmed_callback,
                transaction_send_result_callback,
                tx_cancellation_callback,
                txo_validation_complete_callback,
                contacts_liveness_data_updated_callback,
                balance_updated_callback,
                transaction_validation_complete_callback,
                saf_messages_received_callback,
                connectivity_status_callback,
                recovery_in_progress_ptr,
                error_ptr,
            );

            let node_identity =
                NodeIdentity::random(&mut OsRng, get_next_memory_address(), PeerFeatures::COMMUNICATION_NODE);
            let base_node_peer_public_key_ptr = Box::into_raw(Box::new(node_identity.public_key().clone()));
            let base_node_peer_address_ptr =
                CString::into_raw(CString::new(node_identity.public_address().to_string()).unwrap()) as *const c_char;
            wallet_add_base_node_peer(
                wallet_ptr,
                base_node_peer_public_key_ptr,
                base_node_peer_address_ptr,
                error_ptr,
            );

            // Create an unblinded output with a non-default recovery byte
            let default_features = TariOutputFeatures::default();
            let utxo_1;
            loop {
                let test_params = TestParams::new();
                let utxo_temp = create_unblinded_output(
                    script!(Nop),
                    default_features.clone(),
                    &test_params,
                    MicroTari::from(100_000),
                );
                if utxo_temp.features.recovery_byte != default_features.recovery_byte {
                    utxo_1 = utxo_temp;
                    break;
                }
            }
            assert_ne!(utxo_1.features.recovery_byte, default_features.recovery_byte);

            // Test the consistent features case, i.e. with valid 'recovery_byte'
            let amount = utxo_1.value.as_u64();
            let spending_key_ptr = Box::into_raw(Box::new(utxo_1.spending_key));
            let features_ptr = Box::into_raw(Box::new(utxo_1.features.clone()));
            let source_public_key_ptr = Box::into_raw(Box::new(TariPublicKey::default()));
            let metadata_signature_ptr = Box::into_raw(Box::new(utxo_1.metadata_signature));
            let sender_offset_public_key_ptr = Box::into_raw(Box::new(utxo_1.sender_offset_public_key));
            let script_private_key_ptr = Box::into_raw(Box::new(utxo_1.script_private_key));
            let covenant_ptr = Box::into_raw(Box::new(utxo_1.covenant));
            let message_ptr = CString::into_raw(CString::new("For my friend").unwrap()) as *const c_char;

            let tx_id = wallet_import_external_utxo_as_non_rewindable(
                wallet_ptr,
                amount,
                spending_key_ptr,
                source_public_key_ptr,
                features_ptr,
                metadata_signature_ptr,
                sender_offset_public_key_ptr,
                script_private_key_ptr,
                covenant_ptr,
                message_ptr,
                error_ptr,
            );
            assert_eq!(error, 0);
            assert!(tx_id > 0);

            // Cleanup
            string_destroy(message_ptr as *mut c_char);
            let _covenant = Box::from_raw(covenant_ptr);
            let _script_private_key = Box::from_raw(script_private_key_ptr);
            let _sender_offset_public_key = Box::from_raw(sender_offset_public_key_ptr);
            let _metadata_signature = Box::from_raw(metadata_signature_ptr);
            let _features = Box::from_raw(features_ptr);
            let _source_public_key = Box::from_raw(source_public_key_ptr);
            let _spending_key = Box::from_raw(spending_key_ptr);

            // Create an unblinded output with a non-default recovery byte
            let mut utxo_2;
            loop {
                let test_params = TestParams::new();
                let utxo_temp = create_unblinded_output(
                    script!(Nop),
                    default_features.clone(),
                    &test_params,
                    MicroTari::from(200_000),
                );
                if utxo_temp.features.recovery_byte != default_features.recovery_byte {
                    utxo_2 = utxo_temp;
                    break;
                }
            }
            assert_ne!(utxo_2.features.recovery_byte, default_features.recovery_byte);
            // Reset the 'recovery_byte' to default; i.e. the 'metadata_signature' will now be inconsistent
            utxo_2.features.set_recovery_byte(default_features.recovery_byte);

            // Test the inconsistent features case, i.e. with invalid 'recovery_byte'
            let amount = utxo_2.value.as_u64();
            let spending_key_ptr = Box::into_raw(Box::new(utxo_2.spending_key));
            let source_public_key_ptr = Box::into_raw(Box::new(TariPublicKey::default()));
            let features_ptr = Box::into_raw(Box::new(utxo_2.features));
            let metadata_signature_ptr = Box::into_raw(Box::new(utxo_2.metadata_signature));
            let sender_offset_public_key_ptr = Box::into_raw(Box::new(utxo_2.sender_offset_public_key));
            let script_private_key_ptr = Box::into_raw(Box::new(utxo_2.script_private_key));
            let covenant_ptr = Box::into_raw(Box::new(utxo_2.covenant));
            let message_ptr = CString::into_raw(CString::new("For my friend").unwrap()) as *const c_char;

            let tx_id = wallet_import_external_utxo_as_non_rewindable(
                wallet_ptr,
                amount,
                spending_key_ptr,
                source_public_key_ptr,
                features_ptr,
                metadata_signature_ptr,
                sender_offset_public_key_ptr,
                script_private_key_ptr,
                covenant_ptr,
                message_ptr,
                error_ptr,
            );
            assert_eq!(error, 0);
            assert!(tx_id > 0);

            // Cleanup
            string_destroy(message_ptr as *mut c_char);
            let _covenant = Box::from_raw(covenant_ptr);
            let _script_private_key = Box::from_raw(script_private_key_ptr);
            let _sender_offset_public_key = Box::from_raw(sender_offset_public_key_ptr);
            let _metadata_signature = Box::from_raw(metadata_signature_ptr);
            let _features = Box::from_raw(features_ptr);
            let _source_public_key = Box::from_raw(source_public_key_ptr);
            let _spending_key = Box::from_raw(spending_key_ptr);

            let _base_node_peer_public_key = Box::from_raw(base_node_peer_public_key_ptr);
            string_destroy(base_node_peer_address_ptr as *mut c_char);

            string_destroy(network_str as *mut c_char);
            string_destroy(db_name_str as *mut c_char);
            string_destroy(db_path_str as *mut c_char);
            string_destroy(address_str as *mut c_char);
            transport_config_destroy(transport_type);

            comms_config_destroy(config);
            wallet_destroy(wallet_ptr);
        }
    }

    #[test]
    #[allow(clippy::too_many_lines)]
    pub fn test_seed_words() {
        unsafe {
            let mut error = 0;
            let error_ptr = &mut error as *mut c_int;
            let mut recovery_in_progress = true;
            let recovery_in_progress_ptr = &mut recovery_in_progress as *mut bool;

            let mnemonic = vec![
                "parade", "genius", "cradle", "milk", "perfect", "ride", "online", "world", "lady", "apple", "rent",
                "business", "oppose", "force", "tumble", "escape", "tongue", "camera", "ceiling", "edge", "shine",
                "gauge", "fossil", "orphan",
            ];

            let seed_words = seed_words_create();

            let w = CString::new("hodl").unwrap();
            let w_str: *const c_char = CString::into_raw(w) as *const c_char;

            assert_eq!(
                seed_words_push_word(seed_words, w_str, error_ptr),
                SeedWordPushResult::InvalidSeedWord as u8
            );

            for (count, w) in mnemonic.iter().enumerate() {
                let w = CString::new(*w).unwrap();
                let w_str: *const c_char = CString::into_raw(w) as *const c_char;

                if count + 1 < 24 {
                    assert_eq!(
                        seed_words_push_word(seed_words, w_str, error_ptr),
                        SeedWordPushResult::SuccessfulPush as u8
                    );
                } else {
                    assert_eq!(
                        seed_words_push_word(seed_words, w_str, error_ptr),
                        SeedWordPushResult::SeedPhraseComplete as u8
                    );
                }
            }

            // create a new wallet
            let db_name = CString::new(random::string(8).as_str()).unwrap();
            let db_name_str: *const c_char = CString::into_raw(db_name) as *const c_char;
            let temp_dir = tempdir().unwrap();
            let db_path = CString::new(temp_dir.path().to_str().unwrap()).unwrap();
            let db_path_str: *const c_char = CString::into_raw(db_path) as *const c_char;
            let transport_type = transport_memory_create();
            let address = transport_memory_get_address(transport_type, error_ptr);
            let address_str = CStr::from_ptr(address).to_str().unwrap().to_owned();
            let address_str = CString::new(address_str).unwrap().into_raw() as *const c_char;
            let network = CString::new(NETWORK_STRING).unwrap();
            let network_str: *const c_char = CString::into_raw(network) as *const c_char;

            let config = comms_config_create(
                address_str,
                transport_type,
                db_name_str,
                db_path_str,
                20,
                10800,
                error_ptr,
            );

            let wallet = wallet_create(
                config,
                ptr::null(),
                0,
                0,
                ptr::null(),
                ptr::null(),
                network_str,
                received_tx_callback,
                received_tx_reply_callback,
                received_tx_finalized_callback,
                broadcast_callback,
                mined_callback,
                mined_unconfirmed_callback,
                scanned_callback,
                scanned_unconfirmed_callback,
                transaction_send_result_callback,
                tx_cancellation_callback,
                txo_validation_complete_callback,
                contacts_liveness_data_updated_callback,
                balance_updated_callback,
                transaction_validation_complete_callback,
                saf_messages_received_callback,
                connectivity_status_callback,
                recovery_in_progress_ptr,
                error_ptr,
            );

            let seed_words = wallet_get_seed_words(wallet, error_ptr);
            assert_eq!(error, 0);
            let public_key = wallet_get_public_key(wallet, error_ptr);
            assert_eq!(error, 0);

            // use seed words to create recovery wallet
            let db_name = CString::new(random::string(8).as_str()).unwrap();
            let db_name_str: *const c_char = CString::into_raw(db_name) as *const c_char;
            let temp_dir = tempdir().unwrap();
            let db_path = CString::new(temp_dir.path().to_str().unwrap()).unwrap();
            let db_path_str: *const c_char = CString::into_raw(db_path) as *const c_char;
            let transport_type = transport_memory_create();
            let address = transport_memory_get_address(transport_type, error_ptr);
            let address_str = CStr::from_ptr(address).to_str().unwrap().to_owned();
            let address_str = CString::new(address_str).unwrap().into_raw() as *const c_char;

            let config = comms_config_create(
                address_str,
                transport_type,
                db_name_str,
                db_path_str,
                20,
                10800,
                error_ptr,
            );

            let recovered_wallet = wallet_create(
                config,
                ptr::null(),
                0,
                0,
                ptr::null(),
                seed_words,
                network_str,
                received_tx_callback,
                received_tx_reply_callback,
                received_tx_finalized_callback,
                broadcast_callback,
                mined_callback,
                mined_unconfirmed_callback,
                scanned_callback,
                scanned_unconfirmed_callback,
                transaction_send_result_callback,
                tx_cancellation_callback,
                txo_validation_complete_callback,
                contacts_liveness_data_updated_callback,
                balance_updated_callback,
                transaction_validation_complete_callback,
                saf_messages_received_callback,
                connectivity_status_callback,
                recovery_in_progress_ptr,
                error_ptr,
            );
            assert_eq!(error, 0);

            let recovered_seed_words = wallet_get_seed_words(recovered_wallet, error_ptr);
            assert_eq!(error, 0);
            let recovered_public_key = wallet_get_public_key(recovered_wallet, error_ptr);
            assert_eq!(error, 0);

            assert_eq!(*seed_words, *recovered_seed_words);
            assert_eq!(*public_key, *recovered_public_key);
            // TODO: Clean up memory leaks please
        }
    }

    #[test]
    #[allow(clippy::too_many_lines)]
    fn test_wallet_get_utxos() {
        unsafe {
            let mut error = 0;
            let error_ptr = &mut error as *mut c_int;
            let mut recovery_in_progress = true;
            let recovery_in_progress_ptr = &mut recovery_in_progress as *mut bool;

            let factories = CryptoFactories::default();
            let secret_key_alice = private_key_generate();
            let db_name_alice = CString::new(random::string(8).as_str()).unwrap();
            let db_name_alice_str: *const c_char = CString::into_raw(db_name_alice) as *const c_char;
            let alice_temp_dir = tempdir().unwrap();
            let db_path_alice = CString::new(alice_temp_dir.path().to_str().unwrap()).unwrap();
            let db_path_alice_str: *const c_char = CString::into_raw(db_path_alice) as *const c_char;
            let transport_config_alice = transport_memory_create();
            let address_alice = transport_memory_get_address(transport_config_alice, error_ptr);
            let address_alice_str = CStr::from_ptr(address_alice).to_str().unwrap().to_owned();
            let address_alice_str: *const c_char = CString::new(address_alice_str).unwrap().into_raw() as *const c_char;
            let network = CString::new(NETWORK_STRING).unwrap();
            let network_str: *const c_char = CString::into_raw(network) as *const c_char;

            let alice_config = comms_config_create(
                address_alice_str,
                transport_config_alice,
                db_name_alice_str,
                db_path_alice_str,
                20,
                10800,
                error_ptr,
            );

            let alice_wallet = wallet_create(
                alice_config,
                ptr::null(),
                0,
                0,
                ptr::null(),
                ptr::null(),
                network_str,
                received_tx_callback,
                received_tx_reply_callback,
                received_tx_finalized_callback,
                broadcast_callback,
                mined_callback,
                mined_unconfirmed_callback,
                scanned_callback,
                scanned_unconfirmed_callback,
                transaction_send_result_callback,
                tx_cancellation_callback,
                txo_validation_complete_callback,
                contacts_liveness_data_updated_callback,
                balance_updated_callback,
                transaction_validation_complete_callback,
                saf_messages_received_callback,
                connectivity_status_callback,
                recovery_in_progress_ptr,
                error_ptr,
            );

            let rt = Runtime::new().unwrap();

            (0..10).for_each(|i| {
                let (txin, uout) = create_test_input((1000 * i).into(), 0, &PedersenCommitmentFactory::default());
                rt.block_on((*alice_wallet).wallet.output_manager_service.add_output(uout, None))
                    .unwrap();
            });

            // ascending order
            let utxos = wallet_get_utxos(alice_wallet, 1, 20, true, 3000, error_ptr);
            assert_eq!(error, 0);
            assert_eq!((*utxos).outputs.len(), 6);
            assert_eq!((*utxos).unlisted_dust_sum, 6000);
            assert_eq!(
                (*utxos)
                    .outputs
                    .iter()
                    .skip(1)
                    .fold((true, (*utxos).outputs[0].value), |acc, x| (
                        acc.0 && x.value > acc.1,
                        x.value
                    ))
                    .0,
                true
            );

            // descending order
            let utxos = wallet_get_utxos(alice_wallet, 1, 20, false, 3000, error_ptr);
            assert_eq!(error, 0);
            assert_eq!((*utxos).outputs.len(), 6);
            assert_eq!((*utxos).unlisted_dust_sum, 6000);
            assert_eq!(
                (*utxos)
                    .outputs
                    .iter()
                    .skip(1)
                    .fold((true, (*utxos).outputs[0].value), |acc, x| (
                        acc.0 && x.value < acc.1,
                        x.value
                    ))
                    .0,
                true
            );

            // result must be empty due to high dust threshold
            let utxos = wallet_get_utxos(alice_wallet, 1, 20, true, 15000, error_ptr);
            assert_eq!(error, 0);
            assert_eq!((*utxos).outputs.len(), 0);

            string_destroy(network_str as *mut c_char);
            string_destroy(db_name_alice_str as *mut c_char);
            string_destroy(db_path_alice_str as *mut c_char);
            string_destroy(address_alice_str as *mut c_char);
            private_key_destroy(secret_key_alice);
            transport_config_destroy(transport_config_alice);

            comms_config_destroy(alice_config);
            wallet_destroy(alice_wallet);
        }
    }
}<|MERGE_RESOLUTION|>--- conflicted
+++ resolved
@@ -150,7 +150,6 @@
     connectivity_service::WalletConnectivityInterface,
     contacts_service::storage::database::Contact,
     error::{WalletError, WalletStorageError},
-    output_manager_service::error::OutputManagerError,
     storage::{
         database::WalletDatabase,
         sqlite_db::wallet::WalletSqliteDatabase,
@@ -238,13 +237,17 @@
     shutdown: Shutdown,
 }
 
+#[allow(unused)]
 #[derive(Debug, Clone)]
+#[repr(C)]
 pub struct Utxo {
     commitment: Commitment,
     value: c_ulonglong,
 }
 
+#[allow(unused)]
 #[derive(Debug, Clone)]
+#[repr(C)]
 pub struct GetUtxosView {
     outputs: Vec<Utxo>,
     unlisted_dust_sum: c_ulonglong,
@@ -4106,7 +4109,6 @@
     }
 }
 
-<<<<<<< HEAD
 /// This function returns a list of unspent UTXO values and commitments.
 ///
 /// ## Arguments
@@ -4126,8 +4128,6 @@
 /// # Safety
 /// Items that fail to produce `.as_transaction_output()` are omitted from the list and a `warn!()` message is logged to
 /// LOG_TARGET.
-=======
->>>>>>> 5d92a8bb
 #[no_mangle]
 pub unsafe extern "C" fn wallet_get_utxos(
     wallet: *mut TariWallet,
@@ -4137,7 +4137,14 @@
     dust_threshold: c_ulonglong,
     error_out: *mut c_int,
 ) -> *mut GetUtxosView {
-    let mut error = 0;
+    if wallet.is_null() {
+        ptr::replace(
+            error_out,
+            LibWalletError::from(InterfaceError::NullError("wallet".to_string())).code as c_int,
+        );
+        return ptr::null_mut();
+    }
+
     let factories = CryptoFactories::default();
     let page = (page as usize).max(1) - 1;
     let page_size = (page_size as usize).max(1);
@@ -4151,16 +4158,10 @@
         dust_threshold
     );
 
-    let rt = match Runtime::new() {
-        Ok(r) => r,
-        Err(e) => {
-            error = LibWalletError::from(InterfaceError::TokioError(e.to_string())).code;
-            ptr::swap(error_out, &mut error as *mut c_int);
-            return ptr::null_mut();
-        },
-    };
-
-    match rt.block_on((*wallet).wallet.output_manager_service.get_unspent_outputs()) {
+    match (*wallet)
+        .runtime
+        .block_on((*wallet).wallet.output_manager_service.get_unspent_outputs())
+    {
         Ok(mut unblinded_outputs) => {
             unblinded_outputs.sort_by(|a, b| match sort_ascending {
                 true => Ord::cmp(&a.value, &b.value),
@@ -4177,14 +4178,10 @@
                         commitment: match out.as_transaction_output(&factories) {
                             Ok(commitment) => commitment.commitment,
                             Err(e) => {
-<<<<<<< HEAD
                                 warn!(
                                     target: LOG_TARGET,
                                     "failed to obtain commitment from the unblinded output: {:#?}", e
                                 );
-=======
-                                warn!(target: LOG_TARGET, "{:#?}", e);
->>>>>>> 5d92a8bb
                                 return None;
                             },
                         },
@@ -4199,9 +4196,11 @@
         },
 
         Err(e) => {
-            error = LibWalletError::from(WalletError::OutputManagerError(e)).code;
-            ptr::swap(error_out, &mut error as *mut c_int);
-            return ptr::null_mut();
+            ptr::replace(
+                error_out,
+                LibWalletError::from(WalletError::OutputManagerError(e)).code as c_int,
+            );
+            ptr::null_mut()
         },
     }
 }
@@ -7030,10 +7029,7 @@
     use tari_common_types::{emoji, transaction::TransactionStatus};
     use tari_core::{
         covenant,
-        transactions::{
-            test_helpers::{create_test_input, create_unblinded_output, TestParams},
-            transaction_components::TransactionOutputVersion,
-        },
+        transactions::test_helpers::{create_test_input, create_unblinded_output, TestParams},
     };
     use tari_crypto::ristretto::pedersen::PedersenCommitmentFactory;
     use tari_key_manager::{mnemonic::MnemonicLanguage, mnemonic_wordlists};
@@ -8744,7 +8740,6 @@
             let mut recovery_in_progress = true;
             let recovery_in_progress_ptr = &mut recovery_in_progress as *mut bool;
 
-            let factories = CryptoFactories::default();
             let secret_key_alice = private_key_generate();
             let db_name_alice = CString::new(random::string(8).as_str()).unwrap();
             let db_name_alice_str: *const c_char = CString::into_raw(db_name_alice) as *const c_char;
@@ -8796,11 +8791,11 @@
                 error_ptr,
             );
 
-            let rt = Runtime::new().unwrap();
-
             (0..10).for_each(|i| {
-                let (txin, uout) = create_test_input((1000 * i).into(), 0, &PedersenCommitmentFactory::default());
-                rt.block_on((*alice_wallet).wallet.output_manager_service.add_output(uout, None))
+                let (_, uout) = create_test_input((1000 * i).into(), 0, &PedersenCommitmentFactory::default());
+                (*alice_wallet)
+                    .runtime
+                    .block_on((*alice_wallet).wallet.output_manager_service.add_output(uout, None))
                     .unwrap();
             });
 
@@ -8809,7 +8804,7 @@
             assert_eq!(error, 0);
             assert_eq!((*utxos).outputs.len(), 6);
             assert_eq!((*utxos).unlisted_dust_sum, 6000);
-            assert_eq!(
+            assert!(
                 (*utxos)
                     .outputs
                     .iter()
@@ -8818,8 +8813,7 @@
                         acc.0 && x.value > acc.1,
                         x.value
                     ))
-                    .0,
-                true
+                    .0
             );
 
             // descending order
@@ -8827,7 +8821,7 @@
             assert_eq!(error, 0);
             assert_eq!((*utxos).outputs.len(), 6);
             assert_eq!((*utxos).unlisted_dust_sum, 6000);
-            assert_eq!(
+            assert!(
                 (*utxos)
                     .outputs
                     .iter()
@@ -8836,8 +8830,7 @@
                         acc.0 && x.value < acc.1,
                         x.value
                     ))
-                    .0,
-                true
+                    .0
             );
 
             // result must be empty due to high dust threshold
