--- conflicted
+++ resolved
@@ -7,13 +7,8 @@
 edition = "2018"
 
 [dependencies]
-<<<<<<< HEAD
-tari_comms = { version = "^0.12", path = "../../comms" }
+tari_comms = { version = "^0.21", path = "../../comms" }
 tari_crypto = { git = "https://github.com/mikethetike/tari-crypto.git", branch = "mb-compressed-pk" }
-=======
-tari_comms = { version = "^0.21", path = "../../comms" }
-tari_crypto = { git = "https://github.com/tari-project/tari-crypto.git", branch = "main" }
->>>>>>> 3456733b
 tari_common = {  path = "../../common" }
 tari_app_grpc = { path = "../../applications/tari_app_grpc" }
 tari_core = {  path = "../../base_layer/core", default-features = false, features = ["transactions"]}
