// Copyright 2021. The Tari Project
//
// Redistribution and use in source and binary forms, with or without modification, are permitted provided that the
// following conditions are met:
//
// 1. Redistributions of source code must retain the above copyright notice, this list of conditions and the following
// disclaimer.
//
// 2. Redistributions in binary form must reproduce the above copyright notice, this list of conditions and the
// following disclaimer in the documentation and/or other materials provided with the distribution.
//
// 3. Neither the name of the copyright holder nor the names of its contributors may be used to endorse or promote
// products derived from this software without specific prior written permission.
//
// THIS SOFTWARE IS PROVIDED BY THE COPYRIGHT HOLDERS AND CONTRIBUTORS "AS IS" AND ANY EXPRESS OR IMPLIED WARRANTIES,
// INCLUDING, BUT NOT LIMITED TO, THE IMPLIED WARRANTIES OF MERCHANTABILITY AND FITNESS FOR A PARTICULAR PURPOSE ARE
// DISCLAIMED. IN NO EVENT SHALL THE COPYRIGHT HOLDER OR CONTRIBUTORS BE LIABLE FOR ANY DIRECT, INDIRECT, INCIDENTAL,
// SPECIAL, EXEMPLARY, OR CONSEQUENTIAL DAMAGES (INCLUDING, BUT NOT LIMITED TO, PROCUREMENT OF SUBSTITUTE GOODS OR
// SERVICES; LOSS OF USE, DATA, OR PROFITS; OR BUSINESS INTERRUPTION) HOWEVER CAUSED AND ON ANY THEORY OF LIABILITY,
// WHETHER IN CONTRACT, STRICT LIABILITY, OR TORT (INCLUDING NEGLIGENCE OR OTHERWISE) ARISING IN ANY WAY OUT OF THE
// USE OF THIS SOFTWARE, EVEN IF ADVISED OF THE POSSIBILITY OF SUCH DAMAGE.

use std::{path::PathBuf, str::FromStr};

use serde::{Deserialize, Serialize};
use tari_common::{configuration::Network, SubConfigPath};
use tari_comms::multiaddr::Multiaddr;
use tari_core::{consensus::NetworkConsensus, transactions::CryptoFactories};
use tari_p2p::{auto_update::AutoUpdateConfig, initialization::P2pConfig};

use crate::{
    base_node_service::config::BaseNodeServiceConfig,
    output_manager_service::config::OutputManagerServiceConfig,
    transaction_service::config::TransactionServiceConfig,
};

pub const KEY_MANAGER_COMMS_SECRET_KEY_BRANCH_KEY: &str = "comms";

#[derive(Clone, Serialize, Deserialize, Debug)]
#[serde(deny_unknown_fields)]
pub struct WalletConfig {
    pub comms_config: P2pConfig,
    // pub factories: CryptoFactories,
    pub transaction_service_config: TransactionServiceConfig,
    pub output_manager_service_config: OutputManagerServiceConfig,
    pub buffer_size: usize,
    pub rate_limit: usize,
    pub network: Network,
    pub base_node_service_config: BaseNodeServiceConfig,
<<<<<<< HEAD
    pub updater_config: AutoUpdateConfig,
    pub db_file: PathBuf,
    pub connection_manager_pool_size: usize,
    pub password: Option<String>, // TODO: Make clear on drop
    pub public_address: Option<Multiaddr>,
}

impl Default for WalletConfig {
    fn default() -> Self {
        Self {
            buffer_size: 0,
            rate_limit: 0,
            db_file: PathBuf::from_str("to_populate").unwrap(),
            connection_manager_pool_size: 5, // TODO: get actual default
            ..Default::default()
=======
    pub updater_config: Option<AutoUpdateConfig>,
    pub autoupdate_check_interval: Option<Duration>,
    pub contacts_auto_ping_interval: Duration,
    pub contacts_online_ping_window: usize,
}

impl WalletConfig {
    pub fn new(
        comms_config: P2pConfig,
        factories: CryptoFactories,
        transaction_service_config: Option<TransactionServiceConfig>,
        output_manager_service_config: Option<OutputManagerServiceConfig>,
        network: NetworkConsensus,
        base_node_service_config: Option<BaseNodeServiceConfig>,
        buffer_size: Option<usize>,
        rate_limit: Option<usize>,
        updater_config: Option<AutoUpdateConfig>,
        autoupdate_check_interval: Option<Duration>,
        contacts_auto_ping_interval: Option<Duration>,
        contacts_online_ping_window: Option<usize>,
    ) -> Self {
        Self {
            comms_config,
            factories,
            transaction_service_config,
            output_manager_service_config,
            buffer_size: buffer_size.unwrap_or(1500),
            rate_limit: rate_limit.unwrap_or(50),
            network,
            base_node_service_config: base_node_service_config.unwrap_or_default(),
            updater_config,
            autoupdate_check_interval,
            contacts_auto_ping_interval: contacts_auto_ping_interval.unwrap_or_else(|| Duration::from_secs(20)),
            contacts_online_ping_window: contacts_online_ping_window.unwrap_or(2),
>>>>>>> 12797738
        }
    }
}

impl SubConfigPath for WalletConfig {
    fn main_key_prefix() -> &'static str {
        "wallet"
    }
}<|MERGE_RESOLUTION|>--- conflicted
+++ resolved
@@ -47,12 +47,13 @@
     pub rate_limit: usize,
     pub network: Network,
     pub base_node_service_config: BaseNodeServiceConfig,
-<<<<<<< HEAD
     pub updater_config: AutoUpdateConfig,
     pub db_file: PathBuf,
     pub connection_manager_pool_size: usize,
     pub password: Option<String>, // TODO: Make clear on drop
     pub public_address: Option<Multiaddr>,
+    pub contacts_auto_ping_interval: Duration,
+    pub contacts_online_ping_window: usize,
 }
 
 impl Default for WalletConfig {
@@ -63,42 +64,6 @@
             db_file: PathBuf::from_str("to_populate").unwrap(),
             connection_manager_pool_size: 5, // TODO: get actual default
             ..Default::default()
-=======
-    pub updater_config: Option<AutoUpdateConfig>,
-    pub autoupdate_check_interval: Option<Duration>,
-    pub contacts_auto_ping_interval: Duration,
-    pub contacts_online_ping_window: usize,
-}
-
-impl WalletConfig {
-    pub fn new(
-        comms_config: P2pConfig,
-        factories: CryptoFactories,
-        transaction_service_config: Option<TransactionServiceConfig>,
-        output_manager_service_config: Option<OutputManagerServiceConfig>,
-        network: NetworkConsensus,
-        base_node_service_config: Option<BaseNodeServiceConfig>,
-        buffer_size: Option<usize>,
-        rate_limit: Option<usize>,
-        updater_config: Option<AutoUpdateConfig>,
-        autoupdate_check_interval: Option<Duration>,
-        contacts_auto_ping_interval: Option<Duration>,
-        contacts_online_ping_window: Option<usize>,
-    ) -> Self {
-        Self {
-            comms_config,
-            factories,
-            transaction_service_config,
-            output_manager_service_config,
-            buffer_size: buffer_size.unwrap_or(1500),
-            rate_limit: rate_limit.unwrap_or(50),
-            network,
-            base_node_service_config: base_node_service_config.unwrap_or_default(),
-            updater_config,
-            autoupdate_check_interval,
-            contacts_auto_ping_interval: contacts_auto_ping_interval.unwrap_or_else(|| Duration::from_secs(20)),
-            contacts_online_ping_window: contacts_online_ping_window.unwrap_or(2),
->>>>>>> 12797738
         }
     }
 }
