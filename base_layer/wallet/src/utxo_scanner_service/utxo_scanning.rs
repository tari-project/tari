--- conflicted
+++ resolved
@@ -59,7 +59,6 @@
 };
 use tari_service_framework::{reply_channel, reply_channel::SenderService};
 use tari_shutdown::ShutdownSignal;
-<<<<<<< HEAD
 
 use crate::{
     error::WalletError,
@@ -75,9 +74,7 @@
     },
     WalletSqlite,
 };
-=======
 use tokio::{sync::broadcast, task, time, time::MissedTickBehavior};
->>>>>>> 504fbb8b
 
 pub const LOG_TARGET: &str = "wallet::utxo_scanning";
 
