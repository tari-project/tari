--- conflicted
+++ resolved
@@ -173,40 +173,9 @@
         Ok(())
     }
 
-<<<<<<< HEAD
+    #[allow(clippy::too_many_lines)]
     async fn attempt_sync(&mut self, peer: PeerId) -> Result<(u64, u64, MicroMinotari, Duration), UtxoScannerError> {
         self.publish_event(UtxoScannerEvent::ConnectingToBaseNode(peer));
-=======
-    async fn connect_to_peer(&mut self, peer: NodeId) -> Result<PeerConnection, UtxoScannerError> {
-        debug!(
-            target: LOG_TARGET,
-            "Attempting UTXO sync with seed peer {} ({})", self.peer_index, peer,
-        );
-        match self.resources.comms_connectivity.dial_peer(peer.clone()).await {
-            Ok(conn) => Ok(conn),
-            Err(e) => {
-                self.publish_event(UtxoScannerEvent::ConnectionFailedToBaseNode {
-                    peer: peer.clone(),
-                    num_retries: self.num_retries,
-                    retry_limit: self.retry_limit,
-                    error: e.to_string(),
-                });
-
-                if let Ok(Some(connection)) = self.resources.comms_connectivity.get_connection(peer.clone()).await {
-                    if connection.clone().disconnect(Minimized::No).await.is_ok() {
-                        debug!(target: LOG_TARGET, "Disconnected base node peer {}", peer);
-                    }
-                }
-
-                Err(e.into())
-            },
-        }
-    }
-
-    #[allow(clippy::too_many_lines)]
-    async fn attempt_sync(&mut self, peer: NodeId) -> Result<(u64, u64, MicroMinotari, Duration), UtxoScannerError> {
-        self.publish_event(UtxoScannerEvent::ConnectingToBaseNode(peer.clone()));
->>>>>>> 1319e247
         let selected_peer = self.resources.wallet_connectivity.get_current_base_node_peer_node_id();
 
         let mut client = if selected_peer.map(|p| p == peer).unwrap_or(false) {
