--- conflicted
+++ resolved
@@ -37,22 +37,15 @@
 use diesel::{prelude::*, SqliteConnection};
 use log::*;
 use tari_common_types::chain_metadata::ChainMetadata;
-use tari_comms::{multiaddr::Multiaddr, peer_manager::PeerFeatures, tor::TorIdentity};
-use tari_crypto::tari_utilities::{
-    hex::{from_hex, Hex},
-    message_format::MessageFormat,
-};
-<<<<<<< HEAD
-use tokio::time::Instant;
-
-use tari_common_types::chain_metadata::ChainMetadata;
 use tari_comms::{
     multiaddr::Multiaddr,
     peer_manager::{IdentitySignature, PeerFeatures},
     tor::TorIdentity,
 };
-=======
->>>>>>> 2adf81fc
+use tari_crypto::tari_utilities::{
+    hex::{from_hex, Hex},
+    message_format::MessageFormat,
+};
 use tari_key_manager::cipher_seed::CipherSeed;
 use tokio::time::Instant;
 
