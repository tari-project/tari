--- conflicted
+++ resolved
@@ -61,15 +61,12 @@
     StoreAndForwardError(#[from] StoreAndForwardError),
     #[error("Connectivity error: `{0}`")]
     ConnectivityError(#[from] ConnectivityError),
-<<<<<<< HEAD
-    #[error("Error importing data into wallet")]
-    ImportError,
-=======
     #[error("Failed to initialize services: {0}")]
     ServiceInitializationError(#[from] ServiceInitializationError),
     #[error("Base Node Service error: {0}")]
     BaseNodeServiceError(#[from] BaseNodeServiceError),
->>>>>>> 35de5b55
+    #[error("Error importing data into wallet")]
+    ImportError,
 }
 
 #[derive(Debug, Error)]
