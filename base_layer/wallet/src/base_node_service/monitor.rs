--- conflicted
+++ resolved
@@ -25,11 +25,7 @@
         handle::{BaseNodeEvent, BaseNodeEventSender},
         service::BaseNodeState,
     },
-<<<<<<< HEAD
-    connectivity_service::{OnlineStatus, WalletConnectivityHandle},
-=======
     connectivity_service::WalletConnectivityHandle,
->>>>>>> 997d2888
     error::WalletStorageError,
     storage::database::{WalletBackend, WalletDatabase},
 };
@@ -37,11 +33,7 @@
 use log::*;
 use std::{convert::TryFrom, sync::Arc, time::Duration};
 use tari_common_types::chain_metadata::ChainMetadata;
-<<<<<<< HEAD
-use tari_comms::{peer_manager::NodeId, protocol::rpc::RpcError};
-=======
 use tari_comms::protocol::rpc::RpcError;
->>>>>>> 997d2888
 use tokio::{sync::RwLock, time};
 
 const LOG_TARGET: &str = "wallet::base_node_service::chain_metadata_monitor";
@@ -86,12 +78,6 @@
                 },
                 Err(e @ BaseNodeMonitorError::RpcFailed(_)) => {
                     warn!(target: LOG_TARGET, "Connectivity failure to base node: {}", e);
-<<<<<<< HEAD
-                    debug!(target: LOG_TARGET, "Setting as OFFLINE and retrying...",);
-
-                    self.set_offline().await;
-=======
->>>>>>> 997d2888
                     continue;
                 },
                 Err(e @ BaseNodeMonitorError::InvalidBaseNodeResponse(_)) |
@@ -107,46 +93,18 @@
         );
     }
 
-<<<<<<< HEAD
-    async fn update_connectivity_status(&self) -> NodeId {
-        let mut watcher = self.wallet_connectivity.get_connectivity_status_watch();
-        loop {
-            use OnlineStatus::*;
-            match watcher.recv().await.unwrap_or(Offline) {
-                Online => match self.wallet_connectivity.get_current_base_node_id() {
-                    Some(node_id) => return node_id,
-                    _ => continue,
-                },
-                Connecting => {
-                    self.set_connecting().await;
-                },
-                Offline => {
-                    self.set_offline().await;
-                },
-            }
-        }
-    }
-
     async fn monitor_node(&mut self) -> Result<(), BaseNodeMonitorError> {
         loop {
-            let peer_node_id = self.update_connectivity_status().await;
-=======
-    async fn monitor_node(&mut self) -> Result<(), BaseNodeMonitorError> {
-        loop {
->>>>>>> 997d2888
             let mut client = self
                 .wallet_connectivity
                 .obtain_base_node_wallet_rpc_client()
                 .await
                 .ok_or(BaseNodeMonitorError::NodeShuttingDown)?;
-<<<<<<< HEAD
-=======
 
             let base_node_id = match self.wallet_connectivity.get_current_base_node_id() {
                 Some(n) => n,
                 None => continue,
             };
->>>>>>> 997d2888
 
             let tip_info = client.get_tip_info().await?;
 
@@ -162,11 +120,7 @@
             debug!(
                 target: LOG_TARGET,
                 "Base node {} Tip: {} ({}) Latency: {} ms",
-<<<<<<< HEAD
-                peer_node_id,
-=======
                 base_node_id,
->>>>>>> 997d2888
                 chain_metadata.height_of_longest_chain(),
                 if is_synced { "Synced" } else { "Syncing..." },
                 latency.as_millis()
@@ -179,18 +133,10 @@
                 is_synced: Some(is_synced),
                 updated: Some(Utc::now().naive_utc()),
                 latency: Some(latency),
-<<<<<<< HEAD
-                online: OnlineStatus::Online,
-            })
-            .await;
-
-            time::delay_for(self.interval).await
-=======
             })
             .await;
 
             time::sleep(self.interval).await
->>>>>>> 997d2888
         }
 
         // loop only exits on shutdown/error
@@ -198,31 +144,6 @@
         Ok(())
     }
 
-<<<<<<< HEAD
-    async fn set_connecting(&self) {
-        self.map_state(|_| BaseNodeState {
-            chain_metadata: None,
-            is_synced: None,
-            updated: Some(Utc::now().naive_utc()),
-            latency: None,
-            online: OnlineStatus::Connecting,
-        })
-        .await;
-    }
-
-    async fn set_offline(&self) {
-        self.map_state(|_| BaseNodeState {
-            chain_metadata: None,
-            is_synced: None,
-            updated: Some(Utc::now().naive_utc()),
-            latency: None,
-            online: OnlineStatus::Offline,
-        })
-        .await;
-    }
-
-=======
->>>>>>> 997d2888
     async fn map_state<F>(&self, transform: F)
     where F: FnOnce(&BaseNodeState) -> BaseNodeState {
         let new_state = {
