// Copyright 2020. The Tari Project
//
// Redistribution and use in source and binary forms, with or without modification, are permitted provided that the
// following conditions are met:
//
// 1. Redistributions of source code must retain the above copyright notice, this list of conditions and the following
// disclaimer.
//
// 2. Redistributions in binary form must reproduce the above copyright notice, this list of conditions and the
// following disclaimer in the documentation and/or other materials provided with the distribution.
//
// 3. Neither the name of the copyright holder nor the names of its contributors may be used to endorse or promote
// products derived from this software without specific prior written permission.
//
// THIS SOFTWARE IS PROVIDED BY THE COPYRIGHT HOLDERS AND CONTRIBUTORS "AS IS" AND ANY EXPRESS OR IMPLIED WARRANTIES,
// INCLUDING, BUT NOT LIMITED TO, THE IMPLIED WARRANTIES OF MERCHANTABILITY AND FITNESS FOR A PARTICULAR PURPOSE ARE
// DISCLAIMED. IN NO EVENT SHALL THE COPYRIGHT HOLDER OR CONTRIBUTORS BE LIABLE FOR ANY DIRECT, INDIRECT, INCIDENTAL,
// SPECIAL, EXEMPLARY, OR CONSEQUENTIAL DAMAGES (INCLUDING, BUT NOT LIMITED TO, PROCUREMENT OF SUBSTITUTE GOODS OR
// SERVICES; LOSS OF USE, DATA, OR PROFITS; OR BUSINESS INTERRUPTION) HOWEVER CAUSED AND ON ANY THEORY OF LIABILITY,
// WHETHER IN CONTRACT, STRICT LIABILITY, OR TORT (INCLUDING NEGLIGENCE OR OTHERWISE) ARISING IN ANY WAY OUT OF THE
// USE OF THIS SOFTWARE, EVEN IF ADVISED OF THE POSSIBILITY OF SUCH DAMAGE.

use super::{
    config::BaseNodeServiceConfig,
    error::BaseNodeServiceError,
    handle::{BaseNodeEvent, BaseNodeEventSender, BaseNodeServiceRequest, BaseNodeServiceResponse},
};
use crate::{
    base_node_service::monitor::BaseNodeMonitor,
<<<<<<< HEAD
    connectivity_service::{OnlineStatus, WalletConnectivityHandle},
=======
    connectivity_service::WalletConnectivityHandle,
>>>>>>> 997d2888
    storage::database::{WalletBackend, WalletDatabase},
};
use chrono::NaiveDateTime;
use futures::{future, StreamExt};
use log::*;
use std::{sync::Arc, time::Duration};
use tari_common_types::chain_metadata::ChainMetadata;
use tari_comms::peer_manager::Peer;
use tari_service_framework::reply_channel::Receiver;
use tari_shutdown::ShutdownSignal;
use tokio::sync::RwLock;

const LOG_TARGET: &str = "wallet::base_node_service::service";

/// State determined from Base Node Service Requests
#[derive(Debug, Clone, PartialEq, Eq, Hash)]
pub struct BaseNodeState {
    pub chain_metadata: Option<ChainMetadata>,
    pub is_synced: Option<bool>,
    pub updated: Option<NaiveDateTime>,
    pub latency: Option<Duration>,
<<<<<<< HEAD
    pub online: OnlineStatus,
    // pub base_node_peer: Option<Peer>,
=======
>>>>>>> 997d2888
}

impl Default for BaseNodeState {
    fn default() -> Self {
        Self {
            chain_metadata: None,
            is_synced: None,
            updated: None,
            latency: None,
<<<<<<< HEAD
            online: OnlineStatus::Connecting,
=======
>>>>>>> 997d2888
        }
    }
}

/// The base node service is responsible for handling requests to be sent to the connected base node.
pub struct BaseNodeService<T>
where T: WalletBackend + 'static
{
    config: BaseNodeServiceConfig,
    request_stream: Option<Receiver<BaseNodeServiceRequest, Result<BaseNodeServiceResponse, BaseNodeServiceError>>>,
    wallet_connectivity: WalletConnectivityHandle,
    event_publisher: BaseNodeEventSender,
    shutdown_signal: Option<ShutdownSignal>,
    state: Arc<RwLock<BaseNodeState>>,
    db: WalletDatabase<T>,
}

impl<T> BaseNodeService<T>
where T: WalletBackend + 'static
{
    pub fn new(
        config: BaseNodeServiceConfig,
        request_stream: Receiver<BaseNodeServiceRequest, Result<BaseNodeServiceResponse, BaseNodeServiceError>>,
        wallet_connectivity: WalletConnectivityHandle,
        event_publisher: BaseNodeEventSender,
        shutdown_signal: ShutdownSignal,
        db: WalletDatabase<T>,
    ) -> Self {
        Self {
            config,
            request_stream: Some(request_stream),
            wallet_connectivity,
            event_publisher,
            shutdown_signal: Some(shutdown_signal),
            state: Default::default(),
            db,
        }
    }

    /// Returns the last known state of the connected base node.
    pub async fn get_state(&self) -> BaseNodeState {
        self.state.read().await.clone()
    }

    /// Starts the service.
    pub async fn start(mut self) -> Result<(), BaseNodeServiceError> {
        let shutdown_signal = self
            .shutdown_signal
            .take()
            .expect("Wallet Base Node Service initialized without shutdown signal");

        let monitor = BaseNodeMonitor::new(
            self.config.base_node_monitor_refresh_interval,
            self.state.clone(),
            self.db.clone(),
            self.wallet_connectivity.clone(),
            self.event_publisher.clone(),
        );

        tokio::spawn({
            let shutdown_signal = shutdown_signal.clone();
            async move {
                let monitor_fut = monitor.run();
                futures::pin_mut!(monitor_fut);
                future::select(shutdown_signal, monitor_fut).await;
            }
        });

        let mut request_stream = self
            .request_stream
            .take()
            .expect("Wallet Base Node Service initialized without request_stream")
            .take_until(shutdown_signal);

        info!(target: LOG_TARGET, "Wallet Base Node Service started");
        while let Some(request_context) = request_stream.next().await {
            // Incoming requests
            let (request, reply_tx) = request_context.split();
            let response = self.handle_request(request).await.map_err(|e| {
                error!(target: LOG_TARGET, "Error handling request: {:?}", e);
                e
            });
            let _ = reply_tx.send(response).map_err(|e| {
                warn!(target: LOG_TARGET, "Failed to send reply");
                e
            });
        }

        info!(
            target: LOG_TARGET,
            "Wallet Base Node Service shutting down because the shutdown signal was received"
        );
        Ok(())
    }

    async fn set_base_node_peer(&mut self, peer: Peer) -> Result<(), BaseNodeServiceError> {
        self.wallet_connectivity.set_base_node(peer.clone()).await?;
        self.publish_event(BaseNodeEvent::BaseNodePeerSet(Box::new(peer)));
        Ok(())
    }

    /// This handler is called when requests arrive from the various streams
    async fn handle_request(
        &mut self,
        request: BaseNodeServiceRequest,
    ) -> Result<BaseNodeServiceResponse, BaseNodeServiceError> {
        debug!(
            target: LOG_TARGET,
            "Handling Wallet Base Node Service Request: {:?}", request
        );
        match request {
            BaseNodeServiceRequest::SetBaseNodePeer(peer) => {
                self.set_base_node_peer(*peer).await?;
                Ok(BaseNodeServiceResponse::BaseNodePeerSet)
            },
            BaseNodeServiceRequest::GetBaseNodePeer => {
                let peer = self.wallet_connectivity.get_current_base_node_peer().map(Box::new);
                Ok(BaseNodeServiceResponse::BaseNodePeer(peer))
            },
            BaseNodeServiceRequest::GetChainMetadata => match self.get_state().await.chain_metadata.clone() {
                Some(metadata) => Ok(BaseNodeServiceResponse::ChainMetadata(Some(metadata))),
                None => {
                    // if we don't have live state, check if we've previously stored state in the wallet db
                    let metadata = self.db.get_chain_metadata().await?;
                    Ok(BaseNodeServiceResponse::ChainMetadata(metadata))
                },
            },
            BaseNodeServiceRequest::GetBaseNodeLatency => {
                Ok(BaseNodeServiceResponse::Latency(self.state.read().await.latency))
            },
        }
    }

    fn publish_event(&self, event: BaseNodeEvent) {
        trace!(target: LOG_TARGET, "Publishing event: {:?}", event);
        let _ = self.event_publisher.send(Arc::new(event)).map_err(|_| {
            trace!(
                target: LOG_TARGET,
                "Could not publish BaseNodeEvent as there are no subscribers"
            )
        });
    }
}<|MERGE_RESOLUTION|>--- conflicted
+++ resolved
@@ -27,11 +27,7 @@
 };
 use crate::{
     base_node_service::monitor::BaseNodeMonitor,
-<<<<<<< HEAD
-    connectivity_service::{OnlineStatus, WalletConnectivityHandle},
-=======
     connectivity_service::WalletConnectivityHandle,
->>>>>>> 997d2888
     storage::database::{WalletBackend, WalletDatabase},
 };
 use chrono::NaiveDateTime;
@@ -53,11 +49,6 @@
     pub is_synced: Option<bool>,
     pub updated: Option<NaiveDateTime>,
     pub latency: Option<Duration>,
-<<<<<<< HEAD
-    pub online: OnlineStatus,
-    // pub base_node_peer: Option<Peer>,
-=======
->>>>>>> 997d2888
 }
 
 impl Default for BaseNodeState {
@@ -67,10 +58,6 @@
             is_synced: None,
             updated: None,
             latency: None,
-<<<<<<< HEAD
-            online: OnlineStatus::Connecting,
-=======
->>>>>>> 997d2888
         }
     }
 }
