// Copyright 2020. The Tari Project
//
// Redistribution and use in source and binary forms, with or without modification, are permitted provided that the
// following conditions are met:
//
// 1. Redistributions of source code must retain the above copyright notice, this list of conditions and the following
// disclaimer.
//
// 2. Redistributions in binary form must reproduce the above copyright notice, this list of conditions and the
// following disclaimer in the documentation and/or other materials provided with the distribution.
//
// 3. Neither the name of the copyright holder nor the names of its contributors may be used to endorse or promote
// products derived from this software without specific prior written permission.
//
// THIS SOFTWARE IS PROVIDED BY THE COPYRIGHT HOLDERS AND CONTRIBUTORS "AS IS" AND ANY EXPRESS OR IMPLIED WARRANTIES,
// INCLUDING, BUT NOT LIMITED TO, THE IMPLIED WARRANTIES OF MERCHANTABILITY AND FITNESS FOR A PARTICULAR PURPOSE ARE
// DISCLAIMED. IN NO EVENT SHALL THE COPYRIGHT HOLDER OR CONTRIBUTORS BE LIABLE FOR ANY DIRECT, INDIRECT, INCIDENTAL,
// SPECIAL, EXEMPLARY, OR CONSEQUENTIAL DAMAGES (INCLUDING, BUT NOT LIMITED TO, PROCUREMENT OF SUBSTITUTE GOODS OR
// SERVICES; LOSS OF USE, DATA, OR PROFITS; OR BUSINESS INTERRUPTION) HOWEVER CAUSED AND ON ANY THEORY OF LIABILITY,
// WHETHER IN CONTRACT, STRICT LIABILITY, OR TORT (INCLUDING NEGLIGENCE OR OTHERWISE) ARISING IN ANY WAY OUT OF THE
// USE OF THIS SOFTWARE, EVEN IF ADVISED OF THE POSSIBILITY OF SUCH DAMAGE.

use log::*;
use std::time::Duration;

const LOG_TARGET: &str = "wallet::base_node_service::config";

#[derive(Clone, Debug)]
pub struct BaseNodeServiceConfig {
    pub base_node_monitor_refresh_interval: Duration,
    pub base_node_rpc_pool_size: usize,
    pub request_max_age: Duration,
    pub event_channel_size: usize,
}

impl Default for BaseNodeServiceConfig {
    fn default() -> Self {
        Self {
<<<<<<< HEAD
            base_node_monitor_refresh_interval: Duration::from_secs(30),
=======
            base_node_monitor_refresh_interval: Duration::from_secs(3),
>>>>>>> 48a54b06
            base_node_rpc_pool_size: 10,
            request_max_age: Duration::from_secs(60),
            event_channel_size: 250,
        }
    }
}

impl BaseNodeServiceConfig {
    pub fn new(refresh_interval: u64, request_max_age: u64, event_channel_size: usize) -> Self {
        info!(
            target: LOG_TARGET,
            "Setting new wallet base node service config, refresh interval: {}s, request max age: {}s, event channel \
             size : {}",
            refresh_interval,
            request_max_age,
            event_channel_size
        );
        Self {
            base_node_monitor_refresh_interval: Duration::from_secs(refresh_interval),
            request_max_age: Duration::from_secs(request_max_age),
            event_channel_size,
            ..Default::default()
        }
    }
}<|MERGE_RESOLUTION|>--- conflicted
+++ resolved
@@ -36,11 +36,7 @@
 impl Default for BaseNodeServiceConfig {
     fn default() -> Self {
         Self {
-<<<<<<< HEAD
-            base_node_monitor_refresh_interval: Duration::from_secs(30),
-=======
             base_node_monitor_refresh_interval: Duration::from_secs(3),
->>>>>>> 48a54b06
             base_node_rpc_pool_size: 10,
             request_max_age: Duration::from_secs(60),
             event_channel_size: 250,
