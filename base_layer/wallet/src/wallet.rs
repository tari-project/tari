--- conflicted
+++ resolved
@@ -20,31 +20,8 @@
 // WHETHER IN CONTRACT, STRICT LIABILITY, OR TORT (INCLUDING NEGLIGENCE OR OTHERWISE) ARISING IN ANY WAY OUT OF THE
 // USE OF THIS SOFTWARE, EVEN IF ADVISED OF THE POSSIBILITY OF SUCH DAMAGE.
 
-<<<<<<< HEAD
-use crate::{
-    base_node_service::{handle::BaseNodeServiceHandle, BaseNodeServiceInitializer},
-    config::{WalletConfig, KEY_MANAGER_COMMS_SECRET_KEY_BRANCH_KEY},
-    contacts_service::{handle::ContactsServiceHandle, storage::database::ContactsBackend, ContactsServiceInitializer},
-    error::WalletError,
-    output_manager_service::{
-        error::OutputManagerError,
-        handle::OutputManagerHandle,
-        storage::{database::OutputManagerBackend, models::KnownOneSidedPaymentScript},
-        OutputManagerServiceInitializer,
-    },
-    storage::database::{WalletBackend, WalletDatabase},
-    transaction_service::{
-        handle::TransactionServiceHandle,
-        storage::database::TransactionBackend,
-        TransactionServiceInitializer,
-    },
-    types::KeyDigest,
-    utxo_scanner_service::{handle::UtxoScannerHandle, UtxoScannerServiceInitializer},
-};
-=======
 use std::{marker::PhantomData, sync::Arc};
 
->>>>>>> cedb1d4a
 use aes_gcm::{
     aead::{generic_array::GenericArray, NewAead},
     Aes256Gcm,
@@ -81,16 +58,6 @@
 use tari_p2p::{comms_connector::pubsub_connector, initialization, initialization::P2pInitializer};
 use tari_service_framework::StackBuilder;
 use tari_shutdown::ShutdownSignal;
-<<<<<<< HEAD
-use tokio::runtime;
-use crate::assets::{AssetManagerHandle};
-
-
-use crate::assets::infrastructure::initializer::AssetManagerServiceInitializer;
-use tari_core::transactions::transaction_protocol::TxId;
-use crate::tokens::TokenManagerHandle;
-use crate::tokens::infrastructure::initializer::TokenManagerServiceInitializer;
-=======
 
 use crate::{
     base_node_service::{handle::BaseNodeServiceHandle, BaseNodeServiceInitializer},
@@ -114,7 +81,13 @@
     types::KeyDigest,
     utxo_scanner_service::{handle::UtxoScannerHandle, UtxoScannerServiceInitializer},
 };
->>>>>>> cedb1d4a
+use crate::assets::{AssetManagerHandle};
+
+
+use crate::assets::infrastructure::initializer::AssetManagerServiceInitializer;
+use tari_core::transactions::transaction_protocol::TxId;
+use crate::tokens::TokenManagerHandle;
+use crate::tokens::infrastructure::initializer::TokenManagerServiceInitializer;
 
 const LOG_TARGET: &str = "wallet";
 
@@ -246,12 +219,9 @@
 
         let base_node_service_handle = handles.expect_handle::<BaseNodeServiceHandle>();
         let utxo_scanner_service_handle = handles.expect_handle::<UtxoScannerHandle>();
-<<<<<<< HEAD
         let asset_manager_handle = handles.expect_handle::<AssetManagerHandle>();
         let token_manager_handle = handles.expect_handle::<TokenManagerHandle>();
-=======
         let wallet_connectivity = handles.expect_handle::<WalletConnectivityHandle>();
->>>>>>> cedb1d4a
 
         persist_one_sided_payment_script_for_node_identity(&mut output_manager_handle, comms.node_identity())
             .await
@@ -281,13 +251,10 @@
             wallet_connectivity,
             db: wallet_database,
             factories,
-<<<<<<< HEAD
             asset_manager: asset_manager_handle,
             token_manager: token_manager_handle,
             #[cfg(feature = "test_harness")]
             transaction_backend: transaction_backend_handle,
-=======
->>>>>>> cedb1d4a
             _u: PhantomData,
             _v: PhantomData,
             _w: PhantomData,
