--- conflicted
+++ resolved
@@ -115,12 +115,9 @@
     pub contacts_service: ContactsServiceHandle,
     pub base_node_service: BaseNodeServiceHandle,
     pub utxo_scanner_service: UtxoScannerHandle,
-<<<<<<< HEAD
     pub asset_manager: AssetManagerHandle,
     pub token_manager: TokenManagerHandle,
-=======
     pub updater_service: Option<SoftwareUpdaterHandle>,
->>>>>>> fd5411a2
     pub db: WalletDatabase<T>,
     pub factories: CryptoFactories,
     _u: PhantomData<U>,
