// Copyright 2019. The Tari Project
//
// Redistribution and use in source and binary forms, with or without modification, are permitted provided that the
// following conditions are met:
//
// 1. Redistributions of source code must retain the above copyright notice, this list of conditions and the following
// disclaimer.
//
// 2. Redistributions in binary form must reproduce the above copyright notice, this list of conditions and the
// following disclaimer in the documentation and/or other materials provided with the distribution.
//
// 3. Neither the name of the copyright holder nor the names of its contributors may be used to endorse or promote
// products derived from this software without specific prior written permission.
//
// THIS SOFTWARE IS PROVIDED BY THE COPYRIGHT HOLDERS AND CONTRIBUTORS "AS IS" AND ANY EXPRESS OR IMPLIED WARRANTIES,
// INCLUDING, BUT NOT LIMITED TO, THE IMPLIED WARRANTIES OF MERCHANTABILITY AND FITNESS FOR A PARTICULAR PURPOSE ARE
// DISCLAIMED. IN NO EVENT SHALL THE COPYRIGHT HOLDER OR CONTRIBUTORS BE LIABLE FOR ANY DIRECT, INDIRECT, INCIDENTAL,
// SPECIAL, EXEMPLARY, OR CONSEQUENTIAL DAMAGES (INCLUDING, BUT NOT LIMITED TO, PROCUREMENT OF SUBSTITUTE GOODS OR
// SERVICES; LOSS OF USE, DATA, OR PROFITS; OR BUSINESS INTERRUPTION) HOWEVER CAUSED AND ON ANY THEORY OF LIABILITY,
// WHETHER IN CONTRACT, STRICT LIABILITY, OR TORT (INCLUDING NEGLIGENCE OR OTHERWISE) ARISING IN ANY WAY OUT OF THE
// USE OF THIS SOFTWARE, EVEN IF ADVISED OF THE POSSIBILITY OF SUCH DAMAGE.

<<<<<<< HEAD
use crate::{
    base_node_service::{handle::BaseNodeServiceHandle, BaseNodeServiceInitializer},
    config::{WalletConfig, KEY_MANAGER_COMMS_SECRET_KEY_BRANCH_KEY},
    connectivity_service::{WalletConnectivityHandle, WalletConnectivityInitializer},
    contacts_service::{handle::ContactsServiceHandle, storage::database::ContactsBackend, ContactsServiceInitializer},
    error::WalletError,
    output_manager_service::{
        error::OutputManagerError,
        handle::OutputManagerHandle,
        storage::{database::OutputManagerBackend, models::KnownOneSidedPaymentScript},
        OutputManagerServiceInitializer,
        TxId,
    },
    storage::database::{WalletBackend, WalletDatabase},
    transaction_service::{
        handle::TransactionServiceHandle,
        storage::database::TransactionBackend,
        TransactionServiceInitializer,
    },
    types::KeyDigest,
    utxo_scanner_service::{handle::UtxoScannerHandle, UtxoScannerServiceInitializer},
};
=======
use std::{marker::PhantomData, sync::Arc};

>>>>>>> 997d2888
use aes_gcm::{
    aead::{generic_array::GenericArray, NewAead},
    Aes256Gcm,
};
use digest::Digest;
use log::*;
use rand::rngs::OsRng;
use tari_crypto::{
    common::Blake256,
    keys::SecretKey,
    ristretto::{RistrettoPublicKey, RistrettoSchnorr, RistrettoSecretKey},
    script,
    script::{ExecutionStack, TariScript},
    signatures::{SchnorrSignature, SchnorrSignatureError},
    tari_utilities::hex::Hex,
};

use tari_common_types::types::{ComSignature, PrivateKey, PublicKey};
use tari_comms::{
    multiaddr::Multiaddr,
    peer_manager::{NodeId, Peer, PeerFeatures, PeerFlags},
    types::{CommsPublicKey, CommsSecretKey},
    CommsNode,
    NodeIdentity,
    UnspawnedCommsNode,
};
use tari_comms_dht::{store_forward::StoreAndForwardRequester, Dht};
use tari_core::transactions::{
    tari_amount::MicroTari,
    transaction::{OutputFeatures, UnblindedOutput},
    CryptoFactories,
};
use tari_key_manager::key_manager::KeyManager;
use tari_p2p::{comms_connector::pubsub_connector, initialization, initialization::P2pInitializer};
use tari_service_framework::StackBuilder;
use tari_shutdown::ShutdownSignal;

use crate::{
    base_node_service::{handle::BaseNodeServiceHandle, BaseNodeServiceInitializer},
    config::{WalletConfig, KEY_MANAGER_COMMS_SECRET_KEY_BRANCH_KEY},
    connectivity_service::{WalletConnectivityHandle, WalletConnectivityInitializer},
    contacts_service::{handle::ContactsServiceHandle, storage::database::ContactsBackend, ContactsServiceInitializer},
    error::WalletError,
    output_manager_service::{
        error::OutputManagerError,
        handle::OutputManagerHandle,
        storage::{database::OutputManagerBackend, models::KnownOneSidedPaymentScript},
        OutputManagerServiceInitializer,
        TxId,
    },
    storage::database::{WalletBackend, WalletDatabase},
    transaction_service::{
        handle::TransactionServiceHandle,
        storage::database::TransactionBackend,
        TransactionServiceInitializer,
    },
    types::KeyDigest,
    utxo_scanner_service::{handle::UtxoScannerHandle, UtxoScannerServiceInitializer},
};

const LOG_TARGET: &str = "wallet";

/// A structure containing the config and services that a Wallet application will require. This struct will start up all
/// the services and provide the APIs that applications will use to interact with the services
#[derive(Clone)]
pub struct Wallet<T, U, V, W>
where
    T: WalletBackend + 'static,
    U: TransactionBackend + 'static,
    V: OutputManagerBackend + 'static,
    W: ContactsBackend + 'static,
{
    pub comms: CommsNode,
    pub dht_service: Dht,
    pub store_and_forward_requester: StoreAndForwardRequester,
    pub output_manager_service: OutputManagerHandle,
    pub transaction_service: TransactionServiceHandle,
    pub wallet_connectivity: WalletConnectivityHandle,
    pub contacts_service: ContactsServiceHandle,
    pub base_node_service: BaseNodeServiceHandle,
    pub utxo_scanner_service: UtxoScannerHandle,
    pub db: WalletDatabase<T>,
    pub factories: CryptoFactories,
    _u: PhantomData<U>,
    _v: PhantomData<V>,
    _w: PhantomData<W>,
}

impl<T, U, V, W> Wallet<T, U, V, W>
where
    T: WalletBackend + 'static,
    U: TransactionBackend + 'static,
    V: OutputManagerBackend + 'static,
    W: ContactsBackend + 'static,
{
    pub async fn start(
        config: WalletConfig,
        wallet_database: WalletDatabase<T>,
        transaction_backend: U,
        output_manager_backend: V,
        contacts_backend: W,
        shutdown_signal: ShutdownSignal,
        recovery_master_key: Option<CommsSecretKey>,
    ) -> Result<Wallet<T, U, V, W>, WalletError> {
        let master_secret_key =
            read_or_create_master_secret_key(recovery_master_key, &mut wallet_database.clone()).await?;
        let comms_secret_key = derive_comms_secret_key(&master_secret_key)?;

        let node_identity = Arc::new(NodeIdentity::new(
            comms_secret_key,
            config.comms_config.node_identity.public_address(),
            config.comms_config.node_identity.features(),
        ));

        let mut comms_config = config.comms_config.clone();
        comms_config.node_identity = node_identity.clone();

        let bn_service_db = wallet_database.clone();

        let factories = config.clone().factories;
        let (publisher, subscription_factory) = pubsub_connector(config.buffer_size, config.rate_limit);
        let peer_message_subscription_factory = Arc::new(subscription_factory);
        let transport_type = config.comms_config.transport_type.clone();

        debug!(target: LOG_TARGET, "Wallet Initializing");
        info!(
            target: LOG_TARGET,
            "Transaction sending mechanism is {}",
            config
                .clone()
                .transaction_service_config
                .unwrap_or_default()
                .transaction_routing_mechanism
        );
        trace!(
            target: LOG_TARGET,
            "Wallet config: {:?}, {:?}, {:?}, buffer_size: {}, rate_limit: {}",
            config.base_node_service_config,
            config.output_manager_service_config,
            config.transaction_service_config,
            config.buffer_size,
            config.rate_limit
        );
        let stack = StackBuilder::new(shutdown_signal)
            .add_initializer(P2pInitializer::new(comms_config, publisher))
            .add_initializer(OutputManagerServiceInitializer::new(
                config.output_manager_service_config.unwrap_or_default(),
                output_manager_backend,
                factories.clone(),
                config.network,
                master_secret_key,
            ))
            .add_initializer(TransactionServiceInitializer::new(
                config.transaction_service_config.unwrap_or_default(),
                peer_message_subscription_factory,
                transaction_backend,
                node_identity.clone(),
                factories.clone(),
            ))
            .add_initializer(ContactsServiceInitializer::new(contacts_backend))
            .add_initializer(BaseNodeServiceInitializer::new(
                config.base_node_service_config.clone(),
                bn_service_db,
            ))
            .add_initializer(WalletConnectivityInitializer::new(config.base_node_service_config))
            .add_initializer(UtxoScannerServiceInitializer::new(
                config.scan_for_utxo_interval,
                wallet_database.clone(),
                factories.clone(),
                node_identity.clone(),
            ));

        let mut handles = stack.build().await?;

        let comms = handles
            .take_handle::<UnspawnedCommsNode>()
            .expect("P2pInitializer was not added to the stack");
        let comms = initialization::spawn_comms_using_transport(comms, transport_type).await?;

        let mut output_manager_handle = handles.expect_handle::<OutputManagerHandle>();
        let transaction_service_handle = handles.expect_handle::<TransactionServiceHandle>();
        let contacts_handle = handles.expect_handle::<ContactsServiceHandle>();
        let dht = handles.expect_handle::<Dht>();
        let store_and_forward_requester = dht.store_and_forward_requester();

        let base_node_service_handle = handles.expect_handle::<BaseNodeServiceHandle>();
        let utxo_scanner_service_handle = handles.expect_handle::<UtxoScannerHandle>();
        let wallet_connectivity = handles.expect_handle::<WalletConnectivityHandle>();

        persist_one_sided_payment_script_for_node_identity(&mut output_manager_handle, comms.node_identity())
            .await
            .map_err(|e| {
                error!(target: LOG_TARGET, "{:?}", e);
                e
            })?;

        // Persist the comms node address and features after it has been spawned to capture any modifications made
        // during comms startup. In the case of a Tor Transport the public address could have been generated
        wallet_database
            .set_node_address(comms.node_identity().public_address())
            .await?;
        wallet_database
            .set_node_features(comms.node_identity().features())
            .await?;

        Ok(Wallet {
            comms,
            dht_service: dht,
            store_and_forward_requester,
            output_manager_service: output_manager_handle,
            transaction_service: transaction_service_handle,
            contacts_service: contacts_handle,
            base_node_service: base_node_service_handle,
            utxo_scanner_service: utxo_scanner_service_handle,
            wallet_connectivity,
            db: wallet_database,
            factories,
            _u: PhantomData,
            _v: PhantomData,
            _w: PhantomData,
        })
    }

    /// This method consumes the wallet so that the handles are dropped which will result in the services async loops
    /// exiting.
    pub async fn wait_until_shutdown(self) {
        self.comms.clone().wait_until_shutdown().await;
    }

    /// This function will set the base node that the wallet uses to broadcast transactions, monitor outputs, and
    /// monitor the base node state.
    pub async fn set_base_node_peer(
        &mut self,
        public_key: CommsPublicKey,
        net_address: String,
    ) -> Result<(), WalletError> {
        info!(
            "Wallet setting base node peer, public key: {}, net address: {}.",
            public_key, net_address
        );

        let address = net_address.parse::<Multiaddr>()?;
        let peer = Peer::new(
            public_key.clone(),
            NodeId::from_key(&public_key),
            vec![address].into(),
            PeerFlags::empty(),
            PeerFeatures::COMMUNICATION_NODE,
            Default::default(),
            String::new(),
        );

        self.comms.peer_manager().add_peer(peer.clone()).await?;

        self.transaction_service
            .set_base_node_public_key(peer.public_key.clone())
            .await?;

        self.output_manager_service
            .set_base_node_public_key(peer.public_key.clone())
            .await?;

        self.utxo_scanner_service
            .set_base_node_public_key(peer.public_key.clone())
            .await?;

        self.base_node_service.set_base_node_peer(peer).await?;

        Ok(())
    }

    pub async fn get_base_node_peer(&mut self) -> Result<Option<Peer>, WalletError> {
        self.base_node_service
            .get_base_node_peer()
            .await
            .map_err(WalletError::BaseNodeServiceError)
    }

    /// Import an external spendable UTXO into the wallet. The output will be added to the Output Manager and made
    /// spendable. A faux incoming transaction will be created to provide a record of the event. The TxId of the
    /// generated transaction is returned.
    #[allow(clippy::too_many_arguments)]
    pub async fn import_utxo(
        &mut self,
        amount: MicroTari,
        spending_key: &PrivateKey,
        script: TariScript,
        input_data: ExecutionStack,
        source_public_key: &CommsPublicKey,
        features: OutputFeatures,
        message: String,
        metadata_signature: ComSignature,
        script_private_key: &PrivateKey,
        sender_offset_public_key: &PublicKey,
    ) -> Result<TxId, WalletError> {
        let unblinded_output = UnblindedOutput::new(
            amount,
            spending_key.clone(),
            features.clone(),
            script,
            input_data,
            script_private_key.clone(),
            sender_offset_public_key.clone(),
            metadata_signature,
        );

        let tx_id = self
            .transaction_service
            .import_utxo(amount, source_public_key.clone(), message, Some(features.maturity))
            .await?;

        self.output_manager_service
            .add_output_with_tx_id(tx_id, unblinded_output.clone())
            .await?;

        info!(
            target: LOG_TARGET,
            "UTXO (Commitment: {}) imported into wallet",
            unblinded_output
                .as_transaction_input(&self.factories.commitment)?
                .commitment
                .to_hex()
        );

        Ok(tx_id)
    }

    /// Import an external spendable UTXO into the wallet. The output will be added to the Output Manager and made
    /// spendable. A faux incoming transaction will be created to provide a record of the event. The TxId of the
    /// generated transaction is returned.
    pub async fn import_unblinded_utxo(
        &mut self,
        unblinded_output: UnblindedOutput,
        source_public_key: &CommsPublicKey,
        message: String,
    ) -> Result<TxId, WalletError> {
        let tx_id = self
            .transaction_service
            .import_utxo(
                unblinded_output.value,
                source_public_key.clone(),
                message,
                Some(unblinded_output.features.maturity),
            )
            .await?;

        self.output_manager_service
            .add_output_with_tx_id(tx_id, unblinded_output.clone())
            .await?;

        info!(
            target: LOG_TARGET,
            "UTXO (Commitment: {}) imported into wallet",
            unblinded_output
                .as_transaction_input(&self.factories.commitment)?
                .commitment
                .to_hex()
        );

        Ok(tx_id)
    }

    pub fn sign_message(
        &mut self,
        secret: RistrettoSecretKey,
        nonce: RistrettoSecretKey,
        message: &str,
    ) -> Result<SchnorrSignature<RistrettoPublicKey, RistrettoSecretKey>, SchnorrSignatureError> {
        let challenge = Blake256::digest(message.as_bytes());
        RistrettoSchnorr::sign(secret, nonce, &challenge)
    }

    pub fn verify_message_signature(
        &mut self,
        public_key: RistrettoPublicKey,
        public_nonce: RistrettoPublicKey,
        signature: RistrettoSecretKey,
        message: String,
    ) -> bool {
        let signature = RistrettoSchnorr::new(public_nonce, signature);
        let challenge = Blake256::digest(message.as_bytes());
        signature.verify_challenge(&public_key, challenge.clone().as_slice())
    }

    /// Do a coin split
    pub async fn coin_split(
        &mut self,
        amount_per_split: MicroTari,
        split_count: usize,
        fee_per_gram: MicroTari,
        message: String,
        lock_height: Option<u64>,
    ) -> Result<TxId, WalletError> {
        let coin_split_tx = self
            .output_manager_service
            .create_coin_split(amount_per_split, split_count, fee_per_gram, lock_height)
            .await;

        match coin_split_tx {
            Ok((tx_id, split_tx, amount, fee)) => {
                let coin_tx = self
                    .transaction_service
                    .submit_transaction(tx_id, split_tx, fee, amount, message)
                    .await;
                match coin_tx {
                    Ok(_) => Ok(tx_id),
                    Err(e) => Err(WalletError::TransactionServiceError(e)),
                }
            },
            Err(e) => Err(WalletError::OutputManagerError(e)),
        }
    }

    /// Apply encryption to all the Wallet db backends. The Wallet backend will test if the db's are already encrypted
    /// in which case this will fail.
    pub async fn apply_encryption(&mut self, passphrase: String) -> Result<(), WalletError> {
        debug!(target: LOG_TARGET, "Applying wallet encryption.");
        let passphrase_hash = Blake256::new().chain(passphrase.as_bytes()).finalize();
        let key = GenericArray::from_slice(passphrase_hash.as_slice());
        let cipher = Aes256Gcm::new(key);

        self.db.apply_encryption(cipher.clone()).await?;
        self.output_manager_service.apply_encryption(cipher.clone()).await?;
        self.transaction_service.apply_encryption(cipher).await?;
        Ok(())
    }

    /// Remove encryption from all the Wallet db backends. If any backends do not have encryption applied then this will
    /// fail
    pub async fn remove_encryption(&mut self) -> Result<(), WalletError> {
        self.db.remove_encryption().await?;
        self.output_manager_service.remove_encryption().await?;
        self.transaction_service.remove_encryption().await?;
        Ok(())
    }

    /// Utility function to find out if there is data in the database indicating that there is an incomplete recovery
    /// process in progress
    pub async fn is_recovery_in_progress(&self) -> Result<bool, WalletError> {
        use crate::utxo_scanner_service::utxo_scanning::RECOVERY_KEY;
        Ok(self.db.get_client_key_value(RECOVERY_KEY.to_string()).await?.is_some())
    }
}

async fn read_or_create_master_secret_key<T: WalletBackend + 'static>(
    recovery_master_key: Option<CommsSecretKey>,
    db: &mut WalletDatabase<T>,
) -> Result<CommsSecretKey, WalletError> {
    let db_master_secret_key = db.get_master_secret_key().await?;

    let master_secret_key = match recovery_master_key {
        None => match db_master_secret_key {
            None => {
                let secret_key = CommsSecretKey::random(&mut OsRng);
                db.set_master_secret_key(secret_key.clone()).await?;
                secret_key
            },
            Some(secret_key) => secret_key,
        },
        Some(recovery_key) => {
            if db_master_secret_key.is_none() {
                db.set_master_secret_key(recovery_key.clone()).await?;
                recovery_key
            } else {
                error!(
                    target: LOG_TARGET,
                    "Attempted recovery would overwrite the existing wallet database master secret key, causing a \
                     `MasterSecretKeyMismatch` error."
                );
                let msg = "Wallet already exists! Move the existing wallet database file.".to_string();
                return Err(WalletError::WalletRecoveryError(msg));
            }
        },
    };

    Ok(master_secret_key)
}

fn derive_comms_secret_key(master_secret_key: &CommsSecretKey) -> Result<CommsSecretKey, WalletError> {
    let comms_key_manager = KeyManager::<PrivateKey, KeyDigest>::from(
        master_secret_key.clone(),
        KEY_MANAGER_COMMS_SECRET_KEY_BRANCH_KEY.to_string(),
        0,
    );
    Ok(comms_key_manager.derive_key(0)?.k)
}

/// Persist the one-sided payment script for the current wallet NodeIdentity for use during scanning for One-sided
/// payment outputs. This is peristed so that if the Node Identity changes the wallet will still scan for outputs
/// using old node identities.
pub async fn persist_one_sided_payment_script_for_node_identity(
    output_manager_service: &mut OutputManagerHandle,
    node_identity: Arc<NodeIdentity>,
) -> Result<(), WalletError> {
    let script = script!(PushPubKey(Box::new(node_identity.public_key().clone())));
    let known_script = KnownOneSidedPaymentScript {
        script_hash: script
            .as_hash::<Blake256>()
            .map_err(|e| WalletError::OutputManagerError(OutputManagerError::ScriptError(e)))?
            .to_vec(),
        private_key: node_identity.secret_key().clone(),
        script,
        input: ExecutionStack::default(),
    };

    output_manager_service.add_known_script(known_script).await?;
    Ok(())
}<|MERGE_RESOLUTION|>--- conflicted
+++ resolved
@@ -20,33 +20,8 @@
 // WHETHER IN CONTRACT, STRICT LIABILITY, OR TORT (INCLUDING NEGLIGENCE OR OTHERWISE) ARISING IN ANY WAY OUT OF THE
 // USE OF THIS SOFTWARE, EVEN IF ADVISED OF THE POSSIBILITY OF SUCH DAMAGE.
 
-<<<<<<< HEAD
-use crate::{
-    base_node_service::{handle::BaseNodeServiceHandle, BaseNodeServiceInitializer},
-    config::{WalletConfig, KEY_MANAGER_COMMS_SECRET_KEY_BRANCH_KEY},
-    connectivity_service::{WalletConnectivityHandle, WalletConnectivityInitializer},
-    contacts_service::{handle::ContactsServiceHandle, storage::database::ContactsBackend, ContactsServiceInitializer},
-    error::WalletError,
-    output_manager_service::{
-        error::OutputManagerError,
-        handle::OutputManagerHandle,
-        storage::{database::OutputManagerBackend, models::KnownOneSidedPaymentScript},
-        OutputManagerServiceInitializer,
-        TxId,
-    },
-    storage::database::{WalletBackend, WalletDatabase},
-    transaction_service::{
-        handle::TransactionServiceHandle,
-        storage::database::TransactionBackend,
-        TransactionServiceInitializer,
-    },
-    types::KeyDigest,
-    utxo_scanner_service::{handle::UtxoScannerHandle, UtxoScannerServiceInitializer},
-};
-=======
 use std::{marker::PhantomData, sync::Arc};
 
->>>>>>> 997d2888
 use aes_gcm::{
     aead::{generic_array::GenericArray, NewAead},
     Aes256Gcm,
