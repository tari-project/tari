// Copyright 2019. The Tari Project
//
// Redistribution and use in source and binary forms, with or without modification, are permitted provided that the
// following conditions are met:
//
// 1. Redistributions of source code must retain the above copyright notice, this list of conditions and the following
// disclaimer.
//
// 2. Redistributions in binary form must reproduce the above copyright notice, this list of conditions and the
// following disclaimer in the documentation and/or other materials provided with the distribution.
//
// 3. Neither the name of the copyright holder nor the names of its contributors may be used to endorse or promote
// products derived from this software without specific prior written permission.
//
// THIS SOFTWARE IS PROVIDED BY THE COPYRIGHT HOLDERS AND CONTRIBUTORS "AS IS" AND ANY EXPRESS OR IMPLIED WARRANTIES,
// INCLUDING, BUT NOT LIMITED TO, THE IMPLIED WARRANTIES OF MERCHANTABILITY AND FITNESS FOR A PARTICULAR PURPOSE ARE
// DISCLAIMED. IN NO EVENT SHALL THE COPYRIGHT HOLDER OR CONTRIBUTORS BE LIABLE FOR ANY DIRECT, INDIRECT, INCIDENTAL,
// SPECIAL, EXEMPLARY, OR CONSEQUENTIAL DAMAGES (INCLUDING, BUT NOT LIMITED TO, PROCUREMENT OF SUBSTITUTE GOODS OR
// SERVICES; LOSS OF USE, DATA, OR PROFITS; OR BUSINESS INTERRUPTION) HOWEVER CAUSED AND ON ANY THEORY OF LIABILITY,
// WHETHER IN CONTRACT, STRICT LIABILITY, OR TORT (INCLUDING NEGLIGENCE OR OTHERWISE) ARISING IN ANY WAY OUT OF THE
// USE OF THIS SOFTWARE, EVEN IF ADVISED OF THE POSSIBILITY OF SUCH DAMAGE.

use digest::Digest;
use log::*;
use std::{marker::PhantomData, sync::Arc};
use tari_common::configuration::bootstrap::ApplicationType;
use tari_crypto::{
    common::Blake256,
    ristretto::{RistrettoPublicKey, RistrettoSchnorr, RistrettoSecretKey},
    script,
    script::{ExecutionStack, TariScript},
    signatures::{SchnorrSignature, SchnorrSignatureError},
    tari_utilities::hex::Hex,
};

use tari_common_types::types::{ComSignature, PrivateKey, PublicKey};
use tari_comms::{
    multiaddr::Multiaddr,
    peer_manager::{NodeId, Peer, PeerFeatures, PeerFlags},
    types::{CommsPublicKey, CommsSecretKey},
    CommsNode,
    NodeIdentity,
    UnspawnedCommsNode,
};
use tari_comms_dht::{store_forward::StoreAndForwardRequester, Dht};
use tari_core::{
    consensus::NetworkConsensus,
    transactions::{
        tari_amount::MicroTari,
        transaction_entities::{OutputFeatures, UnblindedOutput},
        CryptoFactories,
    },
};
use tari_key_manager::key_manager::KeyManager;
use tari_p2p::{
    auto_update::{SoftwareUpdaterHandle, SoftwareUpdaterService},
    comms_connector::pubsub_connector,
    initialization,
    initialization::P2pInitializer,
};
use tari_service_framework::StackBuilder;
use tari_shutdown::ShutdownSignal;

use crate::{
    base_node_service::{handle::BaseNodeServiceHandle, BaseNodeServiceInitializer},
    config::{WalletConfig, KEY_MANAGER_COMMS_SECRET_KEY_BRANCH_KEY},
    connectivity_service::{WalletConnectivityHandle, WalletConnectivityInitializer, WalletConnectivityInterface},
    contacts_service::{handle::ContactsServiceHandle, storage::database::ContactsBackend, ContactsServiceInitializer},
    error::WalletError,
    output_manager_service::{
        error::OutputManagerError,
        handle::OutputManagerHandle,
        storage::{database::OutputManagerBackend, models::KnownOneSidedPaymentScript},
        OutputManagerServiceInitializer,
    },
    storage::database::{WalletBackend, WalletDatabase},
    transaction_service::{
        handle::TransactionServiceHandle,
        storage::database::TransactionBackend,
        TransactionServiceInitializer,
    },
    types::KeyDigest,
    utxo_scanner_service::{handle::UtxoScannerHandle, UtxoScannerServiceInitializer, RECOVERY_KEY},
};
use tari_common_types::transaction::TxId;
use tari_key_manager::cipher_seed::CipherSeed;

const LOG_TARGET: &str = "wallet";

/// A structure containing the config and services that a Wallet application will require. This struct will start up all
/// the services and provide the APIs that applications will use to interact with the services
#[derive(Clone)]
pub struct Wallet<T, U, V, W> {
    pub network: NetworkConsensus,
    pub comms: CommsNode,
    pub dht_service: Dht,
    pub store_and_forward_requester: StoreAndForwardRequester,
    pub output_manager_service: OutputManagerHandle,
    pub transaction_service: TransactionServiceHandle,
    pub wallet_connectivity: WalletConnectivityHandle,
    pub contacts_service: ContactsServiceHandle,
    pub base_node_service: BaseNodeServiceHandle,
    pub utxo_scanner_service: UtxoScannerHandle,
    pub updater_service: Option<SoftwareUpdaterHandle>,
    pub db: WalletDatabase<T>,
    pub factories: CryptoFactories,
    _u: PhantomData<U>,
    _v: PhantomData<V>,
    _w: PhantomData<W>,
}

impl<T, U, V, W> Wallet<T, U, V, W>
where
    T: WalletBackend + 'static,
    U: TransactionBackend + 'static,
    V: OutputManagerBackend + 'static,
    W: ContactsBackend + 'static,
{
    pub async fn start(
        config: WalletConfig,
        wallet_database: WalletDatabase<T>,
        transaction_backend: U,
        output_manager_backend: V,
        contacts_backend: W,
        shutdown_signal: ShutdownSignal,
        master_seed: CipherSeed,
    ) -> Result<Self, WalletError> {
        let factories = config.factories.clone();
        let (publisher, subscription_factory) = pubsub_connector(config.buffer_size, config.rate_limit);
        let peer_message_subscription_factory = Arc::new(subscription_factory);
        let transport_type = config.comms_config.transport_type.clone();
        let node_identity = config.comms_config.node_identity.clone();

        debug!(target: LOG_TARGET, "Wallet Initializing");
        info!(
            target: LOG_TARGET,
            "Transaction sending mechanism is {}",
            config
                .clone()
                .transaction_service_config
                .unwrap_or_default()
                .transaction_routing_mechanism
        );
        trace!(
            target: LOG_TARGET,
            "Wallet config: {:?}, {:?}, {:?}, buffer_size: {}, rate_limit: {}",
            config.base_node_service_config,
            config.output_manager_service_config,
            config.transaction_service_config,
            config.buffer_size,
            config.rate_limit
        );
        let stack = StackBuilder::new(shutdown_signal)
            .add_initializer(P2pInitializer::new(config.comms_config.clone(), publisher))
            .add_initializer(OutputManagerServiceInitializer::new(
                config.output_manager_service_config.unwrap_or_default(),
                output_manager_backend,
                factories.clone(),
                config.network,
                master_seed,
                node_identity.clone(),
            ))
            .add_initializer(TransactionServiceInitializer::new(
                config.transaction_service_config.unwrap_or_default(),
                peer_message_subscription_factory,
                transaction_backend,
                node_identity.clone(),
                factories.clone(),
                wallet_database.clone(),
            ))
            .add_initializer(ContactsServiceInitializer::new(contacts_backend))
            .add_initializer(BaseNodeServiceInitializer::new(
                config.base_node_service_config.clone(),
                wallet_database.clone(),
            ))
            .add_initializer(WalletConnectivityInitializer::new(config.base_node_service_config))
            .add_initializer(UtxoScannerServiceInitializer::new(
                wallet_database.clone(),
                factories.clone(),
                node_identity.clone(),
            ));

        // Check if we have update config. FFI wallets don't do this, the update on mobile is done differently.
        let stack = match config.updater_config {
            Some(ref updater_config) => stack.add_initializer(SoftwareUpdaterService::new(
                ApplicationType::ConsoleWallet,
                env!("CARGO_PKG_VERSION")
                    .to_string()
                    .parse()
                    .expect("Unable to parse console wallet version."),
                updater_config.clone(),
                config.autoupdate_check_interval,
            )),
            _ => stack,
        };

        let mut handles = stack.build().await?;

        let comms = handles
            .take_handle::<UnspawnedCommsNode>()
            .expect("P2pInitializer was not added to the stack");
        let comms = initialization::spawn_comms_using_transport(comms, transport_type).await?;

        let mut output_manager_handle = handles.expect_handle::<OutputManagerHandle>();
        let transaction_service_handle = handles.expect_handle::<TransactionServiceHandle>();
        let contacts_handle = handles.expect_handle::<ContactsServiceHandle>();
        let dht = handles.expect_handle::<Dht>();
        let store_and_forward_requester = dht.store_and_forward_requester();

        let base_node_service_handle = handles.expect_handle::<BaseNodeServiceHandle>();
        let utxo_scanner_service_handle = handles.expect_handle::<UtxoScannerHandle>();
        let wallet_connectivity = handles.expect_handle::<WalletConnectivityHandle>();
        let updater_handle = config
            .updater_config
            .map(|_updater_config| handles.expect_handle::<SoftwareUpdaterHandle>());

        persist_one_sided_payment_script_for_node_identity(&mut output_manager_handle, comms.node_identity())
            .await
            .map_err(|e| {
                error!(target: LOG_TARGET, "{:?}", e);
                e
            })?;

        // Persist the comms node address and features after it has been spawned to capture any modifications made
        // during comms startup. In the case of a Tor Transport the public address could have been generated
        wallet_database
            .set_node_address(comms.node_identity().public_address())
            .await?;
        wallet_database
            .set_node_features(comms.node_identity().features())
            .await?;

        Ok(Self {
            network: config.network,
            comms,
            dht_service: dht,
            store_and_forward_requester,
            output_manager_service: output_manager_handle,
            transaction_service: transaction_service_handle,
            contacts_service: contacts_handle,
            base_node_service: base_node_service_handle,
            utxo_scanner_service: utxo_scanner_service_handle,
            updater_service: updater_handle,
            wallet_connectivity,
            db: wallet_database,
            factories,
            _u: PhantomData,
            _v: PhantomData,
            _w: PhantomData,
        })
    }

    /// This method consumes the wallet so that the handles are dropped which will result in the services async loops
    /// exiting.
    pub async fn wait_until_shutdown(self) {
        self.comms.to_owned().wait_until_shutdown().await;
    }

    /// This function will set the base node that the wallet uses to broadcast transactions, monitor outputs, and
    /// monitor the base node state.
    pub async fn set_base_node_peer(
        &mut self,
        public_key: CommsPublicKey,
        address: Multiaddr,
    ) -> Result<(), WalletError> {
        info!(
            "Wallet setting base node peer, public key: {}, net address: {}.",
            public_key, address
        );

<<<<<<< HEAD
        let addresses = vec![address].into();
        let peer_manager = self.comms.peer_manager();
        if let Some(mut current_peer) = peer_manager.find_by_public_key(&public_key).await? {
            // Only invalidate the identity signature if addresses are different
            if current_peer.addresses != addresses {
                info!(
                    target: LOG_TARGET,
                    "Address for base node differs from storage. Was {}, setting to {}",
                    current_peer.addresses,
                    addresses
                );
                current_peer.update(Some(addresses.into_vec()), None, None, None, None, None, None);
                peer_manager.add_peer(current_peer.clone()).await?;
            }
            self.wallet_connectivity.set_base_node(current_peer);
        } else {
            let node_id = NodeId::from_key(&public_key);
            let peer = Peer::new(
                public_key,
                node_id,
                addresses,
                PeerFlags::empty(),
                PeerFeatures::COMMUNICATION_NODE,
                Default::default(),
                String::new(),
            );
            peer_manager.add_peer(peer.clone()).await?;
            self.wallet_connectivity.set_base_node(peer);
        }

=======
        let address = net_address.parse::<Multiaddr>()?;
        let peer = Peer::new(
            public_key.clone(),
            NodeId::from_key(&public_key),
            vec![address].into(),
            PeerFlags::empty(),
            PeerFeatures::COMMUNICATION_NODE,
            Default::default(),
            String::new(),
        );

        self.comms.peer_manager().add_peer(peer.clone()).await?;
        if let Some(current_node) = self.wallet_connectivity.get_current_base_node_id() {
            self.comms
                .connectivity()
                .remove_peer_from_allow_list(current_node)
                .await?;
        }
        self.wallet_connectivity.set_base_node(peer.clone());
        self.comms.connectivity().add_peer_to_allow_list(peer.node_id).await?;
>>>>>>> 28a9aedf
        Ok(())
    }

    pub async fn get_base_node_peer(&mut self) -> Option<Peer> {
        self.wallet_connectivity.get_current_base_node_peer()
    }

    pub async fn check_for_update(&self) -> Option<String> {
        let mut updater = self.updater_service.clone().unwrap();
        debug!(
            target: LOG_TARGET,
            "Checking for updates (current version: {})...",
            env!("CARGO_PKG_VERSION").to_string()
        );
        match updater.check_for_updates().await {
            Some(update) => {
                debug!(
                    target: LOG_TARGET,
                    "Version {} of the {} is available: {} (sha: {})",
                    update.version(),
                    update.app(),
                    update.download_url(),
                    update.to_hash_hex()
                );
                Some(format!(
                    "Version {} of the {} is available: {} (sha: {})",
                    update.version(),
                    update.app(),
                    update.download_url(),
                    update.to_hash_hex()
                ))
            },
            None => {
                debug!(target: LOG_TARGET, "No updates found.",);
                None
            },
        }
    }

    pub fn get_software_updater(&self) -> SoftwareUpdaterHandle {
        self.updater_service.clone().unwrap()
    }

    /// Import an external spendable UTXO into the wallet. The output will be added to the Output Manager and made
    /// spendable. A faux incoming transaction will be created to provide a record of the event. The TxId of the
    /// generated transaction is returned.
    #[allow(clippy::too_many_arguments)]
    pub async fn import_utxo(
        &mut self,
        amount: MicroTari,
        spending_key: &PrivateKey,
        script: TariScript,
        input_data: ExecutionStack,
        source_public_key: &CommsPublicKey,
        features: OutputFeatures,
        message: String,
        metadata_signature: ComSignature,
        script_private_key: &PrivateKey,
        sender_offset_public_key: &PublicKey,
        script_lock_height: u64,
    ) -> Result<TxId, WalletError> {
        let unblinded_output = UnblindedOutput::new(
            amount,
            spending_key.clone(),
            features.clone(),
            script,
            input_data,
            script_private_key.clone(),
            sender_offset_public_key.clone(),
            metadata_signature,
            script_lock_height,
        );

        let tx_id = self
            .transaction_service
            .import_utxo(amount, source_public_key.clone(), message, Some(features.maturity))
            .await?;

        self.output_manager_service
            .add_unvalidated_output(tx_id, unblinded_output.clone(), None)
            .await?;

        info!(
            target: LOG_TARGET,
            "UTXO (Commitment: {}) imported into wallet",
            unblinded_output
                .as_transaction_input(&self.factories.commitment)?
                .commitment
                .to_hex()
        );

        Ok(tx_id)
    }

    /// Import an external spendable UTXO into the wallet. The output will be added to the Output Manager and made
    /// spendable. A faux incoming transaction will be created to provide a record of the event. The TxId of the
    /// generated transaction is returned.
    pub async fn import_unblinded_utxo(
        &mut self,
        unblinded_output: UnblindedOutput,
        source_public_key: &CommsPublicKey,
        message: String,
    ) -> Result<TxId, WalletError> {
        let tx_id = self
            .transaction_service
            .import_utxo(
                unblinded_output.value,
                source_public_key.clone(),
                message,
                Some(unblinded_output.features.maturity),
            )
            .await?;

        self.output_manager_service
            .add_output_with_tx_id(tx_id, unblinded_output.clone(), None)
            .await?;

        info!(
            target: LOG_TARGET,
            "UTXO (Commitment: {}) imported into wallet",
            unblinded_output
                .as_transaction_input(&self.factories.commitment)?
                .commitment
                .to_hex()
        );

        Ok(tx_id)
    }

    pub fn sign_message(
        &mut self,
        secret: RistrettoSecretKey,
        nonce: RistrettoSecretKey,
        message: &str,
    ) -> Result<SchnorrSignature<RistrettoPublicKey, RistrettoSecretKey>, SchnorrSignatureError> {
        let challenge = Blake256::digest(message.as_bytes());
        RistrettoSchnorr::sign(secret, nonce, &challenge)
    }

    pub fn verify_message_signature(
        &mut self,
        public_key: RistrettoPublicKey,
        public_nonce: RistrettoPublicKey,
        signature: RistrettoSecretKey,
        message: String,
    ) -> bool {
        let signature = RistrettoSchnorr::new(public_nonce, signature);
        let challenge = Blake256::digest(message.as_bytes());
        signature.verify_challenge(&public_key, challenge.clone().as_slice())
    }

    /// Do a coin split
    pub async fn coin_split(
        &mut self,
        amount_per_split: MicroTari,
        split_count: usize,
        fee_per_gram: MicroTari,
        message: String,
        lock_height: Option<u64>,
    ) -> Result<TxId, WalletError> {
        let coin_split_tx = self
            .output_manager_service
            .create_coin_split(amount_per_split, split_count, fee_per_gram, lock_height)
            .await;

        match coin_split_tx {
            Ok((tx_id, split_tx, amount, fee)) => {
                let coin_tx = self
                    .transaction_service
                    .submit_transaction(tx_id, split_tx, fee, amount, message)
                    .await;
                match coin_tx {
                    Ok(_) => Ok(tx_id),
                    Err(e) => Err(WalletError::TransactionServiceError(e)),
                }
            },
            Err(e) => Err(WalletError::OutputManagerError(e)),
        }
    }

    /// Apply encryption to all the Wallet db backends. The Wallet backend will test if the db's are already encrypted
    /// in which case this will fail.
    pub async fn apply_encryption(&mut self, passphrase: String) -> Result<(), WalletError> {
        debug!(target: LOG_TARGET, "Applying wallet encryption.");
        let cipher = self.db.apply_encryption(passphrase).await?;
        self.output_manager_service.apply_encryption(cipher.clone()).await?;
        self.transaction_service.apply_encryption(cipher).await?;
        Ok(())
    }

    /// Remove encryption from all the Wallet db backends. If any backends do not have encryption applied then this will
    /// fail
    pub async fn remove_encryption(&mut self) -> Result<(), WalletError> {
        self.db.remove_encryption().await?;
        self.output_manager_service.remove_encryption().await?;
        self.transaction_service.remove_encryption().await?;
        Ok(())
    }

    /// Utility function to find out if there is data in the database indicating that there is an incomplete recovery
    /// process in progress
    pub async fn is_recovery_in_progress(&self) -> Result<bool, WalletError> {
        Ok(self.db.get_client_key_value(RECOVERY_KEY.to_string()).await?.is_some())
    }
}

pub async fn read_or_create_master_seed<T: WalletBackend + 'static>(
    recovery_seed: Option<CipherSeed>,
    db: &WalletDatabase<T>,
) -> Result<CipherSeed, WalletError> {
    let db_master_seed = db.get_master_seed().await?;

    let master_seed = match recovery_seed {
        None => match db_master_seed {
            None => {
                let seed = CipherSeed::new();
                db.set_master_seed(seed.clone()).await?;
                seed
            },
            Some(seed) => seed,
        },
        Some(recovery_seed) => {
            if db_master_seed.is_none() {
                db.set_master_seed(recovery_seed.clone()).await?;
                recovery_seed
            } else {
                error!(
                    target: LOG_TARGET,
                    "Attempted recovery would overwrite the existing wallet database master seed"
                );
                let msg = "Wallet already exists! Move the existing wallet database file.".to_string();
                return Err(WalletError::WalletRecoveryError(msg));
            }
        },
    };

    Ok(master_seed)
}

pub fn derive_comms_secret_key(master_seed: &CipherSeed) -> Result<CommsSecretKey, WalletError> {
    let comms_key_manager = KeyManager::<PrivateKey, KeyDigest>::from(
        master_seed.clone(),
        KEY_MANAGER_COMMS_SECRET_KEY_BRANCH_KEY.to_string(),
        0,
    );
    Ok(comms_key_manager.derive_key(0)?.k)
}

/// Persist the one-sided payment script for the current wallet NodeIdentity for use during scanning for One-sided
/// payment outputs. This is peristed so that if the Node Identity changes the wallet will still scan for outputs
/// using old node identities.
pub async fn persist_one_sided_payment_script_for_node_identity(
    output_manager_service: &mut OutputManagerHandle,
    node_identity: Arc<NodeIdentity>,
) -> Result<(), WalletError> {
    let script = script!(PushPubKey(Box::new(node_identity.public_key().clone())));
    let known_script = KnownOneSidedPaymentScript {
        script_hash: script
            .as_hash::<Blake256>()
            .map_err(|e| WalletError::OutputManagerError(OutputManagerError::ScriptError(e)))?
            .to_vec(),
        private_key: node_identity.secret_key().clone(),
        script,
        input: ExecutionStack::default(),
        script_lock_height: 0,
    };

    output_manager_service.add_known_script(known_script).await?;
    Ok(())
}<|MERGE_RESOLUTION|>--- conflicted
+++ resolved
@@ -268,9 +268,16 @@
             public_key, address
         );
 
-<<<<<<< HEAD
+        if let Some(current_node) = self.wallet_connectivity.get_current_base_node_id() {
+            self.comms
+                .connectivity()
+                .remove_peer_from_allow_list(current_node)
+                .await?;
+        }
+
         let addresses = vec![address].into();
         let peer_manager = self.comms.peer_manager();
+        let mut connectivity = self.comms.connectivity();
         if let Some(mut current_peer) = peer_manager.find_by_public_key(&public_key).await? {
             // Only invalidate the identity signature if addresses are different
             if current_peer.addresses != addresses {
@@ -284,6 +291,7 @@
                 peer_manager.add_peer(current_peer.clone()).await?;
             }
             self.wallet_connectivity.set_base_node(current_peer);
+            connectivity.add_peer_to_allow_list(peer.node_id).await?;
         } else {
             let node_id = NodeId::from_key(&public_key);
             let peer = Peer::new(
@@ -297,30 +305,9 @@
             );
             peer_manager.add_peer(peer.clone()).await?;
             self.wallet_connectivity.set_base_node(peer);
+            connectivity.add_peer_to_allow_list(peer.node_id).await?;
         }
 
-=======
-        let address = net_address.parse::<Multiaddr>()?;
-        let peer = Peer::new(
-            public_key.clone(),
-            NodeId::from_key(&public_key),
-            vec![address].into(),
-            PeerFlags::empty(),
-            PeerFeatures::COMMUNICATION_NODE,
-            Default::default(),
-            String::new(),
-        );
-
-        self.comms.peer_manager().add_peer(peer.clone()).await?;
-        if let Some(current_node) = self.wallet_connectivity.get_current_base_node_id() {
-            self.comms
-                .connectivity()
-                .remove_peer_from_allow_list(current_node)
-                .await?;
-        }
-        self.wallet_connectivity.set_base_node(peer.clone());
-        self.comms.connectivity().add_peer_to_allow_list(peer.node_id).await?;
->>>>>>> 28a9aedf
         Ok(())
     }
 
