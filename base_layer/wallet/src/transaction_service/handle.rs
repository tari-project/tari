// Copyright 2019. The Tari Project
//
// Redistribution and use in source and binary forms, with or without modification, are permitted provided that the
// following conditions are met:
//
// 1. Redistributions of source code must retain the above copyright notice, this list of conditions and the following
// disclaimer.
//
// 2. Redistributions in binary form must reproduce the above copyright notice, this list of conditions and the
// following disclaimer in the documentation and/or other materials provided with the distribution.
//
// 3. Neither the name of the copyright holder nor the names of its contributors may be used to endorse or promote
// products derived from this software without specific prior written permission.
//
// THIS SOFTWARE IS PROVIDED BY THE COPYRIGHT HOLDERS AND CONTRIBUTORS "AS IS" AND ANY EXPRESS OR IMPLIED WARRANTIES,
// INCLUDING, BUT NOT LIMITED TO, THE IMPLIED WARRANTIES OF MERCHANTABILITY AND FITNESS FOR A PARTICULAR PURPOSE ARE
// DISCLAIMED. IN NO EVENT SHALL THE COPYRIGHT HOLDER OR CONTRIBUTORS BE LIABLE FOR ANY DIRECT, INDIRECT, INCIDENTAL,
// SPECIAL, EXEMPLARY, OR CONSEQUENTIAL DAMAGES (INCLUDING, BUT NOT LIMITED TO, PROCUREMENT OF SUBSTITUTE GOODS OR
// SERVICES; LOSS OF USE, DATA, OR PROFITS; OR BUSINESS INTERRUPTION) HOWEVER CAUSED AND ON ANY THEORY OF LIABILITY,
// WHETHER IN CONTRACT, STRICT LIABILITY, OR TORT (INCLUDING NEGLIGENCE OR OTHERWISE) ARISING IN ANY WAY OUT OF THE
// USE OF THIS SOFTWARE, EVEN IF ADVISED OF THE POSSIBILITY OF SUCH DAMAGE.

use std::{
    collections::HashMap,
    fmt,
    fmt::{Display, Formatter},
    sync::Arc,
};

use chacha20poly1305::XChaCha20Poly1305;
use chrono::NaiveDateTime;
use tari_common_types::{
    transaction::{ImportStatus, TxId},
    types::{FixedHash, PublicKey},
};
use tari_comms::types::CommsPublicKey;
use tari_core::{
    mempool::FeePerGramStat,
    proto,
    transactions::{
        tari_amount::MicroTari,
        transaction_components::{OutputFeatures, Transaction, TransactionOutput},
    },
};
use tari_service_framework::reply_channel::SenderService;
use tari_utilities::hex::Hex;
use tokio::sync::broadcast;
use tower::Service;

use crate::{
    output_manager_service::UtxoSelectionCriteria,
    transaction_service::{
        error::TransactionServiceError,
        storage::models::{
            CompletedTransaction,
            InboundTransaction,
            OutboundTransaction,
            TxCancellationReason,
            WalletTransaction,
        },
    },
    OperationId,
};

/// API Request enum
#[allow(clippy::large_enum_variant)]
#[derive(Clone)]
pub enum TransactionServiceRequest {
    GetPendingInboundTransactions,
    GetPendingOutboundTransactions,
    GetCompletedTransactions,
    GetCancelledPendingInboundTransactions,
    GetCancelledPendingOutboundTransactions,
    GetCancelledCompletedTransactions,
    GetCompletedTransaction(TxId),
    GetAnyTransaction(TxId),
    SendTransaction {
        dest_pubkey: CommsPublicKey,
        amount: MicroTari,
        selection_criteria: UtxoSelectionCriteria,
        output_features: Box<OutputFeatures>,
        fee_per_gram: MicroTari,
        message: String,
    },
    BurnTari {
        amount: MicroTari,
        selection_criteria: UtxoSelectionCriteria,
        fee_per_gram: MicroTari,
        message: String,
    },
    CreateNMUtxo {
        amount: MicroTari,
        fee_per_gram: MicroTari,
        n: u8,
        m: u8,
        public_keys: Vec<PublicKey>,
        message: [u8; 32],
    },
    SendOneSidedTransaction {
        dest_pubkey: CommsPublicKey,
        amount: MicroTari,
        selection_criteria: UtxoSelectionCriteria,
        output_features: Box<OutputFeatures>,
        fee_per_gram: MicroTari,
        message: String,
    },
    SendOneSidedToStealthAddressTransaction {
        dest_pubkey: CommsPublicKey,
        amount: MicroTari,
        selection_criteria: UtxoSelectionCriteria,
        output_features: Box<OutputFeatures>,
        fee_per_gram: MicroTari,
        message: String,
    },
    SendShaAtomicSwapTransaction(CommsPublicKey, MicroTari, UtxoSelectionCriteria, MicroTari, String),
    CancelTransaction(TxId),
    ImportUtxoWithStatus {
        amount: MicroTari,
        source_public_key: CommsPublicKey,
        message: String,
        maturity: Option<u64>,
        import_status: ImportStatus,
        tx_id: Option<TxId>,
        current_height: Option<u64>,
        mined_timestamp: Option<NaiveDateTime>,
    },
    SubmitTransactionToSelf(TxId, Transaction, MicroTari, MicroTari, String),
    SetLowPowerMode,
    SetNormalPowerMode,
    ApplyEncryption(Box<XChaCha20Poly1305>),
    RemoveEncryption,
    GenerateCoinbaseTransaction(MicroTari, MicroTari, u64),
    RestartTransactionProtocols,
    RestartBroadcastProtocols,
    GetNumConfirmationsRequired,
    SetNumConfirmationsRequired(u64),
    ValidateTransactions,
    ReValidateTransactions,
    /// Returns the fee per gram estimates for the next {count} blocks.
    GetFeePerGramStatsPerBlock {
        count: usize,
    },
}

impl fmt::Display for TransactionServiceRequest {
    fn fmt(&self, f: &mut fmt::Formatter<'_>) -> fmt::Result {
        match self {
            Self::GetPendingInboundTransactions => f.write_str("GetPendingInboundTransactions"),
            Self::GetPendingOutboundTransactions => f.write_str("GetPendingOutboundTransactions"),
            Self::GetCompletedTransactions => f.write_str("GetCompletedTransactions"),
            Self::GetCancelledPendingInboundTransactions => f.write_str("GetCancelledPendingInboundTransactions"),
            Self::GetCancelledPendingOutboundTransactions => f.write_str("GetCancelledPendingOutboundTransactions"),
            Self::GetCancelledCompletedTransactions => f.write_str("GetCancelledCompletedTransactions"),
            Self::GetCompletedTransaction(t) => f.write_str(&format!("GetCompletedTransaction({})", t)),
            Self::SendTransaction {
                dest_pubkey,
                amount,
                message,
                ..
            } => f.write_str(&format!(
                "SendTransaction (to {}, {}, {})",
                dest_pubkey.to_hex(),
                amount,
                message
            )),
            Self::BurnTari { amount, message, .. } => f.write_str(&format!("Burning Tari ({}, {})", amount, message)),
            Self::CreateNMUtxo {
                amount,
                fee_per_gram: _,
                n,
                m,
                public_keys: _,
                message: _,
            } => f.write_str(&format!(
                "Creating a new n-of-m aggregate uxto with: amount = {}, n = {}, m = {}",
                amount, n, m
            )),
            Self::SendOneSidedTransaction {
                dest_pubkey,
                amount,
                message,
                ..
            } => f.write_str(&format!(
                "SendOneSidedTransaction (to {}, {}, {})",
                dest_pubkey.to_hex(),
                amount,
                message
            )),
            Self::SendOneSidedToStealthAddressTransaction {
                dest_pubkey,
                amount,
                message,
                ..
            } => f.write_str(&format!(
                "SendOneSidedToStealthAddressTransaction (to {}, {}, {})",
                dest_pubkey.to_hex(),
                amount,
                message
            )),
            Self::SendShaAtomicSwapTransaction(k, _, v, _, msg) => {
                f.write_str(&format!("SendShaAtomicSwapTransaction (to {}, {}, {})", k, v, msg))
            },
            Self::CancelTransaction(t) => f.write_str(&format!("CancelTransaction ({})", t)),
            Self::ImportUtxoWithStatus {
                amount,
                source_public_key,
                message,
                maturity,
                import_status,
                tx_id,
                current_height,
                mined_timestamp,
            } => f.write_str(&format!(
                "ImportUtxo (from {}, {}, {} with maturity {} and {:?} and {:?} and {:?} and {:?})",
                source_public_key,
                amount,
                message,
                maturity.unwrap_or(0),
                import_status,
                tx_id,
                current_height,
                mined_timestamp
            )),
            Self::SubmitTransactionToSelf(tx_id, _, _, _, _) => f.write_str(&format!("SubmitTransaction ({})", tx_id)),
            Self::SetLowPowerMode => f.write_str("SetLowPowerMode "),
            Self::SetNormalPowerMode => f.write_str("SetNormalPowerMode"),
            Self::ApplyEncryption(_) => f.write_str("ApplyEncryption"),
            Self::RemoveEncryption => f.write_str("RemoveEncryption"),
            Self::GenerateCoinbaseTransaction(_, _, bh) => {
                f.write_str(&format!("GenerateCoinbaseTransaction (Blockheight {})", bh))
            },
            Self::RestartTransactionProtocols => f.write_str("RestartTransactionProtocols"),
            Self::RestartBroadcastProtocols => f.write_str("RestartBroadcastProtocols"),
            Self::GetNumConfirmationsRequired => f.write_str("GetNumConfirmationsRequired"),
            Self::SetNumConfirmationsRequired(_) => f.write_str("SetNumConfirmationsRequired"),
            Self::GetAnyTransaction(t) => f.write_str(&format!("GetAnyTransaction({})", t)),
            Self::ValidateTransactions => f.write_str("ValidateTransactions"),
            Self::ReValidateTransactions => f.write_str("ReValidateTransactions"),
            Self::GetFeePerGramStatsPerBlock { count } => {
                write!(f, "GetFeePerGramEstimatesPerBlock(count: {})", count,)
            },
        }
    }
}

/// API Response enum
#[derive(Debug)]
pub enum TransactionServiceResponse {
    TransactionSent(TxId),
    TransactionSentWithOutputHash(TxId, FixedHash),
    TransactionCancelled,
    PendingInboundTransactions(HashMap<TxId, InboundTransaction>),
    PendingOutboundTransactions(HashMap<TxId, OutboundTransaction>),
    CompletedTransactions(HashMap<TxId, CompletedTransaction>),
    CompletedTransaction(Box<CompletedTransaction>),
    BaseNodePublicKeySet,
    UtxoImported(TxId),
    TransactionSubmitted,
    LowPowerModeSet,
    NormalPowerModeSet,
    EncryptionApplied,
    EncryptionRemoved,
    CoinbaseTransactionGenerated(Box<Transaction>),
    ProtocolsRestarted,
    AnyTransaction(Box<Option<WalletTransaction>>),
    NumConfirmationsRequired(u64),
    NumConfirmationsSet,
    ValidationStarted(OperationId),
    CompletedTransactionValidityChanged,
    ShaAtomicSwapTransactionSent(Box<(TxId, PublicKey, TransactionOutput)>),
    FeePerGramStatsPerBlock(FeePerGramStatsResponse),
}

#[derive(Clone, Debug, Hash, PartialEq, Eq, Default)]
pub struct TransactionSendStatus {
    pub direct_send_result: bool,
    pub store_and_forward_send_result: bool,
    pub queued_for_retry: bool,
}

impl Display for TransactionSendStatus {
    fn fmt(&self, fmt: &mut Formatter<'_>) -> Result<(), std::fmt::Error> {
        write!(
            fmt,
            "direct('{}')' saf('{}') queued('{}')",
            self.direct_send_result, self.store_and_forward_send_result, self.queued_for_retry,
        )
    }
}

/// Events that can be published on the Text Message Service Event Stream
#[derive(Clone, Debug, Hash, PartialEq, Eq)]
pub enum TransactionEvent {
    MempoolBroadcastTimedOut(TxId),
    NewBlockMined(TxId),
    ReceivedTransaction(TxId),
    ReceivedTransactionReply(TxId),
    ReceivedFinalizedTransaction(TxId),
    TransactionDiscoveryInProgress(TxId),
    TransactionSendResult(TxId, TransactionSendStatus),
    TransactionCompletedImmediately(TxId),
    TransactionCancelled(TxId, TxCancellationReason),
    TransactionBroadcast(TxId),
    TransactionImported(TxId),
    FauxTransactionUnconfirmed {
        tx_id: TxId,
        num_confirmations: u64,
        is_valid: bool,
    },
    FauxTransactionConfirmed {
        tx_id: TxId,
        is_valid: bool,
    },
    TransactionMined {
        tx_id: TxId,
        is_valid: bool,
    },
    TransactionMinedRequestTimedOut(TxId),
    TransactionMinedUnconfirmed {
        tx_id: TxId,
        num_confirmations: u64,
        is_valid: bool,
    },
    TransactionValidationStateChanged(OperationId),
    TransactionValidationCompleted(OperationId),
    TransactionValidationFailed(OperationId),
    Error(String),
}

impl fmt::Display for TransactionEvent {
    fn fmt(&self, f: &mut Formatter<'_>) -> fmt::Result {
        match self {
            TransactionEvent::MempoolBroadcastTimedOut(tx_id) => {
                write!(f, "MempoolBroadcastTimedOut for tx:{}", tx_id)
            },
            TransactionEvent::ReceivedTransaction(tx) => {
                write!(f, "ReceivedTransaction for {}", tx)
            },
            TransactionEvent::ReceivedTransactionReply(tx) => {
                write!(f, "ReceivedTransactionReply for {}", tx)
            },
            TransactionEvent::ReceivedFinalizedTransaction(tx) => {
                write!(f, "ReceivedFinalizedTransaction for {}", tx)
            },
            TransactionEvent::TransactionDiscoveryInProgress(tx) => {
                write!(f, "TransactionDiscoveryInProgress for {}", tx)
            },
            TransactionEvent::TransactionSendResult(tx, status) => {
                write!(f, "TransactionSendResult for {}: {}", tx, status)
            },
            TransactionEvent::TransactionCompletedImmediately(tx) => {
                write!(f, "TransactionCompletedImmediately for {}", tx)
            },
            TransactionEvent::TransactionCancelled(tx, rejection) => {
                write!(f, "TransactionCancelled for {}:{:?}", tx, rejection)
            },
            TransactionEvent::TransactionBroadcast(tx) => {
                write!(f, "TransactionBroadcast for {}", tx)
            },
            TransactionEvent::TransactionImported(tx) => {
                write!(f, "TransactionImported for {}", tx)
            },
            TransactionEvent::FauxTransactionUnconfirmed {
                tx_id,
                num_confirmations,
                is_valid,
            } => {
                write!(
                    f,
                    "FauxTransactionUnconfirmed for {} with num confirmations: {}. is_valid: {}",
                    tx_id, num_confirmations, is_valid
                )
            },
            TransactionEvent::FauxTransactionConfirmed { tx_id, is_valid } => {
                write!(f, "FauxTransactionConfirmed for {}. is_valid: {}", tx_id, is_valid)
            },
            TransactionEvent::TransactionMined { tx_id, is_valid } => {
                write!(f, "TransactionMined for {}. is_valid: {}", tx_id, is_valid)
            },
            TransactionEvent::TransactionMinedRequestTimedOut(tx) => {
                write!(f, "TransactionMinedRequestTimedOut for {}", tx)
            },
            TransactionEvent::TransactionMinedUnconfirmed {
                tx_id,
                num_confirmations,
                is_valid,
            } => {
                write!(
                    f,
                    "TransactionMinedUnconfirmed for {} with num confirmations: {}. is_valid: {}",
                    tx_id, num_confirmations, is_valid
                )
            },
            TransactionEvent::Error(error) => {
                write!(f, "Error:{}", error)
            },
            TransactionEvent::TransactionValidationStateChanged(operation_id) => {
                write!(f, "Transaction validation state changed: {}", operation_id)
            },
            TransactionEvent::TransactionValidationCompleted(operation_id) => {
                write!(f, "Transaction validation completed: {}", operation_id)
            },
            TransactionEvent::TransactionValidationFailed(operation_id) => {
                write!(f, "Transaction validation failed: {}", operation_id)
            },
            TransactionEvent::NewBlockMined(tx_id) => {
                write!(f, "New block mined {}", tx_id)
            },
        }
    }
}

pub type TransactionEventSender = broadcast::Sender<Arc<TransactionEvent>>;
pub type TransactionEventReceiver = broadcast::Receiver<Arc<TransactionEvent>>;

#[derive(Debug, Clone, Default)]
pub struct FeePerGramStatsResponse {
    pub stats: Vec<FeePerGramStat>,
}

impl From<proto::base_node::GetMempoolFeePerGramStatsResponse> for FeePerGramStatsResponse {
    fn from(value: proto::base_node::GetMempoolFeePerGramStatsResponse) -> Self {
        Self {
            stats: value.stats.into_iter().map(Into::into).collect(),
        }
    }
}

/// The Transaction Service Handle is a struct that contains the interfaces used to communicate with a running
/// Transaction Service
#[derive(Clone)]
pub struct TransactionServiceHandle {
    handle: SenderService<TransactionServiceRequest, Result<TransactionServiceResponse, TransactionServiceError>>,
    event_stream_sender: TransactionEventSender,
}

impl TransactionServiceHandle {
    pub fn new(
        handle: SenderService<TransactionServiceRequest, Result<TransactionServiceResponse, TransactionServiceError>>,
        event_stream_sender: TransactionEventSender,
    ) -> Self {
        Self {
            handle,
            event_stream_sender,
        }
    }

    pub fn get_event_stream(&self) -> TransactionEventReceiver {
        self.event_stream_sender.subscribe()
    }

    pub async fn send_transaction(
        &mut self,
        dest_pubkey: CommsPublicKey,
        amount: MicroTari,
        selection_criteria: UtxoSelectionCriteria,
        output_features: OutputFeatures,
        fee_per_gram: MicroTari,
        message: String,
    ) -> Result<TxId, TransactionServiceError> {
        match self
            .handle
            .call(TransactionServiceRequest::SendTransaction {
                dest_pubkey,
                amount,
                selection_criteria,
                output_features: Box::new(output_features),
                fee_per_gram,
                message,
            })
            .await??
        {
            TransactionServiceResponse::TransactionSent(tx_id) => Ok(tx_id),
            _ => Err(TransactionServiceError::UnexpectedApiResponse),
        }
    }

    pub async fn send_one_sided_transaction(
        &mut self,
        dest_pubkey: CommsPublicKey,
        amount: MicroTari,
        selection_criteria: UtxoSelectionCriteria,
        output_features: OutputFeatures,
        fee_per_gram: MicroTari,
        message: String,
    ) -> Result<TxId, TransactionServiceError> {
        match self
            .handle
            .call(TransactionServiceRequest::SendOneSidedTransaction {
                dest_pubkey,
                amount,
                selection_criteria,
                output_features: Box::new(output_features),
                fee_per_gram,
                message,
            })
            .await??
        {
            TransactionServiceResponse::TransactionSent(tx_id) => Ok(tx_id),
            _ => Err(TransactionServiceError::UnexpectedApiResponse),
        }
    }

    /// Burns the given amount of Tari from the wallet
    pub async fn burn_tari(
        &mut self,
        amount: MicroTari,
        selection_criteria: UtxoSelectionCriteria,
        fee_per_gram: MicroTari,
        message: String,
    ) -> Result<TxId, TransactionServiceError> {
        match self
            .handle
            .call(TransactionServiceRequest::BurnTari {
                amount,
                selection_criteria,
                fee_per_gram,
                message,
            })
            .await??
        {
            TransactionServiceResponse::TransactionSent(tx_id) => Ok(tx_id),
            _ => Err(TransactionServiceError::UnexpectedApiResponse),
        }
    }

<<<<<<< HEAD
    pub async fn create_n_m_utxo(
=======
    pub async fn create_aggregate_signature_utxo(
>>>>>>> c82ea6e5
        &mut self,
        amount: MicroTari,
        fee_per_gram: MicroTari,
        n: u8,
        m: u8,
        public_keys: Vec<PublicKey>,
        message: [u8; 32],
    ) -> Result<(TxId, FixedHash), TransactionServiceError> {
        match self
            .handle
            .call(TransactionServiceRequest::CreateNMUtxo {
                amount,
                fee_per_gram,
                n,
                m,
                public_keys,
                message,
            })
            .await??
        {
            TransactionServiceResponse::TransactionSentWithOutputHash(tx_id, output_hash) => Ok((tx_id, output_hash)),
            _ => Err(TransactionServiceError::UnexpectedApiResponse),
        }
    }

    pub async fn send_one_sided_to_stealth_address_transaction(
        &mut self,
        dest_pubkey: CommsPublicKey,
        amount: MicroTari,
        selection_criteria: UtxoSelectionCriteria,
        output_features: OutputFeatures,
        fee_per_gram: MicroTari,
        message: String,
    ) -> Result<TxId, TransactionServiceError> {
        match self
            .handle
            .call(TransactionServiceRequest::SendOneSidedToStealthAddressTransaction {
                dest_pubkey,
                amount,
                selection_criteria,
                output_features: Box::new(output_features),
                fee_per_gram,
                message,
            })
            .await??
        {
            TransactionServiceResponse::TransactionSent(tx_id) => Ok(tx_id),
            _ => Err(TransactionServiceError::UnexpectedApiResponse),
        }
    }

    pub async fn cancel_transaction(&mut self, tx_id: TxId) -> Result<(), TransactionServiceError> {
        match self
            .handle
            .call(TransactionServiceRequest::CancelTransaction(tx_id))
            .await??
        {
            TransactionServiceResponse::TransactionCancelled => Ok(()),
            _ => Err(TransactionServiceError::UnexpectedApiResponse),
        }
    }

    pub async fn get_pending_inbound_transactions(
        &mut self,
    ) -> Result<HashMap<TxId, InboundTransaction>, TransactionServiceError> {
        match self
            .handle
            .call(TransactionServiceRequest::GetPendingInboundTransactions)
            .await??
        {
            TransactionServiceResponse::PendingInboundTransactions(p) => Ok(p),
            _ => Err(TransactionServiceError::UnexpectedApiResponse),
        }
    }

    pub async fn get_cancelled_pending_inbound_transactions(
        &mut self,
    ) -> Result<HashMap<TxId, InboundTransaction>, TransactionServiceError> {
        match self
            .handle
            .call(TransactionServiceRequest::GetCancelledPendingInboundTransactions)
            .await??
        {
            TransactionServiceResponse::PendingInboundTransactions(p) => Ok(p),
            _ => Err(TransactionServiceError::UnexpectedApiResponse),
        }
    }

    pub async fn get_pending_outbound_transactions(
        &mut self,
    ) -> Result<HashMap<TxId, OutboundTransaction>, TransactionServiceError> {
        match self
            .handle
            .call(TransactionServiceRequest::GetPendingOutboundTransactions)
            .await??
        {
            TransactionServiceResponse::PendingOutboundTransactions(p) => Ok(p),
            _ => Err(TransactionServiceError::UnexpectedApiResponse),
        }
    }

    pub async fn get_cancelled_pending_outbound_transactions(
        &mut self,
    ) -> Result<HashMap<TxId, OutboundTransaction>, TransactionServiceError> {
        match self
            .handle
            .call(TransactionServiceRequest::GetCancelledPendingOutboundTransactions)
            .await??
        {
            TransactionServiceResponse::PendingOutboundTransactions(p) => Ok(p),
            _ => Err(TransactionServiceError::UnexpectedApiResponse),
        }
    }

    pub async fn get_completed_transactions(
        &mut self,
    ) -> Result<HashMap<TxId, CompletedTransaction>, TransactionServiceError> {
        match self
            .handle
            .call(TransactionServiceRequest::GetCompletedTransactions)
            .await??
        {
            TransactionServiceResponse::CompletedTransactions(c) => Ok(c),
            _ => Err(TransactionServiceError::UnexpectedApiResponse),
        }
    }

    pub async fn get_cancelled_completed_transactions(
        &mut self,
    ) -> Result<HashMap<TxId, CompletedTransaction>, TransactionServiceError> {
        match self
            .handle
            .call(TransactionServiceRequest::GetCancelledCompletedTransactions)
            .await??
        {
            TransactionServiceResponse::CompletedTransactions(c) => Ok(c),
            _ => Err(TransactionServiceError::UnexpectedApiResponse),
        }
    }

    pub async fn get_completed_transaction(
        &mut self,
        tx_id: TxId,
    ) -> Result<CompletedTransaction, TransactionServiceError> {
        match self
            .handle
            .call(TransactionServiceRequest::GetCompletedTransaction(tx_id))
            .await??
        {
            TransactionServiceResponse::CompletedTransaction(t) => Ok(*t),
            _ => Err(TransactionServiceError::UnexpectedApiResponse),
        }
    }

    pub async fn get_any_transaction(
        &mut self,
        tx_id: TxId,
    ) -> Result<Option<WalletTransaction>, TransactionServiceError> {
        match self
            .handle
            .call(TransactionServiceRequest::GetAnyTransaction(tx_id))
            .await??
        {
            TransactionServiceResponse::AnyTransaction(t) => Ok(*t),
            _ => Err(TransactionServiceError::UnexpectedApiResponse),
        }
    }

    pub async fn import_utxo_with_status(
        &mut self,
        amount: MicroTari,
        source_public_key: CommsPublicKey,
        message: String,
        maturity: Option<u64>,
        import_status: ImportStatus,
        tx_id: Option<TxId>,
        current_height: Option<u64>,
        mined_timestamp: Option<NaiveDateTime>,
    ) -> Result<TxId, TransactionServiceError> {
        match self
            .handle
            .call(TransactionServiceRequest::ImportUtxoWithStatus {
                amount,
                source_public_key,
                message,
                maturity,
                import_status,
                tx_id,
                current_height,
                mined_timestamp,
            })
            .await??
        {
            TransactionServiceResponse::UtxoImported(tx_id) => Ok(tx_id),
            _ => Err(TransactionServiceError::UnexpectedApiResponse),
        }
    }

    pub async fn submit_transaction(
        &mut self,
        tx_id: TxId,
        tx: Transaction,
        amount: MicroTari,
        message: String,
    ) -> Result<(), TransactionServiceError> {
        let fee = tx.body.get_total_fee();
        match self
            .handle
            .call(TransactionServiceRequest::SubmitTransactionToSelf(
                tx_id, tx, fee, amount, message,
            ))
            .await??
        {
            TransactionServiceResponse::TransactionSubmitted => Ok(()),
            _ => Err(TransactionServiceError::UnexpectedApiResponse),
        }
    }

    pub async fn set_low_power_mode(&mut self) -> Result<(), TransactionServiceError> {
        match self.handle.call(TransactionServiceRequest::SetLowPowerMode).await?? {
            TransactionServiceResponse::LowPowerModeSet => Ok(()),
            _ => Err(TransactionServiceError::UnexpectedApiResponse),
        }
    }

    pub async fn revalidate_all_transactions(&mut self) -> Result<(), TransactionServiceError> {
        match self
            .handle
            .call(TransactionServiceRequest::ReValidateTransactions)
            .await??
        {
            TransactionServiceResponse::ValidationStarted(_) => Ok(()),
            _ => Err(TransactionServiceError::UnexpectedApiResponse),
        }
    }

    pub async fn set_normal_power_mode(&mut self) -> Result<(), TransactionServiceError> {
        match self
            .handle
            .call(TransactionServiceRequest::SetNormalPowerMode)
            .await??
        {
            TransactionServiceResponse::NormalPowerModeSet => Ok(()),
            _ => Err(TransactionServiceError::UnexpectedApiResponse),
        }
    }

    pub async fn apply_encryption(&mut self, cipher: XChaCha20Poly1305) -> Result<(), TransactionServiceError> {
        match self
            .handle
            .call(TransactionServiceRequest::ApplyEncryption(Box::new(cipher)))
            .await??
        {
            TransactionServiceResponse::EncryptionApplied => Ok(()),
            _ => Err(TransactionServiceError::UnexpectedApiResponse),
        }
    }

    pub async fn remove_encryption(&mut self) -> Result<(), TransactionServiceError> {
        match self.handle.call(TransactionServiceRequest::RemoveEncryption).await?? {
            TransactionServiceResponse::EncryptionRemoved => Ok(()),
            _ => Err(TransactionServiceError::UnexpectedApiResponse),
        }
    }

    pub async fn get_num_confirmations_required(&mut self) -> Result<u64, TransactionServiceError> {
        match self
            .handle
            .call(TransactionServiceRequest::GetNumConfirmationsRequired)
            .await??
        {
            TransactionServiceResponse::NumConfirmationsRequired(confirmations) => Ok(confirmations),
            _ => Err(TransactionServiceError::UnexpectedApiResponse),
        }
    }

    pub async fn set_num_confirmations_required(&mut self, number: u64) -> Result<(), TransactionServiceError> {
        match self
            .handle
            .call(TransactionServiceRequest::SetNumConfirmationsRequired(number))
            .await??
        {
            TransactionServiceResponse::NumConfirmationsSet => Ok(()),
            _ => Err(TransactionServiceError::UnexpectedApiResponse),
        }
    }

    pub async fn generate_coinbase_transaction(
        &mut self,
        rewards: MicroTari,
        fees: MicroTari,
        block_height: u64,
    ) -> Result<Transaction, TransactionServiceError> {
        match self
            .handle
            .call(TransactionServiceRequest::GenerateCoinbaseTransaction(
                rewards,
                fees,
                block_height,
            ))
            .await??
        {
            TransactionServiceResponse::CoinbaseTransactionGenerated(tx) => Ok(*tx),
            _ => Err(TransactionServiceError::UnexpectedApiResponse),
        }
    }

    pub async fn restart_transaction_protocols(&mut self) -> Result<(), TransactionServiceError> {
        match self
            .handle
            .call(TransactionServiceRequest::RestartTransactionProtocols)
            .await??
        {
            TransactionServiceResponse::ProtocolsRestarted => Ok(()),
            _ => Err(TransactionServiceError::UnexpectedApiResponse),
        }
    }

    pub async fn restart_broadcast_protocols(&mut self) -> Result<(), TransactionServiceError> {
        match self
            .handle
            .call(TransactionServiceRequest::RestartBroadcastProtocols)
            .await??
        {
            TransactionServiceResponse::ProtocolsRestarted => Ok(()),
            _ => Err(TransactionServiceError::UnexpectedApiResponse),
        }
    }

    pub async fn validate_transactions(&mut self) -> Result<OperationId, TransactionServiceError> {
        match self
            .handle
            .call(TransactionServiceRequest::ValidateTransactions)
            .await??
        {
            TransactionServiceResponse::ValidationStarted(id) => Ok(id),
            _ => Err(TransactionServiceError::UnexpectedApiResponse),
        }
    }

    pub async fn send_sha_atomic_swap_transaction(
        &mut self,
        dest_pubkey: CommsPublicKey,
        amount: MicroTari,
        selection_criteria: UtxoSelectionCriteria,
        fee_per_gram: MicroTari,
        message: String,
    ) -> Result<(TxId, PublicKey, TransactionOutput), TransactionServiceError> {
        match self
            .handle
            .call(TransactionServiceRequest::SendShaAtomicSwapTransaction(
                dest_pubkey,
                amount,
                selection_criteria,
                fee_per_gram,
                message,
            ))
            .await??
        {
            TransactionServiceResponse::ShaAtomicSwapTransactionSent(boxed) => {
                let (tx_id, pre_image, output) = *boxed;
                Ok((tx_id, pre_image, output))
            },
            _ => Err(TransactionServiceError::UnexpectedApiResponse),
        }
    }

    /// Query the base node for the fee per gram stats of the next {count} blocks.
    pub async fn get_fee_per_gram_stats_per_block(
        &mut self,
        count: usize,
    ) -> Result<FeePerGramStatsResponse, TransactionServiceError> {
        match self
            .handle
            .call(TransactionServiceRequest::GetFeePerGramStatsPerBlock { count })
            .await??
        {
            TransactionServiceResponse::FeePerGramStatsPerBlock(resp) => Ok(resp),
            _ => Err(TransactionServiceError::UnexpectedApiResponse),
        }
    }
}<|MERGE_RESOLUTION|>--- conflicted
+++ resolved
@@ -524,11 +524,7 @@
         }
     }
 
-<<<<<<< HEAD
-    pub async fn create_n_m_utxo(
-=======
     pub async fn create_aggregate_signature_utxo(
->>>>>>> c82ea6e5
         &mut self,
         amount: MicroTari,
         fee_per_gram: MicroTari,
