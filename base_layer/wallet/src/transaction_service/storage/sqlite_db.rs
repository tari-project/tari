// Copyright 2019. The Tari Project
//
// Redistribution and use in source and binary forms, with or without modification, are permitted provided that the
// following conditions are met:
//
// 1. Redistributions of source code must retain the above copyright notice, this list of conditions and the following
// disclaimer.
//
// 2. Redistributions in binary form must reproduce the above copyright notice, this list of conditions and the
// following disclaimer in the documentation and/or other materials provided with the distribution.
//
// 3. Neither the name of the copyright holder nor the names of its contributors may be used to endorse or promote
// products derived from this software without specific prior written permission.
//
// THIS SOFTWARE IS PROVIDED BY THE COPYRIGHT HOLDERS AND CONTRIBUTORS "AS IS" AND ANY EXPRESS OR IMPLIED WARRANTIES,
// INCLUDING, BUT NOT LIMITED TO, THE IMPLIED WARRANTIES OF MERCHANTABILITY AND FITNESS FOR A PARTICULAR PURPOSE ARE
// DISCLAIMED. IN NO EVENT SHALL THE COPYRIGHT HOLDER OR CONTRIBUTORS BE LIABLE FOR ANY DIRECT, INDIRECT, INCIDENTAL,
// SPECIAL, EXEMPLARY, OR CONSEQUENTIAL DAMAGES (INCLUDING, BUT NOT LIMITED TO, PROCUREMENT OF SUBSTITUTE GOODS OR
// SERVICES; LOSS OF USE, DATA, OR PROFITS; OR BUSINESS INTERRUPTION) HOWEVER CAUSED AND ON ANY THEORY OF LIABILITY,
// WHETHER IN CONTRACT, STRICT LIABILITY, OR TORT (INCLUDING NEGLIGENCE OR OTHERWISE) ARISING IN ANY WAY OUT OF THE
// USE OF THIS SOFTWARE, EVEN IF ADVISED OF THE POSSIBILITY OF SUCH DAMAGE.

use std::{
    collections::HashMap,
    convert::TryFrom,
    str::from_utf8,
    sync::{Arc, MutexGuard, RwLock},
};

use aes_gcm::{self, aead::Error as AeadError, Aes256Gcm};
use chrono::{NaiveDateTime, Utc};
use diesel::{prelude::*, result::Error as DieselError, SqliteConnection};
use log::*;
use tari_crypto::tari_utilities::{
    hex::{from_hex, Hex},
    ByteArray,
};

use tari_common_types::types::PublicKey;
use tari_comms::types::CommsPublicKey;
use tari_core::transactions::tari_amount::MicroTari;

use crate::{
    schema::{completed_transactions, inbound_transactions, outbound_transactions},
    storage::sqlite_utilities::WalletDbConnection,
    transaction_service::{
        error::TransactionStorageError,
        storage::{
            database::{DbKey, DbKeyValuePair, DbValue, TransactionBackend, WriteOperation},
            models::{
                CompletedTransaction,
                InboundTransaction,
                OutboundTransaction,
                TransactionDirection,
                TransactionStatus,
                WalletTransaction,
            },
        },
    },
    util::encryption::{decrypt_bytes_integral_nonce, encrypt_bytes_integral_nonce, Encryptable},
};
<<<<<<< HEAD
use aes_gcm::{self, aead::Error as AeadError, Aes256Gcm};
use chrono::{NaiveDateTime, Utc};
use diesel::{prelude::*, result::Error as DieselError, SqliteConnection};
use log::*;
use std::{
    collections::HashMap,
    convert::TryFrom,
    str::from_utf8,
    sync::{Arc, MutexGuard, RwLock},
};
use tari_comms::types::CommsPublicKey;
use tari_core::transactions::{tari_amount::MicroTari, types::PublicKey};
use tari_crypto::tari_utilities::{
    hex::{from_hex, Hex},
    ByteArray,
};
use tari_core::transactions::transaction_protocol::TxId;
=======
>>>>>>> cedb1d4a

const LOG_TARGET: &str = "wallet::transaction_service::database::sqlite_db";

/// A Sqlite backend for the Transaction Service. The Backend is accessed via a connection pool to the Sqlite file.
#[derive(Clone)]
pub struct TransactionServiceSqliteDatabase {
    database_connection: WalletDbConnection,
    cipher: Arc<RwLock<Option<Aes256Gcm>>>,
}

impl TransactionServiceSqliteDatabase {
    pub fn new(database_connection: WalletDbConnection, cipher: Option<Aes256Gcm>) -> Self {
        Self {
            database_connection,
            cipher: Arc::new(RwLock::new(cipher)),
        }
    }

    fn insert(&self, kvp: DbKeyValuePair, conn: MutexGuard<SqliteConnection>) -> Result<(), TransactionStorageError> {
        match kvp {
            DbKeyValuePair::PendingOutboundTransaction(k, v) => {
                if OutboundTransactionSql::find_by_cancelled(k, false, &(*conn)).is_ok() {
                    return Err(TransactionStorageError::DuplicateOutput);
                }
                let mut o = OutboundTransactionSql::try_from(*v)?;
                self.encrypt_if_necessary(&mut o)?;
                o.commit(&(*conn))?;
            },
            DbKeyValuePair::PendingInboundTransaction(k, v) => {
                if InboundTransactionSql::find_by_cancelled(k, false, &(*conn)).is_ok() {
                    return Err(TransactionStorageError::DuplicateOutput);
                }
                let mut i = InboundTransactionSql::try_from(*v)?;
                self.encrypt_if_necessary(&mut i)?;

                i.commit(&(*conn))?;
            },
            DbKeyValuePair::CompletedTransaction(k, v) => {
                if CompletedTransactionSql::find_by_cancelled(k, false, &(*conn)).is_ok() {
                    return Err(TransactionStorageError::DuplicateOutput);
                }
                let mut c = CompletedTransactionSql::try_from(*v)?;
                self.encrypt_if_necessary(&mut c)?;

                c.commit(&(*conn))?;
            },
        }
        Ok(())
    }

    fn remove(
        &self,
        key: DbKey,
        conn: MutexGuard<SqliteConnection>,
    ) -> Result<Option<DbValue>, TransactionStorageError> {
        match key {
            DbKey::PendingOutboundTransaction(k) => match OutboundTransactionSql::find_by_cancelled(k, false, &(*conn))
            {
                Ok(mut v) => {
                    v.delete(&(*conn))?;
                    self.decrypt_if_necessary(&mut v)?;
                    Ok(Some(DbValue::PendingOutboundTransaction(Box::new(
                        OutboundTransaction::try_from(v)?,
                    ))))
                },
                Err(TransactionStorageError::DieselError(DieselError::NotFound)) => Err(
                    TransactionStorageError::ValueNotFound(DbKey::PendingOutboundTransaction(k)),
                ),
                Err(e) => Err(e),
            },
            DbKey::PendingInboundTransaction(k) => match InboundTransactionSql::find_by_cancelled(k, false, &(*conn)) {
                Ok(mut v) => {
                    v.delete(&(*conn))?;
                    self.decrypt_if_necessary(&mut v)?;
                    Ok(Some(DbValue::PendingInboundTransaction(Box::new(
                        InboundTransaction::try_from(v)?,
                    ))))
                },
                Err(TransactionStorageError::DieselError(DieselError::NotFound)) => Err(
                    TransactionStorageError::ValueNotFound(DbKey::PendingOutboundTransaction(k)),
                ),
                Err(e) => Err(e),
            },
            DbKey::CompletedTransaction(k) => match CompletedTransactionSql::find_by_cancelled(k, false, &(*conn)) {
                Ok(mut v) => {
                    v.delete(&(*conn))?;
                    self.decrypt_if_necessary(&mut v)?;
                    Ok(Some(DbValue::CompletedTransaction(Box::new(
                        CompletedTransaction::try_from(v)?,
                    ))))
                },
                Err(TransactionStorageError::DieselError(DieselError::NotFound)) => {
                    Err(TransactionStorageError::ValueNotFound(DbKey::CompletedTransaction(k)))
                },
                Err(e) => Err(e),
            },
            DbKey::PendingOutboundTransactions => Err(TransactionStorageError::OperationNotSupported),
            DbKey::PendingInboundTransactions => Err(TransactionStorageError::OperationNotSupported),
            DbKey::CompletedTransactions => Err(TransactionStorageError::OperationNotSupported),
            DbKey::CancelledPendingOutboundTransactions => Err(TransactionStorageError::OperationNotSupported),
            DbKey::CancelledPendingInboundTransactions => Err(TransactionStorageError::OperationNotSupported),
            DbKey::CancelledCompletedTransactions => Err(TransactionStorageError::OperationNotSupported),
            DbKey::CancelledPendingOutboundTransaction(k) => {
                match OutboundTransactionSql::find_by_cancelled(k, true, &(*conn)) {
                    Ok(mut v) => {
                        v.delete(&(*conn))?;
                        self.decrypt_if_necessary(&mut v)?;
                        Ok(Some(DbValue::PendingOutboundTransaction(Box::new(
                            OutboundTransaction::try_from(v)?,
                        ))))
                    },
                    Err(TransactionStorageError::DieselError(DieselError::NotFound)) => Err(
                        TransactionStorageError::ValueNotFound(DbKey::CancelledPendingOutboundTransaction(k)),
                    ),
                    Err(e) => Err(e),
                }
            },
            DbKey::CancelledPendingInboundTransaction(k) => {
                match InboundTransactionSql::find_by_cancelled(k, true, &(*conn)) {
                    Ok(mut v) => {
                        v.delete(&(*conn))?;
                        self.decrypt_if_necessary(&mut v)?;
                        Ok(Some(DbValue::PendingInboundTransaction(Box::new(
                            InboundTransaction::try_from(v)?,
                        ))))
                    },
                    Err(TransactionStorageError::DieselError(DieselError::NotFound)) => Err(
                        TransactionStorageError::ValueNotFound(DbKey::CancelledPendingOutboundTransaction(k)),
                    ),
                    Err(e) => Err(e),
                }
            },
            DbKey::AnyTransaction(_) => Err(TransactionStorageError::OperationNotSupported),
        }
    }

    fn decrypt_if_necessary<T: Encryptable<Aes256Gcm>>(&self, o: &mut T) -> Result<(), TransactionStorageError> {
        let cipher = acquire_read_lock!(self.cipher);
        if let Some(cipher) = cipher.as_ref() {
            o.decrypt(cipher)
                .map_err(|_| TransactionStorageError::AeadError("Decryption Error".to_string()))?;
        }
        Ok(())
    }

    fn encrypt_if_necessary<T: Encryptable<Aes256Gcm>>(&self, o: &mut T) -> Result<(), TransactionStorageError> {
        let cipher = acquire_read_lock!(self.cipher);
        if let Some(cipher) = cipher.as_ref() {
            o.encrypt(cipher)
                .map_err(|_| TransactionStorageError::AeadError("Encryption Error".to_string()))?;
        }
        Ok(())
    }
}

impl TransactionBackend for TransactionServiceSqliteDatabase {
    fn fetch(&self, key: &DbKey) -> Result<Option<DbValue>, TransactionStorageError> {
        let conn = self.database_connection.acquire_lock();

        let result = match key {
            DbKey::PendingOutboundTransaction(t) => {
                match OutboundTransactionSql::find_by_cancelled(*t, false, &(*conn)) {
                    Ok(mut o) => {
                        self.decrypt_if_necessary(&mut o)?;

                        Some(DbValue::PendingOutboundTransaction(Box::new(
                            OutboundTransaction::try_from(o)?,
                        )))
                    },
                    Err(TransactionStorageError::DieselError(DieselError::NotFound)) => None,
                    Err(e) => return Err(e),
                }
            },
            DbKey::PendingInboundTransaction(t) => {
                match InboundTransactionSql::find_by_cancelled(*t, false, &(*conn)) {
                    Ok(mut i) => {
                        self.decrypt_if_necessary(&mut i)?;
                        Some(DbValue::PendingInboundTransaction(Box::new(
                            InboundTransaction::try_from(i)?,
                        )))
                    },
                    Err(TransactionStorageError::DieselError(DieselError::NotFound)) => None,
                    Err(e) => return Err(e),
                }
            },
            DbKey::CompletedTransaction(t) => match CompletedTransactionSql::find(*t, &(*conn)) {
                Ok(mut c) => {
                    self.decrypt_if_necessary(&mut c)?;
                    Some(DbValue::CompletedTransaction(Box::new(CompletedTransaction::try_from(
                        c,
                    )?)))
                },
                Err(TransactionStorageError::DieselError(DieselError::NotFound)) => None,
                Err(e) => return Err(e),
            },
            DbKey::AnyTransaction(t) => {
                match OutboundTransactionSql::find(*t, &(*conn)) {
                    Ok(mut o) => {
                        self.decrypt_if_necessary(&mut o)?;

                        return Ok(Some(DbValue::WalletTransaction(Box::new(
                            WalletTransaction::PendingOutbound(OutboundTransaction::try_from(o)?),
                        ))));
                    },
                    Err(TransactionStorageError::DieselError(DieselError::NotFound)) => (),
                    Err(e) => return Err(e),
                };
                match InboundTransactionSql::find(*t, &(*conn)) {
                    Ok(mut i) => {
                        self.decrypt_if_necessary(&mut i)?;
                        return Ok(Some(DbValue::WalletTransaction(Box::new(
                            WalletTransaction::PendingInbound(InboundTransaction::try_from(i)?),
                        ))));
                    },
                    Err(TransactionStorageError::DieselError(DieselError::NotFound)) => (),
                    Err(e) => return Err(e),
                };
                match CompletedTransactionSql::find(*t, &(*conn)) {
                    Ok(mut c) => {
                        self.decrypt_if_necessary(&mut c)?;
                        return Ok(Some(DbValue::WalletTransaction(Box::new(
                            WalletTransaction::Completed(CompletedTransaction::try_from(c)?),
                        ))));
                    },
                    Err(TransactionStorageError::DieselError(DieselError::NotFound)) => (),
                    Err(e) => return Err(e),
                };

                None
            },
            DbKey::PendingOutboundTransactions => {
                let mut result = HashMap::new();
                for o in OutboundTransactionSql::index_by_cancelled(&(*conn), false)?.iter_mut() {
                    self.decrypt_if_necessary(o)?;
                    result.insert((o.tx_id as u64).into(), OutboundTransaction::try_from((*o).clone())?);
                }

                Some(DbValue::PendingOutboundTransactions(result))
            },
            DbKey::PendingInboundTransactions => {
                let mut result = HashMap::new();
                for i in InboundTransactionSql::index_by_cancelled(&(*conn), false)?.iter_mut() {
                    self.decrypt_if_necessary(i)?;
                    result.insert((i.tx_id as u64).into(), InboundTransaction::try_from((*i).clone())?);
                }

                Some(DbValue::PendingInboundTransactions(result))
            },
            DbKey::CompletedTransactions => {
                let mut result = HashMap::new();
                for c in CompletedTransactionSql::index_by_cancelled(&(*conn), false)?.iter_mut() {
                    self.decrypt_if_necessary(c)?;
                    result.insert((c.tx_id as u64).into(), CompletedTransaction::try_from((*c).clone())?);
                }

                Some(DbValue::CompletedTransactions(result))
            },
            DbKey::CancelledPendingOutboundTransactions => {
                let mut result = HashMap::new();
                for o in OutboundTransactionSql::index_by_cancelled(&(*conn), true)?.iter_mut() {
                    self.decrypt_if_necessary(o)?;
                    result.insert((o.tx_id as u64).into(), OutboundTransaction::try_from((*o).clone())?);
                }

                Some(DbValue::PendingOutboundTransactions(result))
            },
            DbKey::CancelledPendingInboundTransactions => {
                let mut result = HashMap::new();
                for i in InboundTransactionSql::index_by_cancelled(&(*conn), true)?.iter_mut() {
                    self.decrypt_if_necessary(i)?;
                    result.insert((i.tx_id as u64).into(), InboundTransaction::try_from((*i).clone())?);
                }

                Some(DbValue::PendingInboundTransactions(result))
            },
            DbKey::CancelledCompletedTransactions => {
                let mut result = HashMap::new();
                for c in CompletedTransactionSql::index_by_cancelled(&(*conn), true)?.iter_mut() {
                    self.decrypt_if_necessary(c)?;
                    result.insert((c.tx_id as u64).into(), CompletedTransaction::try_from((*c).clone())?);
                }

                Some(DbValue::CompletedTransactions(result))
            },
            DbKey::CancelledPendingOutboundTransaction(t) => {
                match OutboundTransactionSql::find_by_cancelled(*t, true, &(*conn)) {
                    Ok(mut o) => {
                        self.decrypt_if_necessary(&mut o)?;

                        Some(DbValue::PendingOutboundTransaction(Box::new(
                            OutboundTransaction::try_from(o)?,
                        )))
                    },
                    Err(TransactionStorageError::DieselError(DieselError::NotFound)) => None,
                    Err(e) => return Err(e),
                }
            },
            DbKey::CancelledPendingInboundTransaction(t) => {
                match InboundTransactionSql::find_by_cancelled(*t, true, &(*conn)) {
                    Ok(mut i) => {
                        self.decrypt_if_necessary(&mut i)?;
                        Some(DbValue::PendingInboundTransaction(Box::new(
                            InboundTransaction::try_from(i)?,
                        )))
                    },
                    Err(TransactionStorageError::DieselError(DieselError::NotFound)) => None,
                    Err(e) => return Err(e),
                }
            },
        };

        Ok(result)
    }

    fn contains(&self, key: &DbKey) -> Result<bool, TransactionStorageError> {
        let conn = self.database_connection.acquire_lock();

        let result = match key {
            DbKey::PendingOutboundTransaction(k) => {
                OutboundTransactionSql::find_by_cancelled(*k, false, &(*conn)).is_ok()
            },
            DbKey::PendingInboundTransaction(k) => {
                InboundTransactionSql::find_by_cancelled(*k, false, &(*conn)).is_ok()
            },
            DbKey::CompletedTransaction(k) => CompletedTransactionSql::find(*k, &(*conn)).is_ok(),
            DbKey::PendingOutboundTransactions => false,
            DbKey::PendingInboundTransactions => false,
            DbKey::CompletedTransactions => false,
            DbKey::CancelledPendingOutboundTransactions => false,
            DbKey::CancelledPendingInboundTransactions => false,
            DbKey::CancelledCompletedTransactions => false,
            DbKey::CancelledPendingOutboundTransaction(k) => {
                OutboundTransactionSql::find_by_cancelled(*k, true, &(*conn)).is_ok()
            },
            DbKey::CancelledPendingInboundTransaction(k) => {
                InboundTransactionSql::find_by_cancelled(*k, true, &(*conn)).is_ok()
            },
            DbKey::AnyTransaction(k) => {
                CompletedTransactionSql::find(*k, &(*conn)).is_ok() ||
                    InboundTransactionSql::find(*k, &(*conn)).is_ok() ||
                    OutboundTransactionSql::find(*k, &(*conn)).is_ok()
            },
        };

        Ok(result)
    }

    fn write(&self, op: WriteOperation) -> Result<Option<DbValue>, TransactionStorageError> {
        let conn = self.database_connection.acquire_lock();

        match op {
            WriteOperation::Insert(kvp) => self.insert(kvp, conn).map(|_| None),
            WriteOperation::Remove(key) => self.remove(key, conn),
        }
    }

    fn transaction_exists(&self, tx_id: TxId) -> Result<bool, TransactionStorageError> {
        let conn = self.database_connection.acquire_lock();

        Ok(
            OutboundTransactionSql::find_by_cancelled(tx_id, false, &(*conn)).is_ok() ||
                InboundTransactionSql::find_by_cancelled(tx_id, false, &(*conn)).is_ok() ||
                CompletedTransactionSql::find_by_cancelled(tx_id, false, &(*conn)).is_ok(),
        )
    }

    fn get_pending_transaction_counterparty_pub_key_by_tx_id(
        &self,
        tx_id: TxId,
    ) -> Result<CommsPublicKey, TransactionStorageError> {
        let conn = self.database_connection.acquire_lock();

        if let Ok(mut outbound_tx_sql) = OutboundTransactionSql::find_by_cancelled(tx_id, false, &(*conn)) {
            self.decrypt_if_necessary(&mut outbound_tx_sql)?;
            let outbound_tx = OutboundTransaction::try_from(outbound_tx_sql)?;
            return Ok(outbound_tx.destination_public_key);
        }
        if let Ok(mut inbound_tx_sql) = InboundTransactionSql::find_by_cancelled(tx_id, false, &(*conn)) {
            self.decrypt_if_necessary(&mut inbound_tx_sql)?;
            let inbound_tx = InboundTransaction::try_from(inbound_tx_sql)?;
            return Ok(inbound_tx.source_public_key);
        }

        Err(TransactionStorageError::ValuesNotFound)
    }

    fn complete_outbound_transaction(
        &self,
        tx_id: TxId,
        completed_transaction: CompletedTransaction,
    ) -> Result<(), TransactionStorageError> {
        let conn = self.database_connection.acquire_lock();

        if CompletedTransactionSql::find_by_cancelled(tx_id, false, &(*conn)).is_ok() {
            return Err(TransactionStorageError::TransactionAlreadyExists);
        }

        match OutboundTransactionSql::find_by_cancelled(tx_id, false, &(*conn)) {
            Ok(v) => {
                let mut completed_tx_sql = CompletedTransactionSql::try_from(completed_transaction)?;
                self.encrypt_if_necessary(&mut completed_tx_sql)?;
                v.delete(&(*conn))?;
                completed_tx_sql.commit(&(*conn))?;
            },
            Err(TransactionStorageError::DieselError(DieselError::NotFound)) => {
                return Err(TransactionStorageError::ValueNotFound(
                    DbKey::PendingOutboundTransaction(tx_id),
                ))
            },
            Err(e) => return Err(e),
        };
        Ok(())
    }

    fn complete_inbound_transaction(
        &self,
        tx_id: TxId,
        completed_transaction: CompletedTransaction,
    ) -> Result<(), TransactionStorageError> {
        let conn = self.database_connection.acquire_lock();

        if CompletedTransactionSql::find_by_cancelled(tx_id, false, &(*conn)).is_ok() {
            return Err(TransactionStorageError::TransactionAlreadyExists);
        }

        match InboundTransactionSql::find_by_cancelled(tx_id, false, &(*conn)) {
            Ok(v) => {
                let mut completed_tx_sql = CompletedTransactionSql::try_from(completed_transaction)?;
                self.encrypt_if_necessary(&mut completed_tx_sql)?;
                v.delete(&(*conn))?;
                completed_tx_sql.commit(&(*conn))?;
            },
            Err(TransactionStorageError::DieselError(DieselError::NotFound)) => {
                return Err(TransactionStorageError::ValueNotFound(
                    DbKey::PendingInboundTransaction(tx_id),
                ))
            },
            Err(e) => return Err(e),
        };
        Ok(())
    }

    fn broadcast_completed_transaction(&self, tx_id: TxId) -> Result<(), TransactionStorageError> {
        let conn = self.database_connection.acquire_lock();

        match CompletedTransactionSql::find_by_cancelled(tx_id, false, &(*conn)) {
            Ok(v) => {
                if TransactionStatus::try_from(v.status)? == TransactionStatus::Completed {
                    v.update(
                        UpdateCompletedTransactionSql::from(UpdateCompletedTransaction {
                            status: Some(TransactionStatus::Broadcast),
                            timestamp: None,
                            cancelled: None,
                            direction: None,
                            send_count: None,
                            last_send_timestamp: None,
                            valid: None,
                            confirmations: None,
                            mined_height: None,
                        }),
                        &(*conn),
                    )?;
                }
            },
            Err(TransactionStorageError::DieselError(DieselError::NotFound)) => {
                return Err(TransactionStorageError::ValueNotFound(DbKey::CompletedTransaction(
                    tx_id,
                )))
            },
            Err(e) => return Err(e),
        };
        Ok(())
    }

    fn mine_completed_transaction(&self, tx_id: TxId) -> Result<(), TransactionStorageError> {
        let conn = self.database_connection.acquire_lock();

        match CompletedTransactionSql::find_by_cancelled(tx_id, false, &(*conn)) {
            Ok(v) => {
                v.update(
                    UpdateCompletedTransactionSql::from(UpdateCompletedTransaction {
                        status: Some(TransactionStatus::MinedUnconfirmed),
                        timestamp: None,
                        cancelled: None,
                        direction: None,
                        send_count: None,
                        last_send_timestamp: None,
                        valid: None,
                        confirmations: None,
                        mined_height: None,
                    }),
                    &(*conn),
                )?;
            },
            Err(TransactionStorageError::DieselError(DieselError::NotFound)) => {
                return Err(TransactionStorageError::ValueNotFound(DbKey::CompletedTransaction(
                    tx_id,
                )))
            },
            Err(e) => return Err(e),
        };
        Ok(())
    }

    fn cancel_completed_transaction(&self, tx_id: TxId) -> Result<(), TransactionStorageError> {
        let conn = self.database_connection.acquire_lock();
        match CompletedTransactionSql::find_by_cancelled(tx_id, false, &(*conn)) {
            Ok(v) => {
                v.cancel(&(*conn))?;
            },
            Err(TransactionStorageError::DieselError(DieselError::NotFound)) => {
                return Err(TransactionStorageError::ValueNotFound(DbKey::CompletedTransaction(
                    tx_id,
                )));
            },
            Err(e) => return Err(e),
        };
        Ok(())
    }

<<<<<<< HEAD
    fn cancel_pending_transaction(&self, tx_id: TxId) -> Result<(), TransactionStorageError> {
=======
    fn set_pending_transaction_cancellation_status(
        &self,
        tx_id: u64,
        cancelled: bool,
    ) -> Result<(), TransactionStorageError> {
>>>>>>> cedb1d4a
        let conn = self.database_connection.acquire_lock();
        match InboundTransactionSql::find(tx_id, &(*conn)) {
            Ok(v) => {
                v.set_cancelled(cancelled, &(*conn))?;
            },
            Err(_) => {
                match OutboundTransactionSql::find(tx_id, &(*conn)) {
                    Ok(v) => {
                        v.set_cancelled(cancelled, &(*conn))?;
                    },
                    Err(TransactionStorageError::DieselError(DieselError::NotFound)) => {
                        return Err(TransactionStorageError::ValuesNotFound);
                    },
                    Err(e) => return Err(e),
                };
            },
        };
        Ok(())
    }

    fn mark_direct_send_success(&self, tx_id: TxId) -> Result<(), TransactionStorageError> {
        let conn = self.database_connection.acquire_lock();
        match InboundTransactionSql::find_by_cancelled(tx_id, false, &(*conn)) {
            Ok(v) => {
                v.update(
                    UpdateInboundTransactionSql {
                        cancelled: None,
                        direct_send_success: Some(1i32),
                        receiver_protocol: None,
                        send_count: None,
                        last_send_timestamp: None,
                    },
                    &(*conn),
                )?;
            },
            Err(_) => {
                match OutboundTransactionSql::find_by_cancelled(tx_id, false, &(*conn)) {
                    Ok(v) => {
                        v.update(
                            UpdateOutboundTransactionSql {
                                cancelled: None,
                                direct_send_success: Some(1i32),
                                sender_protocol: None,
                                send_count: None,
                                last_send_timestamp: None,
                            },
                            &(*conn),
                        )?;
                    },
                    Err(TransactionStorageError::DieselError(DieselError::NotFound)) => {
                        return Err(TransactionStorageError::ValuesNotFound);
                    },
                    Err(e) => return Err(e),
                };
            },
        };
        Ok(())
    }

<<<<<<< HEAD
    #[cfg(feature = "test_harness")]
    fn update_completed_transaction_timestamp(
        &self,
        tx_id: TxId,
        timestamp: NaiveDateTime,
    ) -> Result<(), TransactionStorageError> {
        let conn = self.database_connection.acquire_lock();

        if let Ok(tx) = CompletedTransactionSql::find_by_cancelled(tx_id, false, &(*conn)) {
            tx.update(
                UpdateCompletedTransactionSql::from(UpdateCompletedTransaction {
                    status: None,
                    timestamp: Some(timestamp),
                    cancelled: None,
                    direction: None,
                    send_count: None,
                    last_send_timestamp: None,

                    valid: None,
                    confirmations: None,
                    mined_height: None,
                }),
                &(*conn),
            )?;
        }

        Ok(())
    }

=======
>>>>>>> cedb1d4a
    fn apply_encryption(&self, cipher: Aes256Gcm) -> Result<(), TransactionStorageError> {
        let mut current_cipher = acquire_write_lock!(self.cipher);

        if (*current_cipher).is_some() {
            return Err(TransactionStorageError::AlreadyEncrypted);
        }

        let conn = self.database_connection.acquire_lock();

        let mut inbound_txs = InboundTransactionSql::index(&conn)?;
        // If the db is already encrypted then the very first output we try to encrypt will fail.
        for tx in inbound_txs.iter_mut() {
            // Test if this transaction is encrypted or not to avoid a double encryption.
            let _ = InboundTransaction::try_from(tx.clone()).map_err(|_| {
                error!(
                    target: LOG_TARGET,
                    "Could not convert Inbound Transaction from database version, it might already be encrypted"
                );
                TransactionStorageError::AlreadyEncrypted
            })?;
            tx.encrypt(&cipher)
                .map_err(|_| TransactionStorageError::AeadError("Encryption Error".to_string()))?;
            tx.update_encryption(&conn)?;
        }

        let mut outbound_txs = OutboundTransactionSql::index(&conn)?;
        // If the db is already encrypted then the very first output we try to encrypt will fail.
        for tx in outbound_txs.iter_mut() {
            // Test if this transaction is encrypted or not to avoid a double encryption.
            let _ = OutboundTransaction::try_from(tx.clone()).map_err(|_| {
                error!(
                    target: LOG_TARGET,
                    "Could not convert Inbound Transaction from database version, it might already be encrypted"
                );
                TransactionStorageError::AlreadyEncrypted
            })?;
            tx.encrypt(&cipher)
                .map_err(|_| TransactionStorageError::AeadError("Encryption Error".to_string()))?;
            tx.update_encryption(&conn)?;
        }

        let mut completed_txs = CompletedTransactionSql::index(&conn)?;
        // If the db is already encrypted then the very first output we try to encrypt will fail.
        for tx in completed_txs.iter_mut() {
            // Test if this transaction is encrypted or not to avoid a double encryption.
            let _ = CompletedTransaction::try_from(tx.clone()).map_err(|_| {
                error!(
                    target: LOG_TARGET,
                    "Could not convert Inbound Transaction from database version, it might already be encrypted"
                );
                TransactionStorageError::AlreadyEncrypted
            })?;
            tx.encrypt(&cipher)
                .map_err(|_| TransactionStorageError::AeadError("Encryption Error".to_string()))?;
            tx.update_encryption(&conn)?;
        }

        (*current_cipher) = Some(cipher);

        Ok(())
    }

    fn remove_encryption(&self) -> Result<(), TransactionStorageError> {
        let mut current_cipher = acquire_write_lock!(self.cipher);

        let cipher = if let Some(cipher) = (*current_cipher).clone().take() {
            cipher
        } else {
            return Ok(());
        };
        let conn = self.database_connection.acquire_lock();

        let mut inbound_txs = InboundTransactionSql::index(&conn)?;

        for tx in inbound_txs.iter_mut() {
            tx.decrypt(&cipher)
                .map_err(|_| TransactionStorageError::AeadError("Decryption Error".to_string()))?;
            tx.update_encryption(&conn)?;
        }

        let mut outbound_txs = OutboundTransactionSql::index(&conn)?;

        for tx in outbound_txs.iter_mut() {
            tx.decrypt(&cipher)
                .map_err(|_| TransactionStorageError::AeadError("Decryption Error".to_string()))?;
            tx.update_encryption(&conn)?;
        }

        let mut completed_txs = CompletedTransactionSql::index(&conn)?;
        for tx in completed_txs.iter_mut() {
            tx.decrypt(&cipher)
                .map_err(|_| TransactionStorageError::AeadError("Decryption Error".to_string()))?;
            tx.update_encryption(&conn)?;
        }

        // Now that all the decryption has been completed we can safely remove the cipher fully
        let _ = (*current_cipher).take();

        Ok(())
    }

    fn cancel_coinbase_transaction_at_block_height(&self, block_height: u64) -> Result<(), TransactionStorageError> {
        let conn = self.database_connection.acquire_lock();

        let coinbase_txs = CompletedTransactionSql::index_coinbase_at_block_height(block_height as i64, &conn)?;
        for c in coinbase_txs.iter() {
            c.cancel(&conn)?;
        }

        Ok(())
    }

    fn find_coinbase_transaction_at_block_height(
        &self,
        block_height: u64,
        amount: MicroTari,
    ) -> Result<Option<CompletedTransaction>, TransactionStorageError> {
        let conn = self.database_connection.acquire_lock();

        let mut coinbase_txs = CompletedTransactionSql::index_coinbase_at_block_height(block_height as i64, &conn)?;
        for c in coinbase_txs.iter_mut() {
            self.decrypt_if_necessary(c)?;
            let completed_tx = CompletedTransaction::try_from(c.clone()).map_err(|_| {
                TransactionStorageError::ConversionError("Error converting to CompletedTransaction".to_string())
            })?;

            if completed_tx.amount == amount {
                return Ok(Some(completed_tx));
            }
        }

        Ok(None)
    }

    fn increment_send_count(&self, tx_id: TxId) -> Result<(), TransactionStorageError> {
        let conn = self.database_connection.acquire_lock();

        if let Ok(tx) = CompletedTransactionSql::find(tx_id, &conn) {
            let update = UpdateCompletedTransactionSql {
                status: None,
                timestamp: None,
                cancelled: None,
                direction: None,
                transaction_protocol: None,
                send_count: Some(tx.send_count + 1),
                last_send_timestamp: Some(Some(Utc::now().naive_utc())),
                valid: None,
                confirmations: None,
                mined_height: None,
            };
            tx.update(update, &conn)?;
        } else if let Ok(tx) = OutboundTransactionSql::find(tx_id, &conn) {
            let update = UpdateOutboundTransactionSql {
                cancelled: None,
                direct_send_success: None,
                sender_protocol: None,
                send_count: Some(tx.send_count + 1),
                last_send_timestamp: Some(Some(Utc::now().naive_utc())),
            };
            tx.update(update, &conn)?;
        } else if let Ok(tx) = InboundTransactionSql::find_by_cancelled(tx_id, false, &conn) {
            let update = UpdateInboundTransactionSql {
                cancelled: None,
                direct_send_success: None,
                receiver_protocol: None,
                send_count: Some(tx.send_count + 1),
                last_send_timestamp: Some(Some(Utc::now().naive_utc())),
            };
            tx.update(update, &conn)?;
        } else {
            return Err(TransactionStorageError::ValuesNotFound);
        }

        Ok(())
    }

    fn confirm_broadcast_or_coinbase_transaction(&self, tx_id: TxId) -> Result<(), TransactionStorageError> {
        let conn = self.database_connection.acquire_lock();
        match CompletedTransactionSql::find_by_cancelled(tx_id, false, &(*conn)) {
            Ok(v) => {
                if v.status == TransactionStatus::MinedUnconfirmed as i32 ||
                    v.status == TransactionStatus::MinedConfirmed as i32 ||
                    v.status == TransactionStatus::Broadcast as i32 ||
                    v.status == TransactionStatus::Coinbase as i32
                {
                    v.confirm(&(*conn))?;
                } else {
                    return Err(TransactionStorageError::TransactionNotMined(tx_id));
                }
            },
            Err(TransactionStorageError::DieselError(DieselError::NotFound)) => {
                return Err(TransactionStorageError::ValueNotFound(DbKey::CompletedTransaction(
                    tx_id,
                )));
            },
            Err(e) => return Err(e),
        };
        Ok(())
    }

    fn unconfirm_mined_transaction(&self, tx_id: TxId) -> Result<(), TransactionStorageError> {
        let conn = self.database_connection.acquire_lock();
        match CompletedTransactionSql::find_by_cancelled(tx_id, false, &(*conn)) {
            Ok(v) => {
                if v.status == TransactionStatus::MinedUnconfirmed as i32 ||
                    v.status == TransactionStatus::MinedConfirmed as i32
                {
                    v.unconfirm(&(*conn))?;
                } else {
                    return Err(TransactionStorageError::TransactionNotMined(tx_id));
                }
            },
            Err(TransactionStorageError::DieselError(DieselError::NotFound)) => {
                return Err(TransactionStorageError::ValueNotFound(DbKey::CompletedTransaction(
                    tx_id,
                )));
            },
            Err(e) => return Err(e),
        };
        Ok(())
    }

    fn set_completed_transaction_validity(&self, tx_id: TxId , valid: bool) -> Result<(), TransactionStorageError> {
        let conn = self.database_connection.acquire_lock();
        match CompletedTransactionSql::find_by_cancelled(tx_id, false, &(*conn)) {
            Ok(v) => {
                v.set_validity(valid, &(*conn))?;
            },
            Err(TransactionStorageError::DieselError(DieselError::NotFound)) => {
                return Err(TransactionStorageError::ValueNotFound(DbKey::CompletedTransaction(
                    tx_id,
                )));
            },
            Err(e) => return Err(e),
        };
        Ok(())
    }

    fn update_confirmations(&self, tx_id: TxId, confirmations: u64) -> Result<(), TransactionStorageError> {
        let conn = self.database_connection.acquire_lock();
        match CompletedTransactionSql::find_by_cancelled(tx_id, false, &(*conn)) {
            Ok(v) => {
                v.update_confirmations(confirmations, &(*conn))?;
            },
            Err(TransactionStorageError::DieselError(DieselError::NotFound)) => {
                return Err(TransactionStorageError::ValueNotFound(DbKey::CompletedTransaction(
                    tx_id,
                )));
            },
            Err(e) => return Err(e),
        };
        Ok(())
    }

    fn update_mined_height(&self, tx_id: TxId, mined_height: u64) -> Result<(), TransactionStorageError> {
        let conn = self.database_connection.acquire_lock();
        match CompletedTransactionSql::find_by_cancelled(tx_id, false, &(*conn)) {
            Ok(v) => {
                v.update_mined_height(mined_height, &(*conn))?;
            },
            Err(TransactionStorageError::DieselError(DieselError::NotFound)) => {
                return Err(TransactionStorageError::ValueNotFound(DbKey::CompletedTransaction(
                    tx_id,
                )));
            },
            Err(e) => return Err(e),
        };
        Ok(())
    }
}

#[derive(Clone, Debug, Queryable, Insertable, PartialEq)]
#[table_name = "inbound_transactions"]
struct InboundTransactionSql {
    tx_id: i64,
    source_public_key: Vec<u8>,
    amount: i64,
    receiver_protocol: String,
    message: String,
    timestamp: NaiveDateTime,
    cancelled: i32,
    direct_send_success: i32,
    send_count: i32,
    last_send_timestamp: Option<NaiveDateTime>,
    unique_id: Option<Vec<u8>>
}

impl InboundTransactionSql {
    pub fn commit(&self, conn: &SqliteConnection) -> Result<(), TransactionStorageError> {
        diesel::insert_into(inbound_transactions::table)
            .values(self.clone())
            .execute(conn)?;
        Ok(())
    }

    pub fn index(conn: &SqliteConnection) -> Result<Vec<InboundTransactionSql>, TransactionStorageError> {
        Ok(inbound_transactions::table.load::<InboundTransactionSql>(conn)?)
    }

    pub fn index_by_cancelled(
        conn: &SqliteConnection,
        cancelled: bool,
    ) -> Result<Vec<InboundTransactionSql>, TransactionStorageError> {
        Ok(inbound_transactions::table
            .filter(inbound_transactions::cancelled.eq(cancelled as i32))
            .load::<InboundTransactionSql>(conn)?)
    }

    pub fn find(tx_id: TxId, conn: &SqliteConnection) -> Result<InboundTransactionSql, TransactionStorageError> {
        Ok(inbound_transactions::table
            .filter(inbound_transactions::tx_id.eq(tx_id.as_u64() as i64))
            .first::<InboundTransactionSql>(conn)?)
    }

    pub fn find_by_cancelled(
        tx_id: TxId,
        cancelled: bool,
        conn: &SqliteConnection,
    ) -> Result<InboundTransactionSql, TransactionStorageError> {
        Ok(inbound_transactions::table
            .filter(inbound_transactions::tx_id.eq(tx_id.as_u64() as i64))
            .filter(inbound_transactions::cancelled.eq(cancelled as i32))
            .first::<InboundTransactionSql>(conn)?)
    }

    pub fn delete(&self, conn: &SqliteConnection) -> Result<(), TransactionStorageError> {
        let num_deleted =
            diesel::delete(inbound_transactions::table.filter(inbound_transactions::tx_id.eq(&self.tx_id)))
                .execute(conn)?;

        if num_deleted == 0 {
            return Err(TransactionStorageError::ValuesNotFound);
        }

        Ok(())
    }

    pub fn update(
        &self,
        update: UpdateInboundTransactionSql,
        conn: &SqliteConnection,
    ) -> Result<(), TransactionStorageError> {
        let num_updated =
            diesel::update(inbound_transactions::table.filter(inbound_transactions::tx_id.eq(&self.tx_id)))
                .set(update)
                .execute(conn)?;

        if num_updated == 0 {
            return Err(TransactionStorageError::UnexpectedResult(
                "Database update error".to_string(),
            ));
        }

        Ok(())
    }

    pub fn set_cancelled(&self, cancelled: bool, conn: &SqliteConnection) -> Result<(), TransactionStorageError> {
        self.update(
            UpdateInboundTransactionSql {
                cancelled: Some(cancelled as i32),
                direct_send_success: None,
                receiver_protocol: None,
                send_count: None,
                last_send_timestamp: None,
            },
            conn,
        )
    }

    pub fn update_encryption(&self, conn: &SqliteConnection) -> Result<(), TransactionStorageError> {
        self.update(
            UpdateInboundTransactionSql {
                cancelled: None,
                direct_send_success: None,
                receiver_protocol: Some(self.receiver_protocol.clone()),
                send_count: None,
                last_send_timestamp: None,
            },
            conn,
        )
    }
}

impl Encryptable<Aes256Gcm> for InboundTransactionSql {
    fn encrypt(&mut self, cipher: &Aes256Gcm) -> Result<(), AeadError> {
        let encrypted_protocol =
            encrypt_bytes_integral_nonce(&cipher, self.receiver_protocol.clone().as_bytes().to_vec())?;
        self.receiver_protocol = encrypted_protocol.to_hex();
        Ok(())
    }

    fn decrypt(&mut self, cipher: &Aes256Gcm) -> Result<(), AeadError> {
        let decrypted_protocol = decrypt_bytes_integral_nonce(
            &cipher,
            from_hex(self.receiver_protocol.as_str()).map_err(|_| aes_gcm::Error)?,
        )?;
        self.receiver_protocol = from_utf8(decrypted_protocol.as_slice())
            .map_err(|_| aes_gcm::Error)?
            .to_string();
        Ok(())
    }
}

impl TryFrom<InboundTransaction> for InboundTransactionSql {
    type Error = TransactionStorageError;

    fn try_from(i: InboundTransaction) -> Result<Self, Self::Error> {
        Ok(Self {
            tx_id: i.tx_id.as_u64() as i64,
            source_public_key: i.source_public_key.to_vec(),
            amount: u64::from(i.amount) as i64,
            unique_id: i.unique_id,
            receiver_protocol: serde_json::to_string(&i.receiver_protocol)?,
            message: i.message,
            timestamp: i.timestamp,
            cancelled: i.cancelled as i32,
            direct_send_success: i.direct_send_success as i32,
            send_count: i.send_count as i32,
            last_send_timestamp: i.last_send_timestamp,
        })
    }
}

impl TryFrom<InboundTransactionSql> for InboundTransaction {
    type Error = TransactionStorageError;

    fn try_from(i: InboundTransactionSql) -> Result<Self, Self::Error> {
        Ok(Self {
            tx_id: (i.tx_id as u64).into(),
            source_public_key: PublicKey::from_vec(&i.source_public_key)
                .map_err(|_| TransactionStorageError::ConversionError("Invalid Source Publickey".to_string()))?,
            amount: MicroTari::from(i.amount as u64),
            unique_id: i.unique_id,
            receiver_protocol: serde_json::from_str(&i.receiver_protocol)?,
            status: TransactionStatus::Pending,
            message: i.message,
            timestamp: i.timestamp,
            cancelled: i.cancelled != 0,
            direct_send_success: i.direct_send_success != 0,
            send_count: i.send_count as u32,
            last_send_timestamp: i.last_send_timestamp,
        })
    }
}

#[derive(AsChangeset)]
#[table_name = "inbound_transactions"]
pub struct UpdateInboundTransactionSql {
    cancelled: Option<i32>,
    direct_send_success: Option<i32>,
    receiver_protocol: Option<String>,
    send_count: Option<i32>,
    last_send_timestamp: Option<Option<NaiveDateTime>>,
}

/// A structure to represent a Sql compatible version of the OutboundTransaction struct
#[derive(Clone, Debug, Queryable, Insertable, PartialEq)]
#[table_name = "outbound_transactions"]
struct OutboundTransactionSql {
    tx_id: i64,
    destination_public_key: Vec<u8>,
    amount: i64,
    fee: i64,
    sender_protocol: String,
    message: String,
    timestamp: NaiveDateTime,
    cancelled: i32,
    direct_send_success: i32,
    send_count: i32,
    last_send_timestamp: Option<NaiveDateTime>,
    unique_id: Option<Vec<u8>>
}

impl OutboundTransactionSql {
    pub fn commit(&self, conn: &SqliteConnection) -> Result<(), TransactionStorageError> {
        diesel::insert_into(outbound_transactions::table)
            .values(self.clone())
            .execute(conn)?;
        Ok(())
    }

    pub fn index(conn: &SqliteConnection) -> Result<Vec<OutboundTransactionSql>, TransactionStorageError> {
        Ok(outbound_transactions::table.load::<OutboundTransactionSql>(conn)?)
    }

    pub fn index_by_cancelled(
        conn: &SqliteConnection,
        cancelled: bool,
    ) -> Result<Vec<OutboundTransactionSql>, TransactionStorageError> {
        Ok(outbound_transactions::table
            .filter(outbound_transactions::cancelled.eq(cancelled as i32))
            .load::<OutboundTransactionSql>(conn)?)
    }

    pub fn find(tx_id: TxId, conn: &SqliteConnection) -> Result<OutboundTransactionSql, TransactionStorageError> {
        Ok(outbound_transactions::table
            .filter(outbound_transactions::tx_id.eq(tx_id.as_u64() as i64))
            .first::<OutboundTransactionSql>(conn)?)
    }

    pub fn find_by_cancelled(
        tx_id: TxId,
        cancelled: bool,
        conn: &SqliteConnection,
    ) -> Result<OutboundTransactionSql, TransactionStorageError> {
        Ok(outbound_transactions::table
            .filter(outbound_transactions::tx_id.eq(tx_id.as_u64() as i64))
            .filter(outbound_transactions::cancelled.eq(cancelled as i32))
            .first::<OutboundTransactionSql>(conn)?)
    }

    pub fn delete(&self, conn: &SqliteConnection) -> Result<(), TransactionStorageError> {
        let num_deleted =
            diesel::delete(outbound_transactions::table.filter(outbound_transactions::tx_id.eq(&self.tx_id)))
                .execute(conn)?;

        if num_deleted == 0 {
            return Err(TransactionStorageError::ValuesNotFound);
        }

        Ok(())
    }

    pub fn update(
        &self,
        update: UpdateOutboundTransactionSql,
        conn: &SqliteConnection,
    ) -> Result<(), TransactionStorageError> {
        let num_updated =
            diesel::update(outbound_transactions::table.filter(outbound_transactions::tx_id.eq(&self.tx_id)))
                .set(update)
                .execute(conn)?;

        if num_updated == 0 {
            return Err(TransactionStorageError::UnexpectedResult(
                "Database update error".to_string(),
            ));
        }

        Ok(())
    }

    pub fn set_cancelled(&self, cancelled: bool, conn: &SqliteConnection) -> Result<(), TransactionStorageError> {
        self.update(
            UpdateOutboundTransactionSql {
                cancelled: Some(cancelled as i32),
                direct_send_success: None,
                sender_protocol: None,
                send_count: None,
                last_send_timestamp: None,
            },
            conn,
        )
    }

    pub fn update_encryption(&self, conn: &SqliteConnection) -> Result<(), TransactionStorageError> {
        self.update(
            UpdateOutboundTransactionSql {
                cancelled: None,
                direct_send_success: None,
                sender_protocol: Some(self.sender_protocol.clone()),
                send_count: None,
                last_send_timestamp: None,
            },
            conn,
        )
    }
}

impl Encryptable<Aes256Gcm> for OutboundTransactionSql {
    fn encrypt(&mut self, cipher: &Aes256Gcm) -> Result<(), AeadError> {
        let encrypted_protocol =
            encrypt_bytes_integral_nonce(&cipher, self.sender_protocol.clone().as_bytes().to_vec())?;
        self.sender_protocol = encrypted_protocol.to_hex();
        Ok(())
    }

    fn decrypt(&mut self, cipher: &Aes256Gcm) -> Result<(), AeadError> {
        let decrypted_protocol = decrypt_bytes_integral_nonce(
            &cipher,
            from_hex(self.sender_protocol.as_str()).map_err(|_| aes_gcm::Error)?,
        )?;
        self.sender_protocol = from_utf8(decrypted_protocol.as_slice())
            .map_err(|_| aes_gcm::Error)?
            .to_string();
        Ok(())
    }
}

impl TryFrom<OutboundTransaction> for OutboundTransactionSql {
    type Error = TransactionStorageError;

    fn try_from(o: OutboundTransaction) -> Result<Self, Self::Error> {
        Ok(Self {
            tx_id: o.tx_id.as_u64() as i64,
            destination_public_key: o.destination_public_key.to_vec(),
            amount: u64::from(o.amount) as i64,
            fee: u64::from(o.fee) as i64,
            sender_protocol: serde_json::to_string(&o.sender_protocol)?,
            message: o.message,
            timestamp: o.timestamp,
            cancelled: o.cancelled as i32,
            direct_send_success: o.direct_send_success as i32,
            send_count: o.send_count as i32,
            last_send_timestamp: o.last_send_timestamp,
            unique_id: o.unique_id
        })
    }
}

impl TryFrom<OutboundTransactionSql> for OutboundTransaction {
    type Error = TransactionStorageError;

    fn try_from(o: OutboundTransactionSql) -> Result<Self, Self::Error> {
        Ok(Self {
            tx_id: (o.tx_id as u64).into(),
            destination_public_key: PublicKey::from_vec(&o.destination_public_key)
                .map_err(|_| TransactionStorageError::ConversionError("Invalid destination PublicKey".to_string()))?,
            amount: MicroTari::from(o.amount as u64),
            unique_id: o.unique_id,
            fee: MicroTari::from(o.fee as u64),
            sender_protocol: serde_json::from_str(&o.sender_protocol)?,
            status: TransactionStatus::Pending,
            message: o.message,
            timestamp: o.timestamp,
            cancelled: o.cancelled != 0,
            direct_send_success: o.direct_send_success != 0,
            send_count: o.send_count as u32,
            last_send_timestamp: o.last_send_timestamp,
        })
    }
}

#[derive(AsChangeset)]
#[table_name = "outbound_transactions"]
pub struct UpdateOutboundTransactionSql {
    cancelled: Option<i32>,
    direct_send_success: Option<i32>,
    sender_protocol: Option<String>,
    send_count: Option<i32>,
    last_send_timestamp: Option<Option<NaiveDateTime>>,
}

/// A structure to represent a Sql compatible version of the CompletedTransaction struct
#[derive(Clone, Debug, Queryable, Insertable, PartialEq)]
#[table_name = "completed_transactions"]
struct CompletedTransactionSql {
    tx_id: i64,
    source_public_key: Vec<u8>,
    destination_public_key: Vec<u8>,
    amount: i64,
    fee: i64,
    transaction_protocol: String,
    status: i32,
    message: String,
    timestamp: NaiveDateTime,
    cancelled: i32,
    direction: Option<i32>,
    coinbase_block_height: Option<i64>,
    send_count: i32,
    last_send_timestamp: Option<NaiveDateTime>,
    valid: i32,
    confirmations: Option<i64>,
    mined_height: Option<i64>,
    unique_id: Option<Vec<u8>>
}

impl CompletedTransactionSql {
    pub fn commit(&self, conn: &SqliteConnection) -> Result<(), TransactionStorageError> {
        diesel::insert_into(completed_transactions::table)
            .values(self.clone())
            .execute(conn)?;
        Ok(())
    }

    pub fn index(conn: &SqliteConnection) -> Result<Vec<CompletedTransactionSql>, TransactionStorageError> {
        Ok(completed_transactions::table.load::<CompletedTransactionSql>(conn)?)
    }

    pub fn index_by_cancelled(
        conn: &SqliteConnection,
        cancelled: bool,
    ) -> Result<Vec<CompletedTransactionSql>, TransactionStorageError> {
        Ok(completed_transactions::table
            .filter(completed_transactions::cancelled.eq(cancelled as i32))
            .load::<CompletedTransactionSql>(conn)?)
    }

    pub fn index_coinbase_at_block_height(
        block_height: i64,
        conn: &SqliteConnection,
    ) -> Result<Vec<CompletedTransactionSql>, TransactionStorageError> {
        Ok(completed_transactions::table
            .filter(completed_transactions::status.eq(TransactionStatus::Coinbase as i32))
            .filter(completed_transactions::coinbase_block_height.eq(block_height))
            .load::<CompletedTransactionSql>(conn)?)
    }

    pub fn find(tx_id: TxId, conn: &SqliteConnection) -> Result<CompletedTransactionSql, TransactionStorageError> {
        Ok(completed_transactions::table
            .filter(completed_transactions::tx_id.eq(tx_id.as_u64() as i64))
            .first::<CompletedTransactionSql>(conn)?)
    }

    pub fn find_by_cancelled(
        tx_id: TxId,
        cancelled: bool,
        conn: &SqliteConnection,
    ) -> Result<CompletedTransactionSql, TransactionStorageError> {
        Ok(completed_transactions::table
            .filter(completed_transactions::tx_id.eq(tx_id.as_u64() as i64))
            .filter(completed_transactions::cancelled.eq(cancelled as i32))
            .first::<CompletedTransactionSql>(conn)?)
    }

    pub fn delete(&self, conn: &SqliteConnection) -> Result<(), TransactionStorageError> {
        let num_deleted =
            diesel::delete(completed_transactions::table.filter(completed_transactions::tx_id.eq(&self.tx_id)))
                .execute(conn)?;

        if num_deleted == 0 {
            return Err(TransactionStorageError::ValuesNotFound);
        }

        Ok(())
    }

    pub fn update(
        &self,
        updated_tx: UpdateCompletedTransactionSql,
        conn: &SqliteConnection,
    ) -> Result<(), TransactionStorageError> {
        let num_updated =
            diesel::update(completed_transactions::table.filter(completed_transactions::tx_id.eq(&self.tx_id)))
                .set(updated_tx)
                .execute(conn)?;

        if num_updated == 0 {
            return Err(TransactionStorageError::UnexpectedResult(
                "Database update error".to_string(),
            ));
        }

        Ok(())
    }

    pub fn cancel(&self, conn: &SqliteConnection) -> Result<(), TransactionStorageError> {
        self.update(
            UpdateCompletedTransactionSql {
                status: None,
                timestamp: None,
                cancelled: Some(1i32),
                direction: None,
                transaction_protocol: None,
                send_count: None,
                last_send_timestamp: None,
                valid: None,
                confirmations: None,
                mined_height: None,
            },
            conn,
        )?;

        Ok(())
    }

    pub fn confirm(&self, conn: &SqliteConnection) -> Result<(), TransactionStorageError> {
        self.update(
            UpdateCompletedTransactionSql {
                status: Some(TransactionStatus::MinedConfirmed as i32),
                timestamp: None,
                cancelled: None,
                direction: None,
                transaction_protocol: None,
                send_count: None,
                last_send_timestamp: None,
                valid: None,
                confirmations: None,
                mined_height: None,
            },
            conn,
        )?;

        Ok(())
    }

    pub fn unconfirm(&self, conn: &SqliteConnection) -> Result<(), TransactionStorageError> {
        self.update(
            UpdateCompletedTransactionSql {
                status: Some(TransactionStatus::MinedUnconfirmed as i32),
                timestamp: None,
                cancelled: None,
                direction: None,
                transaction_protocol: None,
                send_count: None,
                last_send_timestamp: None,
                valid: None,
                confirmations: None,
                mined_height: None,
            },
            conn,
        )?;

        Ok(())
    }

    pub fn set_validity(&self, valid: bool, conn: &SqliteConnection) -> Result<(), TransactionStorageError> {
        self.update(
            UpdateCompletedTransactionSql {
                status: None,
                timestamp: None,
                cancelled: None,
                direction: None,
                transaction_protocol: None,
                send_count: None,
                last_send_timestamp: None,
                valid: Some(valid as i32),
                confirmations: None,
                mined_height: None,
            },
            conn,
        )?;

        Ok(())
    }

    pub fn update_encryption(&self, conn: &SqliteConnection) -> Result<(), TransactionStorageError> {
        self.update(
            UpdateCompletedTransactionSql {
                status: None,
                timestamp: None,
                cancelled: None,
                direction: None,
                transaction_protocol: Some(self.transaction_protocol.clone()),
                send_count: None,
                last_send_timestamp: None,
                valid: None,
                confirmations: None,
                mined_height: None,
            },
            conn,
        )?;

        Ok(())
    }

    pub fn update_confirmations(
        &self,
        confirmations: u64,
        conn: &SqliteConnection,
    ) -> Result<(), TransactionStorageError> {
        self.update(
            UpdateCompletedTransactionSql {
                status: None,
                timestamp: None,
                cancelled: None,
                direction: None,
                transaction_protocol: Some(self.transaction_protocol.clone()),
                send_count: None,
                last_send_timestamp: None,
                valid: None,
                confirmations: Some(Some(confirmations as i64)),
                mined_height: None,
            },
            conn,
        )?;

        Ok(())
    }

    pub fn update_mined_height(
        &self,
        mined_height: u64,
        conn: &SqliteConnection,
    ) -> Result<(), TransactionStorageError> {
        self.update(
            UpdateCompletedTransactionSql {
                status: None,
                timestamp: None,
                cancelled: None,
                direction: None,
                transaction_protocol: None,
                send_count: None,
                last_send_timestamp: None,
                valid: None,
                confirmations: None,
                mined_height: Some(Some(mined_height as i64)),
            },
            conn,
        )?;

        Ok(())
    }
}

impl Encryptable<Aes256Gcm> for CompletedTransactionSql {
    fn encrypt(&mut self, cipher: &Aes256Gcm) -> Result<(), AeadError> {
        let encrypted_protocol =
            encrypt_bytes_integral_nonce(&cipher, self.transaction_protocol.clone().as_bytes().to_vec())?;
        self.transaction_protocol = encrypted_protocol.to_hex();
        Ok(())
    }

    fn decrypt(&mut self, cipher: &Aes256Gcm) -> Result<(), AeadError> {
        let decrypted_protocol = decrypt_bytes_integral_nonce(
            &cipher,
            from_hex(self.transaction_protocol.as_str()).map_err(|_| aes_gcm::Error)?,
        )?;
        self.transaction_protocol = from_utf8(decrypted_protocol.as_slice())
            .map_err(|_| aes_gcm::Error)?
            .to_string();
        Ok(())
    }
}

impl TryFrom<CompletedTransaction> for CompletedTransactionSql {
    type Error = TransactionStorageError;

    fn try_from(c: CompletedTransaction) -> Result<Self, Self::Error> {
        Ok(Self {
            tx_id: c.tx_id.as_u64() as i64,
            source_public_key: c.source_public_key.to_vec(),
            destination_public_key: c.destination_public_key.to_vec(),
            amount: u64::from(c.amount) as i64,
            unique_id: c.unique_id,
            fee: u64::from(c.fee) as i64,
            transaction_protocol: serde_json::to_string(&c.transaction)?,
            status: c.status as i32,
            message: c.message,
            timestamp: c.timestamp,
            cancelled: c.cancelled as i32,
            direction: Some(c.direction as i32),
            coinbase_block_height: c.coinbase_block_height.map(|b| b as i64),
            send_count: c.send_count as i32,
            last_send_timestamp: c.last_send_timestamp,
            valid: c.valid as i32,
            confirmations: c.confirmations.map(|ic| ic as i64),
            mined_height: c.mined_height.map(|ic| ic as i64),
        })
    }
}

impl TryFrom<CompletedTransactionSql> for CompletedTransaction {
    type Error = TransactionStorageError;

    fn try_from(c: CompletedTransactionSql) -> Result<Self, Self::Error> {
        Ok(Self {
            tx_id: (c.tx_id as u64).into(),
            source_public_key: PublicKey::from_vec(&c.source_public_key)
                .map_err(|_| TransactionStorageError::ConversionError("Invalid source Publickey".to_string()))?,
            destination_public_key: PublicKey::from_vec(&c.destination_public_key)
                .map_err(|_| TransactionStorageError::ConversionError("Invalid destination PublicKey".to_string()))?,
            amount: MicroTari::from(c.amount as u64),
            unique_id: c.unique_id,
            fee: MicroTari::from(c.fee as u64),
            transaction: serde_json::from_str(&c.transaction_protocol)?,
            status: TransactionStatus::try_from(c.status)?,
            message: c.message,
            timestamp: c.timestamp,
            cancelled: c.cancelled != 0,
            direction: TransactionDirection::try_from(c.direction.unwrap_or(2i32))?,
            coinbase_block_height: c.coinbase_block_height.map(|b| b as u64),
            send_count: c.send_count as u32,
            last_send_timestamp: c.last_send_timestamp,
            valid: c.valid != 0,
            confirmations: c.confirmations.map(|ic| ic as u64),
            mined_height: c.mined_height.map(|ic| ic as u64),
        })
    }
}

/// These are the fields that can be updated for a Completed Transaction
pub struct UpdateCompletedTransaction {
    status: Option<TransactionStatus>,
    timestamp: Option<NaiveDateTime>,
    cancelled: Option<bool>,
    direction: Option<TransactionDirection>,
    send_count: Option<u32>,
    last_send_timestamp: Option<Option<NaiveDateTime>>,
    valid: Option<bool>,
    confirmations: Option<Option<u64>>,
    mined_height: Option<Option<u64>>,
}

#[derive(AsChangeset)]
#[table_name = "completed_transactions"]
pub struct UpdateCompletedTransactionSql {
    status: Option<i32>,
    timestamp: Option<NaiveDateTime>,
    cancelled: Option<i32>,
    direction: Option<i32>,
    transaction_protocol: Option<String>,
    send_count: Option<i32>,
    last_send_timestamp: Option<Option<NaiveDateTime>>,
    valid: Option<i32>,
    confirmations: Option<Option<i64>>,
    mined_height: Option<Option<i64>>,
}

/// Map a Rust friendly UpdateCompletedTransaction to the Sql data type form
impl From<UpdateCompletedTransaction> for UpdateCompletedTransactionSql {
    fn from(u: UpdateCompletedTransaction) -> Self {
        Self {
            status: u.status.map(|s| s as i32),
            timestamp: u.timestamp,
            cancelled: u.cancelled.map(|c| c as i32),
            direction: u.direction.map(|d| d as i32),
            transaction_protocol: None,
            send_count: u.send_count.map(|c| c as i32),
            last_send_timestamp: u.last_send_timestamp,
            valid: u.valid.map(|c| c as i32),
            confirmations: u.confirmations.map(|c| c.map(|ic| ic as i64)),
            mined_height: u.mined_height.map(|c| c.map(|ic| ic as i64)),
        }
    }
}

#[cfg(test)]
mod test {
    use std::convert::TryFrom;

    use aes_gcm::{
        aead::{generic_array::GenericArray, NewAead},
        Aes256Gcm,
    };
    use chrono::Utc;
    use diesel::{Connection, SqliteConnection};
    use rand::rngs::OsRng;
    use tari_crypto::{
        keys::{PublicKey as PublicKeyTrait, SecretKey as SecretKeyTrait},
        script,
        script::{ExecutionStack, TariScript},
    };
    use tempfile::tempdir;

    use tari_common_types::types::{HashDigest, PrivateKey, PublicKey};
    use tari_core::transactions::{
        helpers::{create_unblinded_output, TestParams},
        tari_amount::MicroTari,
        transaction::{OutputFeatures, Transaction},
        transaction_protocol::sender::TransactionSenderMessage,
        CryptoFactories,
        ReceiverTransactionProtocol,
        SenderTransactionProtocol,
    };
    use tari_test_utils::random::string;

    use crate::{
        storage::sqlite_utilities::WalletDbConnection,
        transaction_service::storage::{
            database::{DbKey, TransactionBackend},
            models::{
                CompletedTransaction,
                InboundTransaction,
                OutboundTransaction,
                TransactionDirection,
                TransactionStatus,
            },
            sqlite_db::{
                CompletedTransactionSql,
                InboundTransactionSql,
                OutboundTransactionSql,
                TransactionServiceSqliteDatabase,
            },
        },
        util::encryption::Encryptable,
    };

    #[test]
    fn test_crud() {
        let factories = CryptoFactories::default();
        let db_name = format!("{}.sqlite3", string(8).as_str());
        let temp_dir = tempdir().unwrap();
        let db_folder = temp_dir.path().to_str().unwrap().to_string();
        let db_path = format!("{}{}", db_folder, db_name);

        embed_migrations!("./migrations");
        let conn = SqliteConnection::establish(&db_path).unwrap_or_else(|_| panic!("Error connecting to {}", db_path));

        embedded_migrations::run_with_output(&conn, &mut std::io::stdout()).expect("Migration failed");

        conn.execute("PRAGMA foreign_keys = ON").unwrap();

        let mut builder = SenderTransactionProtocol::builder(1);
        let test_params = TestParams::new();
        let input = create_unblinded_output(
            TariScript::default(),
            OutputFeatures::default(),
            test_params,
            MicroTari::from(100_000),
        );
        let amount = MicroTari::from(10_000);
        builder
            .with_lock_height(0)
            .with_fee_per_gram(MicroTari::from(177))
            .with_offset(PrivateKey::random(&mut OsRng))
            .with_private_nonce(PrivateKey::random(&mut OsRng))
            .with_amount(0, amount)
            .with_message("Yo!".to_string())
            .with_input(
                input
                    .as_transaction_input(&factories.commitment)
                    .expect("Should be able to make transaction input"),
                input,
            )
            .with_change_secret(PrivateKey::random(&mut OsRng))
            .with_recipient_data(
                0,
                script!(Nop),
                PrivateKey::random(&mut OsRng),
                Default::default(),
                PrivateKey::random(&mut OsRng),
            )
            .with_change_script(script!(Nop), ExecutionStack::default(), PrivateKey::random(&mut OsRng));

        let mut stp = builder.build::<HashDigest>(&factories).unwrap();

        let outbound_tx1 = OutboundTransaction {
            tx_id: 1u64,
            destination_public_key: PublicKey::from_secret_key(&PrivateKey::random(&mut OsRng)),
            amount,
            fee: stp.get_fee_amount().unwrap(),
            sender_protocol: stp.clone(),
            status: TransactionStatus::Pending,
            message: "Yo!".to_string(),
            timestamp: Utc::now().naive_utc(),
            cancelled: false,
            direct_send_success: false,
            send_count: 0,
            last_send_timestamp: None,
        };

        let outbound_tx2 = OutboundTransactionSql::try_from(OutboundTransaction {
            tx_id: 2u64,
            destination_public_key: PublicKey::from_secret_key(&PrivateKey::random(&mut OsRng)),
            amount,
            fee: stp.get_fee_amount().unwrap(),
            sender_protocol: stp.clone(),
            status: TransactionStatus::Pending,
            message: "Hey!".to_string(),
            timestamp: Utc::now().naive_utc(),
            cancelled: false,
            direct_send_success: false,
            send_count: 0,
            last_send_timestamp: None,
        })
        .unwrap();

        OutboundTransactionSql::try_from(outbound_tx1.clone())
            .unwrap()
            .commit(&conn)
            .unwrap();
        outbound_tx2.commit(&conn).unwrap();

        let outbound_txs = OutboundTransactionSql::index_by_cancelled(&conn, false).unwrap();
        assert_eq!(outbound_txs.len(), 2);

        let returned_outbound_tx =
            OutboundTransaction::try_from(OutboundTransactionSql::find_by_cancelled(1u64, false, &conn).unwrap())
                .unwrap();
        assert_eq!(
            OutboundTransactionSql::try_from(returned_outbound_tx).unwrap(),
            OutboundTransactionSql::try_from(outbound_tx1.clone()).unwrap()
        );

        let rtp = ReceiverTransactionProtocol::new(
            TransactionSenderMessage::Single(Box::new(stp.build_single_round_message().unwrap())),
            PrivateKey::random(&mut OsRng),
            PrivateKey::random(&mut OsRng),
            OutputFeatures::default(),
            &factories,
        );

        let inbound_tx1 = InboundTransaction {
            tx_id: 2,
            source_public_key: PublicKey::from_secret_key(&PrivateKey::random(&mut OsRng)),
            amount,
            receiver_protocol: rtp.clone(),
            status: TransactionStatus::Pending,
            message: "Yo!".to_string(),
            timestamp: Utc::now().naive_utc(),
            cancelled: false,
            direct_send_success: false,
            send_count: 0,
            last_send_timestamp: None,
        };
        let inbound_tx2 = InboundTransaction {
            tx_id: 3,
            source_public_key: PublicKey::from_secret_key(&PrivateKey::random(&mut OsRng)),
            amount,
            receiver_protocol: rtp,
            status: TransactionStatus::Pending,
            message: "Hey!".to_string(),
            timestamp: Utc::now().naive_utc(),
            cancelled: false,
            direct_send_success: false,
            send_count: 0,
            last_send_timestamp: None,
        };

        InboundTransactionSql::try_from(inbound_tx1.clone())
            .unwrap()
            .commit(&conn)
            .unwrap();
        InboundTransactionSql::try_from(inbound_tx2)
            .unwrap()
            .commit(&conn)
            .unwrap();

        let inbound_txs = InboundTransactionSql::index_by_cancelled(&conn, false).unwrap();
        assert_eq!(inbound_txs.len(), 2);

        let returned_inbound_tx =
            InboundTransaction::try_from(InboundTransactionSql::find_by_cancelled(2u64, false, &conn).unwrap())
                .unwrap();
        assert_eq!(
            InboundTransactionSql::try_from(returned_inbound_tx).unwrap(),
            InboundTransactionSql::try_from(inbound_tx1.clone()).unwrap()
        );

        let tx = Transaction::new(
            vec![],
            vec![],
            vec![],
            PrivateKey::random(&mut OsRng),
            PrivateKey::random(&mut OsRng),
        );

        let completed_tx1 = CompletedTransaction {
            tx_id: 2,
            source_public_key: PublicKey::from_secret_key(&PrivateKey::random(&mut OsRng)),
            destination_public_key: PublicKey::from_secret_key(&PrivateKey::random(&mut OsRng)),
            amount,
            fee: MicroTari::from(100),
            transaction: tx.clone(),
            status: TransactionStatus::MinedUnconfirmed,
            message: "Yo!".to_string(),
            timestamp: Utc::now().naive_utc(),
            cancelled: false,
            direction: TransactionDirection::Unknown,
            coinbase_block_height: None,
            send_count: 0,
            last_send_timestamp: None,
            valid: true,
            confirmations: None,
            mined_height: None,
        };
        let completed_tx2 = CompletedTransaction {
            tx_id: 3,
            source_public_key: PublicKey::from_secret_key(&PrivateKey::random(&mut OsRng)),
            destination_public_key: PublicKey::from_secret_key(&PrivateKey::random(&mut OsRng)),
            amount,
            fee: MicroTari::from(100),
            transaction: tx.clone(),
            status: TransactionStatus::Broadcast,
            message: "Hey!".to_string(),
            timestamp: Utc::now().naive_utc(),
            cancelled: false,
            direction: TransactionDirection::Unknown,
            coinbase_block_height: None,
            send_count: 0,
            last_send_timestamp: None,
            valid: true,
            confirmations: None,
            mined_height: None,
        };

        CompletedTransactionSql::try_from(completed_tx1.clone())
            .unwrap()
            .commit(&conn)
            .unwrap();
        assert!(CompletedTransactionSql::try_from(completed_tx1.clone())
            .unwrap()
            .commit(&conn)
            .is_err());

        CompletedTransactionSql::try_from(completed_tx2)
            .unwrap()
            .commit(&conn)
            .unwrap();

        let completed_txs = CompletedTransactionSql::index_by_cancelled(&conn, false).unwrap();
        assert_eq!(completed_txs.len(), 2);

        let returned_completed_tx =
            CompletedTransaction::try_from(CompletedTransactionSql::find_by_cancelled(2u64, false, &conn).unwrap())
                .unwrap();
        assert_eq!(
            CompletedTransactionSql::try_from(returned_completed_tx).unwrap(),
            CompletedTransactionSql::try_from(completed_tx1.clone()).unwrap()
        );

        assert!(InboundTransactionSql::find_by_cancelled(inbound_tx1.tx_id, false, &conn).is_ok());
        InboundTransactionSql::try_from(inbound_tx1.clone())
            .unwrap()
            .delete(&conn)
            .unwrap();
        assert!(InboundTransactionSql::try_from(inbound_tx1.clone())
            .unwrap()
            .delete(&conn)
            .is_err());
        assert!(InboundTransactionSql::find_by_cancelled(inbound_tx1.tx_id, false, &conn).is_err());

        assert!(OutboundTransactionSql::find_by_cancelled(inbound_tx1.tx_id, false, &conn).is_ok());
        OutboundTransactionSql::try_from(outbound_tx1.clone())
            .unwrap()
            .delete(&conn)
            .unwrap();
        assert!(OutboundTransactionSql::try_from(outbound_tx1.clone())
            .unwrap()
            .delete(&conn)
            .is_err());
        assert!(OutboundTransactionSql::find_by_cancelled(outbound_tx1.tx_id, false, &conn).is_err());

        assert!(CompletedTransactionSql::find_by_cancelled(completed_tx1.tx_id, false, &conn).is_ok());
        CompletedTransactionSql::try_from(completed_tx1.clone())
            .unwrap()
            .delete(&conn)
            .unwrap();
        assert!(CompletedTransactionSql::try_from(completed_tx1.clone())
            .unwrap()
            .delete(&conn)
            .is_err());
        assert!(CompletedTransactionSql::find_by_cancelled(completed_tx1.tx_id, false, &conn).is_err());

        InboundTransactionSql::try_from(inbound_tx1.clone())
            .unwrap()
            .commit(&conn)
            .unwrap();

        assert!(InboundTransactionSql::find_by_cancelled(inbound_tx1.tx_id, true, &conn).is_err());
        InboundTransactionSql::try_from(inbound_tx1.clone())
            .unwrap()
            .set_cancelled(true, &conn)
            .unwrap();
        assert!(InboundTransactionSql::find_by_cancelled(inbound_tx1.tx_id, false, &conn).is_err());
        assert!(InboundTransactionSql::find_by_cancelled(inbound_tx1.tx_id, true, &conn).is_ok());
        InboundTransactionSql::try_from(inbound_tx1.clone())
            .unwrap()
            .set_cancelled(false, &conn)
            .unwrap();
        assert!(InboundTransactionSql::find_by_cancelled(inbound_tx1.tx_id, true, &conn).is_err());
        assert!(InboundTransactionSql::find_by_cancelled(inbound_tx1.tx_id, false, &conn).is_ok());
        OutboundTransactionSql::try_from(outbound_tx1.clone())
            .unwrap()
            .commit(&conn)
            .unwrap();

        assert!(OutboundTransactionSql::find_by_cancelled(outbound_tx1.tx_id, true, &conn).is_err());
        OutboundTransactionSql::try_from(outbound_tx1.clone())
            .unwrap()
            .set_cancelled(true, &conn)
            .unwrap();
        assert!(OutboundTransactionSql::find_by_cancelled(outbound_tx1.tx_id, false, &conn).is_err());
        assert!(OutboundTransactionSql::find_by_cancelled(outbound_tx1.tx_id, true, &conn).is_ok());
        OutboundTransactionSql::try_from(outbound_tx1.clone())
            .unwrap()
            .set_cancelled(false, &conn)
            .unwrap();
        assert!(OutboundTransactionSql::find_by_cancelled(outbound_tx1.tx_id, true, &conn).is_err());
        assert!(OutboundTransactionSql::find_by_cancelled(outbound_tx1.tx_id, false, &conn).is_ok());

        CompletedTransactionSql::try_from(completed_tx1.clone())
            .unwrap()
            .commit(&conn)
            .unwrap();

        assert!(CompletedTransactionSql::find_by_cancelled(completed_tx1.tx_id, true, &conn).is_err());
        CompletedTransactionSql::try_from(completed_tx1.clone())
            .unwrap()
            .cancel(&conn)
            .unwrap();
        assert!(CompletedTransactionSql::find_by_cancelled(completed_tx1.tx_id, false, &conn).is_err());
        assert!(CompletedTransactionSql::find_by_cancelled(completed_tx1.tx_id, true, &conn).is_ok());

        let coinbase_tx1 = CompletedTransaction {
            tx_id: 101,
            source_public_key: PublicKey::from_secret_key(&PrivateKey::random(&mut OsRng)),
            destination_public_key: PublicKey::from_secret_key(&PrivateKey::random(&mut OsRng)),
            amount,
            fee: MicroTari::from(100),
            transaction: tx.clone(),
            status: TransactionStatus::Coinbase,
            message: "Hey!".to_string(),
            timestamp: Utc::now().naive_utc(),
            cancelled: false,
            direction: TransactionDirection::Unknown,
            coinbase_block_height: Some(2),
            send_count: 0,
            last_send_timestamp: None,
            valid: true,
            confirmations: None,
            mined_height: None,
        };

        let coinbase_tx2 = CompletedTransaction {
            tx_id: 102,
            source_public_key: PublicKey::from_secret_key(&PrivateKey::random(&mut OsRng)),
            destination_public_key: PublicKey::from_secret_key(&PrivateKey::random(&mut OsRng)),
            amount,
            fee: MicroTari::from(100),
            transaction: tx.clone(),
            status: TransactionStatus::Coinbase,
            message: "Hey!".to_string(),
            timestamp: Utc::now().naive_utc(),
            cancelled: false,
            direction: TransactionDirection::Unknown,
            coinbase_block_height: Some(2),
            send_count: 0,
            last_send_timestamp: None,
            valid: true,
            confirmations: None,
            mined_height: None,
        };

        let coinbase_tx3 = CompletedTransaction {
            tx_id: 103,
            source_public_key: PublicKey::from_secret_key(&PrivateKey::random(&mut OsRng)),
            destination_public_key: PublicKey::from_secret_key(&PrivateKey::random(&mut OsRng)),
            amount,
            fee: MicroTari::from(100),
            transaction: tx,
            status: TransactionStatus::Coinbase,
            message: "Hey!".to_string(),
            timestamp: Utc::now().naive_utc(),
            cancelled: false,
            direction: TransactionDirection::Unknown,
            coinbase_block_height: Some(3),
            send_count: 0,
            last_send_timestamp: None,
            valid: true,
            confirmations: None,
            mined_height: None,
        };

        CompletedTransactionSql::try_from(coinbase_tx1)
            .unwrap()
            .commit(&conn)
            .unwrap();
        CompletedTransactionSql::try_from(coinbase_tx2)
            .unwrap()
            .commit(&conn)
            .unwrap();
        CompletedTransactionSql::try_from(coinbase_tx3)
            .unwrap()
            .commit(&conn)
            .unwrap();

        let coinbase_txs = CompletedTransactionSql::index_coinbase_at_block_height(2, &conn).unwrap();

        assert_eq!(coinbase_txs.len(), 2);
        assert!(coinbase_txs.iter().any(|c| c.tx_id == 101));
        assert!(coinbase_txs.iter().any(|c| c.tx_id == 102));
        assert!(!coinbase_txs.iter().any(|c| c.tx_id == 103));
    }

    #[test]
    fn test_encryption_crud() {
        let db_name = format!("{}.sqlite3", string(8).as_str());
        let temp_dir = tempdir().unwrap();
        let db_folder = temp_dir.path().to_str().unwrap().to_string();
        let db_path = format!("{}{}", db_folder, db_name);

        embed_migrations!("./migrations");
        let conn = SqliteConnection::establish(&db_path).unwrap_or_else(|_| panic!("Error connecting to {}", db_path));

        embedded_migrations::run_with_output(&conn, &mut std::io::stdout()).expect("Migration failed");

        conn.execute("PRAGMA foreign_keys = ON").unwrap();

        let key = GenericArray::from_slice(b"an example very very secret key.");
        let cipher = Aes256Gcm::new(key);

        let inbound_tx = InboundTransaction {
            tx_id: 1,
            source_public_key: PublicKey::from_secret_key(&PrivateKey::random(&mut OsRng)),
            amount: MicroTari::from(100),
            receiver_protocol: ReceiverTransactionProtocol::new_placeholder(),
            status: TransactionStatus::Pending,
            message: "Yo!".to_string(),
            timestamp: Utc::now().naive_utc(),
            cancelled: false,
            direct_send_success: false,
            send_count: 0,
            last_send_timestamp: None,
        };
        let mut inbound_tx_sql = InboundTransactionSql::try_from(inbound_tx.clone()).unwrap();
        inbound_tx_sql.commit(&conn).unwrap();
        inbound_tx_sql.encrypt(&cipher).unwrap();
        inbound_tx_sql.update_encryption(&conn).unwrap();
        let mut db_inbound_tx = InboundTransactionSql::find_by_cancelled(1, false, &conn).unwrap();
        db_inbound_tx.decrypt(&cipher).unwrap();
        let decrypted_inbound_tx = InboundTransaction::try_from(db_inbound_tx).unwrap();
        assert_eq!(inbound_tx, decrypted_inbound_tx);

        let outbound_tx = OutboundTransaction {
            tx_id: 2u64,
            destination_public_key: PublicKey::from_secret_key(&PrivateKey::random(&mut OsRng)),
            amount: MicroTari::from(100),
            fee: MicroTari::from(10),
            sender_protocol: SenderTransactionProtocol::new_placeholder(),
            status: TransactionStatus::Pending,
            message: "Yo!".to_string(),
            timestamp: Utc::now().naive_utc(),
            cancelled: false,
            direct_send_success: false,
            send_count: 0,
            last_send_timestamp: None,
        };

        let mut outbound_tx_sql = OutboundTransactionSql::try_from(outbound_tx.clone()).unwrap();
        outbound_tx_sql.commit(&conn).unwrap();
        outbound_tx_sql.encrypt(&cipher).unwrap();
        outbound_tx_sql.update_encryption(&conn).unwrap();
        let mut db_outbound_tx = OutboundTransactionSql::find_by_cancelled(2, false, &conn).unwrap();
        db_outbound_tx.decrypt(&cipher).unwrap();
        let decrypted_outbound_tx = OutboundTransaction::try_from(db_outbound_tx).unwrap();
        assert_eq!(outbound_tx, decrypted_outbound_tx);

        let completed_tx = CompletedTransaction {
            tx_id: 3,
            source_public_key: PublicKey::from_secret_key(&PrivateKey::random(&mut OsRng)),
            destination_public_key: PublicKey::from_secret_key(&PrivateKey::random(&mut OsRng)),
            amount: MicroTari::from(100),
            fee: MicroTari::from(100),
            transaction: Transaction::new(
                vec![],
                vec![],
                vec![],
                PrivateKey::random(&mut OsRng),
                PrivateKey::random(&mut OsRng),
            ),
            status: TransactionStatus::MinedUnconfirmed,
            message: "Yo!".to_string(),
            timestamp: Utc::now().naive_utc(),
            cancelled: false,
            direction: TransactionDirection::Unknown,
            coinbase_block_height: None,
            send_count: 0,
            last_send_timestamp: None,
            valid: true,
            confirmations: None,
            mined_height: None,
        };

        let mut completed_tx_sql = CompletedTransactionSql::try_from(completed_tx.clone()).unwrap();
        completed_tx_sql.commit(&conn).unwrap();
        completed_tx_sql.encrypt(&cipher).unwrap();
        completed_tx_sql.update_encryption(&conn).unwrap();
        let mut db_completed_tx = CompletedTransactionSql::find_by_cancelled(3, false, &conn).unwrap();
        db_completed_tx.decrypt(&cipher).unwrap();
        let decrypted_completed_tx = CompletedTransaction::try_from(db_completed_tx).unwrap();
        assert_eq!(completed_tx, decrypted_completed_tx);
    }

    #[test]
    fn test_apply_remove_encryption() {
        let db_name = format!("{}.sqlite3", string(8).as_str());
        let temp_dir = tempdir().unwrap();
        let db_folder = temp_dir.path().to_str().unwrap().to_string();
        let db_path = format!("{}{}", db_folder, db_name);

        embed_migrations!("./migrations");
        let conn = SqliteConnection::establish(&db_path).unwrap_or_else(|_| panic!("Error connecting to {}", db_path));

        embedded_migrations::run_with_output(&conn, &mut std::io::stdout()).expect("Migration failed");

        let inbound_tx = InboundTransaction {
            tx_id: 1,
            source_public_key: PublicKey::from_secret_key(&PrivateKey::random(&mut OsRng)),
            amount: MicroTari::from(100),
            receiver_protocol: ReceiverTransactionProtocol::new_placeholder(),
            status: TransactionStatus::Pending,
            message: "Yo!".to_string(),
            timestamp: Utc::now().naive_utc(),
            cancelled: false,
            direct_send_success: false,
            send_count: 0,
            last_send_timestamp: None,
        };
        let inbound_tx_sql = InboundTransactionSql::try_from(inbound_tx).unwrap();
        inbound_tx_sql.commit(&conn).unwrap();

        let outbound_tx = OutboundTransaction {
            tx_id: 2u64,
            destination_public_key: PublicKey::from_secret_key(&PrivateKey::random(&mut OsRng)),
            amount: MicroTari::from(100),
            fee: MicroTari::from(10),
            sender_protocol: SenderTransactionProtocol::new_placeholder(),
            status: TransactionStatus::Pending,
            message: "Yo!".to_string(),
            timestamp: Utc::now().naive_utc(),
            cancelled: false,
            direct_send_success: false,
            send_count: 0,
            last_send_timestamp: None,
        };
        let outbound_tx_sql = OutboundTransactionSql::try_from(outbound_tx).unwrap();
        outbound_tx_sql.commit(&conn).unwrap();

        let completed_tx = CompletedTransaction {
            tx_id: 3,
            source_public_key: PublicKey::from_secret_key(&PrivateKey::random(&mut OsRng)),
            destination_public_key: PublicKey::from_secret_key(&PrivateKey::random(&mut OsRng)),
            amount: MicroTari::from(100),
            fee: MicroTari::from(100),
            transaction: Transaction::new(
                vec![],
                vec![],
                vec![],
                PrivateKey::random(&mut OsRng),
                PrivateKey::random(&mut OsRng),
            ),
            status: TransactionStatus::MinedUnconfirmed,
            message: "Yo!".to_string(),
            timestamp: Utc::now().naive_utc(),
            cancelled: false,
            direction: TransactionDirection::Unknown,
            coinbase_block_height: None,
            send_count: 0,
            last_send_timestamp: None,
            valid: true,
            confirmations: None,
            mined_height: None,
        };
        let completed_tx_sql = CompletedTransactionSql::try_from(completed_tx).unwrap();
        completed_tx_sql.commit(&conn).unwrap();

        let key = GenericArray::from_slice(b"an example very very secret key.");
        let cipher = Aes256Gcm::new(key);

        let connection = WalletDbConnection::new(conn, None);

        let db1 = TransactionServiceSqliteDatabase::new(connection.clone(), Some(cipher.clone()));
        assert!(db1.apply_encryption(cipher.clone()).is_err());

        let db2 = TransactionServiceSqliteDatabase::new(connection.clone(), None);
        assert!(db2.remove_encryption().is_ok());
        db2.apply_encryption(cipher).unwrap();
        assert!(db2.fetch(&DbKey::PendingInboundTransactions).is_ok());
        assert!(db2.fetch(&DbKey::PendingOutboundTransactions).is_ok());
        assert!(db2.fetch(&DbKey::CompletedTransactions).is_ok());

        let db3 = TransactionServiceSqliteDatabase::new(connection, None);
        assert!(db3.fetch(&DbKey::PendingInboundTransactions).is_err());
        assert!(db3.fetch(&DbKey::PendingOutboundTransactions).is_err());
        assert!(db3.fetch(&DbKey::CompletedTransactions).is_err());

        db2.remove_encryption().unwrap();

        assert!(db3.fetch(&DbKey::PendingInboundTransactions).is_ok());
        assert!(db3.fetch(&DbKey::PendingOutboundTransactions).is_ok());
        assert!(db3.fetch(&DbKey::CompletedTransactions).is_ok());
    }
}<|MERGE_RESOLUTION|>--- conflicted
+++ resolved
@@ -59,26 +59,6 @@
     },
     util::encryption::{decrypt_bytes_integral_nonce, encrypt_bytes_integral_nonce, Encryptable},
 };
-<<<<<<< HEAD
-use aes_gcm::{self, aead::Error as AeadError, Aes256Gcm};
-use chrono::{NaiveDateTime, Utc};
-use diesel::{prelude::*, result::Error as DieselError, SqliteConnection};
-use log::*;
-use std::{
-    collections::HashMap,
-    convert::TryFrom,
-    str::from_utf8,
-    sync::{Arc, MutexGuard, RwLock},
-};
-use tari_comms::types::CommsPublicKey;
-use tari_core::transactions::{tari_amount::MicroTari, types::PublicKey};
-use tari_crypto::tari_utilities::{
-    hex::{from_hex, Hex},
-    ByteArray,
-};
-use tari_core::transactions::transaction_protocol::TxId;
-=======
->>>>>>> cedb1d4a
 
 const LOG_TARGET: &str = "wallet::transaction_service::database::sqlite_db";
 
@@ -599,15 +579,11 @@
         Ok(())
     }
 
-<<<<<<< HEAD
-    fn cancel_pending_transaction(&self, tx_id: TxId) -> Result<(), TransactionStorageError> {
-=======
     fn set_pending_transaction_cancellation_status(
         &self,
         tx_id: u64,
         cancelled: bool,
     ) -> Result<(), TransactionStorageError> {
->>>>>>> cedb1d4a
         let conn = self.database_connection.acquire_lock();
         match InboundTransactionSql::find(tx_id, &(*conn)) {
             Ok(v) => {
@@ -667,38 +643,6 @@
         Ok(())
     }
 
-<<<<<<< HEAD
-    #[cfg(feature = "test_harness")]
-    fn update_completed_transaction_timestamp(
-        &self,
-        tx_id: TxId,
-        timestamp: NaiveDateTime,
-    ) -> Result<(), TransactionStorageError> {
-        let conn = self.database_connection.acquire_lock();
-
-        if let Ok(tx) = CompletedTransactionSql::find_by_cancelled(tx_id, false, &(*conn)) {
-            tx.update(
-                UpdateCompletedTransactionSql::from(UpdateCompletedTransaction {
-                    status: None,
-                    timestamp: Some(timestamp),
-                    cancelled: None,
-                    direction: None,
-                    send_count: None,
-                    last_send_timestamp: None,
-
-                    valid: None,
-                    confirmations: None,
-                    mined_height: None,
-                }),
-                &(*conn),
-            )?;
-        }
-
-        Ok(())
-    }
-
-=======
->>>>>>> cedb1d4a
     fn apply_encryption(&self, cipher: Aes256Gcm) -> Result<(), TransactionStorageError> {
         let mut current_cipher = acquire_write_lock!(self.cipher);
 
