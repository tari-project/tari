--- conflicted
+++ resolved
@@ -52,11 +52,7 @@
 
 use crate::{
     schema::{completed_transactions, inbound_transactions, outbound_transactions},
-<<<<<<< HEAD
-    storage::sqlite_utilities::WalletDbConnection,
-=======
     storage::sqlite_utilities::wallet_db_connection::WalletDbConnection,
->>>>>>> 5b0c7c94
     transaction_service::{
         error::{TransactionKeyError, TransactionStorageError},
         storage::{
@@ -2063,16 +2059,10 @@
     use chrono::Utc;
     use diesel::{Connection, SqliteConnection};
     use rand::rngs::OsRng;
-<<<<<<< HEAD
+    use tari_common_sqlite::sqlite_connection_pool::SqliteConnectionPool;
     use tari_common_types::{
         transaction::{TransactionDirection, TransactionStatus, TxId},
-        types::{HashDigest, PrivateKey, PublicKey},
-=======
-    use tari_common_sqlite::sqlite_connection_pool::SqliteConnectionPool;
-    use tari_common_types::{
-        transaction::{TransactionDirection, TransactionStatus},
         types::{HashDigest, PrivateKey, PublicKey, Signature},
->>>>>>> 5b0c7c94
     };
     use tari_core::transactions::{
         tari_amount::MicroTari,
@@ -2616,73 +2606,6 @@
         let db_path = format!("{}{}", db_folder, db_name);
 
         embed_migrations!("./migrations");
-<<<<<<< HEAD
-        let conn = SqliteConnection::establish(&db_path).unwrap_or_else(|_| panic!("Error connecting to {}", db_path));
-
-        embedded_migrations::run_with_output(&conn, &mut std::io::stdout()).expect("Migration failed");
-
-        let inbound_tx = InboundTransaction {
-            tx_id: 1.into(),
-            source_public_key: PublicKey::from_secret_key(&PrivateKey::random(&mut OsRng)),
-            amount: MicroTari::from(100),
-            receiver_protocol: ReceiverTransactionProtocol::new_placeholder(),
-            status: TransactionStatus::Pending,
-            message: "Yo!".to_string(),
-            timestamp: Utc::now().naive_utc(),
-            cancelled: false,
-            direct_send_success: false,
-            send_count: 0,
-            last_send_timestamp: None,
-        };
-        let inbound_tx_sql = InboundTransactionSql::try_from(inbound_tx).unwrap();
-        inbound_tx_sql.commit(&conn).unwrap();
-
-        let outbound_tx = OutboundTransaction {
-            tx_id: 2.into(),
-            destination_public_key: PublicKey::from_secret_key(&PrivateKey::random(&mut OsRng)),
-            amount: MicroTari::from(100),
-            fee: MicroTari::from(10),
-            sender_protocol: SenderTransactionProtocol::new_placeholder(),
-            status: TransactionStatus::Pending,
-            message: "Yo!".to_string(),
-            timestamp: Utc::now().naive_utc(),
-            cancelled: false,
-            direct_send_success: false,
-            send_count: 0,
-            last_send_timestamp: None,
-        };
-        let outbound_tx_sql = OutboundTransactionSql::try_from(outbound_tx).unwrap();
-        outbound_tx_sql.commit(&conn).unwrap();
-
-        let completed_tx = CompletedTransaction {
-            tx_id: 3.into(),
-            source_public_key: PublicKey::from_secret_key(&PrivateKey::random(&mut OsRng)),
-            destination_public_key: PublicKey::from_secret_key(&PrivateKey::random(&mut OsRng)),
-            amount: MicroTari::from(100),
-            fee: MicroTari::from(100),
-            transaction: Transaction::new(
-                vec![],
-                vec![],
-                vec![],
-                PrivateKey::random(&mut OsRng),
-                PrivateKey::random(&mut OsRng),
-            ),
-            status: TransactionStatus::MinedUnconfirmed,
-            message: "Yo!".to_string(),
-            timestamp: Utc::now().naive_utc(),
-            cancelled: false,
-            direction: TransactionDirection::Unknown,
-            coinbase_block_height: None,
-            send_count: 0,
-            last_send_timestamp: None,
-            valid: true,
-            confirmations: None,
-            mined_height: None,
-            mined_in_block: None,
-        };
-        let completed_tx_sql = CompletedTransactionSql::try_from(completed_tx).unwrap();
-        completed_tx_sql.commit(&conn).unwrap();
-=======
         let mut pool = SqliteConnectionPool::new(db_path.clone(), 1, true, true, Duration::from_secs(60));
         pool.create_pool()
             .unwrap_or_else(|_| panic!("Error connecting to {}", db_path));
@@ -2696,7 +2619,7 @@
             embedded_migrations::run_with_output(&conn, &mut std::io::stdout()).expect("Migration failed");
 
             let inbound_tx = InboundTransaction {
-                tx_id: 1,
+                tx_id: 1.into(),
                 source_public_key: PublicKey::from_secret_key(&PrivateKey::random(&mut OsRng)),
                 amount: MicroTari::from(100),
                 receiver_protocol: ReceiverTransactionProtocol::new_placeholder(),
@@ -2712,7 +2635,7 @@
             inbound_tx_sql.commit(&conn).unwrap();
 
             let outbound_tx = OutboundTransaction {
-                tx_id: 2u64,
+                tx_id: 2.into(),
                 destination_public_key: PublicKey::from_secret_key(&PrivateKey::random(&mut OsRng)),
                 amount: MicroTari::from(100),
                 fee: MicroTari::from(10),
@@ -2729,7 +2652,7 @@
             outbound_tx_sql.commit(&conn).unwrap();
 
             let completed_tx = CompletedTransaction {
-                tx_id: 3,
+                tx_id: 3.into(),
                 source_public_key: PublicKey::from_secret_key(&PrivateKey::random(&mut OsRng)),
                 destination_public_key: PublicKey::from_secret_key(&PrivateKey::random(&mut OsRng)),
                 amount: MicroTari::from(100),
@@ -2758,7 +2681,6 @@
             let completed_tx_sql = CompletedTransactionSql::try_from(completed_tx).unwrap();
             completed_tx_sql.commit(&conn).unwrap();
         }
->>>>>>> 5b0c7c94
 
         let key = GenericArray::from_slice(b"an example very very secret key.");
         let cipher = Aes256Gcm::new(key);
