// Copyright 2019. The Tari Project
//
// Redistribution and use in source and binary forms, with or without modification, are permitted provided that the
// following conditions are met:
//
// 1. Redistributions of source code must retain the above copyright notice, this list of conditions and the following
// disclaimer.
//
// 2. Redistributions in binary form must reproduce the above copyright notice, this list of conditions and the
// following disclaimer in the documentation and/or other materials provided with the distribution.
//
// 3. Neither the name of the copyright holder nor the names of its contributors may be used to endorse or promote
// products derived from this software without specific prior written permission.
//
// THIS SOFTWARE IS PROVIDED BY THE COPYRIGHT HOLDERS AND CONTRIBUTORS "AS IS" AND ANY EXPRESS OR IMPLIED WARRANTIES,
// INCLUDING, BUT NOT LIMITED TO, THE IMPLIED WARRANTIES OF MERCHANTABILITY AND FITNESS FOR A PARTICULAR PURPOSE ARE
// DISCLAIMED. IN NO EVENT SHALL THE COPYRIGHT HOLDER OR CONTRIBUTORS BE LIABLE FOR ANY DIRECT, INDIRECT, INCIDENTAL,
// SPECIAL, EXEMPLARY, OR CONSEQUENTIAL DAMAGES (INCLUDING, BUT NOT LIMITED TO, PROCUREMENT OF SUBSTITUTE GOODS OR
// SERVICES; LOSS OF USE, DATA, OR PROFITS; OR BUSINESS INTERRUPTION) HOWEVER CAUSED AND ON ANY THEORY OF LIABILITY,
// WHETHER IN CONTRACT, STRICT LIABILITY, OR TORT (INCLUDING NEGLIGENCE OR OTHERWISE) ARISING IN ANY WAY OUT OF THE
// USE OF THIS SOFTWARE, EVEN IF ADVISED OF THE POSSIBILITY OF SUCH DAMAGE.

use crate::{
    schema::{completed_transactions, inbound_transactions, outbound_transactions},
    storage::sqlite_utilities::WalletDbConnection,
    transaction_service::{
        error::{TransactionKeyError, TransactionStorageError},
        storage::{
            database::{DbKey, DbKeyValuePair, DbValue, TransactionBackend, WriteOperation},
            models::{CompletedTransaction, InboundTransaction, OutboundTransaction, WalletTransaction},
        },
    },
    util::{
        diesel_ext::ExpectedRowsExtension,
        encryption::{decrypt_bytes_integral_nonce, encrypt_bytes_integral_nonce, Encryptable},
    },
};
use aes_gcm::{self, Aes256Gcm};
use chrono::{NaiveDateTime, Utc};
use diesel::{prelude::*, result::Error as DieselError, SqliteConnection};
use log::*;
use std::{
    collections::HashMap,
    convert::{TryFrom, TryInto},
    str::from_utf8,
    sync::{Arc, MutexGuard, RwLock},
};
use tari_common_types::{
    transaction::{
        TransactionConversionError,
        TransactionDirection,
        TransactionDirectionError,
        TransactionStatus,
        TxId,
    },
    types::{BlockHash, PublicKey},
};
use tari_comms::types::CommsPublicKey;
use tari_core::transactions::tari_amount::MicroTari;
use tari_crypto::tari_utilities::{
    hex::{from_hex, Hex},
    ByteArray,
};
use thiserror::Error;
use tokio::time::Instant;

const LOG_TARGET: &str = "wallet::transaction_service::database::sqlite_db";

/// A Sqlite backend for the Transaction Service. The Backend is accessed via a connection pool to the Sqlite file.
#[derive(Clone)]
pub struct TransactionServiceSqliteDatabase {
    database_connection: WalletDbConnection,
    cipher: Arc<RwLock<Option<Aes256Gcm>>>,
}

impl TransactionServiceSqliteDatabase {
    pub fn new(database_connection: WalletDbConnection, cipher: Option<Aes256Gcm>) -> Self {
        Self {
            database_connection,
            cipher: Arc::new(RwLock::new(cipher)),
        }
    }

    fn insert(&self, kvp: DbKeyValuePair, conn: MutexGuard<SqliteConnection>) -> Result<(), TransactionStorageError> {
        match kvp {
            DbKeyValuePair::PendingOutboundTransaction(k, v) => {
                if OutboundTransactionSql::find_by_cancelled(k, false, &(*conn)).is_ok() {
                    return Err(TransactionStorageError::DuplicateOutput);
                }
                let mut o = OutboundTransactionSql::try_from(*v)?;
                self.encrypt_if_necessary(&mut o)?;
                o.commit(&(*conn))?;
            },
            DbKeyValuePair::PendingInboundTransaction(k, v) => {
                if InboundTransactionSql::find_by_cancelled(k, false, &(*conn)).is_ok() {
                    return Err(TransactionStorageError::DuplicateOutput);
                }
                let mut i = InboundTransactionSql::try_from(*v)?;
                self.encrypt_if_necessary(&mut i)?;

                i.commit(&(*conn))?;
            },
            DbKeyValuePair::CompletedTransaction(k, v) => {
                if CompletedTransactionSql::find_by_cancelled(k, false, &(*conn)).is_ok() {
                    return Err(TransactionStorageError::DuplicateOutput);
                }
                let mut c = CompletedTransactionSql::try_from(*v)?;
                self.encrypt_if_necessary(&mut c)?;

                c.commit(&(*conn))?;
            },
        }
        Ok(())
    }

    fn remove(
        &self,
        key: DbKey,
        conn: MutexGuard<SqliteConnection>,
    ) -> Result<Option<DbValue>, TransactionStorageError> {
        match key {
            DbKey::PendingOutboundTransaction(k) => match OutboundTransactionSql::find_by_cancelled(k, false, &(*conn))
            {
                Ok(mut v) => {
                    v.delete(&(*conn))?;
                    self.decrypt_if_necessary(&mut v)?;
                    Ok(Some(DbValue::PendingOutboundTransaction(Box::new(
                        OutboundTransaction::try_from(v)?,
                    ))))
                },
                Err(TransactionStorageError::DieselError(DieselError::NotFound)) => Err(
                    TransactionStorageError::ValueNotFound(DbKey::PendingOutboundTransaction(k)),
                ),
                Err(e) => Err(e),
            },
            DbKey::PendingInboundTransaction(k) => match InboundTransactionSql::find_by_cancelled(k, false, &(*conn)) {
                Ok(mut v) => {
                    v.delete(&(*conn))?;
                    self.decrypt_if_necessary(&mut v)?;
                    Ok(Some(DbValue::PendingInboundTransaction(Box::new(
                        InboundTransaction::try_from(v)?,
                    ))))
                },
                Err(TransactionStorageError::DieselError(DieselError::NotFound)) => Err(
                    TransactionStorageError::ValueNotFound(DbKey::PendingOutboundTransaction(k)),
                ),
                Err(e) => Err(e),
            },
            DbKey::CompletedTransaction(k) => match CompletedTransactionSql::find_by_cancelled(k, false, &(*conn)) {
                Ok(mut v) => {
                    v.delete(&(*conn))?;
                    self.decrypt_if_necessary(&mut v)?;
                    Ok(Some(DbValue::CompletedTransaction(Box::new(
                        CompletedTransaction::try_from(v)?,
                    ))))
                },
                Err(TransactionStorageError::DieselError(DieselError::NotFound)) => {
                    Err(TransactionStorageError::ValueNotFound(DbKey::CompletedTransaction(k)))
                },
                Err(e) => Err(e),
            },
            DbKey::PendingOutboundTransactions => Err(TransactionStorageError::OperationNotSupported),
            DbKey::PendingInboundTransactions => Err(TransactionStorageError::OperationNotSupported),
            DbKey::CompletedTransactions => Err(TransactionStorageError::OperationNotSupported),
            DbKey::CancelledPendingOutboundTransactions => Err(TransactionStorageError::OperationNotSupported),
            DbKey::CancelledPendingInboundTransactions => Err(TransactionStorageError::OperationNotSupported),
            DbKey::CancelledCompletedTransactions => Err(TransactionStorageError::OperationNotSupported),
            DbKey::CancelledPendingOutboundTransaction(k) => {
                match OutboundTransactionSql::find_by_cancelled(k, true, &(*conn)) {
                    Ok(mut v) => {
                        v.delete(&(*conn))?;
                        self.decrypt_if_necessary(&mut v)?;
                        Ok(Some(DbValue::PendingOutboundTransaction(Box::new(
                            OutboundTransaction::try_from(v)?,
                        ))))
                    },
                    Err(TransactionStorageError::DieselError(DieselError::NotFound)) => Err(
                        TransactionStorageError::ValueNotFound(DbKey::CancelledPendingOutboundTransaction(k)),
                    ),
                    Err(e) => Err(e),
                }
            },
            DbKey::CancelledPendingInboundTransaction(k) => {
                match InboundTransactionSql::find_by_cancelled(k, true, &(*conn)) {
                    Ok(mut v) => {
                        v.delete(&(*conn))?;
                        self.decrypt_if_necessary(&mut v)?;
                        Ok(Some(DbValue::PendingInboundTransaction(Box::new(
                            InboundTransaction::try_from(v)?,
                        ))))
                    },
                    Err(TransactionStorageError::DieselError(DieselError::NotFound)) => Err(
                        TransactionStorageError::ValueNotFound(DbKey::CancelledPendingOutboundTransaction(k)),
                    ),
                    Err(e) => Err(e),
                }
            },
            DbKey::AnyTransaction(_) => Err(TransactionStorageError::OperationNotSupported),
        }
    }

    fn decrypt_if_necessary<T: Encryptable<Aes256Gcm>>(&self, o: &mut T) -> Result<(), TransactionStorageError> {
        let cipher = acquire_read_lock!(self.cipher);
        if let Some(cipher) = cipher.as_ref() {
            o.decrypt(cipher)
                .map_err(|_| TransactionStorageError::AeadError("Decryption Error".to_string()))?;
        }
        Ok(())
    }

    fn encrypt_if_necessary<T: Encryptable<Aes256Gcm>>(&self, o: &mut T) -> Result<(), TransactionStorageError> {
        let cipher = acquire_read_lock!(self.cipher);
        if let Some(cipher) = cipher.as_ref() {
            o.encrypt(cipher)
                .map_err(|_| TransactionStorageError::AeadError("Encryption Error".to_string()))?;
        }
        Ok(())
    }
}

impl TransactionBackend for TransactionServiceSqliteDatabase {
    fn fetch(&self, key: &DbKey) -> Result<Option<DbValue>, TransactionStorageError> {
        let start = Instant::now();
        let conn = self.database_connection.acquire_lock();
        let acquire_lock = start.elapsed();

        let result = match key {
            DbKey::PendingOutboundTransaction(t) => {
                match OutboundTransactionSql::find_by_cancelled(*t, false, &(*conn)) {
                    Ok(mut o) => {
                        self.decrypt_if_necessary(&mut o)?;

                        Some(DbValue::PendingOutboundTransaction(Box::new(
                            OutboundTransaction::try_from(o)?,
                        )))
                    },
                    Err(TransactionStorageError::DieselError(DieselError::NotFound)) => None,
                    Err(e) => return Err(e),
                }
            },
            DbKey::PendingInboundTransaction(t) => {
                match InboundTransactionSql::find_by_cancelled(*t, false, &(*conn)) {
                    Ok(mut i) => {
                        self.decrypt_if_necessary(&mut i)?;
                        Some(DbValue::PendingInboundTransaction(Box::new(
                            InboundTransaction::try_from(i)?,
                        )))
                    },
                    Err(TransactionStorageError::DieselError(DieselError::NotFound)) => None,
                    Err(e) => return Err(e),
                }
            },
            DbKey::CompletedTransaction(t) => match CompletedTransactionSql::find(*t, &(*conn)) {
                Ok(mut c) => {
                    self.decrypt_if_necessary(&mut c)?;
                    Some(DbValue::CompletedTransaction(Box::new(CompletedTransaction::try_from(
                        c,
                    )?)))
                },
                Err(TransactionStorageError::DieselError(DieselError::NotFound)) => None,
                Err(e) => return Err(e),
            },
            DbKey::AnyTransaction(t) => {
                match OutboundTransactionSql::find(*t, &(*conn)) {
                    Ok(mut o) => {
                        self.decrypt_if_necessary(&mut o)?;

                        return Ok(Some(DbValue::WalletTransaction(Box::new(
                            WalletTransaction::PendingOutbound(OutboundTransaction::try_from(o)?),
                        ))));
                    },
                    Err(TransactionStorageError::DieselError(DieselError::NotFound)) => (),
                    Err(e) => return Err(e),
                };
                match InboundTransactionSql::find(*t, &(*conn)) {
                    Ok(mut i) => {
                        self.decrypt_if_necessary(&mut i)?;
                        return Ok(Some(DbValue::WalletTransaction(Box::new(
                            WalletTransaction::PendingInbound(InboundTransaction::try_from(i)?),
                        ))));
                    },
                    Err(TransactionStorageError::DieselError(DieselError::NotFound)) => (),
                    Err(e) => return Err(e),
                };
                match CompletedTransactionSql::find(*t, &(*conn)) {
                    Ok(mut c) => {
                        self.decrypt_if_necessary(&mut c)?;
                        return Ok(Some(DbValue::WalletTransaction(Box::new(
                            WalletTransaction::Completed(CompletedTransaction::try_from(c)?),
                        ))));
                    },
                    Err(TransactionStorageError::DieselError(DieselError::NotFound)) => (),
                    Err(e) => return Err(e),
                };

                None
            },
            DbKey::PendingOutboundTransactions => {
                let mut result = HashMap::new();
                for o in OutboundTransactionSql::index_by_cancelled(&(*conn), false)?.iter_mut() {
                    self.decrypt_if_necessary(o)?;
                    result.insert((o.tx_id as u64).into(), OutboundTransaction::try_from((*o).clone())?);
                }

                Some(DbValue::PendingOutboundTransactions(result))
            },
            DbKey::PendingInboundTransactions => {
                let mut result = HashMap::new();
                for i in InboundTransactionSql::index_by_cancelled(&(*conn), false)?.iter_mut() {
                    self.decrypt_if_necessary(i)?;
                    result.insert((i.tx_id as u64).into(), InboundTransaction::try_from((*i).clone())?);
                }

                Some(DbValue::PendingInboundTransactions(result))
            },
            DbKey::CompletedTransactions => {
                let mut result = HashMap::new();
                for c in CompletedTransactionSql::index_by_cancelled(&(*conn), false)?.iter_mut() {
                    self.decrypt_if_necessary(c)?;
                    result.insert((c.tx_id as u64).into(), CompletedTransaction::try_from((*c).clone())?);
                }

                Some(DbValue::CompletedTransactions(result))
            },
            DbKey::CancelledPendingOutboundTransactions => {
                let mut result = HashMap::new();
                for o in OutboundTransactionSql::index_by_cancelled(&(*conn), true)?.iter_mut() {
                    self.decrypt_if_necessary(o)?;
                    result.insert((o.tx_id as u64).into(), OutboundTransaction::try_from((*o).clone())?);
                }

                Some(DbValue::PendingOutboundTransactions(result))
            },
            DbKey::CancelledPendingInboundTransactions => {
                let mut result = HashMap::new();
                for i in InboundTransactionSql::index_by_cancelled(&(*conn), true)?.iter_mut() {
                    self.decrypt_if_necessary(i)?;
                    result.insert((i.tx_id as u64).into(), InboundTransaction::try_from((*i).clone())?);
                }

                Some(DbValue::PendingInboundTransactions(result))
            },
            DbKey::CancelledCompletedTransactions => {
                let mut result = HashMap::new();
                for c in CompletedTransactionSql::index_by_cancelled(&(*conn), true)?.iter_mut() {
                    self.decrypt_if_necessary(c)?;
                    result.insert((c.tx_id as u64).into(), CompletedTransaction::try_from((*c).clone())?);
                }

                Some(DbValue::CompletedTransactions(result))
            },
            DbKey::CancelledPendingOutboundTransaction(t) => {
                match OutboundTransactionSql::find_by_cancelled(*t, true, &(*conn)) {
                    Ok(mut o) => {
                        self.decrypt_if_necessary(&mut o)?;

                        Some(DbValue::PendingOutboundTransaction(Box::new(
                            OutboundTransaction::try_from(o)?,
                        )))
                    },
                    Err(TransactionStorageError::DieselError(DieselError::NotFound)) => None,
                    Err(e) => return Err(e),
                }
            },
            DbKey::CancelledPendingInboundTransaction(t) => {
                match InboundTransactionSql::find_by_cancelled(*t, true, &(*conn)) {
                    Ok(mut i) => {
                        self.decrypt_if_necessary(&mut i)?;
                        Some(DbValue::PendingInboundTransaction(Box::new(
                            InboundTransaction::try_from(i)?,
                        )))
                    },
                    Err(TransactionStorageError::DieselError(DieselError::NotFound)) => None,
                    Err(e) => return Err(e),
                }
            },
        };
        trace!(
            target: LOG_TARGET,
            "sqlite profile - fetch '{}': lock {} + db_op {} = {} ms",
            key,
            acquire_lock.as_millis(),
            (start.elapsed() - acquire_lock).as_millis(),
            start.elapsed().as_millis()
        );

        Ok(result)
    }

    fn contains(&self, key: &DbKey) -> Result<bool, TransactionStorageError> {
        let start = Instant::now();
        let conn = self.database_connection.acquire_lock();
        let acquire_lock = start.elapsed();

        let result = match key {
            DbKey::PendingOutboundTransaction(k) => {
                OutboundTransactionSql::find_by_cancelled(*k, false, &(*conn)).is_ok()
            },
            DbKey::PendingInboundTransaction(k) => {
                InboundTransactionSql::find_by_cancelled(*k, false, &(*conn)).is_ok()
            },
            DbKey::CompletedTransaction(k) => CompletedTransactionSql::find(*k, &(*conn)).is_ok(),
            DbKey::PendingOutboundTransactions => false,
            DbKey::PendingInboundTransactions => false,
            DbKey::CompletedTransactions => false,
            DbKey::CancelledPendingOutboundTransactions => false,
            DbKey::CancelledPendingInboundTransactions => false,
            DbKey::CancelledCompletedTransactions => false,
            DbKey::CancelledPendingOutboundTransaction(k) => {
                OutboundTransactionSql::find_by_cancelled(*k, true, &(*conn)).is_ok()
            },
            DbKey::CancelledPendingInboundTransaction(k) => {
                InboundTransactionSql::find_by_cancelled(*k, true, &(*conn)).is_ok()
            },
            DbKey::AnyTransaction(k) => {
                CompletedTransactionSql::find(*k, &(*conn)).is_ok() ||
                    InboundTransactionSql::find(*k, &(*conn)).is_ok() ||
                    OutboundTransactionSql::find(*k, &(*conn)).is_ok()
            },
        };
        trace!(
            target: LOG_TARGET,
            "sqlite profile - contains '{}': lock {} + db_op {} = {} ms",
            key,
            acquire_lock.as_millis(),
            (start.elapsed() - acquire_lock).as_millis(),
            start.elapsed().as_millis()
        );

        Ok(result)
    }

    fn write(&self, op: WriteOperation) -> Result<Option<DbValue>, TransactionStorageError> {
        let start = Instant::now();
        let conn = self.database_connection.acquire_lock();
        let acquire_lock = start.elapsed();
        let key_text;

        let result = match op {
            WriteOperation::Insert(kvp) => {
                key_text = "Insert";
                self.insert(kvp, conn).map(|_| None)
            },
            WriteOperation::Remove(key) => {
                key_text = "Remove";
                self.remove(key, conn)
            },
        };
        trace!(
            target: LOG_TARGET,
            "sqlite profile - write '{}': lock {} + db_op {} = {} ms",
            key_text,
            acquire_lock.as_millis(),
            (start.elapsed() - acquire_lock).as_millis(),
            start.elapsed().as_millis()
        );

        result
    }

    fn transaction_exists(&self, tx_id: TxId) -> Result<bool, TransactionStorageError> {
        let start = Instant::now();
        let conn = self.database_connection.acquire_lock();
        let acquire_lock = start.elapsed();

        let result = OutboundTransactionSql::find_by_cancelled(tx_id, false, &(*conn)).is_ok() ||
            InboundTransactionSql::find_by_cancelled(tx_id, false, &(*conn)).is_ok() ||
            CompletedTransactionSql::find_by_cancelled(tx_id, false, &(*conn)).is_ok();
        trace!(
            target: LOG_TARGET,
            "sqlite profile - transaction_exists: lock {} + db_op {} = {} ms",
            acquire_lock.as_millis(),
            (start.elapsed() - acquire_lock).as_millis(),
            start.elapsed().as_millis()
        );
        Ok(result)
    }

    fn get_pending_transaction_counterparty_pub_key_by_tx_id(
        &self,
        tx_id: TxId,
    ) -> Result<CommsPublicKey, TransactionStorageError> {
        let start = Instant::now();
        let conn = self.database_connection.acquire_lock();
        let acquire_lock = start.elapsed();

        if let Ok(mut outbound_tx_sql) = OutboundTransactionSql::find_by_cancelled(tx_id, false, &(*conn)) {
            self.decrypt_if_necessary(&mut outbound_tx_sql)?;
            let outbound_tx = OutboundTransaction::try_from(outbound_tx_sql)?;
            trace!(
                target: LOG_TARGET,
                "sqlite profile - get_pending_transaction_counterparty_pub_key_by_tx_id: lock {} + db_op {} = {} ms",
                acquire_lock.as_millis(),
                (start.elapsed() - acquire_lock).as_millis(),
                start.elapsed().as_millis()
            );
            return Ok(outbound_tx.destination_public_key);
        }
        if let Ok(mut inbound_tx_sql) = InboundTransactionSql::find_by_cancelled(tx_id, false, &(*conn)) {
            self.decrypt_if_necessary(&mut inbound_tx_sql)?;
            let inbound_tx = InboundTransaction::try_from(inbound_tx_sql)?;
            trace!(
                target: LOG_TARGET,
                "sqlite profile - get_pending_transaction_counterparty_pub_key_by_tx_id: lock {} + db_op {} = {} ms",
                acquire_lock.as_millis(),
                (start.elapsed() - acquire_lock).as_millis(),
                start.elapsed().as_millis()
            );
            return Ok(inbound_tx.source_public_key);
        }

        Err(TransactionStorageError::ValuesNotFound)
    }

    fn complete_outbound_transaction(
        &self,
        tx_id: TxId,
        completed_transaction: CompletedTransaction,
    ) -> Result<(), TransactionStorageError> {
        let start = Instant::now();
        let conn = self.database_connection.acquire_lock();
        let acquire_lock = start.elapsed();

        if CompletedTransactionSql::find_by_cancelled(tx_id, false, &(*conn)).is_ok() {
            return Err(TransactionStorageError::TransactionAlreadyExists);
        }

        match OutboundTransactionSql::find_by_cancelled(tx_id, false, &(*conn)) {
            Ok(v) => {
                let mut completed_tx_sql = CompletedTransactionSql::try_from(completed_transaction)?;
                self.encrypt_if_necessary(&mut completed_tx_sql)?;
                v.delete(&(*conn))?;
                completed_tx_sql.commit(&(*conn))?;
            },
            Err(TransactionStorageError::DieselError(DieselError::NotFound)) => {
                return Err(TransactionStorageError::ValueNotFound(
                    DbKey::PendingOutboundTransaction(tx_id),
                ))
            },
            Err(e) => return Err(e),
        };
        trace!(
            target: LOG_TARGET,
            "sqlite profile - complete_outbound_transaction: lock {} + db_op {} = {} ms",
            acquire_lock.as_millis(),
            (start.elapsed() - acquire_lock).as_millis(),
            start.elapsed().as_millis()
        );
        Ok(())
    }

    fn complete_inbound_transaction(
        &self,
        tx_id: TxId,
        completed_transaction: CompletedTransaction,
    ) -> Result<(), TransactionStorageError> {
        let start = Instant::now();
        let conn = self.database_connection.acquire_lock();
        let acquire_lock = start.elapsed();

        if CompletedTransactionSql::find_by_cancelled(tx_id, false, &(*conn)).is_ok() {
            return Err(TransactionStorageError::TransactionAlreadyExists);
        }

        match InboundTransactionSql::find_by_cancelled(tx_id, false, &(*conn)) {
            Ok(v) => {
                let mut completed_tx_sql = CompletedTransactionSql::try_from(completed_transaction)?;
                self.encrypt_if_necessary(&mut completed_tx_sql)?;
                v.delete(&(*conn))?;
                completed_tx_sql.commit(&(*conn))?;
            },
            Err(TransactionStorageError::DieselError(DieselError::NotFound)) => {
                return Err(TransactionStorageError::ValueNotFound(
                    DbKey::PendingInboundTransaction(tx_id),
                ))
            },
            Err(e) => return Err(e),
        };
        trace!(
            target: LOG_TARGET,
            "sqlite profile - complete_inbound_transaction: lock {} + db_op {} = {} ms",
            acquire_lock.as_millis(),
            (start.elapsed() - acquire_lock).as_millis(),
            start.elapsed().as_millis()
        );
        Ok(())
    }

    fn broadcast_completed_transaction(&self, tx_id: TxId) -> Result<(), TransactionStorageError> {
        let start = Instant::now();
        let conn = self.database_connection.acquire_lock();
        let acquire_lock = start.elapsed();

        match CompletedTransactionSql::find_by_cancelled(tx_id, false, &(*conn)) {
            Ok(v) => {
                if TransactionStatus::try_from(v.status)? == TransactionStatus::Completed {
                    v.update(
                        UpdateCompletedTransactionSql {
                            status: Some(TransactionStatus::Broadcast as i32),
                            ..Default::default()
                        },
                        &(*conn),
                    )?;
                }
            },
            Err(TransactionStorageError::DieselError(DieselError::NotFound)) => {
                return Err(TransactionStorageError::ValueNotFound(DbKey::CompletedTransaction(
                    tx_id,
                )))
            },
            Err(e) => return Err(e),
        };
        trace!(
            target: LOG_TARGET,
            "sqlite profile - broadcast_completed_transaction: lock {} + db_op {} = {} ms",
            acquire_lock.as_millis(),
            (start.elapsed() - acquire_lock).as_millis(),
            start.elapsed().as_millis()
        );
        Ok(())
    }

<<<<<<< HEAD
    fn cancel_completed_transaction(&self, tx_id: TxId) -> Result<(), TransactionStorageError> {
=======
    fn reject_completed_transaction(&self, tx_id: u64) -> Result<(), TransactionStorageError> {
>>>>>>> d64a764d
        let start = Instant::now();
        let conn = self.database_connection.acquire_lock();
        let acquire_lock = start.elapsed();
        match CompletedTransactionSql::find_by_cancelled(tx_id, false, &(*conn)) {
            Ok(v) => {
                v.reject(&(*conn))?;
            },
            Err(TransactionStorageError::DieselError(DieselError::NotFound)) => {
                return Err(TransactionStorageError::ValueNotFound(DbKey::CompletedTransaction(
                    tx_id,
                )));
            },
            Err(e) => return Err(e),
        };
        trace!(
            target: LOG_TARGET,
            "sqlite profile - reject_completed_transaction: lock {} + db_op {} = {} ms",
            acquire_lock.as_millis(),
            (start.elapsed() - acquire_lock).as_millis(),
            start.elapsed().as_millis()
        );
        Ok(())
    }

    fn set_pending_transaction_cancellation_status(
        &self,
        tx_id: TxId,
        cancelled: bool,
    ) -> Result<(), TransactionStorageError> {
        let start = Instant::now();
        let conn = self.database_connection.acquire_lock();
        let acquire_lock = start.elapsed();
        match InboundTransactionSql::find(tx_id, &(*conn)) {
            Ok(v) => {
                v.set_cancelled(cancelled, &(*conn))?;
            },
            Err(_) => {
                match OutboundTransactionSql::find(tx_id, &(*conn)) {
                    Ok(v) => {
                        v.set_cancelled(cancelled, &(*conn))?;
                    },
                    Err(TransactionStorageError::DieselError(DieselError::NotFound)) => {
                        return Err(TransactionStorageError::ValuesNotFound);
                    },
                    Err(e) => return Err(e),
                };
            },
        };
        trace!(
            target: LOG_TARGET,
            "sqlite profile - set_pending_transaction_cancellation_status: lock {} + db_op {} = {} ms",
            acquire_lock.as_millis(),
            (start.elapsed() - acquire_lock).as_millis(),
            start.elapsed().as_millis()
        );
        Ok(())
    }

    fn mark_direct_send_success(&self, tx_id: TxId) -> Result<(), TransactionStorageError> {
        let start = Instant::now();
        let conn = self.database_connection.acquire_lock();
        let acquire_lock = start.elapsed();
        match InboundTransactionSql::find_by_cancelled(tx_id, false, &(*conn)) {
            Ok(v) => {
                v.update(
                    UpdateInboundTransactionSql {
                        cancelled: None,
                        direct_send_success: Some(1i32),
                        receiver_protocol: None,
                        send_count: None,
                        last_send_timestamp: None,
                    },
                    &(*conn),
                )?;
            },
            Err(_) => {
                match OutboundTransactionSql::find_by_cancelled(tx_id, false, &(*conn)) {
                    Ok(v) => {
                        v.update(
                            UpdateOutboundTransactionSql {
                                cancelled: None,
                                direct_send_success: Some(1i32),
                                sender_protocol: None,
                                send_count: None,
                                last_send_timestamp: None,
                            },
                            &(*conn),
                        )?;
                    },
                    Err(TransactionStorageError::DieselError(DieselError::NotFound)) => {
                        return Err(TransactionStorageError::ValuesNotFound);
                    },
                    Err(e) => return Err(e),
                };
            },
        };
        trace!(
            target: LOG_TARGET,
            "sqlite profile - mark_direct_send_success: lock {} + db_op {} = {} ms",
            acquire_lock.as_millis(),
            (start.elapsed() - acquire_lock).as_millis(),
            start.elapsed().as_millis()
        );
        Ok(())
    }

    fn apply_encryption(&self, cipher: Aes256Gcm) -> Result<(), TransactionStorageError> {
        let mut current_cipher = acquire_write_lock!(self.cipher);

        if (*current_cipher).is_some() {
            return Err(TransactionStorageError::AlreadyEncrypted);
        }

        let start = Instant::now();
        let conn = self.database_connection.acquire_lock();
        let acquire_lock = start.elapsed();

        let mut inbound_txs = InboundTransactionSql::index(&conn)?;
        // If the db is already encrypted then the very first output we try to encrypt will fail.
        for tx in inbound_txs.iter_mut() {
            // Test if this transaction is encrypted or not to avoid a double encryption.
            let _ = InboundTransaction::try_from(tx.clone()).map_err(|_| {
                error!(
                    target: LOG_TARGET,
                    "Could not convert Inbound Transaction from database version, it might already be encrypted"
                );
                TransactionStorageError::AlreadyEncrypted
            })?;
            tx.encrypt(&cipher)
                .map_err(|_| TransactionStorageError::AeadError("Encryption Error".to_string()))?;
            tx.update_encryption(&conn)?;
        }

        let mut outbound_txs = OutboundTransactionSql::index(&conn)?;
        // If the db is already encrypted then the very first output we try to encrypt will fail.
        for tx in outbound_txs.iter_mut() {
            // Test if this transaction is encrypted or not to avoid a double encryption.
            let _ = OutboundTransaction::try_from(tx.clone()).map_err(|_| {
                error!(
                    target: LOG_TARGET,
                    "Could not convert Inbound Transaction from database version, it might already be encrypted"
                );
                TransactionStorageError::AlreadyEncrypted
            })?;
            tx.encrypt(&cipher)
                .map_err(|_| TransactionStorageError::AeadError("Encryption Error".to_string()))?;
            tx.update_encryption(&conn)?;
        }

        let mut completed_txs = CompletedTransactionSql::index(&conn)?;
        // If the db is already encrypted then the very first output we try to encrypt will fail.
        for tx in completed_txs.iter_mut() {
            // Test if this transaction is encrypted or not to avoid a double encryption.
            let _ = CompletedTransaction::try_from(tx.clone()).map_err(|_| {
                error!(
                    target: LOG_TARGET,
                    "Could not convert Inbound Transaction from database version, it might already be encrypted"
                );
                TransactionStorageError::AlreadyEncrypted
            })?;
            tx.encrypt(&cipher)
                .map_err(|_| TransactionStorageError::AeadError("Encryption Error".to_string()))?;
            tx.update_encryption(&conn)?;
        }

        (*current_cipher) = Some(cipher);
        trace!(
            target: LOG_TARGET,
            "sqlite profile - apply_encryption: lock {} + db_op {} = {} ms",
            acquire_lock.as_millis(),
            (start.elapsed() - acquire_lock).as_millis(),
            start.elapsed().as_millis()
        );

        Ok(())
    }

    fn remove_encryption(&self) -> Result<(), TransactionStorageError> {
        let mut current_cipher = acquire_write_lock!(self.cipher);

        let cipher = if let Some(cipher) = (*current_cipher).clone().take() {
            cipher
        } else {
            return Ok(());
        };
        let start = Instant::now();
        let conn = self.database_connection.acquire_lock();
        let acquire_lock = start.elapsed();

        let mut inbound_txs = InboundTransactionSql::index(&conn)?;

        for tx in inbound_txs.iter_mut() {
            tx.decrypt(&cipher)
                .map_err(|_| TransactionStorageError::AeadError("Decryption Error".to_string()))?;
            tx.update_encryption(&conn)?;
        }

        let mut outbound_txs = OutboundTransactionSql::index(&conn)?;

        for tx in outbound_txs.iter_mut() {
            tx.decrypt(&cipher)
                .map_err(|_| TransactionStorageError::AeadError("Decryption Error".to_string()))?;
            tx.update_encryption(&conn)?;
        }

        let mut completed_txs = CompletedTransactionSql::index(&conn)?;
        for tx in completed_txs.iter_mut() {
            tx.decrypt(&cipher)
                .map_err(|_| TransactionStorageError::AeadError("Decryption Error".to_string()))?;
            tx.update_encryption(&conn)?;
        }

        // Now that all the decryption has been completed we can safely remove the cipher fully
        let _ = (*current_cipher).take();
        trace!(
            target: LOG_TARGET,
            "sqlite profile - remove_encryption: lock {} + db_op {} = {} ms",
            acquire_lock.as_millis(),
            (start.elapsed() - acquire_lock).as_millis(),
            start.elapsed().as_millis()
        );

        Ok(())
    }

    fn cancel_coinbase_transaction_at_block_height(&self, block_height: u64) -> Result<(), TransactionStorageError> {
        let start = Instant::now();
        let conn = self.database_connection.acquire_lock();
        let acquire_lock = start.elapsed();

        let coinbase_txs = CompletedTransactionSql::index_coinbase_at_block_height(block_height as i64, &conn)?;
        for c in coinbase_txs.iter() {
            c.cancel(&conn)?;
        }
        trace!(
            target: LOG_TARGET,
            "sqlite profile - cancel_coinbase_transaction_at_block_height: lock {} + db_op {} = {} ms",
            acquire_lock.as_millis(),
            (start.elapsed() - acquire_lock).as_millis(),
            start.elapsed().as_millis()
        );

        Ok(())
    }

    fn find_coinbase_transaction_at_block_height(
        &self,
        block_height: u64,
        amount: MicroTari,
    ) -> Result<Option<CompletedTransaction>, TransactionStorageError> {
        let start = Instant::now();
        let conn = self.database_connection.acquire_lock();
        let acquire_lock = start.elapsed();

        let mut coinbase_txs = CompletedTransactionSql::index_coinbase_at_block_height(block_height as i64, &conn)?;
        for c in coinbase_txs.iter_mut() {
            self.decrypt_if_necessary(c)?;
            let completed_tx = CompletedTransaction::try_from(c.clone())?;
            if completed_tx.amount == amount {
                return Ok(Some(completed_tx));
            }
        }
        trace!(
            target: LOG_TARGET,
            "sqlite profile - find_coinbase_transaction_at_block_height: lock {} + db_op {} = {} ms",
            acquire_lock.as_millis(),
            (start.elapsed() - acquire_lock).as_millis(),
            start.elapsed().as_millis()
        );

        Ok(None)
    }

    fn increment_send_count(&self, tx_id: TxId) -> Result<(), TransactionStorageError> {
        let start = Instant::now();
        let conn = self.database_connection.acquire_lock();
        let acquire_lock = start.elapsed();

        if let Ok(tx) = CompletedTransactionSql::find(tx_id, &conn) {
            let update = UpdateCompletedTransactionSql {
                send_count: Some(tx.send_count + 1),
                last_send_timestamp: Some(Some(Utc::now().naive_utc())),
                ..Default::default()
            };
            tx.update(update, &conn)?;
        } else if let Ok(tx) = OutboundTransactionSql::find(tx_id, &conn) {
            let update = UpdateOutboundTransactionSql {
                cancelled: None,
                direct_send_success: None,
                sender_protocol: None,
                send_count: Some(tx.send_count + 1),
                last_send_timestamp: Some(Some(Utc::now().naive_utc())),
            };
            tx.update(update, &conn)?;
        } else if let Ok(tx) = InboundTransactionSql::find_by_cancelled(tx_id, false, &conn) {
            let update = UpdateInboundTransactionSql {
                cancelled: None,
                direct_send_success: None,
                receiver_protocol: None,
                send_count: Some(tx.send_count + 1),
                last_send_timestamp: Some(Some(Utc::now().naive_utc())),
            };
            tx.update(update, &conn)?;
        } else {
            return Err(TransactionStorageError::ValuesNotFound);
        }
        trace!(
            target: LOG_TARGET,
            "sqlite profile - increment_send_count: lock {} + db_op {} = {} ms",
            acquire_lock.as_millis(),
            (start.elapsed() - acquire_lock).as_millis(),
            start.elapsed().as_millis()
        );

        Ok(())
    }

    fn update_mined_height(
        &self,
        tx_id: TxId,
        is_valid: bool,
        mined_height: u64,
        mined_in_block: BlockHash,
        num_confirmations: u64,
        is_confirmed: bool,
    ) -> Result<(), TransactionStorageError> {
        let start = Instant::now();
        let conn = self.database_connection.acquire_lock();
        let acquire_lock = start.elapsed();
        match CompletedTransactionSql::find(tx_id, &(*conn)) {
            Ok(v) => {
                v.update_mined_height(
                    is_valid,
                    mined_height,
                    mined_in_block,
                    num_confirmations,
                    is_confirmed,
                    &(*conn),
                )?;
            },
            Err(TransactionStorageError::DieselError(DieselError::NotFound)) => {
                return Err(TransactionStorageError::ValueNotFound(DbKey::CompletedTransaction(
                    tx_id,
                )));
            },
            Err(e) => return Err(e),
        };
        trace!(
            target: LOG_TARGET,
            "sqlite profile - update_mined_height: lock {} + db_op {} = {} ms",
            acquire_lock.as_millis(),
            (start.elapsed() - acquire_lock).as_millis(),
            start.elapsed().as_millis()
        );
        Ok(())
    }

    fn fetch_last_mined_transaction(&self) -> Result<Option<CompletedTransaction>, TransactionStorageError> {
        let start = Instant::now();
        let conn = self.database_connection.acquire_lock();
        let acquire_lock = start.elapsed();
        let tx = completed_transactions::table
            .filter(completed_transactions::mined_height.is_not_null())
            .order_by(completed_transactions::mined_height.desc())
            .first::<CompletedTransactionSql>(&*conn)
            .optional()?;
        let result = match tx {
            Some(mut tx) => {
                self.decrypt_if_necessary(&mut tx)?;
                Some(tx.try_into()?)
            },
            None => None,
        };
        trace!(
            target: LOG_TARGET,
            "sqlite profile - fetch_last_mined_transaction: lock {} + db_op {} = {} ms",
            acquire_lock.as_millis(),
            (start.elapsed() - acquire_lock).as_millis(),
            start.elapsed().as_millis()
        );
        Ok(result)
    }

    fn fetch_unconfirmed_transactions(&self) -> Result<Vec<CompletedTransaction>, TransactionStorageError> {
        let start = Instant::now();
        let conn = self.database_connection.acquire_lock();
        let acquire_lock = start.elapsed();
        let txs = completed_transactions::table
            .filter(
                completed_transactions::mined_height
                    .is_null()
                    .or(completed_transactions::status.eq(TransactionStatus::MinedUnconfirmed as i32)),
            )
            .filter(completed_transactions::cancelled.eq(false as i32))
            .order_by(completed_transactions::tx_id)
            .load::<CompletedTransactionSql>(&*conn)?;

        let mut result = vec![];
        for mut tx in txs {
            self.decrypt_if_necessary(&mut tx)?;
            result.push(tx.try_into()?);
        }
        trace!(
            target: LOG_TARGET,
            "sqlite profile - fetch_unconfirmed_transactions: lock {} + db_op {} = {} ms",
            acquire_lock.as_millis(),
            (start.elapsed() - acquire_lock).as_millis(),
            start.elapsed().as_millis()
        );

        Ok(result)
    }

    fn get_transactions_to_be_broadcast(&self) -> Result<Vec<CompletedTransaction>, TransactionStorageError> {
        let start = Instant::now();
        let conn = self.database_connection.acquire_lock();
        let acquire_lock = start.elapsed();
        let txs = completed_transactions::table
            .filter(completed_transactions::valid.eq(true as i32))
            .filter(
                completed_transactions::status
                    .eq(TransactionStatus::Completed as i32)
                    .or(completed_transactions::status.eq(TransactionStatus::Broadcast as i32)),
            )
            .filter(
                completed_transactions::coinbase_block_height
                    .is_null()
                    .or(completed_transactions::coinbase_block_height.eq(0)),
            )
            .filter(completed_transactions::cancelled.eq(false as i32))
            .order_by(completed_transactions::tx_id)
            .load::<CompletedTransactionSql>(&*conn)?;

        let mut result = vec![];
        for mut tx in txs {
            self.decrypt_if_necessary(&mut tx)?;
            result.push(tx.try_into()?);
        }
        trace!(
            target: LOG_TARGET,
            "sqlite profile - get_transactions_to_be_broadcast: lock {} + db_op {} = {} ms",
            acquire_lock.as_millis(),
            (start.elapsed() - acquire_lock).as_millis(),
            start.elapsed().as_millis()
        );

        Ok(result)
    }

    fn mark_all_transactions_as_unvalidated(&self) -> Result<(), TransactionStorageError> {
        let start = Instant::now();
        let conn = self.database_connection.acquire_lock();
        let acquire_lock = start.elapsed();
        let result = diesel::update(completed_transactions::table.filter(completed_transactions::cancelled.eq(0)))
            .set((
                completed_transactions::mined_height.eq::<Option<i64>>(None),
                completed_transactions::mined_in_block.eq::<Option<Vec<u8>>>(None),
            ))
            .execute(&(*conn))?;

        trace!(target: LOG_TARGET, "rows updated: {:?}", result);
        trace!(
            target: LOG_TARGET,
            "sqlite profile - set_transactions_to_be_revalidated: lock {} + db_op {} = {} ms",
            acquire_lock.as_millis(),
            (start.elapsed() - acquire_lock).as_millis(),
            start.elapsed().as_millis()
        );
        Ok(())
    }

    fn set_transaction_as_unmined(&self, tx_id: TxId) -> Result<(), TransactionStorageError> {
        let start = Instant::now();
        let conn = self.database_connection.acquire_lock();
        let acquire_lock = start.elapsed();
        match CompletedTransactionSql::find(tx_id, &(*conn)) {
            Ok(v) => {
                v.set_as_unmined(&(*conn))?;
            },
            Err(TransactionStorageError::DieselError(DieselError::NotFound)) => {
                return Err(TransactionStorageError::ValueNotFound(DbKey::CompletedTransaction(
                    tx_id,
                )));
            },
            Err(e) => return Err(e),
        };
        trace!(
            target: LOG_TARGET,
            "sqlite profile - set_transaction_as_unmined: lock {} + db_op {} = {} ms",
            acquire_lock.as_millis(),
            (start.elapsed() - acquire_lock).as_millis(),
            start.elapsed().as_millis()
        );
        Ok(())
    }

    fn get_pending_inbound_transaction_sender_info(
        &self,
    ) -> Result<Vec<InboundTransactionSenderInfo>, TransactionStorageError> {
        let start = Instant::now();
        let conn = self.database_connection.acquire_lock();
        let acquire_lock = start.elapsed();
        let mut sender_info: Vec<InboundTransactionSenderInfo> = vec![];
        match InboundTransactionSenderInfoSql::get_pending_inbound_transaction_sender_info(&(*conn)) {
            Ok(info) => {
                for item in info {
                    sender_info.push(InboundTransactionSenderInfo::try_from(item)?);
                }
            },
            Err(e) => return Err(e),
        }
        trace!(
            target: LOG_TARGET,
            "sqlite profile - get_pending_inbound_transaction_sender_info: lock {} + db_op {} = {} ms",
            acquire_lock.as_millis(),
            (start.elapsed() - acquire_lock).as_millis(),
            start.elapsed().as_millis()
        );
        Ok(sender_info)
    }
}

#[derive(Debug, PartialEq)]
pub struct InboundTransactionSenderInfo {
    pub(crate) tx_id: TxId,
    pub(crate) source_public_key: CommsPublicKey,
}

impl TryFrom<InboundTransactionSenderInfoSql> for InboundTransactionSenderInfo {
    type Error = TransactionStorageError;

    fn try_from(i: InboundTransactionSenderInfoSql) -> Result<Self, Self::Error> {
        Ok(Self {
            tx_id: TxId::from(i.tx_id as u64),
            source_public_key: CommsPublicKey::from_bytes(&*i.source_public_key)
                .map_err(TransactionStorageError::ByteArrayError)?,
        })
    }
}

#[derive(Clone, Queryable)]
pub struct InboundTransactionSenderInfoSql {
    pub tx_id: i64,
    pub source_public_key: Vec<u8>,
}

impl InboundTransactionSenderInfoSql {
    pub fn get_pending_inbound_transaction_sender_info(
        conn: &SqliteConnection,
    ) -> Result<Vec<InboundTransactionSenderInfoSql>, TransactionStorageError> {
        let query_result = inbound_transactions::table
            .select((inbound_transactions::tx_id, inbound_transactions::source_public_key))
            .filter(inbound_transactions::cancelled.eq(false as i32))
            .load::<InboundTransactionSenderInfoSql>(conn)?;
        Ok(query_result)
    }
}

#[derive(Clone, Debug, Queryable, Insertable, PartialEq)]
#[table_name = "inbound_transactions"]
struct InboundTransactionSql {
    tx_id: i64,
    source_public_key: Vec<u8>,
    amount: i64,
    receiver_protocol: String,
    message: String,
    timestamp: NaiveDateTime,
    cancelled: i32,
    direct_send_success: i32,
    send_count: i32,
    last_send_timestamp: Option<NaiveDateTime>,
}

impl InboundTransactionSql {
    pub fn commit(&self, conn: &SqliteConnection) -> Result<(), TransactionStorageError> {
        diesel::insert_into(inbound_transactions::table)
            .values(self.clone())
            .execute(conn)?;
        Ok(())
    }

    pub fn index(conn: &SqliteConnection) -> Result<Vec<InboundTransactionSql>, TransactionStorageError> {
        Ok(inbound_transactions::table.load::<InboundTransactionSql>(conn)?)
    }

    pub fn index_by_cancelled(
        conn: &SqliteConnection,
        cancelled: bool,
    ) -> Result<Vec<InboundTransactionSql>, TransactionStorageError> {
        Ok(inbound_transactions::table
            .filter(inbound_transactions::cancelled.eq(cancelled as i32))
            .load::<InboundTransactionSql>(conn)?)
    }

    pub fn find(tx_id: TxId, conn: &SqliteConnection) -> Result<InboundTransactionSql, TransactionStorageError> {
        Ok(inbound_transactions::table
            .filter(inbound_transactions::tx_id.eq(tx_id.as_u64() as i64))
            .first::<InboundTransactionSql>(conn)?)
    }

    pub fn find_by_cancelled(
        tx_id: TxId,
        cancelled: bool,
        conn: &SqliteConnection,
    ) -> Result<InboundTransactionSql, TransactionStorageError> {
        Ok(inbound_transactions::table
            .filter(inbound_transactions::tx_id.eq(tx_id.as_u64() as i64))
            .filter(inbound_transactions::cancelled.eq(cancelled as i32))
            .first::<InboundTransactionSql>(conn)?)
    }

    pub fn delete(&self, conn: &SqliteConnection) -> Result<(), TransactionStorageError> {
        let num_deleted =
            diesel::delete(inbound_transactions::table.filter(inbound_transactions::tx_id.eq(&self.tx_id)))
                .execute(conn)?;

        if num_deleted == 0 {
            return Err(TransactionStorageError::ValuesNotFound);
        }

        Ok(())
    }

    pub fn update(
        &self,
        update: UpdateInboundTransactionSql,
        conn: &SqliteConnection,
    ) -> Result<(), TransactionStorageError> {
        let num_updated =
            diesel::update(inbound_transactions::table.filter(inbound_transactions::tx_id.eq(&self.tx_id)))
                .set(update)
                .execute(conn)?;

        if num_updated == 0 {
            return Err(TransactionStorageError::UnexpectedResult(
                "Updating inbound transactions failed. No rows were affected".to_string(),
            ));
        }

        Ok(())
    }

    pub fn set_cancelled(&self, cancelled: bool, conn: &SqliteConnection) -> Result<(), TransactionStorageError> {
        self.update(
            UpdateInboundTransactionSql {
                cancelled: Some(cancelled as i32),
                direct_send_success: None,
                receiver_protocol: None,
                send_count: None,
                last_send_timestamp: None,
            },
            conn,
        )
    }

    pub fn update_encryption(&self, conn: &SqliteConnection) -> Result<(), TransactionStorageError> {
        self.update(
            UpdateInboundTransactionSql {
                cancelled: None,
                direct_send_success: None,
                receiver_protocol: Some(self.receiver_protocol.clone()),
                send_count: None,
                last_send_timestamp: None,
            },
            conn,
        )
    }
}

impl Encryptable<Aes256Gcm> for InboundTransactionSql {
    fn encrypt(&mut self, cipher: &Aes256Gcm) -> Result<(), String> {
        let encrypted_protocol = encrypt_bytes_integral_nonce(cipher, self.receiver_protocol.as_bytes().to_vec())?;
        self.receiver_protocol = encrypted_protocol.to_hex();
        Ok(())
    }

    fn decrypt(&mut self, cipher: &Aes256Gcm) -> Result<(), String> {
        let decrypted_protocol = decrypt_bytes_integral_nonce(
            cipher,
            from_hex(self.receiver_protocol.as_str()).map_err(|e| e.to_string())?,
        )?;
        self.receiver_protocol = from_utf8(decrypted_protocol.as_slice())
            .map_err(|e| e.to_string())?
            .to_string();
        Ok(())
    }
}

impl TryFrom<InboundTransaction> for InboundTransactionSql {
    type Error = TransactionStorageError;

    fn try_from(i: InboundTransaction) -> Result<Self, Self::Error> {
        Ok(Self {
            tx_id: i.tx_id.as_u64() as i64,
            source_public_key: i.source_public_key.to_vec(),
            amount: u64::from(i.amount) as i64,
            receiver_protocol: serde_json::to_string(&i.receiver_protocol)?,
            message: i.message,
            timestamp: i.timestamp,
            cancelled: i.cancelled as i32,
            direct_send_success: i.direct_send_success as i32,
            send_count: i.send_count as i32,
            last_send_timestamp: i.last_send_timestamp,
        })
    }
}

impl TryFrom<InboundTransactionSql> for InboundTransaction {
    type Error = TransactionStorageError;

    fn try_from(i: InboundTransactionSql) -> Result<Self, Self::Error> {
        Ok(Self {
            tx_id: (i.tx_id as u64).into(),
            source_public_key: PublicKey::from_vec(&i.source_public_key).map_err(TransactionKeyError::Source)?,
            amount: MicroTari::from(i.amount as u64),
            receiver_protocol: serde_json::from_str(&i.receiver_protocol)?,
            status: TransactionStatus::Pending,
            message: i.message,
            timestamp: i.timestamp,
            cancelled: i.cancelled != 0,
            direct_send_success: i.direct_send_success != 0,
            send_count: i.send_count as u32,
            last_send_timestamp: i.last_send_timestamp,
        })
    }
}

#[derive(AsChangeset)]
#[table_name = "inbound_transactions"]
pub struct UpdateInboundTransactionSql {
    cancelled: Option<i32>,
    direct_send_success: Option<i32>,
    receiver_protocol: Option<String>,
    send_count: Option<i32>,
    last_send_timestamp: Option<Option<NaiveDateTime>>,
}

/// A structure to represent a Sql compatible version of the OutboundTransaction struct
#[derive(Clone, Debug, Queryable, Insertable, PartialEq)]
#[table_name = "outbound_transactions"]
struct OutboundTransactionSql {
    tx_id: i64,
    destination_public_key: Vec<u8>,
    amount: i64,
    fee: i64,
    sender_protocol: String,
    message: String,
    timestamp: NaiveDateTime,
    cancelled: i32,
    direct_send_success: i32,
    send_count: i32,
    last_send_timestamp: Option<NaiveDateTime>,
}

impl OutboundTransactionSql {
    pub fn commit(&self, conn: &SqliteConnection) -> Result<(), TransactionStorageError> {
        diesel::insert_into(outbound_transactions::table)
            .values(self.clone())
            .execute(conn)?;
        Ok(())
    }

    pub fn index(conn: &SqliteConnection) -> Result<Vec<OutboundTransactionSql>, TransactionStorageError> {
        Ok(outbound_transactions::table.load::<OutboundTransactionSql>(conn)?)
    }

    pub fn index_by_cancelled(
        conn: &SqliteConnection,
        cancelled: bool,
    ) -> Result<Vec<OutboundTransactionSql>, TransactionStorageError> {
        Ok(outbound_transactions::table
            .filter(outbound_transactions::cancelled.eq(cancelled as i32))
            .load::<OutboundTransactionSql>(conn)?)
    }

    pub fn find(tx_id: TxId, conn: &SqliteConnection) -> Result<OutboundTransactionSql, TransactionStorageError> {
        Ok(outbound_transactions::table
            .filter(outbound_transactions::tx_id.eq(tx_id.as_u64() as i64))
            .first::<OutboundTransactionSql>(conn)?)
    }

    pub fn find_by_cancelled(
        tx_id: TxId,
        cancelled: bool,
        conn: &SqliteConnection,
    ) -> Result<OutboundTransactionSql, TransactionStorageError> {
        Ok(outbound_transactions::table
            .filter(outbound_transactions::tx_id.eq(tx_id.as_u64() as i64))
            .filter(outbound_transactions::cancelled.eq(cancelled as i32))
            .first::<OutboundTransactionSql>(conn)?)
    }

    pub fn delete(&self, conn: &SqliteConnection) -> Result<(), TransactionStorageError> {
        diesel::delete(outbound_transactions::table.filter(outbound_transactions::tx_id.eq(&self.tx_id)))
            .execute(conn)
            .num_rows_affected_or_not_found(1)?;
        Ok(())
    }

    pub fn update(
        &self,
        update: UpdateOutboundTransactionSql,
        conn: &SqliteConnection,
    ) -> Result<(), TransactionStorageError> {
        diesel::update(outbound_transactions::table.filter(outbound_transactions::tx_id.eq(&self.tx_id)))
            .set(update)
            .execute(conn)
            .num_rows_affected_or_not_found(1)?;

        Ok(())
    }

    pub fn set_cancelled(&self, cancelled: bool, conn: &SqliteConnection) -> Result<(), TransactionStorageError> {
        self.update(
            UpdateOutboundTransactionSql {
                cancelled: Some(cancelled as i32),
                direct_send_success: None,
                sender_protocol: None,
                send_count: None,
                last_send_timestamp: None,
            },
            conn,
        )
    }

    pub fn update_encryption(&self, conn: &SqliteConnection) -> Result<(), TransactionStorageError> {
        self.update(
            UpdateOutboundTransactionSql {
                cancelled: None,
                direct_send_success: None,
                sender_protocol: Some(self.sender_protocol.clone()),
                send_count: None,
                last_send_timestamp: None,
            },
            conn,
        )
    }
}

impl Encryptable<Aes256Gcm> for OutboundTransactionSql {
    fn encrypt(&mut self, cipher: &Aes256Gcm) -> Result<(), String> {
        let encrypted_protocol = encrypt_bytes_integral_nonce(cipher, self.sender_protocol.as_bytes().to_vec())?;
        self.sender_protocol = encrypted_protocol.to_hex();
        Ok(())
    }

    fn decrypt(&mut self, cipher: &Aes256Gcm) -> Result<(), String> {
        let decrypted_protocol = decrypt_bytes_integral_nonce(
            cipher,
            from_hex(self.sender_protocol.as_str()).map_err(|e| e.to_string())?,
        )?;
        self.sender_protocol = from_utf8(decrypted_protocol.as_slice())
            .map_err(|e| e.to_string())?
            .to_string();
        Ok(())
    }
}

impl TryFrom<OutboundTransaction> for OutboundTransactionSql {
    type Error = TransactionStorageError;

    fn try_from(o: OutboundTransaction) -> Result<Self, Self::Error> {
        Ok(Self {
            tx_id: o.tx_id.as_u64() as i64,
            destination_public_key: o.destination_public_key.to_vec(),
            amount: u64::from(o.amount) as i64,
            fee: u64::from(o.fee) as i64,
            sender_protocol: serde_json::to_string(&o.sender_protocol)?,
            message: o.message,
            timestamp: o.timestamp,
            cancelled: o.cancelled as i32,
            direct_send_success: o.direct_send_success as i32,
            send_count: o.send_count as i32,
            last_send_timestamp: o.last_send_timestamp,
        })
    }
}

impl TryFrom<OutboundTransactionSql> for OutboundTransaction {
    type Error = TransactionStorageError;

    fn try_from(o: OutboundTransactionSql) -> Result<Self, Self::Error> {
        Ok(Self {
            tx_id: (o.tx_id as u64).into(),
            destination_public_key: PublicKey::from_vec(&o.destination_public_key)
                .map_err(TransactionKeyError::Destination)?,
            amount: MicroTari::from(o.amount as u64),
            fee: MicroTari::from(o.fee as u64),
            sender_protocol: serde_json::from_str(&o.sender_protocol)?,
            status: TransactionStatus::Pending,
            message: o.message,
            timestamp: o.timestamp,
            cancelled: o.cancelled != 0,
            direct_send_success: o.direct_send_success != 0,
            send_count: o.send_count as u32,
            last_send_timestamp: o.last_send_timestamp,
        })
    }
}

#[derive(AsChangeset)]
#[table_name = "outbound_transactions"]
pub struct UpdateOutboundTransactionSql {
    cancelled: Option<i32>,
    direct_send_success: Option<i32>,
    sender_protocol: Option<String>,
    send_count: Option<i32>,
    last_send_timestamp: Option<Option<NaiveDateTime>>,
}

/// A structure to represent a Sql compatible version of the CompletedTransaction struct
#[derive(Clone, Debug, Queryable, Insertable, PartialEq)]
#[table_name = "completed_transactions"]
struct CompletedTransactionSql {
    tx_id: i64,
    source_public_key: Vec<u8>,
    destination_public_key: Vec<u8>,
    amount: i64,
    fee: i64,
    transaction_protocol: String,
    status: i32,
    message: String,
    timestamp: NaiveDateTime,
    cancelled: i32,
    direction: Option<i32>,
    coinbase_block_height: Option<i64>,
    send_count: i32,
    last_send_timestamp: Option<NaiveDateTime>,
    valid: i32,
    confirmations: Option<i64>,
    mined_height: Option<i64>,
    mined_in_block: Option<Vec<u8>>,
}

impl CompletedTransactionSql {
    pub fn commit(&self, conn: &SqliteConnection) -> Result<(), TransactionStorageError> {
        diesel::insert_into(completed_transactions::table)
            .values(self.clone())
            .execute(conn)?;
        Ok(())
    }

    pub fn index(conn: &SqliteConnection) -> Result<Vec<CompletedTransactionSql>, TransactionStorageError> {
        Ok(completed_transactions::table.load::<CompletedTransactionSql>(conn)?)
    }

    pub fn index_by_cancelled(
        conn: &SqliteConnection,
        cancelled: bool,
    ) -> Result<Vec<CompletedTransactionSql>, TransactionStorageError> {
        Ok(completed_transactions::table
            .filter(completed_transactions::cancelled.eq(cancelled as i32))
            .load::<CompletedTransactionSql>(conn)?)
    }

    pub fn index_coinbase_at_block_height(
        block_height: i64,
        conn: &SqliteConnection,
    ) -> Result<Vec<CompletedTransactionSql>, TransactionStorageError> {
        Ok(completed_transactions::table
            .filter(completed_transactions::status.eq(TransactionStatus::Coinbase as i32))
            .filter(completed_transactions::coinbase_block_height.eq(block_height))
            .load::<CompletedTransactionSql>(conn)?)
    }

    pub fn find(tx_id: TxId, conn: &SqliteConnection) -> Result<CompletedTransactionSql, TransactionStorageError> {
        Ok(completed_transactions::table
            .filter(completed_transactions::tx_id.eq(tx_id.as_u64() as i64))
            .first::<CompletedTransactionSql>(conn)?)
    }

    pub fn find_by_cancelled(
        tx_id: TxId,
        cancelled: bool,
        conn: &SqliteConnection,
    ) -> Result<CompletedTransactionSql, TransactionStorageError> {
        Ok(completed_transactions::table
            .filter(completed_transactions::tx_id.eq(tx_id.as_u64() as i64))
            .filter(completed_transactions::cancelled.eq(cancelled as i32))
            .first::<CompletedTransactionSql>(conn)?)
    }

    pub fn delete(&self, conn: &SqliteConnection) -> Result<(), TransactionStorageError> {
        let num_deleted =
            diesel::delete(completed_transactions::table.filter(completed_transactions::tx_id.eq(&self.tx_id)))
                .execute(conn)?;

        if num_deleted == 0 {
            return Err(TransactionStorageError::ValuesNotFound);
        }

        Ok(())
    }

    pub fn update(
        &self,
        updated_tx: UpdateCompletedTransactionSql,
        conn: &SqliteConnection,
    ) -> Result<(), TransactionStorageError> {
        diesel::update(completed_transactions::table.filter(completed_transactions::tx_id.eq(&self.tx_id)))
            .set(updated_tx)
            .execute(conn)
            .num_rows_affected_or_not_found(1)?;
        Ok(())
    }

    pub fn reject(&self, conn: &SqliteConnection) -> Result<(), TransactionStorageError> {
        self.update(
            UpdateCompletedTransactionSql {
                cancelled: Some(1i32),
                status: Some(TransactionStatus::Rejected as i32),
                ..Default::default()
            },
            conn,
        )?;

        Ok(())
    }

    pub fn cancel(&self, conn: &SqliteConnection) -> Result<(), TransactionStorageError> {
        self.update(
            UpdateCompletedTransactionSql {
                cancelled: Some(1i32),
                ..Default::default()
            },
            conn,
        )?;

        Ok(())
    }

    pub fn set_as_unmined(&self, conn: &SqliteConnection) -> Result<(), TransactionStorageError> {
        let status = if self.coinbase_block_height.is_some() {
            Some(TransactionStatus::Coinbase as i32)
        } else if self.status == TransactionStatus::Broadcast as i32 {
            Some(TransactionStatus::Broadcast as i32)
        } else {
            Some(TransactionStatus::Completed as i32)
        };

        self.update(
            UpdateCompletedTransactionSql {
                status,
                mined_in_block: Some(None),
                mined_height: Some(None),
                confirmations: Some(None),
                // Resets to valid
                valid: Some(1),
                ..Default::default()
            },
            conn,
        )?;

        // Ideally the outputs should be marked unmined here as well, but because of the separation of classes,
        // that will be done in the outputs service.

        Ok(())
    }

    pub fn update_encryption(&self, conn: &SqliteConnection) -> Result<(), TransactionStorageError> {
        self.update(
            UpdateCompletedTransactionSql {
                transaction_protocol: Some(self.transaction_protocol.clone()),
                ..Default::default()
            },
            conn,
        )?;

        Ok(())
    }

    pub fn update_mined_height(
        &self,
        is_valid: bool,
        mined_height: u64,
        mined_in_block: BlockHash,
        num_confirmations: u64,
        is_confirmed: bool,
        conn: &SqliteConnection,
    ) -> Result<(), TransactionStorageError> {
        let status = if self.coinbase_block_height.is_some() && !is_valid {
            TransactionStatus::Coinbase as i32
        } else if is_confirmed {
            TransactionStatus::MinedConfirmed as i32
        } else {
            TransactionStatus::MinedUnconfirmed as i32
        };

        self.update(
            UpdateCompletedTransactionSql {
                confirmations: Some(Some(num_confirmations as i64)),
                status: Some(status),
                mined_height: Some(Some(mined_height as i64)),
                mined_in_block: Some(Some(mined_in_block)),
                valid: Some(is_valid as i32),
                // If the tx is mined, then it can't be cancelled
                cancelled: Some(0),
                ..Default::default()
            },
            conn,
        )?;

        Ok(())
    }
}

impl Encryptable<Aes256Gcm> for CompletedTransactionSql {
    fn encrypt(&mut self, cipher: &Aes256Gcm) -> Result<(), String> {
        let encrypted_protocol = encrypt_bytes_integral_nonce(cipher, self.transaction_protocol.as_bytes().to_vec())?;
        self.transaction_protocol = encrypted_protocol.to_hex();
        Ok(())
    }

    fn decrypt(&mut self, cipher: &Aes256Gcm) -> Result<(), String> {
        let decrypted_protocol = decrypt_bytes_integral_nonce(
            cipher,
            from_hex(self.transaction_protocol.as_str()).map_err(|e| e.to_string())?,
        )?;
        self.transaction_protocol = from_utf8(decrypted_protocol.as_slice())
            .map_err(|e| e.to_string())?
            .to_string();
        Ok(())
    }
}

impl TryFrom<CompletedTransaction> for CompletedTransactionSql {
    type Error = TransactionStorageError;

    fn try_from(c: CompletedTransaction) -> Result<Self, Self::Error> {
        Ok(Self {
            tx_id: c.tx_id.as_u64() as i64,
            source_public_key: c.source_public_key.to_vec(),
            destination_public_key: c.destination_public_key.to_vec(),
            amount: u64::from(c.amount) as i64,
            fee: u64::from(c.fee) as i64,
            transaction_protocol: serde_json::to_string(&c.transaction)?,
            status: c.status as i32,
            message: c.message,
            timestamp: c.timestamp,
            cancelled: c.cancelled as i32,
            direction: Some(c.direction as i32),
            coinbase_block_height: c.coinbase_block_height.map(|b| b as i64),
            send_count: c.send_count as i32,
            last_send_timestamp: c.last_send_timestamp,
            valid: c.valid as i32,
            confirmations: c.confirmations.map(|ic| ic as i64),
            mined_height: c.mined_height.map(|ic| ic as i64),
            mined_in_block: c.mined_in_block,
        })
    }
}

#[derive(Debug, Error)]
pub enum CompletedTransactionConversionError {
    #[error("CompletedTransaction conversion failed by wrong direction: {0}")]
    DirectionError(#[from] TransactionDirectionError),
    #[error("CompletedTransaction conversion failed with transaction conversion: {0}")]
    ConversionError(#[from] TransactionConversionError),
    #[error("CompletedTransaction conversion failed with json error: {0}")]
    JsonError(#[from] serde_json::Error),
    #[error("CompletedTransaction conversion failed with key error: {0}")]
    KeyError(#[from] TransactionKeyError),
}

impl TryFrom<CompletedTransactionSql> for CompletedTransaction {
    type Error = CompletedTransactionConversionError;

    fn try_from(c: CompletedTransactionSql) -> Result<Self, Self::Error> {
        Ok(Self {
            tx_id: (c.tx_id as u64).into(),
            source_public_key: PublicKey::from_vec(&c.source_public_key).map_err(TransactionKeyError::Source)?,
            destination_public_key: PublicKey::from_vec(&c.destination_public_key)
                .map_err(TransactionKeyError::Destination)?,
            amount: MicroTari::from(c.amount as u64),
            fee: MicroTari::from(c.fee as u64),
            transaction: serde_json::from_str(&c.transaction_protocol)?,
            status: TransactionStatus::try_from(c.status)?,
            message: c.message,
            timestamp: c.timestamp,
            cancelled: c.cancelled != 0,
            direction: TransactionDirection::try_from(c.direction.unwrap_or(2i32))?,
            coinbase_block_height: c.coinbase_block_height.map(|b| b as u64),
            send_count: c.send_count as u32,
            last_send_timestamp: c.last_send_timestamp,
            valid: c.valid != 0,
            confirmations: c.confirmations.map(|ic| ic as u64),
            mined_height: c.mined_height.map(|ic| ic as u64),
            mined_in_block: c.mined_in_block,
        })
    }
}

#[derive(AsChangeset, Default)]
#[table_name = "completed_transactions"]
pub struct UpdateCompletedTransactionSql {
    status: Option<i32>,
    timestamp: Option<NaiveDateTime>,
    cancelled: Option<i32>,
    direction: Option<i32>,
    transaction_protocol: Option<String>,
    send_count: Option<i32>,
    last_send_timestamp: Option<Option<NaiveDateTime>>,
    valid: Option<i32>,
    confirmations: Option<Option<i64>>,
    mined_height: Option<Option<i64>>,
    mined_in_block: Option<Option<Vec<u8>>>,
}

#[cfg(test)]
mod test {
    use std::convert::TryFrom;

    use aes_gcm::{
        aead::{generic_array::GenericArray, NewAead},
        Aes256Gcm,
    };
    use chrono::Utc;
    use diesel::{Connection, SqliteConnection};
    use rand::rngs::OsRng;
    use tari_crypto::{
        keys::{PublicKey as PublicKeyTrait, SecretKey as SecretKeyTrait},
        script,
        script::{ExecutionStack, TariScript},
    };
    use tempfile::tempdir;

    use tari_common_types::{
        transaction::{TransactionDirection, TransactionStatus},
        types::{HashDigest, PrivateKey, PublicKey},
    };
    use tari_core::transactions::{
        tari_amount::MicroTari,
        test_helpers::{create_unblinded_output, TestParams},
        transaction::{OutputFeatures, Transaction},
        transaction_protocol::sender::TransactionSenderMessage,
        CryptoFactories,
        ReceiverTransactionProtocol,
        SenderTransactionProtocol,
    };
    use tari_test_utils::random::string;

    use crate::{
        storage::sqlite_utilities::WalletDbConnection,
        test_utils::create_consensus_constants,
        transaction_service::storage::{
            database::{DbKey, TransactionBackend},
            models::{CompletedTransaction, InboundTransaction, OutboundTransaction},
            sqlite_db::{
                CompletedTransactionSql,
                InboundTransactionSenderInfo,
                InboundTransactionSql,
                OutboundTransactionSql,
                TransactionServiceSqliteDatabase,
            },
        },
        util::encryption::Encryptable,
    };

    #[test]
    fn test_crud() {
        let factories = CryptoFactories::default();
        let db_name = format!("{}.sqlite3", string(8).as_str());
        let temp_dir = tempdir().unwrap();
        let db_folder = temp_dir.path().to_str().unwrap().to_string();
        let db_path = format!("{}{}", db_folder, db_name);

        embed_migrations!("./migrations");
        let conn = SqliteConnection::establish(&db_path).unwrap_or_else(|_| panic!("Error connecting to {}", db_path));

        embedded_migrations::run_with_output(&conn, &mut std::io::stdout()).expect("Migration failed");

        conn.execute("PRAGMA foreign_keys = ON").unwrap();

        let constants = create_consensus_constants(0);
        let mut builder = SenderTransactionProtocol::builder(1, constants);
        let test_params = TestParams::new();
        let input = create_unblinded_output(
            TariScript::default(),
            OutputFeatures::default(),
            test_params,
            MicroTari::from(100_000),
        );
        let amount = MicroTari::from(10_000);
        builder
            .with_lock_height(0)
            .with_fee_per_gram(MicroTari::from(177 / 5))
            .with_offset(PrivateKey::random(&mut OsRng))
            .with_private_nonce(PrivateKey::random(&mut OsRng))
            .with_amount(0, amount)
            .with_message("Yo!".to_string())
            .with_input(
                input
                    .as_transaction_input(&factories.commitment)
                    .expect("Should be able to make transaction input"),
                input,
            )
            .with_change_secret(PrivateKey::random(&mut OsRng))
            .with_recipient_data(
                0,
                script!(Nop),
                PrivateKey::random(&mut OsRng),
                Default::default(),
                PrivateKey::random(&mut OsRng),
            )
            .with_change_script(script!(Nop), ExecutionStack::default(), PrivateKey::random(&mut OsRng));

        let mut stp = builder.build::<HashDigest>(&factories).unwrap();

        let outbound_tx1 = OutboundTransaction {
            tx_id: 1.into(),
            destination_public_key: PublicKey::from_secret_key(&PrivateKey::random(&mut OsRng)),
            amount,
            fee: stp.get_fee_amount().unwrap(),
            sender_protocol: stp.clone(),
            status: TransactionStatus::Pending,
            message: "Yo!".to_string(),
            timestamp: Utc::now().naive_utc(),
            cancelled: false,
            direct_send_success: false,
            send_count: 0,
            last_send_timestamp: None,
        };

        let outbound_tx2 = OutboundTransactionSql::try_from(OutboundTransaction {
            tx_id: 2.into(),
            destination_public_key: PublicKey::from_secret_key(&PrivateKey::random(&mut OsRng)),
            amount,
            fee: stp.get_fee_amount().unwrap(),
            sender_protocol: stp.clone(),
            status: TransactionStatus::Pending,
            message: "Hey!".to_string(),
            timestamp: Utc::now().naive_utc(),
            cancelled: false,
            direct_send_success: false,
            send_count: 0,
            last_send_timestamp: None,
        })
        .unwrap();

        OutboundTransactionSql::try_from(outbound_tx1.clone())
            .unwrap()
            .commit(&conn)
            .unwrap();
        outbound_tx2.commit(&conn).unwrap();

        let outbound_txs = OutboundTransactionSql::index_by_cancelled(&conn, false).unwrap();
        assert_eq!(outbound_txs.len(), 2);

        let returned_outbound_tx =
            OutboundTransaction::try_from(OutboundTransactionSql::find_by_cancelled(1.into(), false, &conn).unwrap())
                .unwrap();
        assert_eq!(
            OutboundTransactionSql::try_from(returned_outbound_tx).unwrap(),
            OutboundTransactionSql::try_from(outbound_tx1.clone()).unwrap()
        );

        let rtp = ReceiverTransactionProtocol::new(
            TransactionSenderMessage::Single(Box::new(stp.build_single_round_message().unwrap())),
            PrivateKey::random(&mut OsRng),
            PrivateKey::random(&mut OsRng),
            OutputFeatures::default(),
            &factories,
        );

        let inbound_tx1 = InboundTransaction {
            tx_id: 2.into(),
            source_public_key: PublicKey::from_secret_key(&PrivateKey::random(&mut OsRng)),
            amount,
            receiver_protocol: rtp.clone(),
            status: TransactionStatus::Pending,
            message: "Yo!".to_string(),
            timestamp: Utc::now().naive_utc(),
            cancelled: false,
            direct_send_success: false,
            send_count: 0,
            last_send_timestamp: None,
        };
        let inbound_tx2 = InboundTransaction {
            tx_id: 3.into(),
            source_public_key: PublicKey::from_secret_key(&PrivateKey::random(&mut OsRng)),
            amount,
            receiver_protocol: rtp,
            status: TransactionStatus::Pending,
            message: "Hey!".to_string(),
            timestamp: Utc::now().naive_utc(),
            cancelled: false,
            direct_send_success: false,
            send_count: 0,
            last_send_timestamp: None,
        };

        InboundTransactionSql::try_from(inbound_tx1.clone())
            .unwrap()
            .commit(&conn)
            .unwrap();
        InboundTransactionSql::try_from(inbound_tx2)
            .unwrap()
            .commit(&conn)
            .unwrap();

        let inbound_txs = InboundTransactionSql::index_by_cancelled(&conn, false).unwrap();
        assert_eq!(inbound_txs.len(), 2);

        let returned_inbound_tx =
            InboundTransaction::try_from(InboundTransactionSql::find_by_cancelled(2.into(), false, &conn).unwrap())
                .unwrap();
        assert_eq!(
            InboundTransactionSql::try_from(returned_inbound_tx).unwrap(),
            InboundTransactionSql::try_from(inbound_tx1.clone()).unwrap()
        );

        let tx = Transaction::new(
            vec![],
            vec![],
            vec![],
            PrivateKey::random(&mut OsRng),
            PrivateKey::random(&mut OsRng),
        );

        let completed_tx1 = CompletedTransaction {
            tx_id: 2.into(),
            source_public_key: PublicKey::from_secret_key(&PrivateKey::random(&mut OsRng)),
            destination_public_key: PublicKey::from_secret_key(&PrivateKey::random(&mut OsRng)),
            amount,
            fee: MicroTari::from(100),
            transaction: tx.clone(),
            status: TransactionStatus::MinedUnconfirmed,
            message: "Yo!".to_string(),
            timestamp: Utc::now().naive_utc(),
            cancelled: false,
            direction: TransactionDirection::Unknown,
            coinbase_block_height: None,
            send_count: 0,
            last_send_timestamp: None,
            valid: true,
            confirmations: None,
            mined_height: None,
            mined_in_block: None,
        };
        let completed_tx2 = CompletedTransaction {
            tx_id: 3.into(),
            source_public_key: PublicKey::from_secret_key(&PrivateKey::random(&mut OsRng)),
            destination_public_key: PublicKey::from_secret_key(&PrivateKey::random(&mut OsRng)),
            amount,
            fee: MicroTari::from(100),
            transaction: tx.clone(),
            status: TransactionStatus::Broadcast,
            message: "Hey!".to_string(),
            timestamp: Utc::now().naive_utc(),
            cancelled: false,
            direction: TransactionDirection::Unknown,
            coinbase_block_height: None,
            send_count: 0,
            last_send_timestamp: None,
            valid: true,
            confirmations: None,
            mined_height: None,
            mined_in_block: None,
        };

        CompletedTransactionSql::try_from(completed_tx1.clone())
            .unwrap()
            .commit(&conn)
            .unwrap();
        assert!(CompletedTransactionSql::try_from(completed_tx1.clone())
            .unwrap()
            .commit(&conn)
            .is_err());

        CompletedTransactionSql::try_from(completed_tx2)
            .unwrap()
            .commit(&conn)
            .unwrap();

        let completed_txs = CompletedTransactionSql::index_by_cancelled(&conn, false).unwrap();
        assert_eq!(completed_txs.len(), 2);

        let returned_completed_tx =
            CompletedTransaction::try_from(CompletedTransactionSql::find_by_cancelled(2.into(), false, &conn).unwrap())
                .unwrap();
        assert_eq!(
            CompletedTransactionSql::try_from(returned_completed_tx).unwrap(),
            CompletedTransactionSql::try_from(completed_tx1.clone()).unwrap()
        );

        assert!(InboundTransactionSql::find_by_cancelled(inbound_tx1.tx_id, false, &conn).is_ok());
        InboundTransactionSql::try_from(inbound_tx1.clone())
            .unwrap()
            .delete(&conn)
            .unwrap();
        assert!(InboundTransactionSql::try_from(inbound_tx1.clone())
            .unwrap()
            .delete(&conn)
            .is_err());
        assert!(InboundTransactionSql::find_by_cancelled(inbound_tx1.tx_id, false, &conn).is_err());

        assert!(OutboundTransactionSql::find_by_cancelled(inbound_tx1.tx_id, false, &conn).is_ok());
        OutboundTransactionSql::try_from(outbound_tx1.clone())
            .unwrap()
            .delete(&conn)
            .unwrap();
        assert!(OutboundTransactionSql::try_from(outbound_tx1.clone())
            .unwrap()
            .delete(&conn)
            .is_err());
        assert!(OutboundTransactionSql::find_by_cancelled(outbound_tx1.tx_id, false, &conn).is_err());

        assert!(CompletedTransactionSql::find_by_cancelled(completed_tx1.tx_id, false, &conn).is_ok());
        CompletedTransactionSql::try_from(completed_tx1.clone())
            .unwrap()
            .delete(&conn)
            .unwrap();
        assert!(CompletedTransactionSql::try_from(completed_tx1.clone())
            .unwrap()
            .delete(&conn)
            .is_err());
        assert!(CompletedTransactionSql::find_by_cancelled(completed_tx1.tx_id, false, &conn).is_err());

        InboundTransactionSql::try_from(inbound_tx1.clone())
            .unwrap()
            .commit(&conn)
            .unwrap();

        assert!(InboundTransactionSql::find_by_cancelled(inbound_tx1.tx_id, true, &conn).is_err());
        InboundTransactionSql::try_from(inbound_tx1.clone())
            .unwrap()
            .set_cancelled(true, &conn)
            .unwrap();
        assert!(InboundTransactionSql::find_by_cancelled(inbound_tx1.tx_id, false, &conn).is_err());
        assert!(InboundTransactionSql::find_by_cancelled(inbound_tx1.tx_id, true, &conn).is_ok());
        InboundTransactionSql::try_from(inbound_tx1.clone())
            .unwrap()
            .set_cancelled(false, &conn)
            .unwrap();
        assert!(InboundTransactionSql::find_by_cancelled(inbound_tx1.tx_id, true, &conn).is_err());
        assert!(InboundTransactionSql::find_by_cancelled(inbound_tx1.tx_id, false, &conn).is_ok());
        OutboundTransactionSql::try_from(outbound_tx1.clone())
            .unwrap()
            .commit(&conn)
            .unwrap();

        assert!(OutboundTransactionSql::find_by_cancelled(outbound_tx1.tx_id, true, &conn).is_err());
        OutboundTransactionSql::try_from(outbound_tx1.clone())
            .unwrap()
            .set_cancelled(true, &conn)
            .unwrap();
        assert!(OutboundTransactionSql::find_by_cancelled(outbound_tx1.tx_id, false, &conn).is_err());
        assert!(OutboundTransactionSql::find_by_cancelled(outbound_tx1.tx_id, true, &conn).is_ok());
        OutboundTransactionSql::try_from(outbound_tx1.clone())
            .unwrap()
            .set_cancelled(false, &conn)
            .unwrap();
        assert!(OutboundTransactionSql::find_by_cancelled(outbound_tx1.tx_id, true, &conn).is_err());
        assert!(OutboundTransactionSql::find_by_cancelled(outbound_tx1.tx_id, false, &conn).is_ok());

        CompletedTransactionSql::try_from(completed_tx1.clone())
            .unwrap()
            .commit(&conn)
            .unwrap();

        assert!(CompletedTransactionSql::find_by_cancelled(completed_tx1.tx_id, true, &conn).is_err());
        CompletedTransactionSql::try_from(completed_tx1.clone())
            .unwrap()
            .reject(&conn)
            .unwrap();
        assert!(CompletedTransactionSql::find_by_cancelled(completed_tx1.tx_id, false, &conn).is_err());
        assert!(CompletedTransactionSql::find_by_cancelled(completed_tx1.tx_id, true, &conn).is_ok());

        let coinbase_tx1 = CompletedTransaction {
            tx_id: 101.into(),
            source_public_key: PublicKey::from_secret_key(&PrivateKey::random(&mut OsRng)),
            destination_public_key: PublicKey::from_secret_key(&PrivateKey::random(&mut OsRng)),
            amount,
            fee: MicroTari::from(100),
            transaction: tx.clone(),
            status: TransactionStatus::Coinbase,
            message: "Hey!".to_string(),
            timestamp: Utc::now().naive_utc(),
            cancelled: false,
            direction: TransactionDirection::Unknown,
            coinbase_block_height: Some(2),
            send_count: 0,
            last_send_timestamp: None,
            valid: true,
            confirmations: None,
            mined_height: None,
            mined_in_block: None,
        };

        let coinbase_tx2 = CompletedTransaction {
            tx_id: 102.into(),
            source_public_key: PublicKey::from_secret_key(&PrivateKey::random(&mut OsRng)),
            destination_public_key: PublicKey::from_secret_key(&PrivateKey::random(&mut OsRng)),
            amount,
            fee: MicroTari::from(100),
            transaction: tx.clone(),
            status: TransactionStatus::Coinbase,
            message: "Hey!".to_string(),
            timestamp: Utc::now().naive_utc(),
            cancelled: false,
            direction: TransactionDirection::Unknown,
            coinbase_block_height: Some(2),
            send_count: 0,
            last_send_timestamp: None,
            valid: true,
            confirmations: None,
            mined_height: None,
            mined_in_block: None,
        };

        let coinbase_tx3 = CompletedTransaction {
            tx_id: 103.into(),
            source_public_key: PublicKey::from_secret_key(&PrivateKey::random(&mut OsRng)),
            destination_public_key: PublicKey::from_secret_key(&PrivateKey::random(&mut OsRng)),
            amount,
            fee: MicroTari::from(100),
            transaction: tx,
            status: TransactionStatus::Coinbase,
            message: "Hey!".to_string(),
            timestamp: Utc::now().naive_utc(),
            cancelled: false,
            direction: TransactionDirection::Unknown,
            coinbase_block_height: Some(3),
            send_count: 0,
            last_send_timestamp: None,
            valid: true,
            confirmations: None,
            mined_height: None,
            mined_in_block: None,
        };

        CompletedTransactionSql::try_from(coinbase_tx1)
            .unwrap()
            .commit(&conn)
            .unwrap();
        CompletedTransactionSql::try_from(coinbase_tx2)
            .unwrap()
            .commit(&conn)
            .unwrap();
        CompletedTransactionSql::try_from(coinbase_tx3)
            .unwrap()
            .commit(&conn)
            .unwrap();

        let coinbase_txs = CompletedTransactionSql::index_coinbase_at_block_height(2, &conn).unwrap();

        assert_eq!(coinbase_txs.len(), 2);
        assert!(coinbase_txs.iter().any(|c| c.tx_id == 101));
        assert!(coinbase_txs.iter().any(|c| c.tx_id == 102));
        assert!(!coinbase_txs.iter().any(|c| c.tx_id == 103));
    }

    #[test]
    fn test_encryption_crud() {
        let db_name = format!("{}.sqlite3", string(8).as_str());
        let temp_dir = tempdir().unwrap();
        let db_folder = temp_dir.path().to_str().unwrap().to_string();
        let db_path = format!("{}{}", db_folder, db_name);

        embed_migrations!("./migrations");
        let conn = SqliteConnection::establish(&db_path).unwrap_or_else(|_| panic!("Error connecting to {}", db_path));

        embedded_migrations::run_with_output(&conn, &mut std::io::stdout()).expect("Migration failed");

        conn.execute("PRAGMA foreign_keys = ON").unwrap();

        let key = GenericArray::from_slice(b"an example very very secret key.");
        let cipher = Aes256Gcm::new(key);

        let inbound_tx = InboundTransaction {
            tx_id: 1.into(),
            source_public_key: PublicKey::from_secret_key(&PrivateKey::random(&mut OsRng)),
            amount: MicroTari::from(100),
            receiver_protocol: ReceiverTransactionProtocol::new_placeholder(),
            status: TransactionStatus::Pending,
            message: "Yo!".to_string(),
            timestamp: Utc::now().naive_utc(),
            cancelled: false,
            direct_send_success: false,
            send_count: 0,
            last_send_timestamp: None,
        };
        let mut inbound_tx_sql = InboundTransactionSql::try_from(inbound_tx.clone()).unwrap();
        inbound_tx_sql.commit(&conn).unwrap();
        inbound_tx_sql.encrypt(&cipher).unwrap();
        inbound_tx_sql.update_encryption(&conn).unwrap();
        let mut db_inbound_tx = InboundTransactionSql::find_by_cancelled(1.into(), false, &conn).unwrap();
        db_inbound_tx.decrypt(&cipher).unwrap();
        let decrypted_inbound_tx = InboundTransaction::try_from(db_inbound_tx).unwrap();
        assert_eq!(inbound_tx, decrypted_inbound_tx);

        let outbound_tx = OutboundTransaction {
            tx_id: 2.into(),
            destination_public_key: PublicKey::from_secret_key(&PrivateKey::random(&mut OsRng)),
            amount: MicroTari::from(100),
            fee: MicroTari::from(10),
            sender_protocol: SenderTransactionProtocol::new_placeholder(),
            status: TransactionStatus::Pending,
            message: "Yo!".to_string(),
            timestamp: Utc::now().naive_utc(),
            cancelled: false,
            direct_send_success: false,
            send_count: 0,
            last_send_timestamp: None,
        };

        let mut outbound_tx_sql = OutboundTransactionSql::try_from(outbound_tx.clone()).unwrap();
        outbound_tx_sql.commit(&conn).unwrap();
        outbound_tx_sql.encrypt(&cipher).unwrap();
        outbound_tx_sql.update_encryption(&conn).unwrap();
        let mut db_outbound_tx = OutboundTransactionSql::find_by_cancelled(2.into(), false, &conn).unwrap();
        db_outbound_tx.decrypt(&cipher).unwrap();
        let decrypted_outbound_tx = OutboundTransaction::try_from(db_outbound_tx).unwrap();
        assert_eq!(outbound_tx, decrypted_outbound_tx);

        let completed_tx = CompletedTransaction {
            tx_id: 3.into(),
            source_public_key: PublicKey::from_secret_key(&PrivateKey::random(&mut OsRng)),
            destination_public_key: PublicKey::from_secret_key(&PrivateKey::random(&mut OsRng)),
            amount: MicroTari::from(100),
            fee: MicroTari::from(100),
            transaction: Transaction::new(
                vec![],
                vec![],
                vec![],
                PrivateKey::random(&mut OsRng),
                PrivateKey::random(&mut OsRng),
            ),
            status: TransactionStatus::MinedUnconfirmed,
            message: "Yo!".to_string(),
            timestamp: Utc::now().naive_utc(),
            cancelled: false,
            direction: TransactionDirection::Unknown,
            coinbase_block_height: None,
            send_count: 0,
            last_send_timestamp: None,
            valid: true,
            confirmations: None,
            mined_height: None,
            mined_in_block: None,
        };

        let mut completed_tx_sql = CompletedTransactionSql::try_from(completed_tx.clone()).unwrap();
        completed_tx_sql.commit(&conn).unwrap();
        completed_tx_sql.encrypt(&cipher).unwrap();
        completed_tx_sql.update_encryption(&conn).unwrap();
        let mut db_completed_tx = CompletedTransactionSql::find_by_cancelled(3.into(), false, &conn).unwrap();
        db_completed_tx.decrypt(&cipher).unwrap();
        let decrypted_completed_tx = CompletedTransaction::try_from(db_completed_tx).unwrap();
        assert_eq!(completed_tx, decrypted_completed_tx);
    }

    #[test]
    fn test_apply_remove_encryption() {
        let db_name = format!("{}.sqlite3", string(8).as_str());
        let temp_dir = tempdir().unwrap();
        let db_folder = temp_dir.path().to_str().unwrap().to_string();
        let db_path = format!("{}{}", db_folder, db_name);

        embed_migrations!("./migrations");
        let conn = SqliteConnection::establish(&db_path).unwrap_or_else(|_| panic!("Error connecting to {}", db_path));

        embedded_migrations::run_with_output(&conn, &mut std::io::stdout()).expect("Migration failed");

        let inbound_tx = InboundTransaction {
            tx_id: 1.into(),
            source_public_key: PublicKey::from_secret_key(&PrivateKey::random(&mut OsRng)),
            amount: MicroTari::from(100),
            receiver_protocol: ReceiverTransactionProtocol::new_placeholder(),
            status: TransactionStatus::Pending,
            message: "Yo!".to_string(),
            timestamp: Utc::now().naive_utc(),
            cancelled: false,
            direct_send_success: false,
            send_count: 0,
            last_send_timestamp: None,
        };
        let inbound_tx_sql = InboundTransactionSql::try_from(inbound_tx).unwrap();
        inbound_tx_sql.commit(&conn).unwrap();

        let outbound_tx = OutboundTransaction {
            tx_id: 2.into(),
            destination_public_key: PublicKey::from_secret_key(&PrivateKey::random(&mut OsRng)),
            amount: MicroTari::from(100),
            fee: MicroTari::from(10),
            sender_protocol: SenderTransactionProtocol::new_placeholder(),
            status: TransactionStatus::Pending,
            message: "Yo!".to_string(),
            timestamp: Utc::now().naive_utc(),
            cancelled: false,
            direct_send_success: false,
            send_count: 0,
            last_send_timestamp: None,
        };
        let outbound_tx_sql = OutboundTransactionSql::try_from(outbound_tx).unwrap();
        outbound_tx_sql.commit(&conn).unwrap();

        let completed_tx = CompletedTransaction {
            tx_id: 3.into(),
            source_public_key: PublicKey::from_secret_key(&PrivateKey::random(&mut OsRng)),
            destination_public_key: PublicKey::from_secret_key(&PrivateKey::random(&mut OsRng)),
            amount: MicroTari::from(100),
            fee: MicroTari::from(100),
            transaction: Transaction::new(
                vec![],
                vec![],
                vec![],
                PrivateKey::random(&mut OsRng),
                PrivateKey::random(&mut OsRng),
            ),
            status: TransactionStatus::MinedUnconfirmed,
            message: "Yo!".to_string(),
            timestamp: Utc::now().naive_utc(),
            cancelled: false,
            direction: TransactionDirection::Unknown,
            coinbase_block_height: None,
            send_count: 0,
            last_send_timestamp: None,
            valid: true,
            confirmations: None,
            mined_height: None,
            mined_in_block: None,
        };
        let completed_tx_sql = CompletedTransactionSql::try_from(completed_tx).unwrap();
        completed_tx_sql.commit(&conn).unwrap();

        let key = GenericArray::from_slice(b"an example very very secret key.");
        let cipher = Aes256Gcm::new(key);

        let connection = WalletDbConnection::new(conn, None);

        let db1 = TransactionServiceSqliteDatabase::new(connection.clone(), Some(cipher.clone()));
        assert!(db1.apply_encryption(cipher.clone()).is_err());

        let db2 = TransactionServiceSqliteDatabase::new(connection.clone(), None);
        assert!(db2.remove_encryption().is_ok());
        db2.apply_encryption(cipher).unwrap();
        assert!(db2.fetch(&DbKey::PendingInboundTransactions).is_ok());
        assert!(db2.fetch(&DbKey::PendingOutboundTransactions).is_ok());
        assert!(db2.fetch(&DbKey::CompletedTransactions).is_ok());

        let db3 = TransactionServiceSqliteDatabase::new(connection, None);
        assert!(db3.fetch(&DbKey::PendingInboundTransactions).is_err());
        assert!(db3.fetch(&DbKey::PendingOutboundTransactions).is_err());
        assert!(db3.fetch(&DbKey::CompletedTransactions).is_err());

        db2.remove_encryption().unwrap();

        assert!(db3.fetch(&DbKey::PendingInboundTransactions).is_ok());
        assert!(db3.fetch(&DbKey::PendingOutboundTransactions).is_ok());
        assert!(db3.fetch(&DbKey::CompletedTransactions).is_ok());
    }

    #[test]
    fn test_customized_transactional_queries() {
        let db_name = format!("{}.sqlite3", string(8).as_str());
        let temp_dir = tempdir().unwrap();
        let db_folder = temp_dir.path().to_str().unwrap().to_string();
        let db_path = format!("{}{}", db_folder, db_name);

        embed_migrations!("./migrations");
        let conn = SqliteConnection::establish(&db_path).unwrap_or_else(|_| panic!("Error connecting to {}", db_path));

        embedded_migrations::run_with_output(&conn, &mut std::io::stdout()).expect("Migration failed");

        let mut info_list_reference: Vec<InboundTransactionSenderInfo> = vec![];
        for i in 0..1000 {
            let (valid, cancelled, status, coinbase_block_height) = match i % 13 {
                0 => (true, i % 3 == 0, TransactionStatus::Completed, None),
                1 => (true, i % 5 == 0, TransactionStatus::Broadcast, None),
                2 => (true, i % 7 == 0, TransactionStatus::Completed, Some(i % 2)),
                3 => (true, i % 11 == 0, TransactionStatus::Broadcast, Some(i % 2)),
                4 => (i % 13 == 0, false, TransactionStatus::Completed, None),
                5 => (i % 17 == 0, false, TransactionStatus::Broadcast, None),
                6 => (true, false, TransactionStatus::Pending, None),
                7 => (true, false, TransactionStatus::Coinbase, None),
                8 => (true, false, TransactionStatus::MinedUnconfirmed, None),
                9 => (true, false, TransactionStatus::Imported, None),
                10 => (true, false, TransactionStatus::MinedConfirmed, None),
                _ => (true, false, TransactionStatus::Completed, Some(i)),
            };
            let completed_tx = CompletedTransaction {
                tx_id: i,
                source_public_key: PublicKey::from_secret_key(&PrivateKey::random(&mut OsRng)),
                destination_public_key: PublicKey::from_secret_key(&PrivateKey::random(&mut OsRng)),
                amount: MicroTari::from(100),
                fee: MicroTari::from(100),
                transaction: Transaction::new(
                    vec![],
                    vec![],
                    vec![],
                    PrivateKey::random(&mut OsRng),
                    PrivateKey::random(&mut OsRng),
                ),
                status,
                message: "Yo!".to_string(),
                timestamp: Utc::now().naive_utc(),
                cancelled,
                direction: TransactionDirection::Unknown,
                coinbase_block_height,
                send_count: 0,
                last_send_timestamp: None,
                valid,
                confirmations: None,
                mined_height: None,
                mined_in_block: None,
            };
            let completed_tx_sql = CompletedTransactionSql::try_from(completed_tx.clone()).unwrap();
            completed_tx_sql.commit(&conn).unwrap();

            let inbound_tx = InboundTransaction::from(completed_tx);
            let inbound_tx_sql = InboundTransactionSql::try_from(inbound_tx.clone()).unwrap();
            inbound_tx_sql.commit(&conn).unwrap();

            if !cancelled {
                info_list_reference.push(InboundTransactionSenderInfo {
                    tx_id: inbound_tx.tx_id,
                    source_public_key: inbound_tx.source_public_key,
                })
            }
        }

        let connection = WalletDbConnection::new(conn, None);
        let db1 = TransactionServiceSqliteDatabase::new(connection, None);

        let txn_list = db1.get_transactions_to_be_broadcast().unwrap();
        assert_eq!(txn_list.len(), 185);
        for txn in &txn_list {
            assert!(txn.status == TransactionStatus::Completed || txn.status == TransactionStatus::Broadcast);
            assert!(txn.valid);
            assert!(!txn.cancelled);
            assert!(txn.coinbase_block_height == None || txn.coinbase_block_height == Some(0));
        }

        let info_list = db1.get_pending_inbound_transaction_sender_info().unwrap();
        assert_eq!(info_list.len(), 941);
        assert_eq!(info_list, info_list_reference);
    }
}<|MERGE_RESOLUTION|>--- conflicted
+++ resolved
@@ -620,11 +620,7 @@
         Ok(())
     }
 
-<<<<<<< HEAD
-    fn cancel_completed_transaction(&self, tx_id: TxId) -> Result<(), TransactionStorageError> {
-=======
-    fn reject_completed_transaction(&self, tx_id: u64) -> Result<(), TransactionStorageError> {
->>>>>>> d64a764d
+    fn reject_completed_transaction(&self, tx_id: TxId) -> Result<(), TransactionStorageError> {
         let start = Instant::now();
         let conn = self.database_connection.acquire_lock();
         let acquire_lock = start.elapsed();
