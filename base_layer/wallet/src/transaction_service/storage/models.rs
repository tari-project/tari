// Copyright 2020. The Tari Project
//
// Redistribution and use in source and binary forms, with or without modification, are permitted provided that the
// following conditions are met:
//
// 1. Redistributions of source code must retain the above copyright notice, this list of conditions and the following
// disclaimer.
//
// 2. Redistributions in binary form must reproduce the above copyright notice, this list of conditions and the
// following disclaimer in the documentation and/or other materials provided with the distribution.
//
// 3. Neither the name of the copyright holder nor the names of its contributors may be used to endorse or promote
// products derived from this software without specific prior written permission.
//
// THIS SOFTWARE IS PROVIDED BY THE COPYRIGHT HOLDERS AND CONTRIBUTORS "AS IS" AND ANY EXPRESS OR IMPLIED WARRANTIES,
// INCLUDING, BUT NOT LIMITED TO, THE IMPLIED WARRANTIES OF MERCHANTABILITY AND FITNESS FOR A PARTICULAR PURPOSE ARE
// DISCLAIMED. IN NO EVENT SHALL THE COPYRIGHT HOLDER OR CONTRIBUTORS BE LIABLE FOR ANY DIRECT, INDIRECT, INCIDENTAL,
// SPECIAL, EXEMPLARY, OR CONSEQUENTIAL DAMAGES (INCLUDING, BUT NOT LIMITED TO, PROCUREMENT OF SUBSTITUTE GOODS OR
// SERVICES; LOSS OF USE, DATA, OR PROFITS; OR BUSINESS INTERRUPTION) HOWEVER CAUSED AND ON ANY THEORY OF LIABILITY,
// WHETHER IN CONTRACT, STRICT LIABILITY, OR TORT (INCLUDING NEGLIGENCE OR OTHERWISE) ARISING IN ANY WAY OUT OF THE
// USE OF THIS SOFTWARE, EVEN IF ADVISED OF THE POSSIBILITY OF SUCH DAMAGE.

use std::{
    convert::TryFrom,
    fmt::{Display, Error, Formatter},
};

use chrono::NaiveDateTime;
use serde::{Deserialize, Serialize};
use tari_common_types::{
    tari_address::TariAddress,
    transaction::{TransactionConversionError, TransactionDirection, TransactionStatus, TxId},
    types::{BlockHash, PrivateKey, Signature},
};
use tari_core::transactions::{
    tari_amount::MicroMinotari,
    transaction_components::Transaction,
    ReceiverTransactionProtocol,
    SenderTransactionProtocol,
};

use crate::transaction_service::error::TransactionStorageError;

#[derive(Debug, Clone, Serialize, Deserialize, PartialEq)]
pub struct InboundTransaction {
    pub tx_id: TxId,
    pub source_address: TariAddress,
    pub amount: MicroMinotari,
    pub receiver_protocol: ReceiverTransactionProtocol,
    pub status: TransactionStatus,
    pub message: String,
    pub timestamp: NaiveDateTime,
    pub cancelled: bool,
    pub direct_send_success: bool,
    pub send_count: u32,
    pub last_send_timestamp: Option<NaiveDateTime>,
}

impl InboundTransaction {
    pub fn new(
        tx_id: TxId,
        source_address: TariAddress,
        amount: MicroMinotari,
        receiver_protocol: ReceiverTransactionProtocol,
        status: TransactionStatus,
        message: String,
        timestamp: NaiveDateTime,
    ) -> Self {
        Self {
            tx_id,
            source_address,
            amount,
            receiver_protocol,
            status,
            message,
            timestamp,
            cancelled: false,
            direct_send_success: false,
            send_count: 0,
            last_send_timestamp: None,
        }
    }
}

#[derive(Debug, Clone, Serialize, Deserialize, PartialEq)]
pub struct OutboundTransaction {
    pub tx_id: TxId,
    pub destination_address: TariAddress,
    pub amount: MicroMinotari,
    pub fee: MicroMinotari,
    pub sender_protocol: SenderTransactionProtocol,
    pub status: TransactionStatus,
    pub message: String,
    pub timestamp: NaiveDateTime,
    pub cancelled: bool,
    pub direct_send_success: bool,
    pub send_count: u32,
    pub last_send_timestamp: Option<NaiveDateTime>,
}

impl OutboundTransaction {
    pub fn new(
        tx_id: TxId,
        destination_address: TariAddress,
        amount: MicroMinotari,
        fee: MicroMinotari,
        sender_protocol: SenderTransactionProtocol,
        status: TransactionStatus,
        message: String,
        timestamp: NaiveDateTime,
        direct_send_success: bool,
    ) -> Self {
        Self {
            tx_id,
            destination_address,
            amount,
            fee,
            sender_protocol,
            status,
            message,
            timestamp,
            cancelled: false,
            direct_send_success,
            send_count: 0,
            last_send_timestamp: None,
        }
    }
}

#[derive(Debug, Clone, Serialize, Deserialize, PartialEq)]
pub struct CompletedTransaction {
    pub tx_id: TxId,
    pub source_address: TariAddress,
    pub destination_address: TariAddress,
    pub amount: MicroMinotari,
    pub fee: MicroMinotari,
    pub transaction: Transaction,
    pub status: TransactionStatus,
    pub message: String,
    pub timestamp: NaiveDateTime,
    pub cancelled: Option<TxCancellationReason>,
    pub direction: TransactionDirection,
    pub send_count: u32,
    pub last_send_timestamp: Option<NaiveDateTime>,
    pub transaction_signature: Signature,
    pub confirmations: Option<u64>,
    pub mined_height: Option<u64>,
    pub mined_in_block: Option<BlockHash>,
    pub mined_timestamp: Option<NaiveDateTime>,
}

impl CompletedTransaction {
    pub fn new(
        tx_id: TxId,
        source_address: TariAddress,
        destination_address: TariAddress,
        amount: MicroMinotari,
        fee: MicroMinotari,
        transaction: Transaction,
        status: TransactionStatus,
        message: String,
        timestamp: NaiveDateTime,
        direction: TransactionDirection,
        mined_height: Option<u64>,
        mined_timestamp: Option<NaiveDateTime>,
    ) -> Result<Self, TransactionStorageError> {
        if status == TransactionStatus::Coinbase {
            return Err(TransactionStorageError::CoinbaseNotSupported);
        }
        let transaction_signature = if let Some(excess_sig) = transaction.first_kernel_excess_sig() {
            excess_sig.clone()
        } else {
            Signature::default()
        };
        Ok(Self {
            tx_id,
            source_address,
            destination_address,
            amount,
            fee,
            transaction,
            status,
            message,
            timestamp,
            cancelled: None,
            direction,
            send_count: 0,
            last_send_timestamp: None,
            transaction_signature,
            confirmations: None,
            mined_height,
            mined_in_block: None,
            mined_timestamp,
        })
    }
}

impl From<CompletedTransaction> for InboundTransaction {
    fn from(ct: CompletedTransaction) -> Self {
        Self {
            tx_id: ct.tx_id,
            source_address: ct.source_address,
            amount: ct.amount,
            receiver_protocol: ReceiverTransactionProtocol::new_placeholder(),
            status: ct.status,
            message: ct.message,
            timestamp: ct.timestamp,
            cancelled: ct.cancelled.is_some(),
            direct_send_success: false,
            send_count: 0,
            last_send_timestamp: None,
        }
    }
}

impl From<CompletedTransaction> for OutboundTransaction {
    fn from(ct: CompletedTransaction) -> Self {
        Self {
            tx_id: ct.tx_id,
            destination_address: ct.destination_address,
            amount: ct.amount,
            fee: ct.fee,
            sender_protocol: SenderTransactionProtocol::new_placeholder(),
            status: ct.status,
            message: ct.message,
            timestamp: ct.timestamp,
            cancelled: ct.cancelled.is_some(),
            direct_send_success: false,
            send_count: 0,
            last_send_timestamp: None,
        }
    }
}

impl From<OutboundTransaction> for CompletedTransaction {
    fn from(tx: OutboundTransaction) -> Self {
        let transaction = if tx.sender_protocol.is_finalized() {
            match tx.sender_protocol.get_transaction() {
                Ok(tx) => tx.clone(),
                Err(_) => Transaction::new(vec![], vec![], vec![], PrivateKey::default(), PrivateKey::default()),
            }
        } else {
            Transaction::new(vec![], vec![], vec![], PrivateKey::default(), PrivateKey::default())
        };
        let transaction_signature = if let Some(excess_sig) = transaction.first_kernel_excess_sig() {
            excess_sig.clone()
        } else {
            Signature::default()
        };
        Self {
            tx_id: tx.tx_id,
            source_address: Default::default(),
            destination_address: tx.destination_address,
            amount: tx.amount,
            fee: tx.fee,
            status: tx.status,
            message: tx.message,
            timestamp: tx.timestamp,
            cancelled: if tx.cancelled {
                Some(TxCancellationReason::UserCancelled)
            } else {
                None
            },
            transaction,
            direction: TransactionDirection::Outbound,
            send_count: 0,
            last_send_timestamp: None,
            transaction_signature,
            confirmations: None,
            mined_height: None,
            mined_in_block: None,
            mined_timestamp: None,
        }
    }
}

impl From<InboundTransaction> for CompletedTransaction {
    fn from(tx: InboundTransaction) -> Self {
        Self {
            tx_id: tx.tx_id,
            source_address: tx.source_address,
            destination_address: Default::default(),
            amount: tx.amount,
            fee: MicroMinotari::from(0),
            status: tx.status,
            message: tx.message,
            timestamp: tx.timestamp,
            cancelled: if tx.cancelled {
                Some(TxCancellationReason::UserCancelled)
            } else {
                None
            },
            transaction: Transaction::new(vec![], vec![], vec![], PrivateKey::default(), PrivateKey::default()),
            direction: TransactionDirection::Inbound,
            send_count: 0,
            last_send_timestamp: None,
            transaction_signature: Signature::default(),
            confirmations: None,
            mined_height: None,
            mined_in_block: None,
            mined_timestamp: None,
        }
    }
}

#[derive(Debug, Serialize, Deserialize, Clone)]
#[allow(clippy::large_enum_variant)]
pub enum WalletTransaction {
    PendingInbound(InboundTransaction),
    PendingOutbound(OutboundTransaction),
    Completed(CompletedTransaction),
}

impl From<WalletTransaction> for CompletedTransaction {
    fn from(tx: WalletTransaction) -> Self {
        match tx {
            WalletTransaction::PendingInbound(tx) => CompletedTransaction::from(tx),
            WalletTransaction::PendingOutbound(tx) => CompletedTransaction::from(tx),
            WalletTransaction::Completed(tx) => tx,
        }
    }
}

#[derive(Clone, Copy, Debug, PartialEq, Eq, Hash, Serialize, Deserialize)]
pub enum TxCancellationReason {
    Unknown,            // 0
    UserCancelled,      // 1
    Timeout,            // 2
    DoubleSpend,        // 3
    Orphan,             // 4
    TimeLocked,         // 5
    InvalidTransaction, // 6
<<<<<<< HEAD
=======
    Oversized,          // 7
>>>>>>> 0d661260
}

impl TryFrom<u32> for TxCancellationReason {
    type Error = TransactionConversionError;

    fn try_from(value: u32) -> Result<Self, Self::Error> {
        match value {
            0 => Ok(TxCancellationReason::Unknown),
            1 => Ok(TxCancellationReason::UserCancelled),
            2 => Ok(TxCancellationReason::Timeout),
            3 => Ok(TxCancellationReason::DoubleSpend),
            4 => Ok(TxCancellationReason::Orphan),
            5 => Ok(TxCancellationReason::TimeLocked),
            6 => Ok(TxCancellationReason::InvalidTransaction),
<<<<<<< HEAD
=======
            7 => Ok(TxCancellationReason::Oversized),
>>>>>>> 0d661260
            code => Err(TransactionConversionError { code: code as i32 }),
        }
    }
}

impl Display for TxCancellationReason {
    fn fmt(&self, fmt: &mut Formatter<'_>) -> Result<(), Error> {
        #[allow(clippy::enum_glob_use)]
        use TxCancellationReason::*;
        let response = match self {
            Unknown => "Unknown",
            UserCancelled => "User Cancelled",
            Timeout => "Timeout",
            DoubleSpend => "Double Spend",
            Orphan => "Orphan",
            TimeLocked => "TimeLocked",
            InvalidTransaction => "Invalid Transaction",
<<<<<<< HEAD
=======
            Oversized => "Oversized",
>>>>>>> 0d661260
        };
        fmt.write_str(response)
    }
}<|MERGE_RESOLUTION|>--- conflicted
+++ resolved
@@ -330,10 +330,7 @@
     Orphan,             // 4
     TimeLocked,         // 5
     InvalidTransaction, // 6
-<<<<<<< HEAD
-=======
     Oversized,          // 7
->>>>>>> 0d661260
 }
 
 impl TryFrom<u32> for TxCancellationReason {
@@ -348,10 +345,7 @@
             4 => Ok(TxCancellationReason::Orphan),
             5 => Ok(TxCancellationReason::TimeLocked),
             6 => Ok(TxCancellationReason::InvalidTransaction),
-<<<<<<< HEAD
-=======
             7 => Ok(TxCancellationReason::Oversized),
->>>>>>> 0d661260
             code => Err(TransactionConversionError { code: code as i32 }),
         }
     }
@@ -369,10 +363,7 @@
             Orphan => "Orphan",
             TimeLocked => "TimeLocked",
             InvalidTransaction => "Invalid Transaction",
-<<<<<<< HEAD
-=======
             Oversized => "Oversized",
->>>>>>> 0d661260
         };
         fmt.write_str(response)
     }
