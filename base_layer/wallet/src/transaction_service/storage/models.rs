// Copyright 2020. The Tari Project
//
// Redistribution and use in source and binary forms, with or without modification, are permitted provided that the
// following conditions are met:
//
// 1. Redistributions of source code must retain the above copyright notice, this list of conditions and the following
// disclaimer.
//
// 2. Redistributions in binary form must reproduce the above copyright notice, this list of conditions and the
// following disclaimer in the documentation and/or other materials provided with the distribution.
//
// 3. Neither the name of the copyright holder nor the names of its contributors may be used to endorse or promote
// products derived from this software without specific prior written permission.
//
// THIS SOFTWARE IS PROVIDED BY THE COPYRIGHT HOLDERS AND CONTRIBUTORS "AS IS" AND ANY EXPRESS OR IMPLIED WARRANTIES,
// INCLUDING, BUT NOT LIMITED TO, THE IMPLIED WARRANTIES OF MERCHANTABILITY AND FITNESS FOR A PARTICULAR PURPOSE ARE
// DISCLAIMED. IN NO EVENT SHALL THE COPYRIGHT HOLDER OR CONTRIBUTORS BE LIABLE FOR ANY DIRECT, INDIRECT, INCIDENTAL,
// SPECIAL, EXEMPLARY, OR CONSEQUENTIAL DAMAGES (INCLUDING, BUT NOT LIMITED TO, PROCUREMENT OF SUBSTITUTE GOODS OR
// SERVICES; LOSS OF USE, DATA, OR PROFITS; OR BUSINESS INTERRUPTION) HOWEVER CAUSED AND ON ANY THEORY OF LIABILITY,
// WHETHER IN CONTRACT, STRICT LIABILITY, OR TORT (INCLUDING NEGLIGENCE OR OTHERWISE) ARISING IN ANY WAY OUT OF THE
// USE OF THIS SOFTWARE, EVEN IF ADVISED OF THE POSSIBILITY OF SUCH DAMAGE.

use chrono::NaiveDateTime;
use serde::{Deserialize, Serialize};
use tari_common_types::{
    transaction::{TransactionDirection, TransactionStatus, TxId},
    types::{BlockHash, PrivateKey},
};
use tari_comms::types::CommsPublicKey;
use tari_core::transactions::{
    tari_amount::MicroTari,
    transaction::Transaction,
    ReceiverTransactionProtocol,
    SenderTransactionProtocol,
};

#[derive(Debug, Clone, Serialize, Deserialize, PartialEq)]
pub struct InboundTransaction {
    pub tx_id: TxId,
    pub source_public_key: CommsPublicKey,
    pub amount: MicroTari,
    pub receiver_protocol: ReceiverTransactionProtocol,
    pub status: TransactionStatus,
    pub message: String,
    pub timestamp: NaiveDateTime,
    pub cancelled: bool,
    pub direct_send_success: bool,
    pub send_count: u32,
    pub last_send_timestamp: Option<NaiveDateTime>,
}

impl InboundTransaction {
    pub fn new(
        tx_id: TxId,
        source_public_key: CommsPublicKey,
        amount: MicroTari,
        receiver_protocol: ReceiverTransactionProtocol,
        status: TransactionStatus,
        message: String,
        timestamp: NaiveDateTime,
    ) -> Self {
        Self {
            tx_id,
            source_public_key,
            amount,
            receiver_protocol,
            status,
            message,
            timestamp,
            cancelled: false,
            direct_send_success: false,
            send_count: 0,
            last_send_timestamp: None,
        }
    }
}

#[derive(Debug, Clone, Serialize, Deserialize, PartialEq)]
pub struct OutboundTransaction {
    pub tx_id: TxId,
    pub destination_public_key: CommsPublicKey,
    pub amount: MicroTari,
    pub fee: MicroTari,
    pub sender_protocol: SenderTransactionProtocol,
    pub status: TransactionStatus,
    pub message: String,
    pub timestamp: NaiveDateTime,
    pub cancelled: bool,
    pub direct_send_success: bool,
    pub send_count: u32,
    pub last_send_timestamp: Option<NaiveDateTime>,
}

impl OutboundTransaction {
    #[allow(clippy::too_many_arguments)]
    pub fn new(
        tx_id: TxId,
        destination_public_key: CommsPublicKey,
        amount: MicroTari,
        fee: MicroTari,
        sender_protocol: SenderTransactionProtocol,
        status: TransactionStatus,
        message: String,
        timestamp: NaiveDateTime,
        direct_send_success: bool,
    ) -> Self {
        Self {
            tx_id,
            destination_public_key,
            amount,
            fee,
            sender_protocol,
            status,
            message,
            timestamp,
            cancelled: false,
            direct_send_success,
            send_count: 0,
            last_send_timestamp: None,
        }
    }
}

#[derive(Debug, Clone, Serialize, Deserialize, PartialEq)]
pub struct CompletedTransaction {
    pub tx_id: TxId,
    pub source_public_key: CommsPublicKey,
    pub destination_public_key: CommsPublicKey,
    pub amount: MicroTari,
    pub fee: MicroTari,
    pub transaction: Transaction,
    pub status: TransactionStatus,
    pub message: String,
    pub timestamp: NaiveDateTime,
    pub cancelled: bool,
    pub direction: TransactionDirection,
    pub coinbase_block_height: Option<u64>,
    pub send_count: u32,
    pub last_send_timestamp: Option<NaiveDateTime>,
    pub valid: bool,
    pub confirmations: Option<u64>,
    pub mined_height: Option<u64>,
    pub mined_in_block: Option<BlockHash>,
}

impl CompletedTransaction {
    #[allow(clippy::too_many_arguments)]
    pub fn new(
        tx_id: TxId,
        source_public_key: CommsPublicKey,
        destination_public_key: CommsPublicKey,
        amount: MicroTari,
        fee: MicroTari,
        transaction: Transaction,
        status: TransactionStatus,
        message: String,
        timestamp: NaiveDateTime,
        direction: TransactionDirection,
        coinbase_block_height: Option<u64>,
    ) -> Self {
        Self {
            tx_id,
            source_public_key,
            destination_public_key,
            amount,
            fee,
            transaction,
            status,
            message,
            timestamp,
            cancelled: false,
            direction,
            coinbase_block_height,
            send_count: 0,
            last_send_timestamp: None,
            valid: true,
            confirmations: None,
            mined_height: None,
            mined_in_block: None,
        }
    }

    pub fn is_coinbase(&self) -> bool {
        self.coinbase_block_height.is_some()
    }
}

<<<<<<< HEAD
#[derive(Debug, Clone, Copy, Serialize, Deserialize, PartialEq)]
pub enum TransactionDirection {
    Inbound,
    Outbound,
    Unknown,
}

impl TryFrom<i32> for TransactionDirection {
    type Error = TransactionStorageError;

    fn try_from(value: i32) -> Result<Self, Self::Error> {
        match value {
            0 => Ok(TransactionDirection::Inbound),
            1 => Ok(TransactionDirection::Outbound),
            2 => Ok(TransactionDirection::Unknown),
            _ => Err(TransactionStorageError::ConversionError(
                "Invalid TransactionDirection".to_string(),
            )),
        }
    }
}

impl Display for TransactionDirection {
    fn fmt(&self, f: &mut Formatter<'_>) -> Result<(), Error> {
        // No struct or tuple variants
        match self {
            TransactionDirection::Inbound => write!(f, "Inbound"),
            TransactionDirection::Outbound => write!(f, "Outbound"),
            TransactionDirection::Unknown => write!(f, "Unknown"),
        }
    }
}

=======
>>>>>>> 07c2c693
impl From<CompletedTransaction> for InboundTransaction {
    fn from(ct: CompletedTransaction) -> Self {
        Self {
            tx_id: ct.tx_id,
            source_public_key: ct.source_public_key,
            amount: ct.amount,
            receiver_protocol: ReceiverTransactionProtocol::new_placeholder(),
            status: ct.status,
            message: ct.message,
            timestamp: ct.timestamp,
            cancelled: ct.cancelled,
            direct_send_success: false,
            send_count: 0,
            last_send_timestamp: None,
        }
    }
}

impl From<CompletedTransaction> for OutboundTransaction {
    fn from(ct: CompletedTransaction) -> Self {
        Self {
            tx_id: ct.tx_id,
            destination_public_key: ct.destination_public_key,
            amount: ct.amount,
            fee: ct.fee,
            sender_protocol: SenderTransactionProtocol::new_placeholder(),
            status: ct.status,
            message: ct.message,
            timestamp: ct.timestamp,
            cancelled: ct.cancelled,
            direct_send_success: false,
            send_count: 0,
            last_send_timestamp: None,
        }
    }
}

impl From<OutboundTransaction> for CompletedTransaction {
    fn from(tx: OutboundTransaction) -> Self {
        Self {
            tx_id: tx.tx_id,
            source_public_key: Default::default(),
            destination_public_key: tx.destination_public_key,
            amount: tx.amount,
            fee: tx.fee,
            status: tx.status,
            message: tx.message,
            timestamp: tx.timestamp,
            cancelled: tx.cancelled,
            transaction: Transaction::new(vec![], vec![], vec![], PrivateKey::default(), PrivateKey::default()),
            direction: TransactionDirection::Outbound,
            coinbase_block_height: None,
            send_count: 0,
            last_send_timestamp: None,
            valid: true,
            confirmations: None,
            mined_height: None,
            mined_in_block: None,
        }
    }
}

impl From<InboundTransaction> for CompletedTransaction {
    fn from(tx: InboundTransaction) -> Self {
        Self {
            tx_id: tx.tx_id,
            source_public_key: tx.source_public_key,
            destination_public_key: Default::default(),
            amount: tx.amount,
            fee: MicroTari::from(0),
            status: tx.status,
            message: tx.message,
            timestamp: tx.timestamp,
            cancelled: tx.cancelled,
            transaction: Transaction::new(vec![], vec![], vec![], PrivateKey::default(), PrivateKey::default()),
            direction: TransactionDirection::Inbound,
            coinbase_block_height: None,
            send_count: 0,
            last_send_timestamp: None,
            valid: true,
            confirmations: None,
            mined_height: None,
            mined_in_block: None,
        }
    }
}

#[derive(Debug)]
#[allow(clippy::large_enum_variant)]
pub enum WalletTransaction {
    PendingInbound(InboundTransaction),
    PendingOutbound(OutboundTransaction),
    Completed(CompletedTransaction),
}

impl From<WalletTransaction> for CompletedTransaction {
    fn from(tx: WalletTransaction) -> Self {
        match tx {
            WalletTransaction::PendingInbound(tx) => CompletedTransaction::from(tx),
            WalletTransaction::PendingOutbound(tx) => CompletedTransaction::from(tx),
            WalletTransaction::Completed(tx) => tx,
        }
    }
}<|MERGE_RESOLUTION|>--- conflicted
+++ resolved
@@ -185,42 +185,6 @@
     }
 }
 
-<<<<<<< HEAD
-#[derive(Debug, Clone, Copy, Serialize, Deserialize, PartialEq)]
-pub enum TransactionDirection {
-    Inbound,
-    Outbound,
-    Unknown,
-}
-
-impl TryFrom<i32> for TransactionDirection {
-    type Error = TransactionStorageError;
-
-    fn try_from(value: i32) -> Result<Self, Self::Error> {
-        match value {
-            0 => Ok(TransactionDirection::Inbound),
-            1 => Ok(TransactionDirection::Outbound),
-            2 => Ok(TransactionDirection::Unknown),
-            _ => Err(TransactionStorageError::ConversionError(
-                "Invalid TransactionDirection".to_string(),
-            )),
-        }
-    }
-}
-
-impl Display for TransactionDirection {
-    fn fmt(&self, f: &mut Formatter<'_>) -> Result<(), Error> {
-        // No struct or tuple variants
-        match self {
-            TransactionDirection::Inbound => write!(f, "Inbound"),
-            TransactionDirection::Outbound => write!(f, "Outbound"),
-            TransactionDirection::Unknown => write!(f, "Unknown"),
-        }
-    }
-}
-
-=======
->>>>>>> 07c2c693
 impl From<CompletedTransaction> for InboundTransaction {
     fn from(ct: CompletedTransaction) -> Self {
         Self {
