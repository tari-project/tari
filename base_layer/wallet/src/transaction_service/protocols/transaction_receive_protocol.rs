--- conflicted
+++ resolved
@@ -26,11 +26,7 @@
     service::TransactionServiceResources,
     storage::{
         database::TransactionBackend,
-<<<<<<< HEAD
-        models::{CompletedTransaction, InboundTransaction, TransactionDirection, TransactionStatus},
-=======
         models::{CompletedTransaction, InboundTransaction},
->>>>>>> 9bd47609
     },
     tasks::send_transaction_reply::send_transaction_reply,
 };
