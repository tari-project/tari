--- conflicted
+++ resolved
@@ -28,14 +28,8 @@
         database::TransactionBackend,
         models::{CompletedTransaction, TransactionStatus},
     },
-<<<<<<< HEAD
 }, types::ValidationRetryStrategy, OperationId};
-use futures::{FutureExt, StreamExt};
-=======
-    types::ValidationRetryStrategy,
-};
 use futures::FutureExt;
->>>>>>> cedb1d4a
 use log::*;
 use std::{cmp, convert::TryFrom, sync::Arc, time::Duration};
 use tari_comms::{peer_manager::NodeId, types::CommsPublicKey, PeerConnection};
@@ -46,12 +40,8 @@
     },
     proto::{base_node::Signatures as SignaturesProto, types::Signature as SignatureProto},
 };
-<<<<<<< HEAD
-use tokio::{sync::broadcast, time::delay_for};
+use tokio::{sync::broadcast, time::sleep};
 use tari_core::transactions::transaction_protocol::TxId;
-=======
-use tokio::{sync::broadcast, time::sleep};
->>>>>>> cedb1d4a
 
 const LOG_TARGET: &str = "wallet::transaction_service::protocols::validation_protocol";
 
