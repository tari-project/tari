// Copyright 2021. The Tari Project
//
// Redistribution and use in source and binary forms, with or without modification, are permitted provided that the
// following conditions are met:
//
// 1. Redistributions of source code must retain the above copyright notice, this list of conditions and the following
// disclaimer.
//
// 2. Redistributions in binary form must reproduce the above copyright notice, this list of conditions and the
// following disclaimer in the documentation and/or other materials provided with the distribution.
//
// 3. Neither the name of the copyright holder nor the names of its contributors may be used to endorse or promote
// products derived from this software without specific prior written permission.
//
// THIS SOFTWARE IS PROVIDED BY THE COPYRIGHT HOLDERS AND CONTRIBUTORS "AS IS" AND ANY EXPRESS OR IMPLIED WARRANTIES,
// INCLUDING, BUT NOT LIMITED TO, THE IMPLIED WARRANTIES OF MERCHANTABILITY AND FITNESS FOR A PARTICULAR PURPOSE ARE
// DISCLAIMED. IN NO EVENT SHALL THE COPYRIGHT HOLDER OR CONTRIBUTORS BE LIABLE FOR ANY DIRECT, INDIRECT, INCIDENTAL,
// SPECIAL, EXEMPLARY, OR CONSEQUENTIAL DAMAGES (INCLUDING, BUT NOT LIMITED TO, PROCUREMENT OF SUBSTITUTE GOODS OR
// SERVICES; LOSS OF USE, DATA, OR PROFITS; OR BUSINESS INTERRUPTION) HOWEVER CAUSED AND ON ANY THEORY OF LIABILITY,
// WHETHER IN CONTRACT, STRICT LIABILITY, OR TORT (INCLUDING NEGLIGENCE OR OTHERWISE) ARISING IN ANY WAY OUT OF THE
// USE OF THIS SOFTWARE, EVEN IF ADVISED OF THE POSSIBILITY OF SUCH DAMAGE.

use std::{
    collections::HashMap,
    convert::{TryFrom, TryInto},
    sync::Arc,
};

use log::*;
use tari_common_types::{
    transaction::{TransactionStatus, TxId},
    types::{BlockHash, Signature},
};
use tari_comms::protocol::rpc::{RpcError::RequestFailed, RpcStatusCode::NotFound};
use tari_core::{
    base_node::{
        proto::wallet_rpc::{TxLocation, TxQueryBatchResponse},
        rpc::BaseNodeWalletRpcClient,
    },
    blocks::BlockHeader,
    proto::{base_node::Signatures as SignaturesProto, types::Signature as SignatureProto},
};
use tari_utilities::hex::Hex;

use crate::{
    connectivity_service::WalletConnectivityInterface,
    transaction_service::{
        config::TransactionServiceConfig,
        error::{TransactionServiceError, TransactionServiceProtocolError, TransactionServiceProtocolErrorExt},
        handle::{TransactionEvent, TransactionEventSender},
        storage::{
            database::{TransactionBackend, TransactionDatabase},
            sqlite_db::UnconfirmedTransactionInfo,
        },
    },
    OperationId,
};

const LOG_TARGET: &str = "wallet::transaction_service::protocols::validation_protocol";

pub struct TransactionValidationProtocol<TTransactionBackend, TWalletConnectivity> {
    operation_id: OperationId,
    db: TransactionDatabase<TTransactionBackend>,
    connectivity: TWalletConnectivity,
    config: TransactionServiceConfig,
    event_publisher: TransactionEventSender,
}

#[allow(unused_variables)]
impl<TTransactionBackend, TWalletConnectivity> TransactionValidationProtocol<TTransactionBackend, TWalletConnectivity>
where
    TTransactionBackend: TransactionBackend + 'static,
    TWalletConnectivity: WalletConnectivityInterface,
{
    pub fn new(
        operation_id: OperationId,
        db: TransactionDatabase<TTransactionBackend>,
        connectivity: TWalletConnectivity,
        config: TransactionServiceConfig,
        event_publisher: TransactionEventSender,
    ) -> Self {
        Self {
            operation_id,
            db,
            connectivity,
            config,
            event_publisher,
        }
    }

    pub async fn execute(mut self) -> Result<OperationId, TransactionServiceProtocolError<OperationId>> {
        let mut base_node_wallet_client = self
            .connectivity
            .obtain_base_node_wallet_rpc_client()
            .await
            .ok_or(TransactionServiceError::Shutdown)
            .for_protocol(self.operation_id)?;

        self.check_for_reorgs(&mut base_node_wallet_client).await?;
        debug!(
            target: LOG_TARGET,
            "Checking if transactions have been mined since last we checked (Operation ID: {})", self.operation_id
        );
        // Fetch completed but unconfirmed transactions that were not imported
        let unconfirmed_transactions = self
            .db
            .fetch_unconfirmed_transactions_info()
            .for_protocol(self.operation_id)
            .unwrap();

        let mut state_changed = false;
        for batch in unconfirmed_transactions.chunks(self.config.max_tx_query_batch_size) {
            let (mined, unmined, tip_info) = self
                .query_base_node_for_transactions(batch, &mut base_node_wallet_client)
                .await
                .for_protocol(self.operation_id)?;
            debug!(
                target: LOG_TARGET,
                "Base node returned {} as mined and {} as unmined (Operation ID: {})",
                mined.len(),
                unmined.len(),
                self.operation_id
            );
            for (mined_tx, mined_height, mined_in_block, num_confirmations, mined_timestamp) in &mined {
                debug!(
                    target: LOG_TARGET,
                    "Updating transaction {} as mined and confirmed '{}' (Operation ID: {})",
                    mined_tx.tx_id,
                    *num_confirmations >= self.config.num_confirmations_required,
                    self.operation_id
                );
                self.update_transaction_as_mined(
                    mined_tx.tx_id,
                    &mined_tx.status,
                    mined_in_block,
                    *mined_height,
                    *num_confirmations,
                    *mined_timestamp,
                )
                .await?;
                state_changed = true;
            }
            if let Some((tip_height, tip_block, tip_mined_timestamp)) = tip_info {
                for unmined_tx in &unmined {
                    debug!(
                        target: LOG_TARGET,
                        "Updated transaction {} as unmined (Operation ID: {})", unmined_tx.tx_id, self.operation_id
                    );
                    self.update_transaction_as_unmined(unmined_tx.tx_id, &unmined_tx.status)
                        .await?;
                    self.publish_event(TransactionEvent::NewBlockMined(unmined_tx.tx_id));
                }
            }
        }
        if state_changed {
            self.publish_event(TransactionEvent::TransactionValidationStateChanged(self.operation_id));
        }
        self.publish_event(TransactionEvent::TransactionValidationCompleted(self.operation_id));
        Ok(self.operation_id)
    }

    fn publish_event(&self, event: TransactionEvent) {
        if let Err(e) = self.event_publisher.send(Arc::new(event)) {
            debug!(
                target: LOG_TARGET,
                "Error sending event because there are no subscribers: {:?}", e
            );
        }
    }

    async fn check_for_reorgs(
        &mut self,
        client: &mut BaseNodeWalletRpcClient,
    ) -> Result<(), TransactionServiceProtocolError<OperationId>> {
        debug!(
            target: LOG_TARGET,
            "Checking last mined transactions to see if the base node has re-orged (Operation ID: {})",
            self.operation_id
        );
        let op_id = self.operation_id;
        while let Some(last_mined_transaction) = self.db.fetch_last_mined_transaction().for_protocol(op_id)? {
            let mined_height = last_mined_transaction
                .mined_height
                .ok_or_else(|| {
                    TransactionServiceError::ServiceError(
                        "fetch_last_mined_transaction() should return a transaction with a mined_height".to_string(),
                    )
                })
                .for_protocol(op_id)?;
            let mined_in_block_hash = last_mined_transaction
                .mined_in_block
                .ok_or_else(|| {
                    TransactionServiceError::ServiceError(
                        "fetch_last_mined_transaction() should return a transaction with a mined_in_block hash"
                            .to_string(),
                    )
                })
                .for_protocol(op_id)?;

            let block_at_height = self
                .get_base_node_block_at_height(mined_height, client)
                .await
                .for_protocol(op_id)?;

            if block_at_height.is_none() || block_at_height.unwrap() != mined_in_block_hash {
                // Chain has reorged since we last
                warn!(
                    target: LOG_TARGET,
                    "The block that transaction (excess:{}) was in has been reorged out, will try to find this \
                     transaction again, but these funds have potentially been re-orged out of the chain (Operation \
                     ID: {})",
                    last_mined_transaction
                        .transaction
                        .body
                        .kernels()
                        .first()
                        .map(|k| k.excess.to_hex())
                        .unwrap_or_else(|| "{No Kernel found}".to_string()),
                    self.operation_id
                );
                self.update_transaction_as_unmined(last_mined_transaction.tx_id, &last_mined_transaction.status)
                    .await?;
                self.publish_event(TransactionEvent::TransactionValidationStateChanged(op_id));
            } else {
                debug!(
                    target: LOG_TARGET,
                    "Last mined transaction is still in the block chain according to base node (Operation ID: {}).",
                    self.operation_id
                );
                break;
            }
        }
        Ok(())
    }

    async fn query_base_node_for_transactions(
        &self,
        batch: &[UnconfirmedTransactionInfo],
        base_node_client: &mut BaseNodeWalletRpcClient,
    ) -> Result<
        (
            Vec<(UnconfirmedTransactionInfo, u64, BlockHash, u64, u64)>,
            Vec<UnconfirmedTransactionInfo>,
            Option<(u64, BlockHash, u64)>,
        ),
        TransactionServiceError,
    > {
        let mut mined = vec![];
        let mut unmined = vec![];
        #[allow(clippy::mutable_key_type)]
        let mut batch_signatures = HashMap::new();
        for tx_info in batch.iter() {
            // Imported transactions do not have a signature; this is represented by the default signature in info
            if tx_info.signature != Signature::default() {
                batch_signatures.insert(tx_info.signature.clone(), tx_info);
            }
        }

        if batch_signatures.is_empty() {
            debug!(
                target: LOG_TARGET,
                "No transactions needed to query with the base node (Operation ID: {})", self.operation_id
            );
            return Ok((mined, unmined, None));
        }

        info!(
            target: LOG_TARGET,
            "Asking base node for location of {} transactions by excess signature (Operation ID: {})",
            batch_signatures.len(),
            self.operation_id
        );

        let batch_response = base_node_client
            .transaction_batch_query(SignaturesProto {
                sigs: batch_signatures
                    .keys()
                    .map(|s| SignatureProto::from(s.clone()))
                    .collect(),
            })
            .await?;

        for response_proto in batch_response.responses {
            let response = TxQueryBatchResponse::try_from(response_proto)
                .map_err(TransactionServiceError::ProtobufConversionError)?;
            let sig = response.signature;
            if let Some(unconfirmed_tx) = batch_signatures.get(&sig) {
                if response.location == TxLocation::Mined &&
<<<<<<< HEAD
                    response.block_hash.is_some() &&
=======
                    response.best_block_hash.is_some() &&
>>>>>>> ab8d96af
                    response.mined_timestamp.is_some()
                {
                    mined.push((
                        (*unconfirmed_tx).clone(),
                        response.best_block_height,
                        response.best_block_hash.unwrap(),
                        response.confirmations,
                        response.mined_timestamp.unwrap(),
                    ));
                } else {
                    warn!(
                        target: LOG_TARGET,
                        "Transaction {} is unmined (Operation ID: {})",
                        &unconfirmed_tx.tx_id,
                        self.operation_id,
                    );
                    unmined.push((*unconfirmed_tx).clone());
                }
            }
        }

        let tip = batch_response.best_block_hash.try_into()?;

        Ok((
            mined,
            unmined,
            Some((
                batch_response.best_block_height,
                tip,
                batch_response.tip_mined_timestamp,
            )),
        ))
    }

    async fn get_base_node_block_at_height(
        &mut self,
        height: u64,
        client: &mut BaseNodeWalletRpcClient,
    ) -> Result<Option<BlockHash>, TransactionServiceError> {
        let result = match client.get_header_by_height(height).await {
            Ok(r) => r,
            Err(rpc_error) => {
                warn!(
                    target: LOG_TARGET,
                    "Error asking base node for header:{} (Operation ID: {})", rpc_error, self.operation_id
                );
                match &rpc_error {
                    RequestFailed(status) => {
                        if status.as_status_code() == NotFound {
                            return Ok(None);
                        } else {
                            return Err(rpc_error.into());
                        }
                    },
                    _ => {
                        return Err(rpc_error.into());
                    },
                }
            },
        };

        let block_header: BlockHeader = result.try_into().map_err(|s| {
            TransactionServiceError::InvalidMessageError(format!("Could not convert block header: {}", s))
        })?;
        Ok(Some(block_header.hash()))
    }

    #[allow(clippy::ptr_arg)]
    async fn update_transaction_as_mined(
        &mut self,
        tx_id: TxId,
        status: &TransactionStatus,
        mined_in_block: &BlockHash,
        mined_height: u64,
        num_confirmations: u64,
        mined_timestamp: u64,
    ) -> Result<(), TransactionServiceProtocolError<OperationId>> {
        self.db
            .set_transaction_mined_height(
                tx_id,
                mined_height,
                *mined_in_block,
                mined_timestamp,
                num_confirmations,
                num_confirmations >= self.config.num_confirmations_required,
                status,
            )
            .for_protocol(self.operation_id)?;

        if num_confirmations >= self.config.num_confirmations_required {
            if status.is_coinbase() || status.is_imported_from_chain() {
                self.publish_event(TransactionEvent::DetectedTransactionConfirmed { tx_id, is_valid: true })
            } else {
                self.publish_event(TransactionEvent::TransactionMined { tx_id, is_valid: true })
            }
        } else if status.is_coinbase() || status.is_imported_from_chain() {
            self.publish_event(TransactionEvent::DetectedTransactionUnconfirmed {
                tx_id,
                num_confirmations,
                is_valid: true,
            })
        } else {
            self.publish_event(TransactionEvent::TransactionMinedUnconfirmed {
                tx_id,
                num_confirmations,
                is_valid: true,
            })
        }

        Ok(())
    }

    async fn update_transaction_as_unmined(
        &mut self,
        tx_id: TxId,
        status: &TransactionStatus,
    ) -> Result<(), TransactionServiceProtocolError<OperationId>> {
        self.db
            .set_transaction_as_unmined(tx_id)
            .for_protocol(self.operation_id)?;

        self.publish_event(TransactionEvent::TransactionBroadcast(tx_id));
        Ok(())
    }
}<|MERGE_RESOLUTION|>--- conflicted
+++ resolved
@@ -286,11 +286,7 @@
             let sig = response.signature;
             if let Some(unconfirmed_tx) = batch_signatures.get(&sig) {
                 if response.location == TxLocation::Mined &&
-<<<<<<< HEAD
-                    response.block_hash.is_some() &&
-=======
                     response.best_block_hash.is_some() &&
->>>>>>> ab8d96af
                     response.mined_timestamp.is_some()
                 {
                     mined.push((
