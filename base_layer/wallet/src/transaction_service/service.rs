// Copyright 2019. The Tari Project
//
// Redistribution and use in source and binary forms, with or without modification, are permitted provided that the
// following conditions are met:
//
// 1. Redistributions of source code must retain the above copyright notice, this list of conditions and the following
// disclaimer.
//
// 2. Redistributions in binary form must reproduce the above copyright notice, this list of conditions and the
// following disclaimer in the documentation and/or other materials provided with the distribution.
//
// 3. Neither the name of the copyright holder nor the names of its contributors may be used to endorse or promote
// products derived from this software without specific prior written permission.
//
// THIS SOFTWARE IS PROVIDED BY THE COPYRIGHT HOLDERS AND CONTRIBUTORS "AS IS" AND ANY EXPRESS OR IMPLIED WARRANTIES,
// INCLUDING, BUT NOT LIMITED TO, THE IMPLIED WARRANTIES OF MERCHANTABILITY AND FITNESS FOR A PARTICULAR PURPOSE ARE
// DISCLAIMED. IN NO EVENT SHALL THE COPYRIGHT HOLDER OR CONTRIBUTORS BE LIABLE FOR ANY DIRECT, INDIRECT, INCIDENTAL,
// SPECIAL, EXEMPLARY, OR CONSEQUENTIAL DAMAGES (INCLUDING, BUT NOT LIMITED TO, PROCUREMENT OF SUBSTITUTE GOODS OR
// SERVICES; LOSS OF USE, DATA, OR PROFITS; OR BUSINESS INTERRUPTION) HOWEVER CAUSED AND ON ANY THEORY OF LIABILITY,
// WHETHER IN CONTRACT, STRICT LIABILITY, OR TORT (INCLUDING NEGLIGENCE OR OTHERWISE) ARISING IN ANY WAY OUT OF THE
// USE OF THIS SOFTWARE, EVEN IF ADVISED OF THE POSSIBILITY OF SUCH DAMAGE.

use std::{
    collections::{HashMap, HashSet},
    convert::{TryFrom, TryInto},
    sync::Arc,
    time::{Duration, Instant},
};

use chrono::{NaiveDateTime, Utc};
use digest::Digest;
use futures::{pin_mut, stream::FuturesUnordered, Stream, StreamExt};
use log::*;
use rand::rngs::OsRng;
use sha2::Sha256;
use tari_common::configuration::Network;
use tari_common_types::{
    burnt_proof::BurntProof,
    tari_address::{TariAddress, TariAddressFeatures},
    transaction::{ImportStatus, TransactionDirection, TransactionStatus, TxId},
<<<<<<< HEAD
    types::{FixedHash, HashOutput, PrivateKey, PublicKey, Signature},
=======
    types::{CommitmentFactory, FixedHash, HashOutput, PrivateKey, PublicKey, Signature},
>>>>>>> 54bccd7c
};
use tari_comms::{types::CommsPublicKey, NodeIdentity};
use tari_comms_dht::outbound::OutboundMessageRequester;
use tari_core::{
    consensus::{ConsensusManager, MaxSizeBytes, MaxSizeString},
    covenants::Covenant,
    mempool::FeePerGramStat,
    one_sided::{
        public_key_to_output_encryption_key,
        shared_secret_to_output_encryption_key,
        shared_secret_to_output_spending_key,
        stealth_address_script_spending_key,
    },
    proto::{base_node as base_node_proto, base_node::FetchMatchingUtxos},
    transactions::{
<<<<<<< HEAD
        key_manager::{SecretTransactionKeyManagerInterface, TransactionKeyManagerBranch},
        tari_amount::MicroMinotari,
        transaction_components::{
            BuildInfo,
            CodeTemplateRegistration,
            KernelFeatures,
            OutputFeatures,
            TemplateType,
=======
        key_manager::{TariKeyId, TransactionKeyManagerBranch, TransactionKeyManagerInterface},
        tari_amount::MicroMinotari,
        transaction_components::{
            encrypted_data::PaymentId,
            CodeTemplateRegistration,
            KernelFeatures,
            OutputFeatures,
            RangeProofType,
>>>>>>> 54bccd7c
            Transaction,
            TransactionOutput,
            WalletOutputBuilder,
        },
        transaction_protocol::{
            proto::protocol as proto,
            recipient::RecipientSignedMessage,
            sender::TransactionSenderMessage,
            TransactionMetadata,
        },
        CryptoFactories,
        ReceiverTransactionProtocol,
    },
};
use tari_crypto::{
    keys::{PublicKey as PKtrait, SecretKey},
<<<<<<< HEAD
    ristretto::RistrettoPublicKey,
    signatures::SchnorrSignature,
=======
    ristretto::pedersen::PedersenCommitment,
>>>>>>> 54bccd7c
    tari_utilities::ByteArray,
};
use tari_key_manager::key_manager_service::KeyId;
use tari_p2p::domain_message::DomainMessage;
use tari_script::{
    push_pubkey_script,
    script,
    slice_to_boxed_message,
    CheckSigSchnorrSignature,
    ExecutionStack,
    ScriptContext,
    TariScript,
};
use tari_service_framework::{reply_channel, reply_channel::Receiver};
use tari_shutdown::ShutdownSignal;
use tokio::{
    sync::{mpsc, mpsc::Sender, oneshot, Mutex},
    task::JoinHandle,
};

use crate::{
    base_node_service::handle::{BaseNodeEvent, BaseNodeServiceHandle},
    connectivity_service::WalletConnectivityInterface,
    output_manager_service::{
        handle::{OutputManagerEvent, OutputManagerHandle},
        storage::models::SpendingPriority,
        UtxoSelectionCriteria,
    },
    storage::database::{WalletBackend, WalletDatabase},
    transaction_service::{
        config::TransactionServiceConfig,
        error::{TransactionServiceError, TransactionServiceProtocolError},
        handle::{
            FeePerGramStatsResponse,
            TransactionEvent,
            TransactionEventSender,
            TransactionServiceRequest,
            TransactionServiceResponse,
        },
        protocols::{
            check_transaction_size,
            transaction_broadcast_protocol::TransactionBroadcastProtocol,
            transaction_receive_protocol::{TransactionReceiveProtocol, TransactionReceiveProtocolStage},
            transaction_send_protocol::{TransactionSendProtocol, TransactionSendProtocolStage},
            transaction_validation_protocol::TransactionValidationProtocol,
        },
        storage::{
            database::{TransactionBackend, TransactionDatabase},
            models::{
                CompletedTransaction,
                TxCancellationReason,
                WalletTransaction::{Completed, PendingInbound, PendingOutbound},
            },
        },
        tasks::{
            check_faux_transaction_status::check_detected_transactions,
            send_finalized_transaction::send_finalized_transaction_message,
            send_transaction_cancelled::send_transaction_cancelled_message,
            send_transaction_reply::send_transaction_reply,
        },
        utc::utc_duration_since,
    },
    util::watch::Watch,
    utxo_scanner_service::RECOVERY_KEY,
    OperationId,
};

const LOG_TARGET: &str = "wallet::transaction_service::service";

/// TransactionService allows for the management of multiple inbound and outbound transaction protocols
/// which are uniquely identified by a tx_id. The TransactionService generates and accepts the various protocol
/// messages and applies them to the appropriate protocol instances based on the tx_id.
/// The TransactionService allows for the sending of transactions to single receivers, when the appropriate recipient
/// response is handled the transaction is completed and moved to the completed_transaction buffer.
/// The TransactionService will accept inbound transactions and generate a reply. Received transactions will remain
/// in the pending_inbound_transactions buffer.
/// # Fields
/// `pending_outbound_transactions` - List of transaction protocols sent by this client and waiting response from the
/// recipient
/// `pending_inbound_transactions` - List of transaction protocols that have been received and responded to.
/// `completed_transaction` - List of sent transactions that have been responded to and are completed.

pub struct TransactionService<
    TTxStream,
    TTxReplyStream,
    TTxFinalizedStream,
    BNResponseStream,
    TBackend,
    TTxCancelledStream,
    TWalletBackend,
    TWalletConnectivity,
    TKeyManagerInterface,
> {
    config: TransactionServiceConfig,
    db: TransactionDatabase<TBackend>,
    transaction_stream: Option<TTxStream>,
    transaction_reply_stream: Option<TTxReplyStream>,
    transaction_finalized_stream: Option<TTxFinalizedStream>,
    base_node_response_stream: Option<BNResponseStream>,
    transaction_cancelled_stream: Option<TTxCancelledStream>,
    request_stream: Option<
        reply_channel::Receiver<TransactionServiceRequest, Result<TransactionServiceResponse, TransactionServiceError>>,
    >,
    event_publisher: TransactionEventSender,
    resources: TransactionServiceResources<TBackend, TWalletConnectivity, TKeyManagerInterface>,
    pending_transaction_reply_senders: HashMap<TxId, Sender<(CommsPublicKey, RecipientSignedMessage)>>,
    base_node_response_senders: HashMap<TxId, (TxId, Sender<base_node_proto::BaseNodeServiceResponse>)>,
    send_transaction_cancellation_senders: HashMap<TxId, oneshot::Sender<()>>,
    finalized_transaction_senders: HashMap<TxId, Sender<(TariAddress, TxId, Transaction)>>,
    receiver_transaction_cancellation_senders: HashMap<TxId, oneshot::Sender<()>>,
    active_transaction_broadcast_protocols: HashSet<TxId>,
    timeout_update_watch: Watch<Duration>,
    wallet_db: WalletDatabase<TWalletBackend>,
    base_node_service: BaseNodeServiceHandle,
    last_seen_tip_height: Option<u64>,
    validation_in_progress: Arc<Mutex<()>>,
    consensus_manager: ConsensusManager,
}

impl<
        TTxStream,
        TTxReplyStream,
        TTxFinalizedStream,
        BNResponseStream,
        TBackend,
        TTxCancelledStream,
        TWalletBackend,
        TWalletConnectivity,
        TKeyManagerInterface,
    >
    TransactionService<
        TTxStream,
        TTxReplyStream,
        TTxFinalizedStream,
        BNResponseStream,
        TBackend,
        TTxCancelledStream,
        TWalletBackend,
        TWalletConnectivity,
        TKeyManagerInterface,
    >
where
    TTxStream: Stream<Item = DomainMessage<Result<proto::TransactionSenderMessage, prost::DecodeError>>>,
    TTxReplyStream: Stream<Item = DomainMessage<Result<proto::RecipientSignedMessage, prost::DecodeError>>>,
    TTxFinalizedStream: Stream<Item = DomainMessage<Result<proto::TransactionFinalizedMessage, prost::DecodeError>>>,
    BNResponseStream:
        Stream<Item = DomainMessage<Result<base_node_proto::BaseNodeServiceResponse, prost::DecodeError>>>,
    TTxCancelledStream: Stream<Item = DomainMessage<Result<proto::TransactionCancelledMessage, prost::DecodeError>>>,
    TBackend: TransactionBackend + 'static,
    TWalletBackend: WalletBackend + 'static,
    TWalletConnectivity: WalletConnectivityInterface,
    TKeyManagerInterface: SecretTransactionKeyManagerInterface,
{
    pub async fn new(
        config: TransactionServiceConfig,
        db: TransactionDatabase<TBackend>,
        wallet_db: WalletDatabase<TWalletBackend>,
        request_stream: Receiver<
            TransactionServiceRequest,
            Result<TransactionServiceResponse, TransactionServiceError>,
        >,
        transaction_stream: TTxStream,
        transaction_reply_stream: TTxReplyStream,
        transaction_finalized_stream: TTxFinalizedStream,
        base_node_response_stream: BNResponseStream,
        transaction_cancelled_stream: TTxCancelledStream,
        output_manager_service: OutputManagerHandle,
        core_key_manager_service: TKeyManagerInterface,
        outbound_message_service: OutboundMessageRequester,
        connectivity: TWalletConnectivity,
        event_publisher: TransactionEventSender,
        node_identity: Arc<NodeIdentity>,
        network: Network,
        consensus_manager: ConsensusManager,
        factories: CryptoFactories,
        shutdown_signal: ShutdownSignal,
        base_node_service: BaseNodeServiceHandle,
    ) -> Result<Self, TransactionServiceError> {
        // Collect the resources that all protocols will need so that they can be neatly cloned as the protocols are
        // spawned.
        let view_key = core_key_manager_service.get_view_key().await?;
        let spend_key = core_key_manager_service.get_spend_key().await?;
        let comms_key = core_key_manager_service.get_comms_key().await?;
        let interactive_features = if spend_key == comms_key {
            TariAddressFeatures::create_interactive_and_one_sided()
        } else {
            TariAddressFeatures::create_one_sided_only()
        };
        let one_sided_tari_address = TariAddress::new_dual_address(
            view_key.pub_key.clone(),
            comms_key.pub_key,
            network,
            TariAddressFeatures::create_one_sided_only(),
        );
        let interactive_tari_address =
            TariAddress::new_dual_address(view_key.pub_key, spend_key.pub_key, network, interactive_features);
        let resources = TransactionServiceResources {
            db: db.clone(),
            output_manager_service,
            transaction_key_manager_service: core_key_manager_service,
            outbound_message_service,
            connectivity,
            event_publisher: event_publisher.clone(),
            interactive_tari_address,
            one_sided_tari_address,
            node_identity: node_identity.clone(),
            factories,
            config: config.clone(),
            shutdown_signal,
            consensus_manager: consensus_manager.clone(),
        };
        let power_mode = PowerMode::default();
        let timeout = match power_mode {
            PowerMode::Low => config.low_power_polling_timeout,
            PowerMode::Normal => config.broadcast_monitoring_timeout,
        };
        let timeout_update_watch = Watch::new(timeout);

        Ok(Self {
            config,
            db,
            transaction_stream: Some(transaction_stream),
            transaction_reply_stream: Some(transaction_reply_stream),
            transaction_finalized_stream: Some(transaction_finalized_stream),
            base_node_response_stream: Some(base_node_response_stream),
            transaction_cancelled_stream: Some(transaction_cancelled_stream),
            request_stream: Some(request_stream),
            event_publisher,
            resources,
            pending_transaction_reply_senders: HashMap::new(),
            base_node_response_senders: HashMap::new(),
            send_transaction_cancellation_senders: HashMap::new(),
            finalized_transaction_senders: HashMap::new(),
            receiver_transaction_cancellation_senders: HashMap::new(),
            active_transaction_broadcast_protocols: HashSet::new(),
            timeout_update_watch,
            base_node_service,
            wallet_db,
            last_seen_tip_height: None,
            validation_in_progress: Arc::new(Mutex::new(())),
            consensus_manager,
        })
    }

    #[allow(clippy::too_many_lines)]
    pub async fn start(mut self) -> Result<(), TransactionServiceError> {
        let request_stream = self
            .request_stream
            .take()
            .expect("Transaction Service initialized without request_stream")
            .fuse();
        pin_mut!(request_stream);
        let transaction_stream = self
            .transaction_stream
            .take()
            .expect("Transaction Service initialized without transaction_stream")
            .fuse();
        pin_mut!(transaction_stream);
        let transaction_reply_stream = self
            .transaction_reply_stream
            .take()
            .expect("Transaction Service initialized without transaction_reply_stream")
            .fuse();
        pin_mut!(transaction_reply_stream);
        let transaction_finalized_stream = self
            .transaction_finalized_stream
            .take()
            .expect("Transaction Service initialized without transaction_finalized_stream")
            .fuse();
        pin_mut!(transaction_finalized_stream);
        let base_node_response_stream = self
            .base_node_response_stream
            .take()
            .expect("Transaction Service initialized without base_node_response_stream")
            .fuse();
        pin_mut!(base_node_response_stream);
        let transaction_cancelled_stream = self
            .transaction_cancelled_stream
            .take()
            .expect("Transaction Service initialized without transaction_cancelled_stream")
            .fuse();
        pin_mut!(transaction_cancelled_stream);

        let mut shutdown = self.resources.shutdown_signal.clone();

        let mut send_transaction_protocol_handles: FuturesUnordered<
            JoinHandle<Result<TransactionSendResult, TransactionServiceProtocolError<TxId>>>,
        > = FuturesUnordered::new();

        let mut receive_transaction_protocol_handles: FuturesUnordered<
            JoinHandle<Result<TxId, TransactionServiceProtocolError<TxId>>>,
        > = FuturesUnordered::new();

        let mut transaction_broadcast_protocol_handles: FuturesUnordered<
            JoinHandle<Result<TxId, TransactionServiceProtocolError<TxId>>>,
        > = FuturesUnordered::new();

        let mut transaction_validation_protocol_handles: FuturesUnordered<
            JoinHandle<Result<OperationId, TransactionServiceProtocolError<OperationId>>>,
        > = FuturesUnordered::new();

        let mut base_node_service_event_stream = self.base_node_service.get_event_stream();
        let mut output_manager_event_stream = self.resources.output_manager_service.get_event_stream();

        debug!(target: LOG_TARGET, "Transaction Service started");
        loop {
            tokio::select! {
                event = output_manager_event_stream.recv() => {
                    match event {
                        Ok(msg) => self.handle_output_manager_service_event(msg).await,
                        Err(e) => debug!(target: LOG_TARGET, "Lagging read on base node event broadcast channel: {}", e),
                    };
                },
                // Base Node Monitoring Service event
                event = base_node_service_event_stream.recv() => {
                    match event {
                        Ok(msg) => self.handle_base_node_service_event(msg, &mut transaction_validation_protocol_handles).await,
                        Err(e) => debug!(target: LOG_TARGET, "Lagging read on base node event broadcast channel: {}", e),
                    };
                },
                //Incoming request
                Some(request_context) = request_stream.next() => {
                    let start = Instant::now();
                    let (request, reply_tx) = request_context.split();
                    let event = format!("Handling Service API Request ({})", request);
                    trace!(target: LOG_TARGET, "{}", event);
                    let _result = self.handle_request(request,
                        &mut send_transaction_protocol_handles,
                        &mut receive_transaction_protocol_handles,
                        &mut transaction_broadcast_protocol_handles,
                        &mut transaction_validation_protocol_handles,
                        reply_tx,
                    ).await.map_err(|e| {
                        warn!(target: LOG_TARGET, "Error handling request: {:?}", e);
                        e
                    });
                    trace!(target: LOG_TARGET,
                        "{}, processed in {}ms",
                        event,
                        start.elapsed().as_millis()
                    );
                },
                // Incoming Transaction messages from the Comms layer
                Some(msg) = transaction_stream.next() => {
                    let start = Instant::now();
                    let (origin_public_key, inner_msg) = msg.clone().into_origin_and_inner();
                    trace!(target: LOG_TARGET, "Handling Transaction Message, Trace: {}", msg.dht_header.message_tag);

                    let result  = self.accept_transaction(origin_public_key, inner_msg,
                        msg.dht_header.message_tag.as_value(), &mut receive_transaction_protocol_handles);

                    match result {
                        Err(TransactionServiceError::RepeatedMessageError) => {
                            trace!(target: LOG_TARGET, "A repeated Transaction message was received, Trace: {}",
                            msg.dht_header.message_tag);
                        }
                        Err(e) => {
                            warn!(target: LOG_TARGET, "Failed to handle incoming Transaction message: {} for NodeID: {}, Trace: {}",
                                e, self.resources.node_identity.node_id().short_str(), msg.dht_header.message_tag);
                            let _size = self.event_publisher.send(Arc::new(TransactionEvent::Error(format!("Error handling \
                                Transaction Sender message: {:?}", e).to_string())));
                        }
                        _ => (),
                    }
                    trace!(target: LOG_TARGET,
                        "Handling Transaction Message, Trace: {}, processed in {}ms",
                        msg.dht_header.message_tag,
                        start.elapsed().as_millis(),
                    );
                },
                 // Incoming Transaction Reply messages from the Comms layer
                Some(msg) = transaction_reply_stream.next() => {
                    let start = Instant::now();
                    let (origin_public_key, inner_msg) = msg.clone().into_origin_and_inner();
                    trace!(target: LOG_TARGET, "Handling Transaction Reply Message, Trace: {}", msg.dht_header.message_tag);
                    let result = self.accept_recipient_reply(origin_public_key, inner_msg).await;

                    match result {
                        Err(TransactionServiceError::TransactionDoesNotExistError) => {
                            trace!(target: LOG_TARGET, "Unable to handle incoming Transaction Reply message from NodeId: \
                            {} due to Transaction not existing. This usually means the message was a repeated message \
                            from Store and Forward, Trace: {}", self.resources.node_identity.node_id().short_str(),
                            msg.dht_header.message_tag);
                        },
                        Err(e) => {
                            warn!(target: LOG_TARGET, "Failed to handle incoming Transaction Reply message: {} \
                            for NodeId: {}, Trace: {}", e, self.resources.node_identity.node_id().short_str(),
                            msg.dht_header.message_tag);
                            let _size = self.event_publisher.send(Arc::new(TransactionEvent::Error("Error handling \
                            Transaction Recipient Reply message".to_string())));
                        },
                        Ok(_) => (),
                    }
                    trace!(target: LOG_TARGET,
                        "Handling Transaction Reply Message, Trace: {}, processed in {}ms",
                        msg.dht_header.message_tag,
                        start.elapsed().as_millis(),
                    );
                },
               // Incoming Finalized Transaction messages from the Comms layer
                Some(msg) = transaction_finalized_stream.next() => {
                    let start = Instant::now();
                    let (origin_public_key, inner_msg) = msg.clone().into_origin_and_inner();
                    trace!(target: LOG_TARGET,
                        "Handling Transaction Finalized Message, Trace: {}",
                        msg.dht_header.message_tag.as_value()
                    );
                    let result = self.accept_finalized_transaction(
                        origin_public_key,
                        inner_msg,
                        &mut receive_transaction_protocol_handles,
                    ).await;

                    match result {
                        Err(TransactionServiceError::TransactionDoesNotExistError) => {
                            trace!(target: LOG_TARGET, "Unable to handle incoming Finalized Transaction message from NodeId: \
                            {} due to Transaction not existing. This usually means the message was a repeated message \
                            from Store and Forward, Trace: {}", self.resources.node_identity.node_id().short_str(),
                            msg.dht_header.message_tag);
                        },
                       Err(e) => {
                            warn!(target: LOG_TARGET, "Failed to handle incoming Transaction Finalized message: {} \
                            for NodeID: {}, Trace: {}", e , self.resources.node_identity.node_id().short_str(),
                            msg.dht_header.message_tag.as_value());
                            let _size = self.event_publisher.send(Arc::new(TransactionEvent::Error("Error handling Transaction \
                            Finalized message".to_string(),)));
                       },
                       Ok(_) => ()
                    }
                    trace!(target: LOG_TARGET,
                        "Handling Transaction Finalized Message, Trace: {}, processed in {}ms",
                        msg.dht_header.message_tag.as_value(),
                        start.elapsed().as_millis(),
                    );
                },
                // Incoming messages from the Comms layer
                Some(msg) = base_node_response_stream.next() => {
                    let start = Instant::now();
                    let (origin_public_key, inner_msg) = msg.clone().into_origin_and_inner();
                    trace!(target: LOG_TARGET, "Handling Base Node Response, Trace: {}", msg.dht_header.message_tag);
                    let _result = self.handle_base_node_response(inner_msg).await.map_err(|e| {
                        warn!(target: LOG_TARGET, "Error handling base node service response from {}: {:?} for \
                        NodeID: {}, Trace: {}", origin_public_key, e, self.resources.node_identity.node_id().short_str(),
                        msg.dht_header.message_tag.as_value());
                        e
                    });
                    trace!(target: LOG_TARGET,
                        "Handling Base Node Response, Trace: {}, processed in {}ms",
                        msg.dht_header.message_tag,
                        start.elapsed().as_millis(),
                    );
                }
                // Incoming messages from the Comms layer
                Some(msg) = transaction_cancelled_stream.next() => {
                    let start = Instant::now();
                    let (origin_public_key, inner_msg) = msg.clone().into_origin_and_inner();
                    trace!(target: LOG_TARGET, "Handling Transaction Cancelled message, Trace: {}", msg.dht_header.message_tag);
                    if let Err(e) = self.handle_transaction_cancelled_message(origin_public_key, inner_msg, ).await {
                        warn!(target: LOG_TARGET, "Error handing Transaction Cancelled Message: {:?}", e);
                    }
                    trace!(target: LOG_TARGET,
                        "Handling Transaction Cancelled message, Trace: {}, processed in {}ms",
                        msg.dht_header.message_tag,
                        start.elapsed().as_millis(),
                    );
                }
                Some(join_result) = send_transaction_protocol_handles.next() => {
                    trace!(target: LOG_TARGET, "Send Protocol for Transaction has ended with result {:?}", join_result);
                    match join_result {
                        Ok(join_result_inner) => self.complete_send_transaction_protocol(
                            join_result_inner,
                            &mut transaction_broadcast_protocol_handles
                        ),
                        Err(e) => error!(target: LOG_TARGET, "Error resolving Send Transaction Protocol: {:?}", e),
                    };
                }
                Some(join_result) = receive_transaction_protocol_handles.next() => {
                    trace!(target: LOG_TARGET, "Receive Transaction Protocol has ended with result {:?}", join_result);
                    match join_result {
                        Ok(join_result_inner) => self.complete_receive_transaction_protocol(
                            join_result_inner,
                            &mut transaction_broadcast_protocol_handles
                        ),
                        Err(e) => error!(target: LOG_TARGET, "Error resolving Send Transaction Protocol: {:?}", e),
                    };
                }
                Some(join_result) = transaction_broadcast_protocol_handles.next() => {
                    trace!(target: LOG_TARGET, "Transaction Broadcast protocol has ended with result {:?}", join_result);
                    match join_result {
                        Ok(join_result_inner) => self.complete_transaction_broadcast_protocol(join_result_inner),
                        Err(e) => error!(target: LOG_TARGET, "Error resolving Broadcast Protocol: {:?}", e),
                    };
                }
                Some(join_result) = transaction_validation_protocol_handles.next() => {
                    trace!(target: LOG_TARGET, "Transaction Validation protocol has ended with result {:?}", join_result);
                    match join_result {
                        Ok(join_result_inner) => self.complete_transaction_validation_protocol(
                            join_result_inner,
                            &mut transaction_broadcast_protocol_handles,
                        ),
                        Err(e) => error!(target: LOG_TARGET, "Error resolving Transaction Validation protocol: {:?}", e),
                    };
                }
                 _ = shutdown.wait() => {
                    info!(target: LOG_TARGET, "Transaction service shutting down because it received the shutdown signal");
                    break;
                }
            }
        }
        info!(target: LOG_TARGET, "Transaction service shut down");
        Ok(())
    }

    /// This handler is called when requests arrive from the various streams
    #[allow(clippy::too_many_lines)]
    async fn handle_request(
        &mut self,
        request: TransactionServiceRequest,
        send_transaction_join_handles: &mut FuturesUnordered<
            JoinHandle<Result<TransactionSendResult, TransactionServiceProtocolError<TxId>>>,
        >,
        receive_transaction_join_handles: &mut FuturesUnordered<
            JoinHandle<Result<TxId, TransactionServiceProtocolError<TxId>>>,
        >,
        transaction_broadcast_join_handles: &mut FuturesUnordered<
            JoinHandle<Result<TxId, TransactionServiceProtocolError<TxId>>>,
        >,
        transaction_validation_join_handles: &mut FuturesUnordered<
            JoinHandle<Result<OperationId, TransactionServiceProtocolError<OperationId>>>,
        >,
        reply_channel: oneshot::Sender<Result<TransactionServiceResponse, TransactionServiceError>>,
    ) -> Result<(), TransactionServiceError> {
        let mut reply_channel = Some(reply_channel);

        trace!(target: LOG_TARGET, "Handling Service Request: {}", request);
        let response = match request {
            TransactionServiceRequest::SendTransaction {
                destination,
                amount,
                selection_criteria,
                output_features,
                fee_per_gram,
                message,
            } => {
                let rp = reply_channel.take().expect("Cannot be missing");
                self.send_transaction(
                    destination,
                    amount,
                    selection_criteria,
                    *output_features,
                    fee_per_gram,
                    message,
                    TransactionMetadata::default(),
                    send_transaction_join_handles,
                    transaction_broadcast_join_handles,
                    rp,
                )
                .await?;
                return Ok(());
            },
            TransactionServiceRequest::SendOneSidedTransaction {
                destination,
                amount,
                selection_criteria,
                output_features,
                fee_per_gram,
                message,
                payment_id,
            } => self
                .send_one_sided_transaction(
                    destination,
                    amount,
                    selection_criteria,
                    *output_features,
                    fee_per_gram,
                    message,
                    payment_id,
                    transaction_broadcast_join_handles,
                )
                .await
                .map(|(tx_id, _)| TransactionServiceResponse::TransactionSent(tx_id)),
            TransactionServiceRequest::SendOneSidedToStealthAddressTransaction {
                destination,
                amount,
                selection_criteria,
                output_features,
                fee_per_gram,
                message,
                payment_id,
            } => self
                .send_one_sided_to_stealth_address_transaction(
                    destination,
                    amount,
                    selection_criteria,
                    *output_features,
                    fee_per_gram,
                    message,
                    payment_id,
                    transaction_broadcast_join_handles,
                )
                .await
                .map(|(tx_id, _)| TransactionServiceResponse::TransactionSent(tx_id)),
            TransactionServiceRequest::BurnTari {
                amount,
                selection_criteria,
                fee_per_gram,
                message,
                claim_public_key,
                sidechain_deployment_key,
            } => self
                .burn_tari(
                    amount,
                    selection_criteria,
                    fee_per_gram,
                    message,
                    claim_public_key,
                    sidechain_deployment_key,
                    transaction_broadcast_join_handles,
                )
                .await
                .map(|(tx_id, proof)| TransactionServiceResponse::BurntTransactionSent {
                    tx_id,
                    proof: Box::new(proof),
                }),
            TransactionServiceRequest::CreateNMUtxo {
                amount,
                fee_per_gram,
                n,
                m,
                public_keys,
                message,
                maturity,
            } => self
                .create_aggregate_signature_utxo(
                    amount,
                    fee_per_gram,
                    n,
                    m,
                    public_keys,
                    message,
                    maturity,
                    transaction_broadcast_join_handles,
                )
                .await
                .map(|(tx_id, output_hash)| {
                    TransactionServiceResponse::TransactionSentWithOutputHash(tx_id, output_hash)
                }),
            TransactionServiceRequest::EncumberAggregateUtxo {
                fee_per_gram,
                output_hash,
                expected_commitment,
                script_input_shares,
                script_signature_public_nonces,
                sender_offset_public_key_shares,
                metadata_ephemeral_public_key_shares,
                dh_shared_secret_shares,
                recipient_address,
            } => self
                .encumber_aggregate_tx(
                    fee_per_gram,
                    output_hash,
                    expected_commitment,
                    script_input_shares,
                    script_signature_public_nonces,
                    sender_offset_public_key_shares,
                    metadata_ephemeral_public_key_shares,
                    dh_shared_secret_shares,
                    recipient_address,
                )
                .await
                .map(
                    |(tx_id, tx, total_script_pubkey, total_metadata_ephemeral_public_key, total_script_nonce)| {
                        TransactionServiceResponse::EncumberAggregateUtxo(
                            tx_id,
                            Box::new(tx),
                            Box::new(total_script_pubkey),
                            Box::new(total_metadata_ephemeral_public_key),
                            Box::new(total_script_nonce),
                        )
                    },
                ),
            TransactionServiceRequest::FetchUnspentOutputs { output_hashes } => {
                let unspent_outputs = self.fetch_unspent_outputs_from_node(output_hashes).await?;
                Ok(TransactionServiceResponse::UnspentOutputs(unspent_outputs))
            },
            TransactionServiceRequest::FinalizeSentAggregateTransaction {
                tx_id,
                total_meta_data_signature,
                total_script_data_signature,
                script_offset,
            } => Ok(TransactionServiceResponse::TransactionSent(
                self.finalized_aggregate_encumbed_tx(
                    tx_id.into(),
                    total_meta_data_signature,
                    total_script_data_signature,
                    script_offset,
                    transaction_broadcast_join_handles,
                )
                .await?,
            )),
            TransactionServiceRequest::RegisterValidatorNode {
                amount,
                validator_node_public_key,
                validator_node_signature,
                validator_node_claim_public_key,
                sidechain_deployment_key,
                selection_criteria,
                fee_per_gram,
                message,
            } => {
                let rp = reply_channel.take().expect("Cannot be missing");
                self.register_validator_node(
                    amount,
                    validator_node_public_key,
                    validator_node_signature,
                    validator_node_claim_public_key,
                    sidechain_deployment_key,
                    selection_criteria,
                    fee_per_gram,
                    message,
                    send_transaction_join_handles,
                    transaction_broadcast_join_handles,
                    rp,
                )
                .await?;
                return Ok(());
            },
            TransactionServiceRequest::RegisterCodeTemplate {
                template_name,
                template_version,
                template_type,
                build_info,
                binary_sha,
                binary_url,
                fee_per_gram,
                sidechain_deployment_key,
            } => {
                let (tx_id, main_output_hash) = self
                    .register_code_template(
                        fee_per_gram,
                        template_name.to_string(),
                        template_version,
                        template_type,
                        build_info,
                        binary_sha,
                        binary_url,
                        sidechain_deployment_key,
                        UtxoSelectionCriteria::default(),
                        format!("Template Registration: {}", template_name),
                        transaction_broadcast_join_handles,
                    )
                    .await?;
                Ok(TransactionServiceResponse::CodeRegistrationTransactionSent {
                    tx_id,
                    template_address: main_output_hash,
                })
            },
            TransactionServiceRequest::SendShaAtomicSwapTransaction(
                destination,
                amount,
                selection_criteria,
                fee_per_gram,
                message,
            ) => Ok(TransactionServiceResponse::ShaAtomicSwapTransactionSent(
                self.send_sha_atomic_swap_transaction(
                    destination,
                    amount,
                    selection_criteria,
                    fee_per_gram,
                    message,
                    transaction_broadcast_join_handles,
                )
                .await?,
            )),
            TransactionServiceRequest::CancelTransaction(tx_id) => self
                .cancel_pending_transaction(tx_id)
                .await
                .map(|_| TransactionServiceResponse::TransactionCancelled),
            TransactionServiceRequest::GetPendingInboundTransactions => Ok(
                TransactionServiceResponse::PendingInboundTransactions(self.db.get_pending_inbound_transactions()?),
            ),
            TransactionServiceRequest::GetPendingOutboundTransactions => Ok(
                TransactionServiceResponse::PendingOutboundTransactions(self.db.get_pending_outbound_transactions()?),
            ),

            TransactionServiceRequest::GetCompletedTransactions => Ok(
                TransactionServiceResponse::CompletedTransactions(self.db.get_completed_transactions()?),
            ),
            TransactionServiceRequest::GetCancelledPendingInboundTransactions => {
                Ok(TransactionServiceResponse::PendingInboundTransactions(
                    self.db.get_cancelled_pending_inbound_transactions()?,
                ))
            },
            TransactionServiceRequest::GetCancelledPendingOutboundTransactions => {
                Ok(TransactionServiceResponse::PendingOutboundTransactions(
                    self.db.get_cancelled_pending_outbound_transactions()?,
                ))
            },
            TransactionServiceRequest::GetCancelledCompletedTransactions => Ok(
                TransactionServiceResponse::CompletedTransactions(self.db.get_cancelled_completed_transactions()?),
            ),
            TransactionServiceRequest::GetCompletedTransaction(tx_id) => Ok(
                TransactionServiceResponse::CompletedTransaction(Box::new(self.db.get_completed_transaction(tx_id)?)),
            ),
            TransactionServiceRequest::GetAnyTransaction(tx_id) => Ok(TransactionServiceResponse::AnyTransaction(
                Box::new(self.db.get_any_transaction(tx_id)?),
            )),
            TransactionServiceRequest::ImportTransaction(tx) => {
                let tx_id = match tx {
                    PendingInbound(inbound_tx) => {
                        let tx_id = inbound_tx.tx_id;
                        check_transaction_size(&inbound_tx, tx_id)?;
                        self.db.insert_pending_inbound_transaction(tx_id, inbound_tx)?;
                        tx_id
                    },
                    PendingOutbound(outbound_tx) => {
                        let tx_id = outbound_tx.tx_id;
                        check_transaction_size(&outbound_tx, tx_id)?;
                        self.db.insert_pending_outbound_transaction(tx_id, outbound_tx)?;
                        tx_id
                    },
                    Completed(completed_tx) => {
                        let tx_id = completed_tx.tx_id;
                        check_transaction_size(&completed_tx.transaction, tx_id)?;
                        self.db.insert_completed_transaction(tx_id, completed_tx)?;
                        tx_id
                    },
                };
                Ok(TransactionServiceResponse::TransactionImported(tx_id))
            },
            TransactionServiceRequest::ImportUtxoWithStatus {
                amount,
                source_address,
                message,
                import_status,
                tx_id,
                current_height,
                mined_timestamp,
                scanned_output,
                payment_id,
            } => self
                .add_utxo_import_transaction_with_status(
                    amount,
                    source_address,
                    message,
                    import_status,
                    tx_id,
                    current_height,
                    mined_timestamp,
                    scanned_output,
                    payment_id,
                )
                .await
                .map(TransactionServiceResponse::UtxoImported),
            TransactionServiceRequest::SubmitTransactionToSelf(tx_id, tx, fee, amount, message) => self
                .submit_transaction_to_self(transaction_broadcast_join_handles, tx_id, tx, fee, amount, message)
                .await
                .map(|_| TransactionServiceResponse::TransactionSubmitted),
            TransactionServiceRequest::SetLowPowerMode => {
                self.set_power_mode(PowerMode::Low).await?;
                Ok(TransactionServiceResponse::LowPowerModeSet)
            },
            TransactionServiceRequest::SetNormalPowerMode => {
                self.set_power_mode(PowerMode::Normal).await?;
                Ok(TransactionServiceResponse::NormalPowerModeSet)
            },
            TransactionServiceRequest::RestartTransactionProtocols => self
                .restart_transaction_negotiation_protocols(
                    send_transaction_join_handles,
                    receive_transaction_join_handles,
                )
                .map(|_| TransactionServiceResponse::ProtocolsRestarted),
            TransactionServiceRequest::RestartBroadcastProtocols => self
                .restart_broadcast_protocols(transaction_broadcast_join_handles)
                .map(|_| TransactionServiceResponse::ProtocolsRestarted),
            TransactionServiceRequest::GetNumConfirmationsRequired => Ok(
                TransactionServiceResponse::NumConfirmationsRequired(self.resources.config.num_confirmations_required),
            ),
            TransactionServiceRequest::SetNumConfirmationsRequired(number) => {
                self.resources.config.num_confirmations_required = number;
                Ok(TransactionServiceResponse::NumConfirmationsSet)
            },
            TransactionServiceRequest::ValidateTransactions => self
                .start_transaction_validation_protocol(transaction_validation_join_handles)
                .await
                .map(TransactionServiceResponse::ValidationStarted),
            TransactionServiceRequest::ReValidateTransactions => self
                .start_transaction_revalidation(transaction_validation_join_handles)
                .await
                .map(TransactionServiceResponse::ValidationStarted),
            TransactionServiceRequest::GetFeePerGramStatsPerBlock { count } => {
                let reply_channel = reply_channel.take().expect("reply_channel is Some");
                self.handle_get_fee_per_gram_stats_per_block_request(count, reply_channel);
                return Ok(());
            },
        };

        // If the individual handlers did not already send the API response then do it here.
        if let Some(rp) = reply_channel {
            let _result = rp.send(response).inspect_err(|_| {
                warn!(target: LOG_TARGET, "Failed to send reply");
            });
        }
        Ok(())
    }

    fn handle_get_fee_per_gram_stats_per_block_request(
        &self,
        count: usize,
        reply_channel: oneshot::Sender<Result<TransactionServiceResponse, TransactionServiceError>>,
    ) {
        let mut connectivity = self.resources.connectivity.clone();

        let query_base_node_fut = async move {
            let mut client = connectivity
                .obtain_base_node_wallet_rpc_client()
                .await
                .ok_or(TransactionServiceError::Shutdown)?;

            let resp = client
                .get_mempool_fee_per_gram_stats(base_node_proto::GetMempoolFeePerGramStatsRequest {
                    count: count as u64,
                })
                .await?;
            let mut resp = FeePerGramStatsResponse::from(resp);
            // If there are no transactions in the mempool, populate with a minimal fee per gram.
            if resp.stats.is_empty() {
                resp.stats = vec![FeePerGramStat {
                    order: 0,
                    min_fee_per_gram: 1.into(),
                    avg_fee_per_gram: 1.into(),
                    max_fee_per_gram: 1.into(),
                }]
            }
            Ok(TransactionServiceResponse::FeePerGramStatsPerBlock(resp))
        };

        tokio::spawn(async move {
            let resp = query_base_node_fut.await;
            if reply_channel.send(resp).is_err() {
                warn!(
                    target: LOG_TARGET,
                    "handle_get_fee_per_gram_stats_per_block_request: service reply cancelled"
                );
            }
        });
    }

    async fn handle_base_node_service_event(
        &mut self,
        event: Arc<BaseNodeEvent>,
        transaction_validation_join_handles: &mut FuturesUnordered<
            JoinHandle<Result<OperationId, TransactionServiceProtocolError<OperationId>>>,
        >,
    ) {
        match (*event).clone() {
            BaseNodeEvent::BaseNodeStateChanged(_state) => {
                trace!(target: LOG_TARGET, "Received BaseNodeStateChanged event, but igoring",);
            },
            BaseNodeEvent::NewBlockDetected(_hash, height) => {
                let _operation_id = self
                    .start_transaction_validation_protocol(transaction_validation_join_handles)
                    .await
                    .map_err(|e| {
                        warn!(target: LOG_TARGET, "Error validating  txos: {:?}", e);
                        e
                    });

                self.last_seen_tip_height = Some(height);
            },
        }
    }

    async fn handle_output_manager_service_event(&mut self, event: Arc<OutputManagerEvent>) {
        if let OutputManagerEvent::TxoValidationSuccess(_) = (*event).clone() {
            let db = self.db.clone();
            let output_manager_handle = self.resources.output_manager_service.clone();
            let metadata = self.wallet_db.get_chain_metadata().unwrap_or_default();
            let tip_height = match metadata {
                Some(val) => val.best_block_height(),
                None => 0u64,
            };
            let event_publisher = self.event_publisher.clone();
            tokio::spawn(check_detected_transactions(
                output_manager_handle,
                db,
                event_publisher,
                tip_height,
            ));
        }
    }

    /// Sends a new transaction to a single recipient
    /// # Arguments
    /// 'dest_pubkey': The Comms pubkey of the recipient node
    /// 'amount': The amount of Tari to send to the recipient
    /// 'fee_per_gram': The amount of fee per transaction gram to be included in transaction
    pub async fn send_transaction(
        &mut self,
        destination: TariAddress,
        amount: MicroMinotari,
        selection_criteria: UtxoSelectionCriteria,
        output_features: OutputFeatures,
        fee_per_gram: MicroMinotari,
        message: String,
        tx_meta: TransactionMetadata,
        join_handles: &mut FuturesUnordered<
            JoinHandle<Result<TransactionSendResult, TransactionServiceProtocolError<TxId>>>,
        >,
        transaction_broadcast_join_handles: &mut FuturesUnordered<
            JoinHandle<Result<TxId, TransactionServiceProtocolError<TxId>>>,
        >,
        reply_channel: oneshot::Sender<Result<TransactionServiceResponse, TransactionServiceError>>,
    ) -> Result<(TxId, Option<HashOutput>), TransactionServiceError> {
        let tx_id = TxId::new_random();
        if destination.network() != self.resources.interactive_tari_address.network() {
            let _result = reply_channel
                .send(Err(TransactionServiceError::InvalidNetwork))
                .inspect_err(|_| {
                    warn!(target: LOG_TARGET, "Failed to send service reply");
                });
            return Err(TransactionServiceError::InvalidNetwork);
        }
        // If we're paying ourselves, let's complete and submit the transaction immediately
        if &self
            .resources
            .transaction_key_manager_service
            .get_comms_key()
            .await?
            .pub_key ==
            destination.comms_public_key()
        {
            debug!(
                target: LOG_TARGET,
                "Received transaction with spend-to-self transaction"
            );

            let (fee, transaction, main_output) = self
                .resources
                .output_manager_service
                .create_pay_to_self_transaction(tx_id, amount, selection_criteria, output_features, fee_per_gram, None)
                .await?;

            // Notify that the transaction was successfully resolved.
            let _size = self
                .event_publisher
                .send(Arc::new(TransactionEvent::TransactionCompletedImmediately(tx_id)));

            self.submit_transaction(
                transaction_broadcast_join_handles,
                CompletedTransaction::new(
                    tx_id,
                    self.resources.interactive_tari_address.clone(),
                    self.resources.interactive_tari_address.clone(),
                    amount,
                    fee,
                    transaction,
                    TransactionStatus::Completed,
                    message,
                    Utc::now().naive_utc(),
                    TransactionDirection::Inbound,
                    None,
                    None,
                    None,
                )?,
            )
            .await?;

            let _result = reply_channel
                .send(Ok(TransactionServiceResponse::TransactionSent(tx_id)))
                .inspect_err(|_| {
                    warn!(target: LOG_TARGET, "Failed to send service reply");
                });

            return Ok((tx_id, Some(main_output)));
        }

        let (tx_reply_sender, tx_reply_receiver) = mpsc::channel(100);
        let (cancellation_sender, cancellation_receiver) = oneshot::channel();
        self.pending_transaction_reply_senders.insert(tx_id, tx_reply_sender);
        self.send_transaction_cancellation_senders
            .insert(tx_id, cancellation_sender);

        let protocol = TransactionSendProtocol::new(
            tx_id,
            self.resources.clone(),
            tx_reply_receiver,
            cancellation_receiver,
            destination,
            amount,
            fee_per_gram,
            message,
            tx_meta,
            Some(reply_channel),
            TransactionSendProtocolStage::Initial,
            None,
        );
        let join_handle = tokio::spawn(protocol.execute());
        join_handles.push(join_handle);

        Ok((tx_id, None))
    }

    /// Creates a utxo with aggregate public key out of m-of-n public keys
    #[allow(clippy::too_many_lines)]
    pub async fn create_aggregate_signature_utxo(
        &mut self,
        amount: MicroMinotari,
        fee_per_gram: MicroMinotari,
        n: u8,
        m: u8,
        public_keys: Vec<PublicKey>,
        message: [u8; 32],
        maturity: u64,
        transaction_broadcast_join_handles: &mut FuturesUnordered<
            JoinHandle<Result<TxId, TransactionServiceProtocolError<TxId>>>,
        >,
    ) -> Result<(TxId, FixedHash), TransactionServiceError> {
        let tx_id = TxId::new_random();

        let msg = slice_to_boxed_message(message.as_bytes());
        let script = script!(CheckMultiSigVerifyAggregatePubKey(n, m, public_keys.clone(), msg));

        // Empty covenant
        let covenant = Covenant::default();

        // Default range proof
        let minimum_value_promise = amount;

        // Prepare sender part of transaction
        let mut stp = self
            .resources
            .output_manager_service
            .prepare_transaction_to_send(
                tx_id,
                amount,
                UtxoSelectionCriteria::default(),
                OutputFeatures {
                    range_proof_type: RangeProofType::RevealedValue,
                    maturity,
                    ..Default::default()
                },
                fee_per_gram,
                TransactionMetadata::default(),
                "".to_string(),
                script.clone(),
                covenant.clone(),
                minimum_value_promise,
            )
            .await?;
        let sender_message = TransactionSenderMessage::new_single_round_message(
            stp.get_single_round_message(&self.resources.transaction_key_manager_service)
                .await?,
        );

        // This call is needed to advance the state from `SingleRoundMessageReady` to `CollectingSingleSignature`,
        // but the returned value is not used
        let _single_round_sender_data = stp
            .build_single_round_message(&self.resources.transaction_key_manager_service)
            .await
            .map_err(|e| TransactionServiceProtocolError::new(tx_id, e.into()))?;

        self.resources
            .output_manager_service
            .confirm_pending_transaction(tx_id)
            .await
            .map_err(|e| TransactionServiceProtocolError::new(tx_id, e.into()))?;

        // Prepare receiver part of the transaction

        // In generating an aggregate public key utxo, we can use a randomly generated spend key
        let spending_key = PrivateKey::random(&mut OsRng);
        let sum_keys = public_keys.iter().fold(PublicKey::default(), |acc, x| acc + x);
        let encryption_private_key = public_key_to_output_encryption_key(&sum_keys)?;

        let sender_offset_private_key = stp
            .get_recipient_sender_offset_private_key()
            .map_err(|e| TransactionServiceProtocolError::new(tx_id, e.into()))?
            .ok_or(TransactionServiceProtocolError::new(
                tx_id,
                TransactionServiceError::InvalidKeyId("Missing sender offset keyid".to_string()),
            ))?;

        let encryption_key_id = self
            .resources
            .transaction_key_manager_service
            .import_key(encryption_private_key)
            .await?;

        let sender_offset_public_key = self
            .resources
            .transaction_key_manager_service
            .get_public_key_at_key_id(&sender_offset_private_key)
            .await?;

        let spending_key_id = self
            .resources
            .transaction_key_manager_service
            .import_key(spending_key.clone())
            .await?;

        let wallet_output = WalletOutputBuilder::new(amount, spending_key_id)
            .with_features(
                sender_message
                    .single()
                    .ok_or(TransactionServiceProtocolError::new(
                        tx_id,
                        TransactionServiceError::InvalidMessageError("Sent invalid message type".to_string()),
                    ))?
                    .features
                    .clone(),
            )
            .with_script(script)
            // We don't want the given utxo to be spendable as an input to a later transaction, so we set
            // spendable height of the current utxo to be u64::MAx
            .with_script_lock_height(u64::MAX)
            .encrypt_data_for_recovery(
                &self.resources.transaction_key_manager_service,
                Some(&encryption_key_id),
                PaymentId::Empty,
            )
            .await?
            .with_input_data(
                ExecutionStack::default(),
            )
            .with_covenant(covenant)
            .with_sender_offset_public_key(sender_offset_public_key)
            .with_script_key(TariKeyId::default())
            .with_minimum_value_promise(minimum_value_promise)
            .sign_as_sender_and_receiver(
                &self.resources.transaction_key_manager_service,
                &sender_offset_private_key,
            )
            .await
            .unwrap()
            .try_build(&self.resources.transaction_key_manager_service)
            .await
            .unwrap();

        let tip_height = self.last_seen_tip_height.unwrap_or(0);
        let consensus_constants = self.consensus_manager.consensus_constants(tip_height);
        let rtp = ReceiverTransactionProtocol::new(
            sender_message,
            wallet_output.clone(),
            &self.resources.transaction_key_manager_service,
            consensus_constants,
        )
        .await;
        let recipient_reply = rtp.get_signed_data()?.clone();

        // Start finalize
        stp.add_single_recipient_info(recipient_reply, &self.resources.transaction_key_manager_service)
            .await
            .map_err(|e| TransactionServiceProtocolError::new(tx_id, e.into()))?;

        // Finalize:
        stp.finalize(&self.resources.transaction_key_manager_service)
            .await
            .map_err(|e| {
                error!(
                    target: LOG_TARGET,
                    "Transaction (TxId: {}) could not be finalized. Failure error: {:?}", tx_id, e,
                );
                TransactionServiceProtocolError::new(tx_id, e.into())
            })?;
        info!(
            target: LOG_TARGET,
            "Finalized create n of m transaction TxId: {}", tx_id
        );

        // This event being sent is important, but not critical to the protocol being successful. Send only fails if
        // there are no subscribers.
        let _size = self
            .event_publisher
            .send(Arc::new(TransactionEvent::TransactionCompletedImmediately(tx_id)));

        // Broadcast create n of m aggregate public key transaction
        let tx = stp
            .get_transaction()
            .map_err(|e| TransactionServiceProtocolError::new(tx_id, e.into()))?;
        let fee = stp
            .get_fee_amount()
            .map_err(|e| TransactionServiceProtocolError::new(tx_id, e.into()))?;
        self.resources
            .output_manager_service
            .add_output_with_tx_id(tx_id, wallet_output.clone(), Some(SpendingPriority::Normal))
            .await?;
        self.submit_transaction(
            transaction_broadcast_join_handles,
            CompletedTransaction::new(
                tx_id,
                self.resources.interactive_tari_address.clone(),
                self.resources.interactive_tari_address.clone(),
                amount,
                fee,
                tx.clone(),
                TransactionStatus::Completed,
                "".to_string(),
                Utc::now().naive_utc(),
                TransactionDirection::Outbound,
                None,
                None,
                None,
            )
            .map_err(|e| TransactionServiceProtocolError::new(tx_id, e.into()))?,
        )
        .await?;

        // we want to print out the hash of the utxo
        let output_hash = wallet_output
            .hash(&self.resources.transaction_key_manager_service)
            .await?;
        Ok((tx_id, output_hash))
    }

    async fn fetch_unspent_outputs_from_node(
        &mut self,
        hashes: Vec<HashOutput>,
    ) -> Result<Vec<TransactionOutput>, TransactionServiceError> {
        // lets get the output from the blockchain
        let req = FetchMatchingUtxos {
            output_hashes: hashes.iter().map(|v| v.to_vec()).collect(),
        };
        let results: Vec<TransactionOutput> = self
            .resources
            .connectivity
            .obtain_base_node_wallet_rpc_client()
            .await
            .ok_or_else(|| {
                TransactionServiceError::ServiceError("Could not connect to base node rpc client".to_string())
            })?
            .fetch_matching_utxos(req)
            .await?
            .outputs
            .into_iter()
            .filter_map(|o| match o.try_into() {
                Ok(output) => Some(output),
                _ => None,
            })
            .collect();
        Ok(results)
    }

    /// Creates an encumbered uninitialized transaction
    #[allow(clippy::mutable_key_type)]
    pub async fn encumber_aggregate_tx(
        &mut self,
        fee_per_gram: MicroMinotari,
        output_hash: HashOutput,
        expected_commitment: PedersenCommitment,
        script_input_shares: HashMap<PublicKey, CheckSigSchnorrSignature>,
        script_signature_public_nonces: Vec<PublicKey>,
        sender_offset_public_key_shares: Vec<PublicKey>,
        metadata_ephemeral_public_key_shares: Vec<PublicKey>,
        dh_shared_secret_shares: Vec<PublicKey>,
        recipient_address: TariAddress,
    ) -> Result<(TxId, Transaction, PublicKey, PublicKey, PublicKey), TransactionServiceError> {
        let tx_id = TxId::new_random();

        match self
            .resources
            .output_manager_service
            .encumber_aggregate_utxo(
                tx_id,
                fee_per_gram,
                output_hash,
                expected_commitment,
                script_input_shares,
                script_signature_public_nonces,
                sender_offset_public_key_shares,
                metadata_ephemeral_public_key_shares,
                dh_shared_secret_shares,
                recipient_address.clone(),
            )
            .await
        {
            Ok((
                transaction,
                amount,
                fee,
                total_script_key,
                total_metadata_ephemeral_public_key,
                total_script_nonce,
            )) => {
                let completed_tx = CompletedTransaction::new(
                    tx_id,
                    self.resources.interactive_tari_address.clone(),
                    recipient_address,
                    amount,
                    fee,
                    transaction.clone(),
                    TransactionStatus::Pending,
                    "claimed n-of-m utxo".to_string(),
                    Utc::now().naive_utc(),
                    TransactionDirection::Outbound,
                    None,
                    None,
                    None,
                )
                .map_err(|e| TransactionServiceProtocolError::new(tx_id, e.into()))?;
                self.db.insert_completed_transaction(tx_id, completed_tx)?;
                Ok((
                    tx_id,
                    transaction,
                    total_script_key,
                    total_metadata_ephemeral_public_key,
                    total_script_nonce,
                ))
            },
            Err(e) => Err(e.into()),
        }
    }

    /// Creates an encumbered uninitialized transaction
    pub async fn finalized_aggregate_encumbed_tx(
        &mut self,
        tx_id: TxId,
        total_meta_data_signature: Signature,
        total_script_data_signature: Signature,
        script_offset: PrivateKey,
        transaction_broadcast_join_handles: &mut FuturesUnordered<
            JoinHandle<Result<TxId, TransactionServiceProtocolError<TxId>>>,
        >,
    ) -> Result<TxId, TransactionServiceError> {
        let mut transaction = self.db.get_completed_transaction(tx_id)?;

        // Add the aggregate signature components
        transaction.transaction.script_offset = &transaction.transaction.script_offset + &script_offset;

        transaction.transaction.body.update_metadata_signature(
            &(transaction.transaction.body.outputs()[0].commitment.clone()),
            &transaction.transaction.body.outputs()[0].metadata_signature + &total_meta_data_signature,
        )?;

        transaction.transaction.body.update_script_signature(
            &(transaction.transaction.body.inputs()[0].commitment()?.clone()),
            &transaction.transaction.body.inputs()[0].script_signature + &total_script_data_signature,
        )?;

        // Validate the aggregate signatures and script offset
        let factory = CommitmentFactory::default();
        let mut input_keys = PublicKey::default();
        for input in transaction.transaction.body.inputs() {
            let context = ScriptContext::new(
                self.last_seen_tip_height.unwrap_or(0),
                &[0; 32],
                input
                    .commitment()
                    .map_err(|e| TransactionServiceError::ServiceError(format!("TxId: {}, {}", tx_id, e)))?,
            );
            input_keys = input_keys +
                input
                    .run_and_verify_script(&factory, Some(context))
                    .map_err(|e| TransactionServiceError::ServiceError(format!("TxId: {}, {}", tx_id, e)))?;
        }
        let mut output_keys = PublicKey::default();
        for output in transaction.transaction.body.outputs() {
            output
                .verify_metadata_signature()
                .map_err(|e| TransactionServiceError::ServiceError(format!("TxId: {}, {}", tx_id, e)))?;
            output_keys = output_keys + output.sender_offset_public_key.clone();
        }
        let lhs = input_keys - output_keys;
        if lhs != PublicKey::from_secret_key(&transaction.transaction.script_offset) {
            return Err(TransactionServiceError::ServiceError(format!(
                "Invalid script offset (TxId: {})",
                tx_id
            )));
        }

        // Update the wallet database
        let _res = self
            .resources
            .output_manager_service
            .update_output_metadata_signature(transaction.transaction.body.outputs()[0].clone())
            .await;

        self.db.update_completed_transaction(tx_id, transaction)?;

        self.resources
            .output_manager_service
            .confirm_pending_transaction(tx_id)
            .await?;

        // Notify that the transaction was successfully resolved.
        let _size = self
            .event_publisher
            .send(Arc::new(TransactionEvent::TransactionCompletedImmediately(tx_id)));

        self.complete_send_transaction_protocol(
            Ok(TransactionSendResult {
                tx_id,
                transaction_status: TransactionStatus::Completed,
            }),
            transaction_broadcast_join_handles,
        );

        Ok(tx_id)
    }

    /// broadcasts a SHA-XTR atomic swap transaction
    /// # Arguments
    /// 'dest_pubkey': The Comms pubkey of the recipient node
    /// 'amount': The amount of Tari to send to the recipient
    /// 'fee_per_gram': The amount of fee per transaction gram to be included in transaction
    #[allow(clippy::too_many_lines)]
    pub async fn send_sha_atomic_swap_transaction(
        &mut self,
        destination: TariAddress,
        amount: MicroMinotari,
        selection_criteria: UtxoSelectionCriteria,
        fee_per_gram: MicroMinotari,
        message: String,
        transaction_broadcast_join_handles: &mut FuturesUnordered<
            JoinHandle<Result<TxId, TransactionServiceProtocolError<TxId>>>,
        >,
    ) -> Result<Box<(TxId, PublicKey, TransactionOutput)>, TransactionServiceError> {
        let tx_id = TxId::new_random();
        // this can be anything, so lets generate a random private key
        let pre_image = PublicKey::from_secret_key(&PrivateKey::random(&mut OsRng));
        let hash: [u8; 32] = Sha256::digest(pre_image.as_bytes()).into();

        // lets make the unlock height a day from now, 2 min blocks which gives us 30 blocks per hour * 24 hours
        let tip_height = self.last_seen_tip_height.unwrap_or(0);
        let height = tip_height + (24 * 30);

        // lets create the HTLC script
        let script = script!(
            HashSha256 PushHash(Box::new(hash)) Equal IfThen
                PushPubKey(Box::new(destination.public_spend_key().clone()))
            Else
                CheckHeightVerify(height) PushPubKey(Box::new(self.resources.node_identity.public_key().clone()))
            EndIf
        );

        // Empty covenant
        let covenant = Covenant::default();

        // Default range proof
        let minimum_value_promise = MicroMinotari::zero();

        // Prepare sender part of the transaction
        let mut stp = self
            .resources
            .output_manager_service
            .prepare_transaction_to_send(
                tx_id,
                amount,
                selection_criteria,
                OutputFeatures::default(),
                fee_per_gram,
                TransactionMetadata::default(),
                message.clone(),
                script.clone(),
                covenant.clone(),
                minimum_value_promise,
            )
            .await?;

        // This call is needed to advance the state from `SingleRoundMessageReady` to `SingleRoundMessageReady`,
        // but the returned value is not used
        let _single_round_sender_data = stp
            .build_single_round_message(&self.resources.transaction_key_manager_service)
            .await
            .map_err(|e| TransactionServiceProtocolError::new(tx_id, e.into()))?;

        self.resources
            .output_manager_service
            .confirm_pending_transaction(tx_id)
            .await
            .map_err(|e| TransactionServiceProtocolError::new(tx_id, e.into()))?;

        // Prepare receiver part of the transaction

        // Diffie-Hellman shared secret `k_Ob * K_Sb = K_Ob * k_Sb` results in a public key, which is fed into
        // KDFs to produce the spending, rewind, and encryption keys
        let sender_offset_private_key = stp
            .get_recipient_sender_offset_private_key()
            .map_err(|e| TransactionServiceProtocolError::new(tx_id, e.into()))?
            .ok_or(TransactionServiceProtocolError::new(
                tx_id,
                TransactionServiceError::InvalidKeyId("Missing sender offset keyid".to_string()),
            ))?;

        let shared_secret = self
            .resources
            .transaction_key_manager_service
            .get_diffie_hellman_shared_secret(
                &sender_offset_private_key,
                destination
                    .public_view_key()
                    .ok_or(TransactionServiceProtocolError::new(
                        tx_id,
                        TransactionServiceError::InvalidAddress("Missing public view key".to_string()),
                    ))?,
            )
            .await?;
        let spending_key = shared_secret_to_output_spending_key(&shared_secret)
            .map_err(|e| TransactionServiceProtocolError::new(tx_id, e.into()))?;

        let sender_message = TransactionSenderMessage::new_single_round_message(
            stp.get_single_round_message(&self.resources.transaction_key_manager_service)
                .await?,
        );
        let encryption_private_key = shared_secret_to_output_encryption_key(&shared_secret)?;
        let encryption_key = self
            .resources
            .transaction_key_manager_service
            .import_key(encryption_private_key)
            .await?;

        let sender_offset_public_key = self
            .resources
            .transaction_key_manager_service
            .get_public_key_at_key_id(&sender_offset_private_key)
            .await?;

        let spending_key_id = self
            .resources
            .transaction_key_manager_service
            .import_key(spending_key)
            .await?;

        let minimum_value_promise = MicroMinotari::zero();
        let output = WalletOutputBuilder::new(amount, spending_key_id)
            .with_features(
                sender_message
                    .single()
                    .ok_or(TransactionServiceProtocolError::new(
                        tx_id,
                        TransactionServiceError::InvalidMessageError("Sent invalid message type".to_string()),
                    ))?
                    .features
                    .clone(),
            )
            .with_script(script)
            .encrypt_data_for_recovery(
                &self.resources.transaction_key_manager_service,
                Some(&encryption_key),
                PaymentId::Empty,
            )
            .await?
            .with_input_data(ExecutionStack::default())
            .with_covenant(covenant)
            .with_sender_offset_public_key(sender_offset_public_key)
            .with_script_key(
                self.resources
                    .transaction_key_manager_service
                    .get_spend_key()
                    .await?
                    .key_id,
            )
            .with_minimum_value_promise(minimum_value_promise)
            .sign_as_sender_and_receiver(
                &self.resources.transaction_key_manager_service,
                &sender_offset_private_key,
            )
            .await
            .unwrap()
            .try_build(&self.resources.transaction_key_manager_service)
            .await
            .unwrap();

        let consensus_constants = self.consensus_manager.consensus_constants(tip_height);
        let rtp = ReceiverTransactionProtocol::new(
            sender_message,
            output.clone(),
            &self.resources.transaction_key_manager_service,
            consensus_constants,
        )
        .await;

        let recipient_reply = rtp.get_signed_data()?.clone();

        // Start finalizing

        stp.add_presigned_recipient_info(recipient_reply)
            .map_err(|e| TransactionServiceProtocolError::new(tx_id, e.into()))?;

        // Finalize

        stp.finalize(&self.resources.transaction_key_manager_service)
            .await
            .map_err(|e| {
                error!(
                    target: LOG_TARGET,
                    "Transaction (TxId: {}) could not be finalized. Failure error: {:?}", tx_id, e,
                );
                TransactionServiceProtocolError::new(tx_id, e.into())
            })?;
        info!(target: LOG_TARGET, "Finalized one-side transaction TxId: {}", tx_id);

        // This event being sent is important, but not critical to the protocol being successful. Send only fails if
        // there are no subscribers.
        let _size = self
            .event_publisher
            .send(Arc::new(TransactionEvent::TransactionCompletedImmediately(tx_id)));

        // Broadcast one-sided transaction

        let tx = stp
            .get_transaction()
            .map_err(|e| TransactionServiceProtocolError::new(tx_id, e.into()))?;
        let fee = stp
            .get_fee_amount()
            .map_err(|e| TransactionServiceProtocolError::new(tx_id, e.into()))?;
        self.resources
            .output_manager_service
            .add_output_with_tx_id(tx_id, output.clone(), Some(SpendingPriority::HtlcSpendAsap))
            .await?;
        self.submit_transaction(
            transaction_broadcast_join_handles,
            CompletedTransaction::new(
                tx_id,
                self.resources.interactive_tari_address.clone(),
                destination,
                amount,
                fee,
                tx.clone(),
                TransactionStatus::Completed,
                message.clone(),
                Utc::now().naive_utc(),
                TransactionDirection::Outbound,
                None,
                None,
                None,
            )?,
        )
        .await?;

        let tx_output = output
            .to_transaction_output(&self.resources.transaction_key_manager_service)
            .await?;

        Ok(Box::new((tx_id, pre_image, tx_output)))
    }

    #[allow(clippy::too_many_lines)]
    async fn send_one_sided_or_stealth(
        &mut self,
        dest_address: TariAddress,
        amount: MicroMinotari,
        selection_criteria: UtxoSelectionCriteria,
        output_features: OutputFeatures,
        fee_per_gram: MicroMinotari,
        message: String,
        transaction_broadcast_join_handles: &mut FuturesUnordered<
            JoinHandle<Result<TxId, TransactionServiceProtocolError<TxId>>>,
        >,
<<<<<<< HEAD
        script: TariScript,
    ) -> Result<(TxId, HashOutput), TransactionServiceError> {
=======
        recipient_script: Option<TariScript>,
        payment_id: PaymentId,
    ) -> Result<TxId, TransactionServiceError> {
>>>>>>> 54bccd7c
        let tx_id = TxId::new_random();

        // For a stealth transaction, the script is not provided because the public key that should be included
        // is not known at this stage. This will only be known later. For now,
        // we include a default public key to ensure that the script size is correct.
        let (mut script, use_stealth_address) = match recipient_script {
            Some(s) => (s, false),
            None => (push_pubkey_script(&Default::default()), true),
        };
        // Prepare sender part of the transaction
        let mut stp = self
            .resources
            .output_manager_service
            .prepare_transaction_to_send(
                tx_id,
                amount,
                selection_criteria,
                output_features,
                fee_per_gram,
                TransactionMetadata::default(),
                message.clone(),
                script.clone(),
                Covenant::default(),
                MicroMinotari::zero(),
            )
            .await?;

        // This call is needed to advance the state from `SingleRoundMessageReady` to `SingleRoundMessageReady`,
        // but the returned value is not used. We have to wait until the sender transaction protocol creates a
        // sender_offset_private_key for us, so we can use it to create the shared secret
        let key = self
            .resources
            .transaction_key_manager_service
            .get_next_key(TransactionKeyManagerBranch::SenderOffsetLedger.get_branch_key())
            .await?;

        stp.change_recipient_sender_offset_private_key(key.key_id)?;
        let _single_round_sender_data = stp
            .build_single_round_message(&self.resources.transaction_key_manager_service)
            .await
            .map_err(|e| TransactionServiceProtocolError::new(tx_id, e.into()))?;

        self.resources
            .output_manager_service
            .confirm_pending_transaction(tx_id)
            .await
            .map_err(|e| TransactionServiceProtocolError::new(tx_id, e.into()))?;

        // Prepare receiver part of the transaction

        // Diffie-Hellman shared secret `k_Ob * K_Sb = K_Ob * k_Sb` results in a public key, which is fed into
        // KDFs to produce the spending, rewind, and encryption keys
        let sender_offset_private_key = stp
            .get_recipient_sender_offset_private_key()
            .map_err(|e| TransactionServiceProtocolError::new(tx_id, e.into()))?
            .ok_or(TransactionServiceProtocolError::new(
                tx_id,
                TransactionServiceError::InvalidKeyId("Missing sender offset keyid".to_string()),
            ))?;

        if use_stealth_address {
            // lets fix the script with the correct one
            let c = self
                .resources
                .transaction_key_manager_service
                .get_diffie_hellman_stealth_domain_hasher(
                    &sender_offset_private_key,
                    dest_address
                        .public_view_key()
                        .ok_or(TransactionServiceError::OneSidedTransactionError(
                            "Missing public view key".to_string(),
                        ))?,
                )
                .await?;

            let script_spending_key = stealth_address_script_spending_key(&c, dest_address.public_spend_key());
            script = push_pubkey_script(&script_spending_key);
        }

        let shared_secret = self
            .resources
            .transaction_key_manager_service
            .get_diffie_hellman_shared_secret(
                &sender_offset_private_key,
                dest_address
                    .public_view_key()
                    .ok_or(TransactionServiceProtocolError::new(
                        tx_id,
                        TransactionServiceError::OneSidedTransactionError("Missing public view key".to_string()),
                    ))?,
            )
            .await?;
        let spending_key = shared_secret_to_output_spending_key(&shared_secret)
            .map_err(|e| TransactionServiceProtocolError::new(tx_id, e.into()))?;

        let sender_message = TransactionSenderMessage::new_single_round_message(
            stp.get_single_round_message(&self.resources.transaction_key_manager_service)
                .await?,
        );

        let encryption_private_key = shared_secret_to_output_encryption_key(&shared_secret)?;
        let encryption_key = self
            .resources
            .transaction_key_manager_service
            .import_key(encryption_private_key)
            .await?;

        let spending_key_id = self
            .resources
            .transaction_key_manager_service
            .import_key(spending_key)
            .await?;

        let sender_offset_public_key = self
            .resources
            .transaction_key_manager_service
            .get_public_key_at_key_id(&sender_offset_private_key)
            .await?;

        let minimum_value_promise = MicroMinotari::zero();
        let output = WalletOutputBuilder::new(amount, spending_key_id)
            .with_features(
                sender_message
                    .single()
                    .ok_or(TransactionServiceProtocolError::new(
                        tx_id,
                        TransactionServiceError::InvalidMessageError("Sent invalid message type".to_string()),
                    ))?
                    .features
                    .clone(),
            )
            .with_script(script)
            .encrypt_data_for_recovery(
                &self.resources.transaction_key_manager_service,
                Some(&encryption_key),
                payment_id.clone(),
            )
            .await?
            .with_input_data(Default::default())
            .with_sender_offset_public_key(sender_offset_public_key)
            .with_script_key(KeyId::Zero)
            .with_minimum_value_promise(minimum_value_promise)
            .sign_as_sender_and_receiver(
                &self.resources.transaction_key_manager_service,
                &sender_offset_private_key,
            )
            .await?
            .try_build(&self.resources.transaction_key_manager_service)
            .await?;

        let tip_height = self.last_seen_tip_height.unwrap_or(0);
        let consensus_constants = self.consensus_manager.consensus_constants(tip_height);
        let rtp = ReceiverTransactionProtocol::new(
            sender_message,
            output,
            &self.resources.transaction_key_manager_service,
            consensus_constants,
        )
        .await;

        let recipient_reply = rtp.get_signed_data()?.clone();

        let main_output_hash = recipient_reply.output.hash();
        // Start finalizing
        stp.add_presigned_recipient_info(recipient_reply)
            .map_err(|e| TransactionServiceProtocolError::new(tx_id, e.into()))?;

        // Finalize

        stp.finalize(&self.resources.transaction_key_manager_service)
            .await
            .map_err(|e| {
                error!(
                    target: LOG_TARGET,
                    "Transaction (TxId: {}) could not be finalized. Failure error: {:?}", tx_id, e,
                );
                TransactionServiceProtocolError::new(tx_id, e.into())
            })?;
        info!(target: LOG_TARGET, "Finalized one-side transaction TxId: {}", tx_id);

        // This event being sent is important, but not critical to the protocol being successful. Send only fails if
        // there are no subscribers.
        let _result = self
            .event_publisher
            .send(Arc::new(TransactionEvent::TransactionCompletedImmediately(tx_id)));

        // Broadcast one-sided transaction

        let tx = stp
            .get_transaction()
            .map_err(|e| TransactionServiceProtocolError::new(tx_id, e.into()))?;
        let fee = stp
            .get_fee_amount()
            .map_err(|e| TransactionServiceProtocolError::new(tx_id, e.into()))?;
        self.submit_transaction(
            transaction_broadcast_join_handles,
            CompletedTransaction::new(
                tx_id,
                self.resources.one_sided_tari_address.clone(),
                dest_address,
                amount,
                fee,
                tx.clone(),
                TransactionStatus::Completed,
                message.clone(),
                Utc::now().naive_utc(),
                TransactionDirection::Outbound,
                None,
                None,
                Some(payment_id),
            )?,
        )
        .await?;

        Ok((tx_id, main_output_hash))
    }

    /// Sends a one side payment transaction to a recipient
    /// # Arguments
    /// 'dest_pubkey': The Comms pubkey of the recipient node
    /// 'amount': The amount of Tari to send to the recipient
    /// 'fee_per_gram': The amount of fee per transaction gram to be included in transaction
    pub async fn send_one_sided_transaction(
        &mut self,
        destination: TariAddress,
        amount: MicroMinotari,
        selection_criteria: UtxoSelectionCriteria,
        output_features: OutputFeatures,
        fee_per_gram: MicroMinotari,
        message: String,
        payment_id: PaymentId,
        transaction_broadcast_join_handles: &mut FuturesUnordered<
            JoinHandle<Result<TxId, TransactionServiceProtocolError<TxId>>>,
        >,
<<<<<<< HEAD
    ) -> Result<(TxId, HashOutput), TransactionServiceError> {
        if destination.network() != self.resources.wallet_identity.network {
=======
    ) -> Result<TxId, TransactionServiceError> {
        if destination.network() != self.resources.one_sided_tari_address.network() {
>>>>>>> 54bccd7c
            return Err(TransactionServiceError::InvalidNetwork);
        }
        let dest_pubkey = destination.public_spend_key().clone();
        self.send_one_sided_or_stealth(
            destination,
            amount,
            selection_criteria,
            output_features,
            fee_per_gram,
            message,
            transaction_broadcast_join_handles,
            Some(push_pubkey_script(&dest_pubkey)),
            payment_id,
        )
        .await
    }

    /// Creates a transaction to burn some Minotari. The optional _claim public key_ parameter is used in the challenge
    /// of the
    // corresponding optional _ownership proof_ return value. Burn commitments and ownership proofs will exclusively be
    // used in the 2nd layer (DAN layer). When such an _ownership proof_ is presented later on as part of some
    // transaction metadata, the _claim public key_ can be revealed to enable verification of the _ownership proof_
    // and the transaction can be signed with the private key corresponding to the claim public key.
    #[allow(clippy::too_many_lines)]
    pub async fn burn_tari(
        &mut self,
        amount: MicroMinotari,
        selection_criteria: UtxoSelectionCriteria,
        fee_per_gram: MicroMinotari,
        message: String,
        claim_public_key: Option<PublicKey>,
        sidechain_deployment_key: Option<PrivateKey>,
        transaction_broadcast_join_handles: &mut FuturesUnordered<
            JoinHandle<Result<TxId, TransactionServiceProtocolError<TxId>>>,
        >,
    ) -> Result<(TxId, BurntProof), TransactionServiceError> {
        let tx_id = TxId::new_random();
        trace!(target: LOG_TARGET, "Burning transaction start - TxId: {}", tx_id);
        if claim_public_key.is_none() && sidechain_deployment_key.is_some() {
            return Err(TransactionServiceError::InvalidBurnTransaction(
                "A sidechain deployment key was provided without a claim public key".to_string(),
            ));
        }
        let (sidechain_id, sidechain_id_knowledge_proof) = match sidechain_deployment_key {
            Some(key) => {
                let sidechain_id = PublicKey::from_secret_key(&key);
                let sidechain_id_knowledge_proof =
                    SchnorrSignature::sign(&key, claim_public_key.as_ref().unwrap().to_vec(), &mut OsRng)
                        .map_err(|e| TransactionServiceError::InvalidBurnTransaction(format!("Error: {:?}", e)))?;
                (Some(sidechain_id), Some(sidechain_id_knowledge_proof))
            },
            None => (None, None),
        };
        let output_features = claim_public_key
            .as_ref()
            .cloned()
            .map(|c| OutputFeatures::create_burn_confidential_output(c, sidechain_id, sidechain_id_knowledge_proof))
            .unwrap_or_else(OutputFeatures::create_burn_output);

        // Prepare sender part of the transaction
        let tx_meta = TransactionMetadata::new_with_features(0.into(), 0, KernelFeatures::create_burn());
        let mut stp = self
            .resources
            .output_manager_service
            .prepare_transaction_to_send(
                tx_id,
                amount,
                selection_criteria,
                output_features,
                fee_per_gram,
                tx_meta,
                message.clone(),
                script!(Nop),
                Covenant::default(),
                MicroMinotari::zero(),
            )
            .await?;

        // This call is needed to advance the state from `SingleRoundMessageReady` to `SingleRoundMessageReady`,
        // but the returned value is not used
        let _single_round_sender_data = stp
            .build_single_round_message(&self.resources.transaction_key_manager_service)
            .await
            .map_err(|e| TransactionServiceProtocolError::new(tx_id, e.into()))?;

        self.resources
            .output_manager_service
            .confirm_pending_transaction(tx_id)
            .await
            .map_err(|e| TransactionServiceProtocolError::new(tx_id, e.into()))?;
        let sender_message = TransactionSenderMessage::new_single_round_message(
            stp.get_single_round_message(&self.resources.transaction_key_manager_service)
                .await?,
        );
        let (commitment_mask_key, _) = self
            .resources
            .transaction_key_manager_service
            .get_next_commitment_mask_and_script_key()
            .await?;

        let recovery_key_id = self
            .resources
            .transaction_key_manager_service
            .get_view_key()
            .await?
            .key_id;

        let recovery_key_id = match claim_public_key {
            Some(ref claim_public_key) => {
                // For claimable L2 burn transactions, we derive a shared secret and encryption key from a nonce (in
                // this case a new spend key from the key manager) and the provided claim public key. The public
                // nonce/commitment_mask_key is returned back to the caller.
                let shared_secret = self
                    .resources
                    .transaction_key_manager_service
                    .get_diffie_hellman_shared_secret(&commitment_mask_key.key_id, claim_public_key)
                    .await?;
                let encryption_key = shared_secret_to_output_encryption_key(&shared_secret)?;
                self.resources
                    .transaction_key_manager_service
                    .import_key(encryption_key.clone())
                    .await?;
                KeyId::Imported {
                    key: PublicKey::from_secret_key(&encryption_key),
                }
            },
            // No claim key provided, no shared secret or encryption key needed
            None => recovery_key_id,
        };
        let sender_offset_private_key = stp
            .get_recipient_sender_offset_private_key()
            .map_err(|e| TransactionServiceProtocolError::new(tx_id, e.into()))?
            .ok_or(TransactionServiceProtocolError::new(
                tx_id,
                TransactionServiceError::InvalidKeyId("Missing sender offset keyid".to_string()),
            ))?;
        let output = WalletOutputBuilder::new(amount, commitment_mask_key.key_id.clone())
            .with_features(
                sender_message
                    .single()
                    .ok_or(TransactionServiceProtocolError::new(
                        tx_id,
                        TransactionServiceError::InvalidMessageError("Sent invalid message type".to_string()),
                    ))?
                    .features
                    .clone(),
            )
            .with_script(script!(Nop))
            .encrypt_data_for_recovery(
                &self.resources.transaction_key_manager_service,
                Some(&recovery_key_id),
                PaymentId::Empty,
            )
            .await?
            .with_input_data(Default::default())
            .with_sender_offset_public_key(
                sender_message
                    .single()
                    .ok_or(TransactionServiceProtocolError::new(
                        tx_id,
                        TransactionServiceError::InvalidMessageError("Sent invalid message type".to_string()),
                    ))?
                    .sender_offset_public_key
                    .clone(),
            )
            .with_script_key(KeyId::Zero)
            .with_minimum_value_promise(
                sender_message
                    .single()
                    .ok_or(TransactionServiceProtocolError::new(
                        tx_id,
                        TransactionServiceError::InvalidMessageError("Sent invalid message type".to_string()),
                    ))?
                    .minimum_value_promise,
            )
            .sign_as_sender_and_receiver(
                &self.resources.transaction_key_manager_service,
                &sender_offset_private_key,
            )
            .await?
            .try_build(&self.resources.transaction_key_manager_service)
            .await?;

        let tip_height = self.last_seen_tip_height.unwrap_or(0);
        let consensus_constants = self.consensus_manager.consensus_constants(tip_height);
        let rtp = ReceiverTransactionProtocol::new(
            sender_message,
            output,
            &self.resources.transaction_key_manager_service,
            consensus_constants,
        )
        .await;

        let recipient_reply = rtp.get_signed_data()?.clone();
        let range_proof = recipient_reply.output.proof_result()?.clone();
        let mut ownership_proof = None;
        let commitment = recipient_reply.output.commitment.clone();

        if let Some(claim_public_key) = claim_public_key {
            ownership_proof = Some(
                self.resources
                    .transaction_key_manager_service
                    .generate_burn_proof(&commitment_mask_key.key_id, &amount.into(), &claim_public_key)
                    .await?,
            );
        }

        // Start finalizing
        stp.add_presigned_recipient_info(recipient_reply)
            .map_err(|e| TransactionServiceProtocolError::new(tx_id, e.into()))?;

        // Finalize
        stp.finalize(&self.resources.transaction_key_manager_service)
            .await
            .map_err(|e| {
                error!(
                    target: LOG_TARGET,
                    "Transaction (TxId: {}) could not be finalized. Failure error: {:?}", tx_id, e,
                );
                TransactionServiceProtocolError::new(tx_id, e.into())
            })?;
        info!(target: LOG_TARGET, "Finalized burning transaction - TxId: {}", tx_id);

        // This event being sent is important, but not critical to the protocol being successful. Send only fails if
        // there are no subscribers.
        let _result = self
            .event_publisher
            .send(Arc::new(TransactionEvent::TransactionCompletedImmediately(tx_id)));

        // Broadcast burn transaction
        let tx = stp
            .get_transaction()
            .map_err(|e| TransactionServiceProtocolError::new(tx_id, e.into()))?;
        let fee = stp
            .get_fee_amount()
            .map_err(|e| TransactionServiceProtocolError::new(tx_id, e.into()))?;
        self.submit_transaction(
            transaction_broadcast_join_handles,
            CompletedTransaction::new(
                tx_id,
                self.resources.interactive_tari_address.clone(),
                TariAddress::default(),
                amount,
                fee,
                tx.clone(),
                TransactionStatus::Completed,
                message.clone(),
                Utc::now().naive_utc(),
                TransactionDirection::Outbound,
                None,
                None,
                None,
            )?,
        )
        .await?;
        info!(target: LOG_TARGET, "Submitted burning transaction - TxId: {}", tx_id);

        Ok((tx_id, BurntProof {
            // Key used to claim the burn on L2
            reciprocal_claim_public_key: commitment_mask_key.pub_key,
            commitment,
            ownership_proof,
            range_proof,
        }))
    }

    pub async fn register_validator_node(
        &mut self,
        amount: MicroMinotari,
        validator_node_public_key: CommsPublicKey,
        validator_node_signature: Signature,
        validator_node_claim_public_key: PublicKey,
        sidechain_deployment_key: Option<PrivateKey>,
        selection_criteria: UtxoSelectionCriteria,
        fee_per_gram: MicroMinotari,
        message: String,
        join_handles: &mut FuturesUnordered<
            JoinHandle<Result<TransactionSendResult, TransactionServiceProtocolError<TxId>>>,
        >,
        transaction_broadcast_join_handles: &mut FuturesUnordered<
            JoinHandle<Result<TxId, TransactionServiceProtocolError<TxId>>>,
        >,
        reply_channel: oneshot::Sender<Result<TransactionServiceResponse, TransactionServiceError>>,
    ) -> Result<(), TransactionServiceError> {
        let (sidechain_id, sidechain_id_knowledge_proof) = match sidechain_deployment_key {
            Some(k) => {
                let sidechain_id = PublicKey::from_secret_key(&k);
                let sidechain_id_knowledge_proof =
                    SchnorrSignature::sign(&k, validator_node_public_key.to_vec(), &mut OsRng)
                        .map_err(|e| TransactionServiceError::SidechainSigningError(e.to_string()))?;
                (Some(sidechain_id), Some(sidechain_id_knowledge_proof))
            },
            None => (None, None),
        };
        let output_features = OutputFeatures::for_validator_node_registration(
            validator_node_public_key,
            validator_node_signature,
            validator_node_claim_public_key,
            sidechain_id,
            sidechain_id_knowledge_proof,
        );
        self.send_transaction(
            self.resources.interactive_tari_address.clone(),
            amount,
            selection_criteria,
            output_features,
            fee_per_gram,
            message,
            TransactionMetadata::default(),
            join_handles,
            transaction_broadcast_join_handles,
            reply_channel,
        )
        .await?;
        Ok(())
    }

    pub async fn register_code_template(
        &mut self,
        fee_per_gram: MicroMinotari,
        template_name: String,
        template_version: u16,
        template_type: TemplateType,
        build_info: BuildInfo,
        binary_sha: FixedHash,
        binary_url: String,
        sidechain_deployment_key: Option<PrivateKey>,
        selection_criteria: UtxoSelectionCriteria,
        message: String,

        transaction_broadcast_join_handles: &mut FuturesUnordered<
            JoinHandle<Result<TxId, TransactionServiceProtocolError<TxId>>>,
        >,
<<<<<<< HEAD
    ) -> Result<(TxId, HashOutput), TransactionServiceError> {
        let (author_pub_id, author_pub_key) = self
            .resources
            .transaction_key_manager_service
            .get_next_key(&TransactionKeyManagerBranch::CodeTemplateAuthor.get_branch_key())
            .await?;
        let (nonce_secret, nonce_pub) = RistrettoPublicKey::random_keypair(&mut OsRng);
        let (sidechain_id, sidechain_id_knowledge_proof) = match sidechain_deployment_key {
            Some(k) => (
                Some(PublicKey::from_secret_key(&k)),
                Some(
                    SchnorrSignature::sign(&k, author_pub_key.to_vec(), &mut OsRng)
                        .map_err(|e| TransactionServiceError::SidechainSigningError(e.to_string()))?,
                ),
            ),
            None => (None, None),
        };

        let mut template_registration = CodeTemplateRegistration {
            author_public_key: author_pub_key.clone(),
            author_signature: Signature::default(),
            template_name: template_name
                .try_into()
                .map_err(|_| TransactionServiceError::InvalidDataError {
                    field: "template_name".to_string(),
                })?,
            template_version,
            template_type,
            build_info,
            binary_sha: MaxSizeBytes::try_from(binary_sha.as_slice().to_vec()).map_err(|_| {
                TransactionServiceError::InvalidDataError {
                    field: "binary_sha".to_string(),
                }
            })?,
            binary_url: MaxSizeString::try_from(binary_url).map_err(|_| TransactionServiceError::InvalidDataError {
                field: "binary_url".to_string(),
            })?,
            sidechain_id,
            sidechain_id_knowledge_proof,
        };

        let challenge = template_registration.create_challenge(&nonce_pub);
        let author_sig = self
            .resources
            .transaction_key_manager_service
            .sign_raw(&challenge, &author_pub_id, nonce_secret)
            .await
            .map_err(|e| TransactionServiceError::SidechainSigningError(e.to_string()))?;

        template_registration.author_signature = author_sig;

        let output_features = OutputFeatures::for_template_registration(template_registration);
        let tx_id = TxId::new_random();
        let (fee, transaction, main_output_hash) = self
            .resources
            .output_manager_service
            .create_pay_to_self_transaction(tx_id, 0.into(), selection_criteria, output_features, fee_per_gram, None)
            .await?;
        self.submit_transaction_to_self(
            transaction_broadcast_join_handles,
            tx_id,
            transaction,
            fee,
=======
        reply_channel: oneshot::Sender<Result<TransactionServiceResponse, TransactionServiceError>>,
    ) -> Result<(), TransactionServiceError> {
        self.send_transaction(
            self.resources.interactive_tari_address.clone(),
>>>>>>> 54bccd7c
            0.into(),
            message,
        )
        .await?;
        Ok((tx_id, main_output_hash))
    }

    /// Sends a one side payment transaction to a recipient
    /// # Arguments
    /// 'dest_pubkey': The Comms pubkey of the recipient node
    /// 'amount': The amount of Tari to send to the recipient
    /// 'fee_per_gram': The amount of fee per transaction gram to be included in transaction
    pub async fn send_one_sided_to_stealth_address_transaction(
        &mut self,
        destination: TariAddress,
        amount: MicroMinotari,
        selection_criteria: UtxoSelectionCriteria,
        output_features: OutputFeatures,
        fee_per_gram: MicroMinotari,
        message: String,
        payment_id: PaymentId,
        transaction_broadcast_join_handles: &mut FuturesUnordered<
            JoinHandle<Result<TxId, TransactionServiceProtocolError<TxId>>>,
        >,
<<<<<<< HEAD
    ) -> Result<(TxId, HashOutput), TransactionServiceError> {
        if destination.network() != self.resources.wallet_identity.network {
=======
    ) -> Result<TxId, TransactionServiceError> {
        if destination.network() != self.resources.one_sided_tari_address.network() {
>>>>>>> 54bccd7c
            return Err(TransactionServiceError::InvalidNetwork);
        }

        self.send_one_sided_or_stealth(
            destination,
            amount,
            selection_criteria,
            output_features,
            fee_per_gram,
            message,
            transaction_broadcast_join_handles,
            None, // The stealth address for the script will be calculated in the next step
            payment_id,
        )
        .await
    }

    /// Accept the public reply from a recipient and apply the reply to the relevant transaction protocol
    /// # Arguments
    /// 'recipient_reply' - The public response from a recipient with data required to complete the transaction
    #[allow(clippy::too_many_lines)]
    pub async fn accept_recipient_reply(
        &mut self,
        source_pubkey: CommsPublicKey,
        recipient_reply: Result<proto::RecipientSignedMessage, prost::DecodeError>,
    ) -> Result<(), TransactionServiceError> {
        // Check if a wallet recovery is in progress, if it is we will ignore this request
        self.check_recovery_status()?;

        if let Err(e) = recipient_reply {
            // We should ban but there is no banning in the wallet...
            return Err(TransactionServiceError::InvalidMessageError(format!(
                "Could not decode RecipientSignedMessage: {:?}",
                e
            )));
        }
        let recipient_reply: RecipientSignedMessage = recipient_reply
            .unwrap()
            .try_into()
            .map_err(TransactionServiceError::InvalidMessageError)?;

        let tx_id = recipient_reply.tx_id;

        // First we check if this Reply is for a cancelled Pending Outbound Tx or a Completed Tx
        let cancelled_outbound_tx = self.db.get_cancelled_pending_outbound_transaction(tx_id);
        let completed_tx = self.db.get_completed_transaction_cancelled_or_not(tx_id);

        // This closure will check if the timestamps are beyond the cooldown period
        let check_cooldown = |timestamp: Option<NaiveDateTime>| {
            if let Some(t) = timestamp {
                // Check if the last reply is beyond the resend cooldown
                if let Ok(elapsed_time) = Utc::now().naive_utc().signed_duration_since(t).to_std() {
                    if elapsed_time < self.resources.config.resend_response_cooldown {
                        trace!(
                            target: LOG_TARGET,
                            "A repeated Transaction Reply (TxId: {}) has been received before the resend cooldown has \
                             expired. Ignoring.",
                            tx_id
                        );
                        return false;
                    }
                }
            }
            true
        };

        if let Ok(ctx) = completed_tx {
            // Check that it is from the same person
            if ctx.destination_address.comms_public_key() != &source_pubkey {
                return Err(TransactionServiceError::InvalidSourcePublicKey);
            }
            if !check_cooldown(ctx.last_send_timestamp) {
                return Ok(());
            }

            if ctx.cancelled.is_some() {
                // Send a cancellation message
                debug!(
                    target: LOG_TARGET,
                    "A repeated Transaction Reply (TxId: {}) has been received for cancelled completed transaction. \
                     Transaction Cancelled response is being sent.",
                    tx_id
                );
                tokio::spawn(send_transaction_cancelled_message(
                    tx_id,
                    source_pubkey,
                    self.resources.outbound_message_service.clone(),
                ));
            } else {
                // Resend the reply
                debug!(
                    target: LOG_TARGET,
                    "A repeated Transaction Reply (TxId: {}) has been received. Reply is being resent.", tx_id
                );
                tokio::spawn(send_finalized_transaction_message(
                    tx_id,
                    ctx.transaction,
                    source_pubkey,
                    self.resources.outbound_message_service.clone(),
                    self.resources.config.direct_send_timeout,
                    self.resources.config.transaction_routing_mechanism,
                ));
            }

            if let Err(e) = self.resources.db.increment_send_count(tx_id) {
                warn!(
                    target: LOG_TARGET,
                    "Could not increment send count for completed transaction TxId {}: {:?}", tx_id, e
                );
            }
            return Ok(());
        }

        if let Ok(otx) = cancelled_outbound_tx {
            // Check that it is from the same person
            if otx.destination_address.comms_public_key() != &source_pubkey {
                return Err(TransactionServiceError::InvalidSourcePublicKey);
            }
            if !check_cooldown(otx.last_send_timestamp) {
                return Ok(());
            }

            // Send a cancellation message
            debug!(
                target: LOG_TARGET,
                "A repeated Transaction Reply (TxId: {}) has been received for cancelled pending outbound \
                 transaction. Transaction Cancelled response is being sent.",
                tx_id
            );
            tokio::spawn(send_transaction_cancelled_message(
                tx_id,
                source_pubkey,
                self.resources.outbound_message_service.clone(),
            ));

            if let Err(e) = self.resources.db.increment_send_count(tx_id) {
                warn!(
                    target: LOG_TARGET,
                    "Could not increment send count for completed transaction TxId {}: {:?}", tx_id, e
                );
            }
            return Ok(());
        }

        // Is this a new Transaction Reply for an existing pending transaction?
        let sender = match self.pending_transaction_reply_senders.get_mut(&tx_id) {
            None => return Err(TransactionServiceError::TransactionDoesNotExistError),
            Some(s) => s,
        };

        sender
            .send((source_pubkey, recipient_reply))
            .await
            .map_err(|_| TransactionServiceError::ProtocolChannelError)?;

        Ok(())
    }

    /// Handle the final clean up after a Send Transaction protocol completes
    fn complete_send_transaction_protocol(
        &mut self,
        join_result: Result<TransactionSendResult, TransactionServiceProtocolError<TxId>>,
        transaction_broadcast_join_handles: &mut FuturesUnordered<
            JoinHandle<Result<TxId, TransactionServiceProtocolError<TxId>>>,
        >,
    ) {
        match join_result {
            Ok(val) => {
                if val.transaction_status != TransactionStatus::Queued {
                    let _sender = self.pending_transaction_reply_senders.remove(&val.tx_id);
                    let _sender = self.send_transaction_cancellation_senders.remove(&val.tx_id);
                    let completed_tx = match self.db.get_completed_transaction(val.tx_id) {
                        Ok(v) => v,
                        Err(e) => {
                            error!(
                                target: LOG_TARGET,
                                "Error starting Broadcast Protocol after completed Send Transaction Protocol: {:?}", e
                            );
                            return;
                        },
                    };
                    let _result = self
                        .broadcast_completed_transaction(completed_tx, transaction_broadcast_join_handles)
                        .map_err(|resp| {
                            error!(
                                target: LOG_TARGET,
                                "Error starting Broadcast Protocol after completed Send Transaction Protocol: {:?}",
                                resp
                            );
                            resp
                        });
                } else if val.transaction_status == TransactionStatus::Queued {
                    trace!(
                        target: LOG_TARGET,
                        "Send Transaction Protocol for TxId: {} not completed successfully, transaction Queued",
                        val.tx_id
                    );
                } else {
                    // dont care
                }
            },
            Err(TransactionServiceProtocolError { id, error }) => {
                let _public_key = self.pending_transaction_reply_senders.remove(&id);
                let _result = self.send_transaction_cancellation_senders.remove(&id);
                if let TransactionServiceError::Shutdown = error {
                    return;
                }
                warn!(
                    target: LOG_TARGET,
                    "Error completing Send Transaction Protocol (Id: {}): {:?}", id, error
                );
                let _size = self
                    .event_publisher
                    .send(Arc::new(TransactionEvent::Error(format!("{:?}", error))));
            },
        }
    }

    /// Cancel a pending transaction
    async fn cancel_pending_transaction(&mut self, tx_id: TxId) -> Result<(), TransactionServiceError> {
        self.db.cancel_pending_transaction(tx_id).map_err(|e| {
            warn!(
                target: LOG_TARGET,
                "Pending Transaction does not exist and could not be cancelled: {:?}", e
            );
            e
        })?;

        self.resources.output_manager_service.cancel_transaction(tx_id).await?;

        if let Some(cancellation_sender) = self.send_transaction_cancellation_senders.remove(&tx_id) {
            let _result = cancellation_sender.send(());
        }
        let _public_key = self.pending_transaction_reply_senders.remove(&tx_id);

        if let Some(cancellation_sender) = self.receiver_transaction_cancellation_senders.remove(&tx_id) {
            let _result = cancellation_sender.send(());
        }
        let _public_key = self.finalized_transaction_senders.remove(&tx_id);

        let _size = self
            .event_publisher
            .send(Arc::new(TransactionEvent::TransactionCancelled(
                tx_id,
                TxCancellationReason::UserCancelled,
            )))
            .map_err(|e| {
                trace!(
                    target: LOG_TARGET,
                    "Error sending event because there are no subscribers: {:?}",
                    e
                );
                e
            });

        info!(target: LOG_TARGET, "Pending Transaction (TxId: {}) cancelled", tx_id);

        Ok(())
    }

    /// Handle a Transaction Cancelled message received from the Comms layer
    pub async fn handle_transaction_cancelled_message(
        &mut self,
        source_pubkey: CommsPublicKey,
        transaction_cancelled: Result<proto::TransactionCancelledMessage, prost::DecodeError>,
    ) -> Result<(), TransactionServiceError> {
        let transaction_cancelled = match transaction_cancelled {
            Ok(v) => v,
            Err(e) => {
                // Should ban....
                return Err(TransactionServiceError::InvalidMessageError(format!(
                    "Could not decode TransactionCancelledMessage: {:?}",
                    e
                )));
            },
        };
        let tx_id = transaction_cancelled.tx_id.into();

        // Check that an inbound transaction exists to be cancelled and that the Source Public key for that transaction
        // is the same as the cancellation message
        if let Ok(inbound_tx) = self.db.get_pending_inbound_transaction(tx_id) {
            if inbound_tx.source_address.comms_public_key() == &source_pubkey {
                self.cancel_pending_transaction(tx_id).await?;
            } else {
                trace!(
                    target: LOG_TARGET,
                    "Received a Transaction Cancelled (TxId: {}) message from an unknown source, ignoring",
                    tx_id
                );
            }
        }

        Ok(())
    }

    #[allow(clippy::map_entry)]
    fn restart_all_send_transaction_protocols(
        &mut self,
        join_handles: &mut FuturesUnordered<
            JoinHandle<Result<TransactionSendResult, TransactionServiceProtocolError<TxId>>>,
        >,
    ) -> Result<(), TransactionServiceError> {
        let outbound_txs = self.db.get_pending_outbound_transactions()?;
        for (tx_id, tx) in outbound_txs {
            let (sender_protocol, stage) = if tx.send_count > 0 {
                (None, TransactionSendProtocolStage::WaitForReply)
            } else {
                (Some(tx.sender_protocol), TransactionSendProtocolStage::Queued)
            };
            let (not_yet_pending, queued) = (
                !self.pending_transaction_reply_senders.contains_key(&tx_id),
                stage == TransactionSendProtocolStage::Queued,
            );

            if not_yet_pending {
                debug!(
                    target: LOG_TARGET,
                    "Restarting listening for Reply for Pending Outbound Transaction TxId: {}", tx_id
                );
            } else if queued {
                debug!(
                    target: LOG_TARGET,
                    "Retry sending queued Pending Outbound Transaction TxId: {}", tx_id
                );
                let _sender = self.pending_transaction_reply_senders.remove(&tx_id);
                let _sender = self.send_transaction_cancellation_senders.remove(&tx_id);
            } else {
                // dont care
            }

            if not_yet_pending || queued {
                let (tx_reply_sender, tx_reply_receiver) = mpsc::channel(100);
                let (cancellation_sender, cancellation_receiver) = oneshot::channel();
                self.pending_transaction_reply_senders.insert(tx_id, tx_reply_sender);
                self.send_transaction_cancellation_senders
                    .insert(tx_id, cancellation_sender);

                let protocol = TransactionSendProtocol::new(
                    tx_id,
                    self.resources.clone(),
                    tx_reply_receiver,
                    cancellation_receiver,
                    tx.destination_address,
                    tx.amount,
                    tx.fee,
                    tx.message,
                    TransactionMetadata::default(),
                    None,
                    stage,
                    sender_protocol,
                );

                let join_handle = tokio::spawn(protocol.execute());
                join_handles.push(join_handle);
            }
        }

        Ok(())
    }

    /// Accept a new transaction from a sender by handling a public SenderMessage. The reply is generated and sent.
    /// # Arguments
    /// 'source_pubkey' - The pubkey from which the message was sent and to which the reply will be sent.
    /// 'sender_message' - Message from a sender containing the setup of the transaction being sent to you
    #[allow(clippy::too_many_lines)]
    pub fn accept_transaction(
        &mut self,
        source_pubkey: CommsPublicKey,
        sender_message: Result<proto::TransactionSenderMessage, prost::DecodeError>,
        traced_message_tag: u64,
        join_handles: &mut FuturesUnordered<JoinHandle<Result<TxId, TransactionServiceProtocolError<TxId>>>>,
    ) -> Result<(), TransactionServiceError> {
        // Check if a wallet recovery is in progress, if it is we will ignore this request
        self.check_recovery_status()?;

        if let Err(e) = sender_message {
            return Err(TransactionServiceError::InvalidMessageError(format!(
                "Could not decode TransactionSenderMessage: {:?}",
                e
            )));
        }
        let sender_message: TransactionSenderMessage = sender_message
            .unwrap()
            .try_into()
            .map_err(TransactionServiceError::InvalidMessageError)?;

        // Currently we will only reply to a Single sender transaction protocol
        if let TransactionSenderMessage::Single(data) = sender_message.clone() {
            trace!(
                target: LOG_TARGET,
                "Transaction (TxId: {}) received from {}, Trace: {}",
                data.tx_id,
                source_pubkey,
                traced_message_tag
            );

            // Check if this transaction has already been received and cancelled.
            if let Ok(Some(any_tx)) = self.db.get_any_cancelled_transaction(data.tx_id) {
                let tx = CompletedTransaction::from(any_tx);

                if tx.source_address.comms_public_key() != &source_pubkey {
                    return Err(TransactionServiceError::InvalidSourcePublicKey);
                }
                trace!(
                    target: LOG_TARGET,
                    "A repeated Transaction (TxId: {}) has been received but has been previously cancelled or rejected",
                    tx.tx_id
                );
                tokio::spawn(send_transaction_cancelled_message(
                    tx.tx_id,
                    source_pubkey,
                    self.resources.outbound_message_service.clone(),
                ));

                return Ok(());
            }

            // Check if this transaction has already been received.
            if let Ok(inbound_tx) = self.db.get_pending_inbound_transaction(data.tx_id) {
                // Check that it is from the same person
                if inbound_tx.source_address.comms_public_key() != &source_pubkey {
                    return Err(TransactionServiceError::InvalidSourcePublicKey);
                }
                // Check if the last reply is beyond the resend cooldown
                if let Some(timestamp) = inbound_tx.last_send_timestamp {
                    let elapsed_time = utc_duration_since(&timestamp)?;
                    if elapsed_time < self.resources.config.resend_response_cooldown {
                        trace!(
                            target: LOG_TARGET,
                            "A repeated Transaction (TxId: {}) has been received before the resend cooldown has \
                             expired. Ignoring.",
                            inbound_tx.tx_id
                        );
                        return Ok(());
                    }
                }
                debug!(
                    target: LOG_TARGET,
                    "A repeated Transaction (TxId: {}) has been received. Reply is being resent.", inbound_tx.tx_id
                );
                let tx_id = inbound_tx.tx_id;
                // Ok we will resend the reply
                tokio::spawn(send_transaction_reply(
                    inbound_tx,
                    self.resources.outbound_message_service.clone(),
                    self.resources.config.direct_send_timeout,
                    self.resources.config.transaction_routing_mechanism,
                ));
                if let Err(e) = self.resources.db.increment_send_count(tx_id) {
                    warn!(
                        target: LOG_TARGET,
                        "Could not increment send count for inbound transaction TxId {}: {:?}", tx_id, e
                    );
                }

                return Ok(());
            }

            if self.finalized_transaction_senders.contains_key(&data.tx_id) ||
                self.receiver_transaction_cancellation_senders.contains_key(&data.tx_id)
            {
                trace!(
                    target: LOG_TARGET,
                    "Transaction (TxId: {}) has already been received, this is probably a repeated message, Trace:
                {}.",
                    data.tx_id,
                    traced_message_tag
                );
                return Err(TransactionServiceError::RepeatedMessageError);
            }

            let (tx_finalized_sender, tx_finalized_receiver) = mpsc::channel(100);
            let (cancellation_sender, cancellation_receiver) = oneshot::channel();
            self.finalized_transaction_senders
                .insert(data.tx_id, tx_finalized_sender);
            self.receiver_transaction_cancellation_senders
                .insert(data.tx_id, cancellation_sender);
            // We are recieving an interactive transaction from someone on our network, so we assume its features are
            // interactive and its the same network
            let source_address = TariAddress::new_single_address(
                source_pubkey,
                self.resources.interactive_tari_address.network(),
                TariAddressFeatures::INTERACTIVE,
            );
            let protocol = TransactionReceiveProtocol::new(
                data.tx_id,
                source_address,
                sender_message,
                TransactionReceiveProtocolStage::Initial,
                self.resources.clone(),
                tx_finalized_receiver,
                cancellation_receiver,
            );

            let join_handle = tokio::spawn(protocol.execute());
            join_handles.push(join_handle);
            Ok(())
        } else {
            Err(TransactionServiceError::InvalidStateError)
        }
    }

    /// Accept the public reply from a recipient and apply the reply to the relevant transaction protocol
    /// # Arguments
    /// 'recipient_reply' - The public response from a recipient with data required to complete the transaction
    pub async fn accept_finalized_transaction(
        &mut self,
        source_pubkey: CommsPublicKey,
        finalized_transaction: Result<proto::TransactionFinalizedMessage, prost::DecodeError>,
        join_handles: &mut FuturesUnordered<JoinHandle<Result<TxId, TransactionServiceProtocolError<TxId>>>>,
    ) -> Result<(), TransactionServiceError> {
        // Check if a wallet recovery is in progress, if it is we will ignore this request
        self.check_recovery_status()?;

        if let Err(e) = finalized_transaction {
            // Should ban but there is no banning in the wallet...
            return Err(TransactionServiceError::InvalidMessageError(format!(
                "Could not decode TransactionFinalizedMessage: {:?}",
                e
            )));
        }
        let finalized_transaction = finalized_transaction.unwrap();
        let tx_id = finalized_transaction.tx_id.into();
        let transaction: Transaction = finalized_transaction
            .transaction
            .ok_or_else(|| {
                TransactionServiceError::InvalidMessageError(
                    "Finalized Transaction missing Transaction field".to_string(),
                )
            })?
            .try_into()
            .map_err(|_| {
                TransactionServiceError::InvalidMessageError(
                    "Cannot convert Transaction field from TransactionFinalized message".to_string(),
                )
            })?;

        // assuming since we talked to the node, that it has an interactive address, we dont know what the view key is
        // but we know its interactive, so make the view key 0, and the spend key the source public key.
        let source_address = TariAddress::new_single_address(
            source_pubkey,
            self.resources.interactive_tari_address.network(),
            TariAddressFeatures::INTERACTIVE,
        );
        let sender = match self.finalized_transaction_senders.get_mut(&tx_id) {
            None => {
                // First check if perhaps we know about this inbound transaction but it was cancelled
                match self.db.get_cancelled_pending_inbound_transaction(tx_id) {
                    Ok(t) => {
                        if t.source_address != source_address {
                            debug!(
                                target: LOG_TARGET,
                                "Received Finalized Transaction for a cancelled pending Inbound Transaction (TxId: \
                                 {}) but Source Public Key did not match",
                                tx_id
                            );
                            return Err(TransactionServiceError::TransactionDoesNotExistError);
                        }
                        info!(
                            target: LOG_TARGET,
                            "Received Finalized Transaction for a cancelled pending Inbound Transaction (TxId: {}). \
                             Restarting protocol",
                            tx_id
                        );
                        self.db.uncancel_pending_transaction(tx_id)?;
                        self.resources
                            .output_manager_service
                            .reinstate_cancelled_inbound_transaction_outputs(tx_id)
                            .await?;
                        self.restart_receive_transaction_protocol(tx_id, source_address.clone(), join_handles);
                        match self.finalized_transaction_senders.get_mut(&tx_id) {
                            None => return Err(TransactionServiceError::TransactionDoesNotExistError),
                            Some(s) => s,
                        }
                    },
                    Err(_) => return Err(TransactionServiceError::TransactionDoesNotExistError),
                }
            },
            Some(s) => s,
        };

        sender
            .send((source_address, tx_id, transaction))
            .await
            .map_err(|_| TransactionServiceError::ProtocolChannelError)?;

        Ok(())
    }

    /// Handle the final clean up after a Send Transaction protocol completes
    fn complete_receive_transaction_protocol(
        &mut self,
        join_result: Result<TxId, TransactionServiceProtocolError<TxId>>,
        transaction_broadcast_join_handles: &mut FuturesUnordered<
            JoinHandle<Result<TxId, TransactionServiceProtocolError<TxId>>>,
        >,
    ) {
        match join_result {
            Ok(id) => {
                let _public_key = self.finalized_transaction_senders.remove(&id);
                let _result = self.receiver_transaction_cancellation_senders.remove(&id);

                let completed_tx = match self.db.get_completed_transaction(id) {
                    Ok(v) => v,
                    Err(e) => {
                        warn!(
                            target: LOG_TARGET,
                            "Error broadcasting completed transaction TxId: {} to mempool: {:?}", id, e
                        );
                        return;
                    },
                };
                let _result = self
                    .broadcast_completed_transaction(completed_tx, transaction_broadcast_join_handles)
                    .map_err(|e| {
                        warn!(
                            target: LOG_TARGET,
                            "Error broadcasting completed transaction TxId: {} to mempool: {:?}", id, e
                        );
                        e
                    });

                trace!(
                    target: LOG_TARGET,
                    "Receive Transaction Protocol for TxId: {} completed successfully",
                    id
                );
            },
            Err(TransactionServiceProtocolError { id, error }) => {
                let _public_key = self.finalized_transaction_senders.remove(&id);
                let _result = self.receiver_transaction_cancellation_senders.remove(&id);
                match error {
                    TransactionServiceError::RepeatedMessageError => debug!(
                        target: LOG_TARGET,
                        "Receive Transaction Protocol (Id: {}) aborted as it is a repeated transaction that has \
                         already been processed",
                        id
                    ),
                    TransactionServiceError::Shutdown => {
                        return;
                    },
                    _ => warn!(
                        target: LOG_TARGET,
                        "Error completing Receive Transaction Protocol (Id: {}): {}", id, error
                    ),
                }

                let _size = self
                    .event_publisher
                    .send(Arc::new(TransactionEvent::Error(format!("{:?}", error))));
            },
        }
    }

    fn restart_all_receive_transaction_protocols(
        &mut self,
        join_handles: &mut FuturesUnordered<JoinHandle<Result<TxId, TransactionServiceProtocolError<TxId>>>>,
    ) -> Result<(), TransactionServiceError> {
        let inbound_txs = self.db.get_pending_inbound_transaction_sender_info()?;
        for txn in inbound_txs {
            self.restart_receive_transaction_protocol(txn.tx_id, txn.source_address, join_handles);
        }

        Ok(())
    }

    fn restart_receive_transaction_protocol(
        &mut self,
        tx_id: TxId,
        source_address: TariAddress,
        join_handles: &mut FuturesUnordered<JoinHandle<Result<TxId, TransactionServiceProtocolError<TxId>>>>,
    ) {
        if !self.pending_transaction_reply_senders.contains_key(&tx_id) {
            debug!(
                target: LOG_TARGET,
                "Restarting listening for Transaction Finalize for Pending Inbound Transaction TxId: {}", tx_id
            );
            let (tx_finalized_sender, tx_finalized_receiver) = mpsc::channel(100);
            let (cancellation_sender, cancellation_receiver) = oneshot::channel();
            self.finalized_transaction_senders.insert(tx_id, tx_finalized_sender);
            self.receiver_transaction_cancellation_senders
                .insert(tx_id, cancellation_sender);
            let protocol = TransactionReceiveProtocol::new(
                tx_id,
                source_address,
                TransactionSenderMessage::None,
                TransactionReceiveProtocolStage::WaitForFinalize,
                self.resources.clone(),
                tx_finalized_receiver,
                cancellation_receiver,
            );

            let join_handle = tokio::spawn(protocol.execute());
            join_handles.push(join_handle);
        }
    }

    fn restart_transaction_negotiation_protocols(
        &mut self,
        send_transaction_join_handles: &mut FuturesUnordered<
            JoinHandle<Result<TransactionSendResult, TransactionServiceProtocolError<TxId>>>,
        >,
        receive_transaction_join_handles: &mut FuturesUnordered<
            JoinHandle<Result<TxId, TransactionServiceProtocolError<TxId>>>,
        >,
    ) -> Result<(), TransactionServiceError> {
        trace!(target: LOG_TARGET, "Restarting transaction negotiation protocols");
        self.restart_all_send_transaction_protocols(send_transaction_join_handles)
            .map_err(|resp| {
                error!(
                    target: LOG_TARGET,
                    "Error restarting protocols for all pending outbound transactions: {:?}", resp
                );
                resp
            })?;

        self.restart_all_receive_transaction_protocols(receive_transaction_join_handles)
            .map_err(|resp| {
                error!(
                    target: LOG_TARGET,
                    "Error restarting protocols for all pending inbound transactions: {:?}", resp
                );
                resp
            })?;

        Ok(())
    }

    async fn start_transaction_revalidation(
        &mut self,
        join_handles: &mut FuturesUnordered<
            JoinHandle<Result<OperationId, TransactionServiceProtocolError<OperationId>>>,
        >,
    ) -> Result<OperationId, TransactionServiceError> {
        self.resources.db.mark_all_non_coinbases_transactions_as_unvalidated()?;
        self.start_transaction_validation_protocol(join_handles).await
    }

    async fn start_transaction_validation_protocol(
        &mut self,
        join_handles: &mut FuturesUnordered<
            JoinHandle<Result<OperationId, TransactionServiceProtocolError<OperationId>>>,
        >,
    ) -> Result<OperationId, TransactionServiceError> {
        let current_base_node = self
            .resources
            .connectivity
            .get_current_base_node_id()
            .ok_or(TransactionServiceError::NoBaseNodeKeysProvided)?;

        trace!(target: LOG_TARGET, "Starting transaction validation protocol");
        let id = OperationId::new_random();

        let protocol = TransactionValidationProtocol::new(
            id,
            self.resources.db.clone(),
            self.resources.connectivity.clone(),
            self.resources.config.clone(),
            self.event_publisher.clone(),
        );

        let mut base_node_watch = self.connectivity().get_current_base_node_watcher();
        let validation_in_progress = self.validation_in_progress.clone();
        let join_handle = tokio::spawn(async move {
            let mut _lock = validation_in_progress.try_lock().map_err(|_| {
                debug!(
                    target: LOG_TARGET,
                    "Transaction Validation Protocol (Id: {}) spawned while a previous protocol was busy, ignored", id
                );
                TransactionServiceProtocolError::new(id, TransactionServiceError::TransactionValidationInProgress)
            })?;
            let exec_fut = protocol.execute();
            tokio::pin!(exec_fut);
            loop {
                tokio::select! {
                    result = &mut exec_fut => {
                       return result;
                    },
                    _ = base_node_watch.changed() => {
                         if let Some(peer) = base_node_watch.borrow().as_ref() {
                            if peer.node_id != current_base_node {
                                debug!(target: LOG_TARGET, "Base node changed, exiting transaction validation protocol");
                                return Err(TransactionServiceProtocolError::new(id, TransactionServiceError::BaseNodeChanged {
                                    task_name: "transaction validation_protocol",
                                }));
                            }
                        }
                    }
                }
            }
        });
        join_handles.push(join_handle);

        Ok(id)
    }

    /// Handle the final clean up after a Transaction Validation protocol completes
    fn complete_transaction_validation_protocol(
        &mut self,
        join_result: Result<OperationId, TransactionServiceProtocolError<OperationId>>,
        transaction_broadcast_join_handles: &mut FuturesUnordered<
            JoinHandle<Result<TxId, TransactionServiceProtocolError<TxId>>>,
        >,
    ) {
        match join_result {
            Ok(id) => {
                debug!(
                    target: LOG_TARGET,
                    "Transaction Validation Protocol (Id: {}) completed successfully", id
                );
                // Restart broadcast protocols for any transactions that were found to be no longer mined.
                let _ = self
                    .restart_broadcast_protocols(transaction_broadcast_join_handles)
                    .map_err(|e| warn!(target: LOG_TARGET, "Error restarting broadcast protocols: {}", e));
            },
            Err(TransactionServiceProtocolError { id, error }) => {
                if let TransactionServiceError::Shutdown = error {
                    return;
                }
                warn!(
                    target: LOG_TARGET,
                    "Error completing Transaction Validation Protocol (id: {}): {:?}", id, error
                );
                let reason = match error {
                    TransactionServiceError::TransactionValidationInProgress => 1,
                    TransactionServiceError::ProtobufConversionError(_) |
                    TransactionServiceError::RpcError(_) |
                    TransactionServiceError::InvalidMessageError(_) |
                    TransactionServiceError::BaseNodeChanged { .. } => 3,
                    _ => 2,
                };
                let _size = self
                    .event_publisher
                    .send(Arc::new(TransactionEvent::TransactionValidationFailed(id, reason)));
            },
        }
    }

    fn restart_broadcast_protocols(
        &mut self,
        broadcast_join_handles: &mut FuturesUnordered<JoinHandle<Result<TxId, TransactionServiceProtocolError<TxId>>>>,
    ) -> Result<(), TransactionServiceError> {
        if !self.connectivity().is_base_node_set() {
            return Err(TransactionServiceError::NoBaseNodeKeysProvided);
        }

        trace!(target: LOG_TARGET, "Restarting transaction broadcast protocols");
        self.broadcast_completed_and_broadcast_transactions(broadcast_join_handles)
            .map_err(|resp| {
                error!(
                    target: LOG_TARGET,
                    "Error broadcasting all valid and not cancelled Completed Transactions with status 'Completed' \
                     and 'Broadcast': {:?}",
                    resp
                );
                resp
            })?;

        Ok(())
    }

    /// Start to protocol to Broadcast the specified Completed Transaction to the Base Node.
    fn broadcast_completed_transaction(
        &mut self,
        completed_tx: CompletedTransaction,
        join_handles: &mut FuturesUnordered<JoinHandle<Result<TxId, TransactionServiceProtocolError<TxId>>>>,
    ) -> Result<(), TransactionServiceError> {
        let tx_id = completed_tx.tx_id;
        if !(completed_tx.status == TransactionStatus::Completed ||
            completed_tx.status == TransactionStatus::Broadcast ||
            completed_tx.status == TransactionStatus::MinedUnconfirmed) ||
            completed_tx.transaction.body.kernels().is_empty()
        {
            return Err(TransactionServiceError::InvalidCompletedTransaction);
        }

        if !self.resources.connectivity.is_base_node_set() {
            return Err(TransactionServiceError::NoBaseNodeKeysProvided);
        }

        // Check if the protocol has already been started
        if self.active_transaction_broadcast_protocols.insert(tx_id) {
            let protocol = TransactionBroadcastProtocol::new(
                tx_id,
                self.resources.clone(),
                self.timeout_update_watch.get_receiver(),
            );
            let join_handle = tokio::spawn(protocol.execute());
            join_handles.push(join_handle);
        } else {
            trace!(
                target: LOG_TARGET,
                "Transaction Broadcast Protocol (TxId: {}) already started",
                tx_id
            );
        }

        Ok(())
    }

    /// Broadcast all valid and not cancelled completed transactions with status 'Completed' and 'Broadcast' to the base
    /// node.
    fn broadcast_completed_and_broadcast_transactions(
        &mut self,
        join_handles: &mut FuturesUnordered<JoinHandle<Result<TxId, TransactionServiceProtocolError<TxId>>>>,
    ) -> Result<(), TransactionServiceError> {
        trace!(
            target: LOG_TARGET,
            "Attempting to Broadcast all valid and not cancelled Completed Transactions with status 'Completed' and \
             'Broadcast'"
        );
        let txn_list = self.db.get_transactions_to_be_broadcast()?;
        for completed_txn in txn_list {
            self.broadcast_completed_transaction(completed_txn, join_handles)?;
        }

        Ok(())
    }

    /// Handle the final clean up after a Transaction Broadcast protocol completes
    fn complete_transaction_broadcast_protocol(
        &mut self,
        join_result: Result<TxId, TransactionServiceProtocolError<TxId>>,
    ) {
        match join_result {
            Ok(id) => {
                debug!(
                    target: LOG_TARGET,
                    "Transaction Broadcast Protocol for TxId: {} completed successfully", id
                );
                let _ = self.active_transaction_broadcast_protocols.remove(&id);
            },
            Err(TransactionServiceProtocolError { id, error }) => {
                let _ = self.active_transaction_broadcast_protocols.remove(&id);

                if let TransactionServiceError::Shutdown = error {
                    return;
                }
                warn!(
                    target: LOG_TARGET,
                    "Error completing Transaction Broadcast Protocol (Id: {}): {:?}", id, error
                );
                let _size = self
                    .event_publisher
                    .send(Arc::new(TransactionEvent::Error(format!("{:?}", error))));
            },
        }
    }

    /// Handle an incoming basenode response message
    pub async fn handle_base_node_response(
        &mut self,
        response: Result<base_node_proto::BaseNodeServiceResponse, prost::DecodeError>,
    ) -> Result<(), TransactionServiceError> {
        if let Err(e) = response {
            // Should we switch base nodes?
            return Err(TransactionServiceError::InvalidMessageError(format!(
                "Could not decode BaseNodeServiceResponse: {:?}",
                e
            )));
        }
        let response = response.unwrap();
        let sender = match self.base_node_response_senders.get_mut(&response.request_key.into()) {
            None => {
                trace!(
                    target: LOG_TARGET,
                    "Received Base Node response with unexpected key: {}. Not for this service",
                    response.request_key
                );
                return Ok(());
            },
            Some((_, s)) => s,
        };
        sender
            .send(response.clone())
            .await
            .map_err(|_| TransactionServiceError::ProtocolChannelError)?;

        Ok(())
    }

    async fn set_power_mode(&mut self, mode: PowerMode) -> Result<(), TransactionServiceError> {
        let timeout = match mode {
            PowerMode::Low => self.config.low_power_polling_timeout,
            PowerMode::Normal => self.config.broadcast_monitoring_timeout,
        };
        self.timeout_update_watch.send(timeout);

        Ok(())
    }

    /// Add a completed transaction to the Transaction Manager to record directly importing a spendable UTXO.
    pub async fn add_utxo_import_transaction_with_status(
        &mut self,
        value: MicroMinotari,
        source_address: TariAddress,
        message: String,
        import_status: ImportStatus,
        tx_id: Option<TxId>,
        current_height: Option<u64>,
        mined_timestamp: Option<NaiveDateTime>,
        scanned_output: TransactionOutput,
        payment_id: PaymentId,
    ) -> Result<TxId, TransactionServiceError> {
        let tx_id = if let Some(id) = tx_id { id } else { TxId::new_random() };
        self.db.add_utxo_import_transaction_with_status(
            tx_id,
            value,
            source_address,
            self.resources.interactive_tari_address.clone(),
            message,
            import_status.clone(),
            current_height,
            mined_timestamp,
            scanned_output,
            payment_id,
        )?;
        let transaction_event = match import_status {
            ImportStatus::Imported => TransactionEvent::DetectedTransactionUnconfirmed {
                tx_id,
                num_confirmations: 0,
                is_valid: true,
            },
            ImportStatus::OneSidedUnconfirmed | ImportStatus::CoinbaseUnconfirmed => {
                TransactionEvent::DetectedTransactionUnconfirmed {
                    tx_id,
                    num_confirmations: 0,
                    is_valid: true,
                }
            },
            ImportStatus::OneSidedConfirmed | ImportStatus::CoinbaseConfirmed => {
                TransactionEvent::DetectedTransactionConfirmed { tx_id, is_valid: true }
            },
        };
        let _size = self.event_publisher.send(Arc::new(transaction_event)).map_err(|e| {
            trace!(
                target: LOG_TARGET,
                "Error sending event, usually because there are no subscribers: {:?}",
                e
            );
            e
        });
        Ok(tx_id)
    }

    /// Submit a completed transaction to the Transaction Manager
    async fn submit_transaction(
        &mut self,
        transaction_broadcast_join_handles: &mut FuturesUnordered<
            JoinHandle<Result<TxId, TransactionServiceProtocolError<TxId>>>,
        >,
        completed_transaction: CompletedTransaction,
    ) -> Result<(), TransactionServiceError> {
        let tx_id = completed_transaction.tx_id;
        trace!(target: LOG_TARGET, "Submit transaction ({}) to db.", tx_id);
        self.db
            .insert_completed_transaction(tx_id, completed_transaction.clone())?;
        trace!(
            target: LOG_TARGET,
            "Launch the transaction broadcast protocol for submitted transaction ({}).",
            tx_id
        );
        if let Err(e) = check_transaction_size(&completed_transaction.transaction, tx_id) {
            self.cancel_transaction(tx_id, TxCancellationReason::Oversized).await;
            return Err(e.into());
        }
        self.complete_send_transaction_protocol(
            Ok(TransactionSendResult {
                tx_id,
                transaction_status: TransactionStatus::Completed,
            }),
            transaction_broadcast_join_handles,
        );
        Ok(())
    }

    async fn cancel_transaction(&mut self, tx_id: TxId, reason: TxCancellationReason) {
        if let Err(e) = self.resources.output_manager_service.cancel_transaction(tx_id).await {
            warn!(
                target: LOG_TARGET,
                "Failed to Cancel outputs for TxId: {} after failed sending attempt with error {:?}", tx_id, e
            );
        }
        if let Err(e) = self.resources.db.reject_completed_transaction(tx_id, reason) {
            warn!(
                target: LOG_TARGET,
                "Failed to Cancel TxId: {} after failed sending attempt with error {:?}", tx_id, e
            );
        }
    }

    /// Submit a completed coin split transaction to the Transaction Manager. This is different from
    /// `submit_transaction` in that it will expose less information about the completed transaction.
    pub async fn submit_transaction_to_self(
        &mut self,
        transaction_broadcast_join_handles: &mut FuturesUnordered<
            JoinHandle<Result<TxId, TransactionServiceProtocolError<TxId>>>,
        >,
        tx_id: TxId,
        tx: Transaction,
        fee: MicroMinotari,
        amount: MicroMinotari,
        message: String,
    ) -> Result<(), TransactionServiceError> {
        self.submit_transaction(
            transaction_broadcast_join_handles,
            CompletedTransaction::new(
                tx_id,
                self.resources.interactive_tari_address.clone(),
                self.resources.interactive_tari_address.clone(),
                amount,
                fee,
                tx,
                TransactionStatus::Completed,
                message,
                Utc::now().naive_utc(),
                TransactionDirection::Inbound,
                None,
                None,
                None,
            )?,
        )
        .await?;
        Ok(())
    }

    /// Check if a Recovery Status is currently stored in the databse, this indicates that a wallet recovery is in
    /// progress
    fn check_recovery_status(&self) -> Result<(), TransactionServiceError> {
        let value = self.wallet_db.get_client_key_value(RECOVERY_KEY.to_owned())?;
        match value {
            None => Ok(()),
            Some(_) => Err(TransactionServiceError::WalletRecoveryInProgress),
        }
    }

    fn connectivity(&self) -> &TWalletConnectivity {
        &self.resources.connectivity
    }
}

/// This struct is a collection of the common resources that a protocol in the service requires.
#[derive(Clone)]
pub struct TransactionServiceResources<TBackend, TWalletConnectivity, TKeyManagerInterface> {
    pub db: TransactionDatabase<TBackend>,
    pub output_manager_service: OutputManagerHandle,
    pub transaction_key_manager_service: TKeyManagerInterface,
    pub outbound_message_service: OutboundMessageRequester,
    pub connectivity: TWalletConnectivity,
    pub event_publisher: TransactionEventSender,
    pub interactive_tari_address: TariAddress,
    pub one_sided_tari_address: TariAddress,
    pub node_identity: Arc<NodeIdentity>,
    pub consensus_manager: ConsensusManager,
    pub factories: CryptoFactories,
    pub config: TransactionServiceConfig,
    pub shutdown_signal: ShutdownSignal,
}

#[derive(Default, Clone, Copy)]
enum PowerMode {
    Low,
    #[default]
    Normal,
}

/// Contains the generated TxId and TransactionStatus transaction send result
#[derive(Debug)]
pub struct TransactionSendResult {
    pub tx_id: TxId,
    pub transaction_status: TransactionStatus,
}<|MERGE_RESOLUTION|>--- conflicted
+++ resolved
@@ -22,7 +22,7 @@
 
 use std::{
     collections::{HashMap, HashSet},
-    convert::{TryFrom, TryInto},
+    convert::TryInto,
     sync::Arc,
     time::{Duration, Instant},
 };
@@ -38,16 +38,12 @@
     burnt_proof::BurntProof,
     tari_address::{TariAddress, TariAddressFeatures},
     transaction::{ImportStatus, TransactionDirection, TransactionStatus, TxId},
-<<<<<<< HEAD
-    types::{FixedHash, HashOutput, PrivateKey, PublicKey, Signature},
-=======
     types::{CommitmentFactory, FixedHash, HashOutput, PrivateKey, PublicKey, Signature},
->>>>>>> 54bccd7c
 };
 use tari_comms::{types::CommsPublicKey, NodeIdentity};
 use tari_comms_dht::outbound::OutboundMessageRequester;
 use tari_core::{
-    consensus::{ConsensusManager, MaxSizeBytes, MaxSizeString},
+    consensus::ConsensusManager,
     covenants::Covenant,
     mempool::FeePerGramStat,
     one_sided::{
@@ -58,16 +54,6 @@
     },
     proto::{base_node as base_node_proto, base_node::FetchMatchingUtxos},
     transactions::{
-<<<<<<< HEAD
-        key_manager::{SecretTransactionKeyManagerInterface, TransactionKeyManagerBranch},
-        tari_amount::MicroMinotari,
-        transaction_components::{
-            BuildInfo,
-            CodeTemplateRegistration,
-            KernelFeatures,
-            OutputFeatures,
-            TemplateType,
-=======
         key_manager::{TariKeyId, TransactionKeyManagerBranch, TransactionKeyManagerInterface},
         tari_amount::MicroMinotari,
         transaction_components::{
@@ -76,7 +62,6 @@
             KernelFeatures,
             OutputFeatures,
             RangeProofType,
->>>>>>> 54bccd7c
             Transaction,
             TransactionOutput,
             WalletOutputBuilder,
@@ -93,12 +78,7 @@
 };
 use tari_crypto::{
     keys::{PublicKey as PKtrait, SecretKey},
-<<<<<<< HEAD
-    ristretto::RistrettoPublicKey,
-    signatures::SchnorrSignature,
-=======
     ristretto::pedersen::PedersenCommitment,
->>>>>>> 54bccd7c
     tari_utilities::ByteArray,
 };
 use tari_key_manager::key_manager_service::KeyId;
@@ -250,7 +230,7 @@
     TBackend: TransactionBackend + 'static,
     TWalletBackend: WalletBackend + 'static,
     TWalletConnectivity: WalletConnectivityInterface,
-    TKeyManagerInterface: SecretTransactionKeyManagerInterface,
+    TKeyManagerInterface: TransactionKeyManagerInterface,
 {
     pub async fn new(
         config: TransactionServiceConfig,
@@ -679,7 +659,7 @@
                     transaction_broadcast_join_handles,
                 )
                 .await
-                .map(|(tx_id, _)| TransactionServiceResponse::TransactionSent(tx_id)),
+                .map(TransactionServiceResponse::TransactionSent),
             TransactionServiceRequest::SendOneSidedToStealthAddressTransaction {
                 destination,
                 amount,
@@ -700,14 +680,13 @@
                     transaction_broadcast_join_handles,
                 )
                 .await
-                .map(|(tx_id, _)| TransactionServiceResponse::TransactionSent(tx_id)),
+                .map(TransactionServiceResponse::TransactionSent),
             TransactionServiceRequest::BurnTari {
                 amount,
                 selection_criteria,
                 fee_per_gram,
                 message,
                 claim_public_key,
-                sidechain_deployment_key,
             } => self
                 .burn_tari(
                     amount,
@@ -715,7 +694,6 @@
                     fee_per_gram,
                     message,
                     claim_public_key,
-                    sidechain_deployment_key,
                     transaction_broadcast_join_handles,
                 )
                 .await
@@ -803,8 +781,6 @@
                 amount,
                 validator_node_public_key,
                 validator_node_signature,
-                validator_node_claim_public_key,
-                sidechain_deployment_key,
                 selection_criteria,
                 fee_per_gram,
                 message,
@@ -814,8 +790,6 @@
                     amount,
                     validator_node_public_key,
                     validator_node_signature,
-                    validator_node_claim_public_key,
-                    sidechain_deployment_key,
                     selection_criteria,
                     fee_per_gram,
                     message,
@@ -827,6 +801,8 @@
                 return Ok(());
             },
             TransactionServiceRequest::RegisterCodeTemplate {
+                author_public_key,
+                author_signature,
                 template_name,
                 template_version,
                 template_type,
@@ -834,27 +810,28 @@
                 binary_sha,
                 binary_url,
                 fee_per_gram,
-                sidechain_deployment_key,
             } => {
-                let (tx_id, main_output_hash) = self
-                    .register_code_template(
-                        fee_per_gram,
-                        template_name.to_string(),
+                self.register_code_template(
+                    fee_per_gram,
+                    CodeTemplateRegistration {
+                        author_public_key,
+                        author_signature,
+                        template_name: template_name.clone(),
                         template_version,
                         template_type,
                         build_info,
                         binary_sha,
                         binary_url,
-                        sidechain_deployment_key,
-                        UtxoSelectionCriteria::default(),
-                        format!("Template Registration: {}", template_name),
-                        transaction_broadcast_join_handles,
-                    )
-                    .await?;
-                Ok(TransactionServiceResponse::CodeRegistrationTransactionSent {
-                    tx_id,
-                    template_address: main_output_hash,
-                })
+                    },
+                    UtxoSelectionCriteria::default(),
+                    format!("Template Registration: {}", template_name),
+                    send_transaction_join_handles,
+                    transaction_broadcast_join_handles,
+                    reply_channel.take().expect("Reply channel is not set"),
+                )
+                .await?;
+
+                return Ok(());
             },
             TransactionServiceRequest::SendShaAtomicSwapTransaction(
                 destination,
@@ -1112,7 +1089,7 @@
             JoinHandle<Result<TxId, TransactionServiceProtocolError<TxId>>>,
         >,
         reply_channel: oneshot::Sender<Result<TransactionServiceResponse, TransactionServiceError>>,
-    ) -> Result<(TxId, Option<HashOutput>), TransactionServiceError> {
+    ) -> Result<(), TransactionServiceError> {
         let tx_id = TxId::new_random();
         if destination.network() != self.resources.interactive_tari_address.network() {
             let _result = reply_channel
@@ -1136,7 +1113,7 @@
                 "Received transaction with spend-to-self transaction"
             );
 
-            let (fee, transaction, main_output) = self
+            let (fee, transaction) = self
                 .resources
                 .output_manager_service
                 .create_pay_to_self_transaction(tx_id, amount, selection_criteria, output_features, fee_per_gram, None)
@@ -1173,7 +1150,7 @@
                     warn!(target: LOG_TARGET, "Failed to send service reply");
                 });
 
-            return Ok((tx_id, Some(main_output)));
+            return Ok(());
         }
 
         let (tx_reply_sender, tx_reply_receiver) = mpsc::channel(100);
@@ -1199,7 +1176,7 @@
         let join_handle = tokio::spawn(protocol.execute());
         join_handles.push(join_handle);
 
-        Ok((tx_id, None))
+        Ok(())
     }
 
     /// Creates a utxo with aggregate public key out of m-of-n public keys
@@ -1848,14 +1825,9 @@
         transaction_broadcast_join_handles: &mut FuturesUnordered<
             JoinHandle<Result<TxId, TransactionServiceProtocolError<TxId>>>,
         >,
-<<<<<<< HEAD
-        script: TariScript,
-    ) -> Result<(TxId, HashOutput), TransactionServiceError> {
-=======
         recipient_script: Option<TariScript>,
         payment_id: PaymentId,
     ) -> Result<TxId, TransactionServiceError> {
->>>>>>> 54bccd7c
         let tx_id = TxId::new_random();
 
         // For a stealth transaction, the script is not provided because the public key that should be included
@@ -2018,7 +1990,6 @@
 
         let recipient_reply = rtp.get_signed_data()?.clone();
 
-        let main_output_hash = recipient_reply.output.hash();
         // Start finalizing
         stp.add_presigned_recipient_info(recipient_reply)
             .map_err(|e| TransactionServiceProtocolError::new(tx_id, e.into()))?;
@@ -2070,7 +2041,7 @@
         )
         .await?;
 
-        Ok((tx_id, main_output_hash))
+        Ok(tx_id)
     }
 
     /// Sends a one side payment transaction to a recipient
@@ -2090,13 +2061,8 @@
         transaction_broadcast_join_handles: &mut FuturesUnordered<
             JoinHandle<Result<TxId, TransactionServiceProtocolError<TxId>>>,
         >,
-<<<<<<< HEAD
-    ) -> Result<(TxId, HashOutput), TransactionServiceError> {
-        if destination.network() != self.resources.wallet_identity.network {
-=======
     ) -> Result<TxId, TransactionServiceError> {
         if destination.network() != self.resources.one_sided_tari_address.network() {
->>>>>>> 54bccd7c
             return Err(TransactionServiceError::InvalidNetwork);
         }
         let dest_pubkey = destination.public_spend_key().clone();
@@ -2128,32 +2094,16 @@
         fee_per_gram: MicroMinotari,
         message: String,
         claim_public_key: Option<PublicKey>,
-        sidechain_deployment_key: Option<PrivateKey>,
         transaction_broadcast_join_handles: &mut FuturesUnordered<
             JoinHandle<Result<TxId, TransactionServiceProtocolError<TxId>>>,
         >,
     ) -> Result<(TxId, BurntProof), TransactionServiceError> {
         let tx_id = TxId::new_random();
         trace!(target: LOG_TARGET, "Burning transaction start - TxId: {}", tx_id);
-        if claim_public_key.is_none() && sidechain_deployment_key.is_some() {
-            return Err(TransactionServiceError::InvalidBurnTransaction(
-                "A sidechain deployment key was provided without a claim public key".to_string(),
-            ));
-        }
-        let (sidechain_id, sidechain_id_knowledge_proof) = match sidechain_deployment_key {
-            Some(key) => {
-                let sidechain_id = PublicKey::from_secret_key(&key);
-                let sidechain_id_knowledge_proof =
-                    SchnorrSignature::sign(&key, claim_public_key.as_ref().unwrap().to_vec(), &mut OsRng)
-                        .map_err(|e| TransactionServiceError::InvalidBurnTransaction(format!("Error: {:?}", e)))?;
-                (Some(sidechain_id), Some(sidechain_id_knowledge_proof))
-            },
-            None => (None, None),
-        };
         let output_features = claim_public_key
             .as_ref()
             .cloned()
-            .map(|c| OutputFeatures::create_burn_confidential_output(c, sidechain_id, sidechain_id_knowledge_proof))
+            .map(OutputFeatures::create_burn_confidential_output)
             .unwrap_or_else(OutputFeatures::create_burn_output);
 
         // Prepare sender part of the transaction
@@ -2368,8 +2318,6 @@
         amount: MicroMinotari,
         validator_node_public_key: CommsPublicKey,
         validator_node_signature: Signature,
-        validator_node_claim_public_key: PublicKey,
-        sidechain_deployment_key: Option<PrivateKey>,
         selection_criteria: UtxoSelectionCriteria,
         fee_per_gram: MicroMinotari,
         message: String,
@@ -2381,23 +2329,8 @@
         >,
         reply_channel: oneshot::Sender<Result<TransactionServiceResponse, TransactionServiceError>>,
     ) -> Result<(), TransactionServiceError> {
-        let (sidechain_id, sidechain_id_knowledge_proof) = match sidechain_deployment_key {
-            Some(k) => {
-                let sidechain_id = PublicKey::from_secret_key(&k);
-                let sidechain_id_knowledge_proof =
-                    SchnorrSignature::sign(&k, validator_node_public_key.to_vec(), &mut OsRng)
-                        .map_err(|e| TransactionServiceError::SidechainSigningError(e.to_string()))?;
-                (Some(sidechain_id), Some(sidechain_id_knowledge_proof))
-            },
-            None => (None, None),
-        };
-        let output_features = OutputFeatures::for_validator_node_registration(
-            validator_node_public_key,
-            validator_node_signature,
-            validator_node_claim_public_key,
-            sidechain_id,
-            sidechain_id_knowledge_proof,
-        );
+        let output_features =
+            OutputFeatures::for_validator_node_registration(validator_node_public_key, validator_node_signature);
         self.send_transaction(
             self.resources.interactive_tari_address.clone(),
             amount,
@@ -2410,101 +2343,36 @@
             transaction_broadcast_join_handles,
             reply_channel,
         )
-        .await?;
-        Ok(())
+        .await
     }
 
     pub async fn register_code_template(
         &mut self,
         fee_per_gram: MicroMinotari,
-        template_name: String,
-        template_version: u16,
-        template_type: TemplateType,
-        build_info: BuildInfo,
-        binary_sha: FixedHash,
-        binary_url: String,
-        sidechain_deployment_key: Option<PrivateKey>,
+        template_registration: CodeTemplateRegistration,
         selection_criteria: UtxoSelectionCriteria,
         message: String,
-
+        join_handles: &mut FuturesUnordered<
+            JoinHandle<Result<TransactionSendResult, TransactionServiceProtocolError<TxId>>>,
+        >,
         transaction_broadcast_join_handles: &mut FuturesUnordered<
             JoinHandle<Result<TxId, TransactionServiceProtocolError<TxId>>>,
         >,
-<<<<<<< HEAD
-    ) -> Result<(TxId, HashOutput), TransactionServiceError> {
-        let (author_pub_id, author_pub_key) = self
-            .resources
-            .transaction_key_manager_service
-            .get_next_key(&TransactionKeyManagerBranch::CodeTemplateAuthor.get_branch_key())
-            .await?;
-        let (nonce_secret, nonce_pub) = RistrettoPublicKey::random_keypair(&mut OsRng);
-        let (sidechain_id, sidechain_id_knowledge_proof) = match sidechain_deployment_key {
-            Some(k) => (
-                Some(PublicKey::from_secret_key(&k)),
-                Some(
-                    SchnorrSignature::sign(&k, author_pub_key.to_vec(), &mut OsRng)
-                        .map_err(|e| TransactionServiceError::SidechainSigningError(e.to_string()))?,
-                ),
-            ),
-            None => (None, None),
-        };
-
-        let mut template_registration = CodeTemplateRegistration {
-            author_public_key: author_pub_key.clone(),
-            author_signature: Signature::default(),
-            template_name: template_name
-                .try_into()
-                .map_err(|_| TransactionServiceError::InvalidDataError {
-                    field: "template_name".to_string(),
-                })?,
-            template_version,
-            template_type,
-            build_info,
-            binary_sha: MaxSizeBytes::try_from(binary_sha.as_slice().to_vec()).map_err(|_| {
-                TransactionServiceError::InvalidDataError {
-                    field: "binary_sha".to_string(),
-                }
-            })?,
-            binary_url: MaxSizeString::try_from(binary_url).map_err(|_| TransactionServiceError::InvalidDataError {
-                field: "binary_url".to_string(),
-            })?,
-            sidechain_id,
-            sidechain_id_knowledge_proof,
-        };
-
-        let challenge = template_registration.create_challenge(&nonce_pub);
-        let author_sig = self
-            .resources
-            .transaction_key_manager_service
-            .sign_raw(&challenge, &author_pub_id, nonce_secret)
-            .await
-            .map_err(|e| TransactionServiceError::SidechainSigningError(e.to_string()))?;
-
-        template_registration.author_signature = author_sig;
-
-        let output_features = OutputFeatures::for_template_registration(template_registration);
-        let tx_id = TxId::new_random();
-        let (fee, transaction, main_output_hash) = self
-            .resources
-            .output_manager_service
-            .create_pay_to_self_transaction(tx_id, 0.into(), selection_criteria, output_features, fee_per_gram, None)
-            .await?;
-        self.submit_transaction_to_self(
-            transaction_broadcast_join_handles,
-            tx_id,
-            transaction,
-            fee,
-=======
         reply_channel: oneshot::Sender<Result<TransactionServiceResponse, TransactionServiceError>>,
     ) -> Result<(), TransactionServiceError> {
         self.send_transaction(
             self.resources.interactive_tari_address.clone(),
->>>>>>> 54bccd7c
             0.into(),
+            selection_criteria,
+            OutputFeatures::for_template_registration(template_registration),
+            fee_per_gram,
             message,
+            TransactionMetadata::default(),
+            join_handles,
+            transaction_broadcast_join_handles,
+            reply_channel,
         )
-        .await?;
-        Ok((tx_id, main_output_hash))
+        .await
     }
 
     /// Sends a one side payment transaction to a recipient
@@ -2524,13 +2392,8 @@
         transaction_broadcast_join_handles: &mut FuturesUnordered<
             JoinHandle<Result<TxId, TransactionServiceProtocolError<TxId>>>,
         >,
-<<<<<<< HEAD
-    ) -> Result<(TxId, HashOutput), TransactionServiceError> {
-        if destination.network() != self.resources.wallet_identity.network {
-=======
     ) -> Result<TxId, TransactionServiceError> {
         if destination.network() != self.resources.one_sided_tari_address.network() {
->>>>>>> 54bccd7c
             return Err(TransactionServiceError::InvalidNetwork);
         }
 
