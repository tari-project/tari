--- conflicted
+++ resolved
@@ -21,13 +21,9 @@
 // USE OF THIS SOFTWARE, EVEN IF ADVISED OF THE POSSIBILITY OF SUCH DAMAGE.
 
 use crate::{
-<<<<<<< HEAD
-    output_manager_service::handle::OutputManagerHandle,
-=======
     base_node_service::handle::{BaseNodeEvent, BaseNodeServiceHandle},
     connectivity_service::WalletConnectivityInterface,
     output_manager_service::{handle::OutputManagerHandle, TxId},
->>>>>>> 43b20334
     storage::database::{WalletBackend, WalletDatabase},
     transaction_service::{
         config::TransactionServiceConfig,
@@ -135,17 +131,6 @@
     resources: TransactionServiceResources<TBackend, TWalletConnectivity>,
     pending_transaction_reply_senders: HashMap<TxId, Sender<(CommsPublicKey, RecipientSignedMessage)>>,
     base_node_response_senders: HashMap<u64, (TxId, Sender<base_node_proto::BaseNodeServiceResponse>)>,
-<<<<<<< HEAD
-    send_transaction_cancellation_senders: HashMap<TxId, oneshot::Sender<()>>,
-    finalized_transaction_senders: HashMap<TxId, Sender<(CommsPublicKey, TxId, Transaction)>>,
-    receiver_transaction_cancellation_senders: HashMap<TxId, oneshot::Sender<()>>,
-    active_transaction_broadcast_protocols: HashSet<TxId>,
-    active_coinbase_monitoring_protocols: HashSet<TxId>,
-    timeout_update_publisher: broadcast::Sender<Duration>,
-    base_node_update_publisher: broadcast::Sender<CommsPublicKey>,
-    power_mode: PowerMode,
-    wallet_db: WalletDatabase<WBackend>,
-=======
     send_transaction_cancellation_senders: HashMap<u64, oneshot::Sender<()>>,
     finalized_transaction_senders: HashMap<u64, Sender<(CommsPublicKey, TxId, Transaction)>>,
     receiver_transaction_cancellation_senders: HashMap<u64, oneshot::Sender<()>>,
@@ -154,7 +139,6 @@
     wallet_db: WalletDatabase<TWalletBackend>,
     base_node_service: BaseNodeServiceHandle,
     last_seen_tip_height: Option<u64>,
->>>>>>> 43b20334
 }
 
 #[allow(clippy::too_many_arguments)]
@@ -310,13 +294,6 @@
             JoinHandle<Result<TxId, TransactionServiceProtocolError>>,
         > = FuturesUnordered::new();
 
-<<<<<<< HEAD
-        let mut coinbase_transaction_monitoring_protocol_handles: FuturesUnordered<
-            JoinHandle<Result<TxId, TransactionServiceProtocolError>>,
-        > = FuturesUnordered::new();
-
-=======
->>>>>>> 43b20334
         let mut transaction_validation_protocol_handles: FuturesUnordered<
             JoinHandle<Result<OperationId, TransactionServiceProtocolError>>,
         > = FuturesUnordered::new();
@@ -540,12 +517,6 @@
         transaction_broadcast_join_handles: &mut FuturesUnordered<
             JoinHandle<Result<TxId, TransactionServiceProtocolError>>,
         >,
-<<<<<<< HEAD
-        coinbase_monitoring_join_handles: &mut FuturesUnordered<
-            JoinHandle<Result<TxId, TransactionServiceProtocolError>>,
-        >,
-=======
->>>>>>> 43b20334
         transaction_validation_join_handles: &mut FuturesUnordered<
             JoinHandle<Result<OperationId, TransactionServiceProtocolError>>,
         >,
@@ -1599,36 +1570,6 @@
 
     async fn start_transaction_validation_protocol(
         &mut self,
-<<<<<<< HEAD
-        retry_strategy: ValidationRetryStrategy,
-        join_handles: &mut FuturesUnordered<JoinHandle<Result<OperationId, TransactionServiceProtocolError>>>,
-    ) -> Result<OperationId, TransactionServiceError> {
-        if self.base_node_public_key.is_none() {
-            return Err(TransactionServiceError::NoBaseNodeKeysProvided);
-        }
-        trace!(target: LOG_TARGET, "Starting transaction validation protocols");
-        let id = OperationId::new_random();
-        let timeout = match self.power_mode {
-            PowerMode::Normal => self.config.broadcast_monitoring_timeout,
-            PowerMode::Low => self.config.low_power_polling_timeout,
-        };
-        match self.base_node_public_key.clone() {
-            None => return Err(TransactionServiceError::NoBaseNodeKeysProvided),
-            Some(pk) => {
-                let protocol = TransactionValidationProtocol::new(
-                    id,
-                    self.resources.clone(),
-                    pk,
-                    timeout,
-                    self.base_node_update_publisher.subscribe(),
-                    self.timeout_update_publisher.subscribe(),
-                    retry_strategy,
-                );
-                let join_handle = tokio::spawn(protocol.execute());
-                join_handles.push(join_handle);
-            },
-        }
-=======
         join_handles: &mut FuturesUnordered<JoinHandle<Result<u64, TransactionServiceProtocolError>>>,
     ) -> Result<u64, TransactionServiceError> {
         if !self.connectivity().is_base_node_set() {
@@ -1648,7 +1589,6 @@
 
         let join_handle = tokio::spawn(protocol.execute());
         join_handles.push(join_handle);
->>>>>>> 43b20334
 
         Ok(id)
     }
@@ -1656,14 +1596,10 @@
     /// Handle the final clean up after a Transaction Validation protocol completes
     async fn complete_transaction_validation_protocol(
         &mut self,
-<<<<<<< HEAD
-        join_result: Result<OperationId, TransactionServiceProtocolError>,
-=======
         join_result: Result<u64, TransactionServiceProtocolError>,
         transaction_broadcast_join_handles: &mut FuturesUnordered<
             JoinHandle<Result<u64, TransactionServiceProtocolError>>,
         >,
->>>>>>> 43b20334
     ) {
         match join_result {
             Ok(id) => {
@@ -1694,14 +1630,7 @@
 
     async fn restart_broadcast_protocols(
         &mut self,
-<<<<<<< HEAD
-        broadcast_join_handles: &mut FuturesUnordered<JoinHandle<Result<TxId, TransactionServiceProtocolError>>>,
-        coinbase_transaction_join_handles: &mut FuturesUnordered<
-            JoinHandle<Result<TxId, TransactionServiceProtocolError>>,
-        >,
-=======
         broadcast_join_handles: &mut FuturesUnordered<JoinHandle<Result<u64, TransactionServiceProtocolError>>>,
->>>>>>> 43b20334
     ) -> Result<(), TransactionServiceError> {
         if !self.connectivity().is_base_node_set() {
             return Err(TransactionServiceError::NoBaseNodeKeysProvided);
@@ -1944,12 +1873,6 @@
         reward: MicroTari,
         fees: MicroTari,
         block_height: u64,
-<<<<<<< HEAD
-        coinbase_monitoring_protocol_join_handles: &mut FuturesUnordered<
-            JoinHandle<Result<TxId, TransactionServiceProtocolError>>,
-        >,
-=======
->>>>>>> 43b20334
     ) -> Result<Transaction, TransactionServiceError> {
         let amount = reward + fees;
 
@@ -2027,110 +1950,6 @@
         Ok(completed_transaction)
     }
 
-<<<<<<< HEAD
-    /// Send a request to the Base Node to see if the specified coinbase transaction has been mined yet. This function
-    /// will send the request and store a timeout future to check in on the status of the transaction in the future.
-    async fn start_coinbase_transaction_monitoring_protocol(
-        &mut self,
-        tx_id: TxId,
-        join_handles: &mut FuturesUnordered<JoinHandle<Result<TxId, TransactionServiceProtocolError>>>,
-    ) -> Result<(), TransactionServiceError> {
-        let completed_tx = self.db.get_completed_transaction(tx_id).await?;
-
-        if completed_tx.status != TransactionStatus::Coinbase || completed_tx.coinbase_block_height.is_none() {
-            return Err(TransactionServiceError::InvalidCompletedTransaction);
-        }
-
-        let block_height = if let Some(bh) = completed_tx.coinbase_block_height {
-            bh
-        } else {
-            0
-        };
-
-        let timeout = match self.power_mode {
-            PowerMode::Normal => self.config.broadcast_monitoring_timeout,
-            PowerMode::Low => self.config.low_power_polling_timeout,
-        };
-        match self.base_node_public_key.clone() {
-            None => return Err(TransactionServiceError::NoBaseNodeKeysProvided),
-            Some(pk) => {
-                if self.active_coinbase_monitoring_protocols.insert(tx_id) {
-                    let protocol = TransactionCoinbaseMonitoringProtocol::new(
-                        completed_tx.tx_id,
-                        block_height,
-                        self.resources.clone(),
-                        timeout,
-                        pk,
-                        self.base_node_update_publisher.subscribe(),
-                        self.timeout_update_publisher.subscribe(),
-                    );
-                    let join_handle = tokio::spawn(protocol.execute());
-                    join_handles.push(join_handle);
-                } else {
-                    debug!(
-                        target: LOG_TARGET,
-                        "Coinbase Monitoring Protocol (TxId: {}) already started", tx_id
-                    );
-                }
-            },
-        }
-        Ok(())
-    }
-
-    /// Handle the final clean up after a Coinbase Transaction Monitoring protocol completes
-    fn complete_coinbase_transaction_monitoring_protocol(
-        &mut self,
-        join_result: Result<TxId, TransactionServiceProtocolError>,
-    ) {
-        match join_result {
-            Ok(id) => {
-                // Cleanup any registered senders
-                let _ = self.active_coinbase_monitoring_protocols.remove(&id);
-
-                debug!(
-                    target: LOG_TARGET,
-                    "Coinbase Transaction monitoring Protocol for TxId: {} completed successfully", id
-                );
-            },
-            Err(TransactionServiceProtocolError { id, error }) => {
-                let _ = self.active_coinbase_monitoring_protocols.remove(&TxId::from(id));
-                if let TransactionServiceError::Shutdown = error {
-                    return;
-                }
-                warn!(
-                    target: LOG_TARGET,
-                    "Error completing Coinbase Transaction monitoring Protocol (Id: {}): {:?}", id, error
-                );
-                let _ = self
-                    .event_publisher
-                    .send(Arc::new(TransactionEvent::Error(format!("{:?}", error))));
-            },
-        }
-    }
-
-    /// Go through all completed transactions that have the Coinbase status and start querying the base_node to see if
-    /// they have been mined
-    async fn restart_chain_monitoring_for_all_coinbase_transactions(
-        &mut self,
-        join_handles: &mut FuturesUnordered<JoinHandle<Result<TxId, TransactionServiceProtocolError>>>,
-    ) -> Result<(), TransactionServiceError> {
-        trace!(
-            target: LOG_TARGET,
-            "Starting Coinbase monitoring for all Broadcast Transactions"
-        );
-        let completed_txs = self.db.get_completed_transactions().await?;
-        for completed_tx in completed_txs.values() {
-            if completed_tx.status == TransactionStatus::Coinbase {
-                self.start_coinbase_transaction_monitoring_protocol(completed_tx.tx_id, join_handles)
-                    .await?;
-            }
-        }
-
-        Ok(())
-    }
-
-=======
->>>>>>> 43b20334
     /// Check if a Recovery Status is currently stored in the databse, this indicates that a wallet recovery is in
     /// progress
     async fn check_recovery_status(&self) -> Result<(), TransactionServiceError> {
