--- conflicted
+++ resolved
@@ -657,11 +657,7 @@
                 public_keys,
                 message,
             } => self
-<<<<<<< HEAD
-                .create_n_m_utxo(
-=======
                 .create_aggregate_signature_utxo(
->>>>>>> c82ea6e5
                     amount,
                     fee_per_gram,
                     n,
@@ -1011,11 +1007,7 @@
 
     /// Creates a utxo with aggregate public key out of m-of-n public keys
     #[allow(clippy::too_many_lines)]
-<<<<<<< HEAD
-    pub async fn create_n_m_utxo(
-=======
     pub async fn create_aggregate_signature_utxo(
->>>>>>> c82ea6e5
         &mut self,
         amount: MicroTari,
         fee_per_gram: MicroTari,
