--- conflicted
+++ resolved
@@ -57,7 +57,10 @@
 use tari_p2p::domain_message::DomainMessage;
 use tari_service_framework::{reply_channel, reply_channel::Receiver};
 use tari_shutdown::ShutdownSignal;
-<<<<<<< HEAD
+use tokio::{
+    sync::{broadcast, mpsc, mpsc::Sender, oneshot},
+    task::JoinHandle,
+};
 
 use crate::{
     output_manager_service::{handle::OutputManagerHandle, TxId},
@@ -83,11 +86,6 @@
         },
     },
     types::{HashDigest, ValidationRetryStrategy},
-=======
-use tokio::{
-    sync::{broadcast, mpsc, mpsc::Sender, oneshot},
-    task::JoinHandle,
->>>>>>> 504fbb8b
 };
 
 const LOG_TARGET: &str = "wallet::transaction_service::service";
