// Copyright 2019. The Tari Project
//
// Redistribution and use in source and binary forms, with or without modification, are permitted provided that the
// following conditions are met:
//
// 1. Redistributions of source code must retain the above copyright notice, this list of conditions and the following
// disclaimer.
//
// 2. Redistributions in binary form must reproduce the above copyright notice, this list of conditions and the
// following disclaimer in the documentation and/or other materials provided with the distribution.
//
// 3. Neither the name of the copyright holder nor the names of its contributors may be used to endorse or promote
// products derived from this software without specific prior written permission.
//
// THIS SOFTWARE IS PROVIDED BY THE COPYRIGHT HOLDERS AND CONTRIBUTORS "AS IS" AND ANY EXPRESS OR IMPLIED WARRANTIES,
// INCLUDING, BUT NOT LIMITED TO, THE IMPLIED WARRANTIES OF MERCHANTABILITY AND FITNESS FOR A PARTICULAR PURPOSE ARE
// DISCLAIMED. IN NO EVENT SHALL THE COPYRIGHT HOLDER OR CONTRIBUTORS BE LIABLE FOR ANY DIRECT, INDIRECT, INCIDENTAL,
// SPECIAL, EXEMPLARY, OR CONSEQUENTIAL DAMAGES (INCLUDING, BUT NOT LIMITED TO, PROCUREMENT OF SUBSTITUTE GOODS OR
// SERVICES; LOSS OF USE, DATA, OR PROFITS; OR BUSINESS INTERRUPTION) HOWEVER CAUSED AND ON ANY THEORY OF LIABILITY,
// WHETHER IN CONTRACT, STRICT LIABILITY, OR TORT (INCLUDING NEGLIGENCE OR OTHERWISE) ARISING IN ANY WAY OUT OF THE
// USE OF THIS SOFTWARE, EVEN IF ADVISED OF THE POSSIBILITY OF SUCH DAMAGE.

<<<<<<< HEAD
use crate::{output_manager_service::{handle::OutputManagerHandle, }, transaction_service::{
    config::TransactionServiceConfig,
    error::{TransactionServiceError, TransactionServiceProtocolError},
    handle::{TransactionEvent, TransactionEventSender, TransactionServiceRequest, TransactionServiceResponse},
    protocols::{
        transaction_broadcast_protocol::TransactionBroadcastProtocol,
        transaction_coinbase_monitoring_protocol::TransactionCoinbaseMonitoringProtocol,
        transaction_receive_protocol::{TransactionReceiveProtocol, TransactionReceiveProtocolStage},
        transaction_send_protocol::{TransactionSendProtocol, TransactionSendProtocolStage},
        transaction_validation_protocol::TransactionValidationProtocol,
    },
    storage::{
        database::{TransactionBackend, TransactionDatabase},
        models::{CompletedTransaction, TransactionDirection, TransactionStatus},
    },
    tasks::{
        send_finalized_transaction::send_finalized_transaction_message,
        send_transaction_cancelled::send_transaction_cancelled_message,
        send_transaction_reply::send_transaction_reply,
    },
}, types::{HashDigest, ValidationRetryStrategy}, OperationId};
use chrono::{NaiveDateTime, Utc};
use digest::Digest;
use futures::{
    channel::{mpsc, mpsc::Sender, oneshot},
    pin_mut,
    stream::FuturesUnordered,
    SinkExt,
    Stream,
    StreamExt,
};
use log::*;
use rand::{rngs::OsRng};
=======
>>>>>>> cedb1d4a
use std::{
    collections::{HashMap, HashSet},
    convert::TryInto,
    sync::Arc,
    time::{Duration, Instant},
};

use chrono::{NaiveDateTime, Utc};
use digest::Digest;
use futures::{pin_mut, stream::FuturesUnordered, Stream, StreamExt};
use log::*;
use rand::{rngs::OsRng, RngCore};
use tari_crypto::{keys::DiffieHellmanSharedSecret, script, tari_utilities::ByteArray};
use tokio::{sync::broadcast, task::JoinHandle};

use tari_common_types::types::PrivateKey;
use tari_comms::{connectivity::ConnectivityRequester, peer_manager::NodeIdentity, types::CommsPublicKey};
use tari_comms_dht::outbound::OutboundMessageRequester;
<<<<<<< HEAD
#[cfg(feature = "test_harness")]
use tari_core::transactions::{types::BlindingFactor};
=======
>>>>>>> cedb1d4a
use tari_core::{
    crypto::keys::SecretKey,
    proto::base_node as base_node_proto,
    transactions::{
        tari_amount::MicroTari,
        transaction::{KernelFeatures, OutputFeatures, Transaction},
        transaction_protocol::{
            proto,
            recipient::RecipientSignedMessage,
            sender::TransactionSenderMessage,
            RewindData,
        },
        CryptoFactories,
        ReceiverTransactionProtocol,
    },
};
use tari_p2p::domain_message::DomainMessage;
use tari_service_framework::{reply_channel, reply_channel::Receiver};
use tari_shutdown::ShutdownSignal;
<<<<<<< HEAD
use tokio::{sync::broadcast, task::JoinHandle};
use tari_core::transactions::transaction_protocol::TxId;
=======
use tokio::sync::{mpsc, mpsc::Sender, oneshot};

use crate::{
    output_manager_service::{handle::OutputManagerHandle, TxId},
    transaction_service::{
        config::TransactionServiceConfig,
        error::{TransactionServiceError, TransactionServiceProtocolError},
        handle::{TransactionEvent, TransactionEventSender, TransactionServiceRequest, TransactionServiceResponse},
        protocols::{
            transaction_broadcast_protocol::TransactionBroadcastProtocol,
            transaction_coinbase_monitoring_protocol::TransactionCoinbaseMonitoringProtocol,
            transaction_receive_protocol::{TransactionReceiveProtocol, TransactionReceiveProtocolStage},
            transaction_send_protocol::{TransactionSendProtocol, TransactionSendProtocolStage},
            transaction_validation_protocol::TransactionValidationProtocol,
        },
        storage::{
            database::{TransactionBackend, TransactionDatabase},
            models::{CompletedTransaction, TransactionDirection, TransactionStatus},
        },
        tasks::{
            send_finalized_transaction::send_finalized_transaction_message,
            send_transaction_cancelled::send_transaction_cancelled_message,
            send_transaction_reply::send_transaction_reply,
        },
    },
    types::{HashDigest, ValidationRetryStrategy},
};
>>>>>>> cedb1d4a

const LOG_TARGET: &str = "wallet::transaction_service::service";

/// TransactionService allows for the management of multiple inbound and outbound transaction protocols
/// which are uniquely identified by a tx_id. The TransactionService generates and accepts the various protocol
/// messages and applies them to the appropriate protocol instances based on the tx_id.
/// The TransactionService allows for the sending of transactions to single receivers, when the appropriate recipient
/// response is handled the transaction is completed and moved to the completed_transaction buffer.
/// The TransactionService will accept inbound transactions and generate a reply. Received transactions will remain
/// in the pending_inbound_transactions buffer.
/// # Fields
/// `pending_outbound_transactions` - List of transaction protocols sent by this client and waiting response from the
/// recipient
/// `pending_inbound_transactions` - List of transaction protocols that have been received and responded to.
/// `completed_transaction` - List of sent transactions that have been responded to and are completed.

pub struct TransactionService<
    TTxStream,
    TTxReplyStream,
    TTxFinalizedStream,
    BNResponseStream,
    TBackend,
    TTxCancelledStream,
> where TBackend: TransactionBackend + 'static
{
    config: TransactionServiceConfig,
    db: TransactionDatabase<TBackend>,
    output_manager_service: OutputManagerHandle,
    transaction_stream: Option<TTxStream>,
    transaction_reply_stream: Option<TTxReplyStream>,
    transaction_finalized_stream: Option<TTxFinalizedStream>,
    base_node_response_stream: Option<BNResponseStream>,
    transaction_cancelled_stream: Option<TTxCancelledStream>,
    request_stream: Option<
        reply_channel::Receiver<TransactionServiceRequest, Result<TransactionServiceResponse, TransactionServiceError>>,
    >,
    event_publisher: TransactionEventSender,
    node_identity: Arc<NodeIdentity>,
    base_node_public_key: Option<CommsPublicKey>,
    resources: TransactionServiceResources<TBackend>,
    pending_transaction_reply_senders: HashMap<TxId, Sender<(CommsPublicKey, RecipientSignedMessage)>>,
    base_node_response_senders: HashMap<u64, (TxId, Sender<base_node_proto::BaseNodeServiceResponse>)>,
    send_transaction_cancellation_senders: HashMap<TxId, oneshot::Sender<()>>,
    finalized_transaction_senders: HashMap<TxId, Sender<(CommsPublicKey, TxId, Transaction)>>,
    receiver_transaction_cancellation_senders: HashMap<TxId, oneshot::Sender<()>>,
    active_transaction_broadcast_protocols: HashSet<TxId>,
    active_coinbase_monitoring_protocols: HashSet<TxId>,
    timeout_update_publisher: broadcast::Sender<Duration>,
    base_node_update_publisher: broadcast::Sender<CommsPublicKey>,
    power_mode: PowerMode,
}

#[allow(clippy::too_many_arguments)]
impl<TTxStream, TTxReplyStream, TTxFinalizedStream, BNResponseStream, TBackend, TTxCancelledStream>
    TransactionService<TTxStream, TTxReplyStream, TTxFinalizedStream, BNResponseStream, TBackend, TTxCancelledStream>
where
    TTxStream: Stream<Item = DomainMessage<proto::TransactionSenderMessage>>,
    TTxReplyStream: Stream<Item = DomainMessage<proto::RecipientSignedMessage>>,
    TTxFinalizedStream: Stream<Item = DomainMessage<proto::TransactionFinalizedMessage>>,
    BNResponseStream: Stream<Item = DomainMessage<base_node_proto::BaseNodeServiceResponse>>,
    TTxCancelledStream: Stream<Item = DomainMessage<proto::TransactionCancelledMessage>>,
    TBackend: TransactionBackend + 'static,
{
    pub fn new(
        config: TransactionServiceConfig,
        db: TransactionDatabase<TBackend>,
        request_stream: Receiver<
            TransactionServiceRequest,
            Result<TransactionServiceResponse, TransactionServiceError>,
        >,
        transaction_stream: TTxStream,
        transaction_reply_stream: TTxReplyStream,
        transaction_finalized_stream: TTxFinalizedStream,
        base_node_response_stream: BNResponseStream,
        transaction_cancelled_stream: TTxCancelledStream,
        output_manager_service: OutputManagerHandle,
        outbound_message_service: OutboundMessageRequester,
        connectivity_manager: ConnectivityRequester,
        event_publisher: TransactionEventSender,
        node_identity: Arc<NodeIdentity>,
        factories: CryptoFactories,
        shutdown_signal: ShutdownSignal,
    ) -> Self {
        // Collect the resources that all protocols will need so that they can be neatly cloned as the protocols are
        // spawned.
        let resources = TransactionServiceResources {
            db: db.clone(),
            output_manager_service: output_manager_service.clone(),
            outbound_message_service,
            connectivity_manager,
            event_publisher: event_publisher.clone(),
            node_identity: node_identity.clone(),
            factories,
            config: config.clone(),

            shutdown_signal,
        };
        let (timeout_update_publisher, _) = broadcast::channel(20);
        let (base_node_update_publisher, _) = broadcast::channel(20);

        TransactionService {
            config,
            db,
            output_manager_service,
            transaction_stream: Some(transaction_stream),
            transaction_reply_stream: Some(transaction_reply_stream),
            transaction_finalized_stream: Some(transaction_finalized_stream),
            base_node_response_stream: Some(base_node_response_stream),
            transaction_cancelled_stream: Some(transaction_cancelled_stream),
            request_stream: Some(request_stream),
            event_publisher,
            node_identity,
            base_node_public_key: None,
            resources,
            pending_transaction_reply_senders: HashMap::new(),
            base_node_response_senders: HashMap::new(),
            send_transaction_cancellation_senders: HashMap::new(),
            finalized_transaction_senders: HashMap::new(),
            receiver_transaction_cancellation_senders: HashMap::new(),
            active_transaction_broadcast_protocols: HashSet::new(),
            active_coinbase_monitoring_protocols: HashSet::new(),
            timeout_update_publisher,
            base_node_update_publisher,
            power_mode: PowerMode::Normal,
        }
    }

    #[warn(unreachable_code)]
    pub async fn start(mut self) -> Result<(), TransactionServiceError> {
        let request_stream = self
            .request_stream
            .take()
            .expect("Transaction Service initialized without request_stream")
            .fuse();
        pin_mut!(request_stream);
        let transaction_stream = self
            .transaction_stream
            .take()
            .expect("Transaction Service initialized without transaction_stream")
            .fuse();
        pin_mut!(transaction_stream);
        let transaction_reply_stream = self
            .transaction_reply_stream
            .take()
            .expect("Transaction Service initialized without transaction_reply_stream")
            .fuse();
        pin_mut!(transaction_reply_stream);
        let transaction_finalized_stream = self
            .transaction_finalized_stream
            .take()
            .expect("Transaction Service initialized without transaction_finalized_stream")
            .fuse();
        pin_mut!(transaction_finalized_stream);
        let base_node_response_stream = self
            .base_node_response_stream
            .take()
            .expect("Transaction Service initialized without base_node_response_stream")
            .fuse();
        pin_mut!(base_node_response_stream);
        let transaction_cancelled_stream = self
            .transaction_cancelled_stream
            .take()
            .expect("Transaction Service initialized without transaction_cancelled_stream")
            .fuse();
        pin_mut!(transaction_cancelled_stream);

        let mut shutdown = self.resources.shutdown_signal.clone();

        let mut send_transaction_protocol_handles: FuturesUnordered<
            JoinHandle<Result<TxId, TransactionServiceProtocolError>>,
        > = FuturesUnordered::new();

        let mut receive_transaction_protocol_handles: FuturesUnordered<
            JoinHandle<Result<TxId, TransactionServiceProtocolError>>,
        > = FuturesUnordered::new();

        let mut transaction_broadcast_protocol_handles: FuturesUnordered<
            JoinHandle<Result<TxId, TransactionServiceProtocolError>>,
        > = FuturesUnordered::new();

        let mut coinbase_transaction_monitoring_protocol_handles: FuturesUnordered<
            JoinHandle<Result<TxId, TransactionServiceProtocolError>>,
        > = FuturesUnordered::new();

        let mut transaction_validation_protocol_handles: FuturesUnordered<
            JoinHandle<Result<OperationId, TransactionServiceProtocolError>>,
        > = FuturesUnordered::new();

        info!(target: LOG_TARGET, "Transaction Service started");
        loop {
            tokio::select! {
                //Incoming request
                Some(request_context) = request_stream.next() => {
                    // TODO: Remove time measurements; this is to aid in system testing only
                    let start = Instant::now();
                    let (request, reply_tx) = request_context.split();
                    let event = format!("Handling Service API Request ({})", request);
                    trace!(target: LOG_TARGET, "{}", event);
                    let _ = self.handle_request(request,
                        &mut send_transaction_protocol_handles,
                        &mut receive_transaction_protocol_handles,
                        &mut transaction_broadcast_protocol_handles,
                        &mut coinbase_transaction_monitoring_protocol_handles,
                        &mut transaction_validation_protocol_handles,
                        reply_tx,
                    ).await.map_err(|e| {
                        warn!(target: LOG_TARGET, "Error handling request: {:?}", e);
                        e
                    });
                    let finish = Instant::now();
                    trace!(target: LOG_TARGET,
                        "{}, processed in {}ms",
                        event,
                        finish.duration_since(start).as_millis()
                    );
                },
                // Incoming Transaction messages from the Comms layer
                Some(msg) = transaction_stream.next() => {
                    // TODO: Remove time measurements; this is to aid in system testing only
                    let start = Instant::now();
                    let (origin_public_key, inner_msg) = msg.clone().into_origin_and_inner();
                    trace!(target: LOG_TARGET, "Handling Transaction Message, Trace: {}", msg.dht_header.message_tag);

                    let result  = self.accept_transaction(origin_public_key, inner_msg,
                        msg.dht_header.message_tag.as_value(), &mut receive_transaction_protocol_handles).await;

                    match result {
                        Err(TransactionServiceError::RepeatedMessageError) => {
                            trace!(target: LOG_TARGET, "A repeated Transaction message was received, Trace: {}",
                            msg.dht_header.message_tag);
                        }
                        Err(e) => {
                            warn!(target: LOG_TARGET, "Failed to handle incoming Transaction message: {:?} for NodeID: {}, Trace: {}",
                                e, self.node_identity.node_id().short_str(), msg.dht_header.message_tag);
                            let _ = self.event_publisher.send(Arc::new(TransactionEvent::Error(format!("Error handling \
                                Transaction Sender message: {:?}", e).to_string())));
                        }
                        _ => (),
                    }
                    let finish = Instant::now();
                    trace!(target: LOG_TARGET,
                        "Handling Transaction Message, Trace: {}, processed in {}ms",
                        msg.dht_header.message_tag,
                        finish.duration_since(start).as_millis(),
                    );
                },
                 // Incoming Transaction Reply messages from the Comms layer
                Some(msg) = transaction_reply_stream.next() => {
                    // TODO: Remove time measurements; this is to aid in system testing only
                    let start = Instant::now();
                    let (origin_public_key, inner_msg) = msg.clone().into_origin_and_inner();
                    trace!(target: LOG_TARGET, "Handling Transaction Reply Message, Trace: {}", msg.dht_header.message_tag);
                    let result = self.accept_recipient_reply(origin_public_key, inner_msg).await;

                    match result {
                        Err(TransactionServiceError::TransactionDoesNotExistError) => {
                            trace!(target: LOG_TARGET, "Unable to handle incoming Transaction Reply message from NodeId: \
                            {} due to Transaction not existing. This usually means the message was a repeated message \
                            from Store and Forward, Trace: {}", self.node_identity.node_id().short_str(),
                            msg.dht_header.message_tag);
                        },
                        Err(e) => {
                            warn!(target: LOG_TARGET, "Failed to handle incoming Transaction Reply message: {:?} \
                            for NodeId: {}, Trace: {}", e, self.node_identity.node_id().short_str(),
                            msg.dht_header.message_tag);
                            let _ = self.event_publisher.send(Arc::new(TransactionEvent::Error("Error handling \
                            Transaction Recipient Reply message".to_string())));
                        },
                        Ok(_) => (),
                    }
                    let finish = Instant::now();
                    trace!(target: LOG_TARGET,
                        "Handling Transaction Reply Message, Trace: {}, processed in {}ms",
                        msg.dht_header.message_tag,
                        finish.duration_since(start).as_millis(),
                    );
                },
               // Incoming Finalized Transaction messages from the Comms layer
                Some(msg) = transaction_finalized_stream.next() => {
                    // TODO: Remove time measurements; this is to aid in system testing only
                    let start = Instant::now();
                    let (origin_public_key, inner_msg) = msg.clone().into_origin_and_inner();
                    trace!(target: LOG_TARGET,
                        "Handling Transaction Finalized Message, Trace: {}",
                        msg.dht_header.message_tag.as_value()
                    );
                    let result = self.accept_finalized_transaction(
                        origin_public_key,
                        inner_msg,
                        &mut receive_transaction_protocol_handles,
                    ).await;

                    match result {
                        Err(TransactionServiceError::TransactionDoesNotExistError) => {
                            trace!(target: LOG_TARGET, "Unable to handle incoming Finalized Transaction message from NodeId: \
                            {} due to Transaction not existing. This usually means the message was a repeated message \
                            from Store and Forward, Trace: {}", self.node_identity.node_id().short_str(),
                            msg.dht_header.message_tag);
                        },
                       Err(e) => {
                            warn!(target: LOG_TARGET, "Failed to handle incoming Transaction Finalized message: {:?} \
                            for NodeID: {}, Trace: {}", e , self.node_identity.node_id().short_str(),
                            msg.dht_header.message_tag.as_value());
                            let _ = self.event_publisher.send(Arc::new(TransactionEvent::Error("Error handling Transaction \
                            Finalized message".to_string(),)));
                       },
                       Ok(_) => ()
                    }
                    let finish = Instant::now();
                    trace!(target: LOG_TARGET,
                        "Handling Transaction Finalized Message, Trace: {}, processed in {}ms",
                        msg.dht_header.message_tag.as_value(),
                        finish.duration_since(start).as_millis(),
                    );
                },
                // Incoming messages from the Comms layer
                Some(msg) = base_node_response_stream.next() => {
                    // TODO: Remove time measurements; this is to aid in system testing only
                    let start = Instant::now();
                    let (origin_public_key, inner_msg) = msg.clone().into_origin_and_inner();
                    trace!(target: LOG_TARGET, "Handling Base Node Response, Trace: {}", msg.dht_header.message_tag);
                    let _ = self.handle_base_node_response(inner_msg).await.map_err(|e| {
                        warn!(target: LOG_TARGET, "Error handling base node service response from {}: {:?} for \
                        NodeID: {}, Trace: {}", origin_public_key, e, self.node_identity.node_id().short_str(),
                        msg.dht_header.message_tag.as_value());
                        e
                    });
                    let finish = Instant::now();
                    trace!(target: LOG_TARGET,
                        "Handling Base Node Response, Trace: {}, processed in {}ms",
                        msg.dht_header.message_tag,
                        finish.duration_since(start).as_millis(),
                    );
                }
                // Incoming messages from the Comms layer
                Some(msg) = transaction_cancelled_stream.next() => {
                    // TODO: Remove time measurements; this is to aid in system testing only
                    let start = Instant::now();
                    let (origin_public_key, inner_msg) = msg.clone().into_origin_and_inner();
                    trace!(target: LOG_TARGET, "Handling Transaction Cancelled message, Trace: {}", msg.dht_header.message_tag);
                    if let Err(e) = self.handle_transaction_cancelled_message(origin_public_key, inner_msg, ).await {
                        warn!(target: LOG_TARGET, "Error handing Transaction Cancelled Message: {:?}", e);
                    }
                    let finish = Instant::now();
                    trace!(target: LOG_TARGET,
                        "Handling Transaction Cancelled message, Trace: {}, processed in {}ms",
                        msg.dht_header.message_tag,
                        finish.duration_since(start).as_millis(),
                    );
                }
                Some(join_result) = send_transaction_protocol_handles.next() => {
                    trace!(target: LOG_TARGET, "Send Protocol for Transaction has ended with result {:?}", join_result);
                    match join_result {
                        Ok(join_result_inner) => self.complete_send_transaction_protocol(
                            join_result_inner,
                            &mut transaction_broadcast_protocol_handles
                        ).await,
                        Err(e) => error!(target: LOG_TARGET, "Error resolving Send Transaction Protocol: {:?}", e),
                    };
                }
                Some(join_result) = receive_transaction_protocol_handles.next() => {
                    trace!(target: LOG_TARGET, "Receive Transaction Protocol has ended with result {:?}", join_result);
                    match join_result {
                        Ok(join_result_inner) => self.complete_receive_transaction_protocol(
                            join_result_inner,
                            &mut transaction_broadcast_protocol_handles
                        ).await,
                        Err(e) => error!(target: LOG_TARGET, "Error resolving Send Transaction Protocol: {:?}", e),
                    };
                }
                Some(join_result) = transaction_broadcast_protocol_handles.next() => {
                    trace!(target: LOG_TARGET, "Transaction Broadcast protocol has ended with result {:?}", join_result);
                    match join_result {
                        Ok(join_result_inner) => self.complete_transaction_broadcast_protocol(join_result_inner).await,
                        Err(e) => error!(target: LOG_TARGET, "Error resolving Broadcast Protocol: {:?}", e),
                    };
                }
                Some(join_result) = coinbase_transaction_monitoring_protocol_handles.next() => {
                    trace!(target: LOG_TARGET, "Coinbase transaction monitoring protocol has ended with result {:?}",
                    join_result);
                    match join_result {
                        Ok(join_result_inner) => self.complete_coinbase_transaction_monitoring_protocol(join_result_inner),
                        Err(e) => error!(target: LOG_TARGET, "Error resolving Coinbase Monitoring protocol: {:?}", e),
                    };
                }
                Some(join_result) = transaction_validation_protocol_handles.next() => {
                    trace!(target: LOG_TARGET, "Transaction Validation protocol has ended with result {:?}", join_result);
                    match join_result {
                        Ok(join_result_inner) => self.complete_transaction_validation_protocol(join_result_inner).await,
                        Err(e) => error!(target: LOG_TARGET, "Error resolving Transaction Validation protocol: {:?}", e),
                    };
                }
                 _ = shutdown.wait() => {
                    info!(target: LOG_TARGET, "Transaction service shutting down because it received the shutdown signal");
                    break;
                }
            }
        }
        info!(target: LOG_TARGET, "Transaction service shut down");
        Ok(())
    }

    /// This handler is called when requests arrive from the various streams
    async fn handle_request(
        &mut self,
        request: TransactionServiceRequest,
        send_transaction_join_handles: &mut FuturesUnordered<JoinHandle<Result<TxId, TransactionServiceProtocolError>>>,
        receive_transaction_join_handles: &mut FuturesUnordered<
            JoinHandle<Result<TxId, TransactionServiceProtocolError>>,
        >,
        transaction_broadcast_join_handles: &mut FuturesUnordered<
            JoinHandle<Result<TxId, TransactionServiceProtocolError>>,
        >,
        coinbase_monitoring_join_handles: &mut FuturesUnordered<
            JoinHandle<Result<TxId, TransactionServiceProtocolError>>,
        >,
        transaction_validation_join_handles: &mut FuturesUnordered<
            JoinHandle<Result<OperationId, TransactionServiceProtocolError>>,
        >,
        reply_channel: oneshot::Sender<Result<TransactionServiceResponse, TransactionServiceError>>,
    ) -> Result<(), TransactionServiceError> {
        let mut reply_channel = Some(reply_channel);

        trace!(target: LOG_TARGET, "Handling Service Request: {}", request);
<<<<<<< HEAD
        match request {
            TransactionServiceRequest::SendTransaction{dest_pubkey, amount, unique_id, fee_per_gram, message} => self
                .send_transaction(
=======
        let response = match request {
            TransactionServiceRequest::SendTransaction(dest_pubkey, amount, fee_per_gram, message) => {
                let rp = reply_channel.take().expect("Cannot be missing");
                self.send_transaction(
>>>>>>> cedb1d4a
                    dest_pubkey,
                    amount,
                    unique_id,
                    fee_per_gram,
                    message,
                    send_transaction_join_handles,
                    transaction_broadcast_join_handles,
                    rp,
                )
<<<<<<< HEAD
                .await
                .map(TransactionServiceResponse::TransactionSent),
            TransactionServiceRequest::SendOneSidedTransaction{dest_pubkey, amount, unique_id, fee_per_gram, message} => self
=======
                .await?;
                return Ok(());
            },
            TransactionServiceRequest::SendOneSidedTransaction(dest_pubkey, amount, fee_per_gram, message) => self
>>>>>>> cedb1d4a
                .send_one_sided_transaction(
                    dest_pubkey,
                    amount,
                    unique_id,
                    fee_per_gram,
                    message,
                    transaction_broadcast_join_handles,
                )
                .await
                .map(TransactionServiceResponse::TransactionSent),
            TransactionServiceRequest::CancelTransaction(tx_id) => self
                .cancel_pending_transaction(tx_id)
                .await
                .map(|_| TransactionServiceResponse::TransactionCancelled),
            TransactionServiceRequest::GetPendingInboundTransactions => {
                Ok(TransactionServiceResponse::PendingInboundTransactions(
                    self.db.get_pending_inbound_transactions().await?,
                ))
            },
            TransactionServiceRequest::GetPendingOutboundTransactions => {
                Ok(TransactionServiceResponse::PendingOutboundTransactions(
                    self.db.get_pending_outbound_transactions().await?,
                ))
            },

            TransactionServiceRequest::GetCompletedTransactions => Ok(
                TransactionServiceResponse::CompletedTransactions(self.db.get_completed_transactions().await?),
            ),
            TransactionServiceRequest::GetCancelledPendingInboundTransactions => {
                Ok(TransactionServiceResponse::PendingInboundTransactions(
                    self.db.get_cancelled_pending_inbound_transactions().await?,
                ))
            },
            TransactionServiceRequest::GetCancelledPendingOutboundTransactions => {
                Ok(TransactionServiceResponse::PendingOutboundTransactions(
                    self.db.get_cancelled_pending_outbound_transactions().await?,
                ))
            },
            TransactionServiceRequest::GetCancelledCompletedTransactions => {
                Ok(TransactionServiceResponse::CompletedTransactions(
                    self.db.get_cancelled_completed_transactions().await?,
                ))
            },
            TransactionServiceRequest::GetCompletedTransaction(tx_id) => {
                Ok(TransactionServiceResponse::CompletedTransaction(Box::new(
                    self.db.get_completed_transaction(tx_id).await?,
                )))
            },
            TransactionServiceRequest::GetAnyTransaction(tx_id) => Ok(TransactionServiceResponse::AnyTransaction(
                Box::new(self.db.get_any_transaction(tx_id).await?),
            )),
            TransactionServiceRequest::SetBaseNodePublicKey(public_key) => {
                self.set_base_node_public_key(public_key).await;
                Ok(TransactionServiceResponse::BaseNodePublicKeySet)
            },
            TransactionServiceRequest::ImportUtxo(value, source_public_key, message, maturity) => self
                .add_utxo_import_transaction(value, source_public_key, message, maturity)
                .await
                .map(TransactionServiceResponse::UtxoImported),
            TransactionServiceRequest::SubmitSelfSendTransaction(tx_id, tx, fee, amount, message) => self
                .submit_self_send_transaction(transaction_broadcast_join_handles, tx_id, tx, fee, amount, message)
                .await
                .map(|_| TransactionServiceResponse::TransactionSubmitted),
            TransactionServiceRequest::GenerateCoinbaseTransaction(reward, fees, block_height) => self
                .generate_coinbase_transaction(reward, fees, block_height, coinbase_monitoring_join_handles)
                .await
                .map(|tx| TransactionServiceResponse::CoinbaseTransactionGenerated(Box::new(tx))),
            TransactionServiceRequest::SetLowPowerMode => {
                self.set_power_mode(PowerMode::Low).await?;
                Ok(TransactionServiceResponse::LowPowerModeSet)
            },
            TransactionServiceRequest::SetNormalPowerMode => {
                self.set_power_mode(PowerMode::Normal).await?;
                Ok(TransactionServiceResponse::NormalPowerModeSet)
            },
            TransactionServiceRequest::ApplyEncryption(cipher) => self
                .db
                .apply_encryption(*cipher)
                .await
                .map(|_| TransactionServiceResponse::EncryptionApplied)
                .map_err(TransactionServiceError::TransactionStorageError),
            TransactionServiceRequest::RemoveEncryption => self
                .db
                .remove_encryption()
                .await
                .map(|_| TransactionServiceResponse::EncryptionRemoved)
                .map_err(TransactionServiceError::TransactionStorageError),
            TransactionServiceRequest::RestartTransactionProtocols => self
                .restart_transaction_negotiation_protocols(
                    send_transaction_join_handles,
                    receive_transaction_join_handles,
                )
                .await
                .map(|_| TransactionServiceResponse::ProtocolsRestarted),
            TransactionServiceRequest::RestartBroadcastProtocols => self
                .restart_broadcast_protocols(transaction_broadcast_join_handles, coinbase_monitoring_join_handles)
                .await
                .map(|_| TransactionServiceResponse::ProtocolsRestarted),
            TransactionServiceRequest::GetNumConfirmationsRequired => Ok(
                TransactionServiceResponse::NumConfirmationsRequired(self.resources.config.num_confirmations_required),
            ),
            TransactionServiceRequest::SetNumConfirmationsRequired(number) => {
                self.resources.config.num_confirmations_required = number;
                Ok(TransactionServiceResponse::NumConfirmationsSet)
            },
            TransactionServiceRequest::ValidateTransactions(retry_strategy) => self
                .start_transaction_validation_protocol(retry_strategy, transaction_validation_join_handles)
                .await
                .map(TransactionServiceResponse::ValidationStarted),
            TransactionServiceRequest::SetCompletedTransactionValidity(tx_id, validity) => self
                .set_completed_transaction_validity(tx_id, validity)
                .await
                .map(|_| TransactionServiceResponse::CompletedTransactionValidityChanged),
<<<<<<< HEAD

=======
        };

        // If the individual handlers did not already send the API response then do it here.
        if let Some(rp) = reply_channel {
            let _ = rp.send(response).map_err(|e| {
                warn!(target: LOG_TARGET, "Failed to send reply");
                e
            });
>>>>>>> cedb1d4a
        }
        Ok(())
    }

    /// Sends a new transaction to a recipient
    /// # Arguments
    /// 'dest_pubkey': The Comms pubkey of the recipient node
    /// 'amount': The amount of Tari to send to the recipient
    /// 'fee_per_gram': The amount of fee per transaction gram to be included in transaction
    pub async fn send_transaction(
        &mut self,
        dest_pubkey: CommsPublicKey,
        amount: MicroTari,
        unique_id: Option<Vec<u8>>,
        fee_per_gram: MicroTari,
        message: String,
        join_handles: &mut FuturesUnordered<JoinHandle<Result<TxId, TransactionServiceProtocolError>>>,
        transaction_broadcast_join_handles: &mut FuturesUnordered<
            JoinHandle<Result<TxId, TransactionServiceProtocolError>>,
        >,
        reply_channel: oneshot::Sender<Result<TransactionServiceResponse, TransactionServiceError>>,
    ) -> Result<(), TransactionServiceError> {
        let tx_id = OsRng.next_u64();

        // If we're paying ourselves, let's complete and submit the transaction immediately
        if self.node_identity.public_key() == &dest_pubkey {
            debug!(
                target: LOG_TARGET,
                "Received transaction with spend-to-self transaction"
            );

            let (fee, transaction) = self
                .output_manager_service
<<<<<<< HEAD
                .create_pay_to_self_transaction(amount, unique_id.clone(), fee_per_gram, None, message.clone())
=======
                .create_pay_to_self_transaction(tx_id, amount, fee_per_gram, None, message.clone())
>>>>>>> cedb1d4a
                .await?;

            // Notify that the transaction was successfully resolved.
            let _ = self
                .event_publisher
                .send(Arc::new(TransactionEvent::TransactionCompletedImmediately(tx_id)));

            self.submit_transaction(
                transaction_broadcast_join_handles,
                CompletedTransaction::new(
                    tx_id,
                    self.node_identity.public_key().clone(),
                    self.node_identity.public_key().clone(),
                    amount,
                    unique_id,
                    fee,
                    transaction,
                    TransactionStatus::Completed,
                    message,
                    Utc::now().naive_utc(),
                    TransactionDirection::Inbound,
                    None,
                ),
            )
            .await?;

<<<<<<< HEAD
            return Ok(tx_id);
        }

        let sender_protocol = self
            .output_manager_service
            .prepare_transaction_to_send(amount, unique_id.clone(), fee_per_gram, None, message.clone(), script!(Nop))
            .await?;
=======
            let _ = reply_channel
                .send(Ok(TransactionServiceResponse::TransactionSent(tx_id)))
                .map_err(|e| {
                    warn!(target: LOG_TARGET, "Failed to send service reply");
                    e
                });
>>>>>>> cedb1d4a

            return Ok(());
        }

        let (tx_reply_sender, tx_reply_receiver) = mpsc::channel(100);
        let (cancellation_sender, cancellation_receiver) = oneshot::channel();
        self.pending_transaction_reply_senders.insert(tx_id, tx_reply_sender);
        self.send_transaction_cancellation_senders
            .insert(tx_id, cancellation_sender);

        let protocol = TransactionSendProtocol::new(
            tx_id,
            self.resources.clone(),
            tx_reply_receiver,
            cancellation_receiver,
            dest_pubkey,
            amount,
            fee_per_gram,
            message,
            Some(reply_channel),
            TransactionSendProtocolStage::Initial,
        );

        let join_handle = tokio::spawn(protocol.execute());
        join_handles.push(join_handle);

        Ok(())
    }

    /// Sends a one side payment transaction to a recipient
    /// # Arguments
    /// 'dest_pubkey': The Comms pubkey of the recipient node
    /// 'amount': The amount of Tari to send to the recipient
    /// 'fee_per_gram': The amount of fee per transaction gram to be included in transaction
    pub async fn send_one_sided_transaction(
        &mut self,
        dest_pubkey: CommsPublicKey,
        amount: MicroTari,
        unique_id: Option<Vec<u8>>,
        fee_per_gram: MicroTari,
        message: String,
        transaction_broadcast_join_handles: &mut FuturesUnordered<
            JoinHandle<Result<TxId, TransactionServiceProtocolError>>,
        >,
    ) -> Result<TxId, TransactionServiceError> {
        if self.node_identity.public_key() == &dest_pubkey {
            warn!(target: LOG_TARGET, "One-sided spend-to-self transactions not supported");
            return Err(TransactionServiceError::OneSidedTransactionError(
                "One-sided spend-to-self transactions not supported".to_string(),
            ));
        }

        let tx_id = OsRng.next_u64();

        // Prepare sender part of the transaction
        let mut stp = self
            .output_manager_service
            .prepare_transaction_to_send(
                tx_id,
                amount,
                unique_id.clone(),
                fee_per_gram,
                None,
                message.clone(),
                script!(PushPubKey(Box::new(dest_pubkey.clone()))),
            )
            .await?;

        // This call is needed to advance the state from `SingleRoundMessageReady` to `SingleRoundMessageReady`,
        // but the returned value is not used
        let _ = stp
            .build_single_round_message()
            .map_err(|e| TransactionServiceProtocolError::new(tx_id, e.into()))?;

        self.output_manager_service
            .confirm_pending_transaction(tx_id)
            .await
            .map_err(|e| TransactionServiceProtocolError::new(tx_id, e.into()))?;

        // Prepare receiver part of the transaction

        // Diffie-Hellman shared secret `k_Ob * K_Sb = K_Ob * k_Sb` results in a public key, which is converted to
        // bytes to enable conversion into a private key to be used as the spending key
        let sender_offset_private_key = stp
            .get_recipient_sender_offset_private_key(0)
            .map_err(|e| TransactionServiceProtocolError::new(tx_id, e.into()))?;
        // TODO: Add a standardized Diffie-Hellman method to the tari_crypto library that will return a private key,
        // TODO: then come back and use it here.
        let spending_key = PrivateKey::from_bytes(
            CommsPublicKey::shared_secret(&sender_offset_private_key.clone(), &dest_pubkey.clone()).as_bytes(),
        )
        .map_err(|e| TransactionServiceProtocolError::new(tx_id, e.into()))?;

        let sender_message = TransactionSenderMessage::new_single_round_message(stp.get_single_round_message()?);
        let rewind_key = PrivateKey::from_bytes(&hash_secret_key(&spending_key))?;
        let blinding_key = PrivateKey::from_bytes(&hash_secret_key(&rewind_key))?;
        let rewind_data = RewindData {
            rewind_key: rewind_key.clone(),
            rewind_blinding_key: blinding_key.clone(),
            proof_message: [0u8; 21],
        };

        let rtp = ReceiverTransactionProtocol::new_with_rewindable_output(
            sender_message,
            PrivateKey::random(&mut OsRng),
            spending_key,
            OutputFeatures::default(),
            &self.resources.factories,
            &rewind_data,
        );

        let recipient_reply = rtp.get_signed_data()?.clone();

        // Start finalizing

        stp.add_single_recipient_info(recipient_reply, &self.resources.factories.range_proof)
            .map_err(|e| TransactionServiceProtocolError::new(tx_id, e.into()))?;

        // Finalize

        stp.finalize(KernelFeatures::empty(), &self.resources.factories)
            .map_err(|e| {
                error!(
                    target: LOG_TARGET,
                    "Transaction (TxId: {}) could not be finalized. Failure error: {:?}", tx_id, e,
                );
                TransactionServiceProtocolError::new(tx_id, e.into())
            })?;
        info!(target: LOG_TARGET, "Finalized one-side transaction TxId: {}", tx_id);

        // This event being sent is important, but not critical to the protocol being successful. Send only fails if
        // there are no subscribers.
        let _ = self
            .event_publisher
            .send(Arc::new(TransactionEvent::TransactionCompletedImmediately(tx_id)));

        // Broadcast one-sided transaction

        let tx = stp
            .get_transaction()
            .map_err(|e| TransactionServiceProtocolError::new(tx_id, e.into()))?;
        let fee = stp
            .get_fee_amount()
            .map_err(|e| TransactionServiceProtocolError::new(tx_id, e.into()))?;
        self.submit_transaction(
            transaction_broadcast_join_handles,
            CompletedTransaction::new(
                tx_id,
                self.resources.node_identity.public_key().clone(),
                dest_pubkey.clone(),
                amount,
                unique_id,
                fee,
                tx.clone(),
                TransactionStatus::Completed,
                message.clone(),
                Utc::now().naive_utc(),
                TransactionDirection::Outbound,
                None,
            ),
        )
        .await?;

        Ok(tx_id)
    }

    /// Accept the public reply from a recipient and apply the reply to the relevant transaction protocol
    /// # Arguments
    /// 'recipient_reply' - The public response from a recipient with data required to complete the transaction
    pub async fn accept_recipient_reply(
        &mut self,
        source_pubkey: CommsPublicKey,
        recipient_reply: proto::RecipientSignedMessage,
    ) -> Result<(), TransactionServiceError> {
        let recipient_reply: RecipientSignedMessage = recipient_reply
            .try_into()
            .map_err(TransactionServiceError::InvalidMessageError)?;

        let tx_id = recipient_reply.tx_id;

        // First we check if this Reply is for a cancelled Pending Outbound Tx or a Completed Tx
        let cancelled_outbound_tx = self.db.get_cancelled_pending_outbound_transaction(tx_id).await;
        let completed_tx = self.db.get_completed_transaction_cancelled_or_not(tx_id).await;

        // This closure will check if the timestamps are beyond the cooldown period
        let check_cooldown = |timestamp: Option<NaiveDateTime>| {
            if let Some(t) = timestamp {
                // Check if the last reply is beyond the resend cooldown
                if let Ok(elapsed_time) = Utc::now().naive_utc().signed_duration_since(t).to_std() {
                    if elapsed_time < self.resources.config.resend_response_cooldown {
                        trace!(
                            target: LOG_TARGET,
                            "A repeated Transaction Reply (TxId: {}) has been received before the resend cooldown has \
                             expired. Ignoring.",
                            tx_id
                        );
                        return false;
                    }
                }
            }
            true
        };

        if let Ok(ctx) = completed_tx {
            // Check that it is from the same person
            if ctx.destination_public_key != source_pubkey {
                return Err(TransactionServiceError::InvalidSourcePublicKey);
            }
            if !check_cooldown(ctx.last_send_timestamp) {
                return Ok(());
            }

            if ctx.cancelled {
                // Send a cancellation message
                debug!(
                    target: LOG_TARGET,
                    "A repeated Transaction Reply (TxId: {}) has been received for cancelled completed transaction. \
                     Transaction Cancelled response is being sent.",
                    tx_id
                );
                tokio::spawn(send_transaction_cancelled_message(
                    tx_id,
                    source_pubkey.clone(),
                    self.resources.outbound_message_service.clone(),
                ));
            } else {
                // Resend the reply
                debug!(
                    target: LOG_TARGET,
                    "A repeated Transaction Reply (TxId: {}) has been received. Reply is being resent.", tx_id
                );
                tokio::spawn(send_finalized_transaction_message(
                    tx_id,
                    ctx.transaction,
                    source_pubkey.clone(),
                    self.resources.outbound_message_service.clone(),
                    self.resources.config.direct_send_timeout,
                    self.resources.config.transaction_routing_mechanism,
                ));
            }

            if let Err(e) = self.resources.db.increment_send_count(tx_id).await {
                warn!(
                    target: LOG_TARGET,
                    "Could not increment send count for completed transaction TxId {}: {:?}", tx_id, e
                );
            }
            return Ok(());
        }

        if let Ok(otx) = cancelled_outbound_tx {
            // Check that it is from the same person
            if otx.destination_public_key != source_pubkey {
                return Err(TransactionServiceError::InvalidSourcePublicKey);
            }
            if !check_cooldown(otx.last_send_timestamp) {
                return Ok(());
            }

            // Send a cancellation message
            debug!(
                target: LOG_TARGET,
                "A repeated Transaction Reply (TxId: {}) has been received for cancelled pending outbound \
                 transaction. Transaction Cancelled response is being sent.",
                tx_id
            );
            tokio::spawn(send_transaction_cancelled_message(
                tx_id,
                source_pubkey.clone(),
                self.resources.outbound_message_service.clone(),
            ));

            if let Err(e) = self.resources.db.increment_send_count(tx_id).await {
                warn!(
                    target: LOG_TARGET,
                    "Could not increment send count for completed transaction TxId {}: {:?}", tx_id, e
                );
            }
            return Ok(());
        }

        // Is this a new Transaction Reply for an existing pending transaction?
        let sender = match self.pending_transaction_reply_senders.get_mut(&tx_id) {
            None => return Err(TransactionServiceError::TransactionDoesNotExistError),
            Some(s) => s,
        };

        sender
            .send((source_pubkey, recipient_reply))
            .await
            .map_err(|_| TransactionServiceError::ProtocolChannelError)?;

        Ok(())
    }

    /// Handle the final clean up after a Send Transaction protocol completes
    async fn complete_send_transaction_protocol(
        &mut self,
        join_result: Result<TxId, TransactionServiceProtocolError>,
        transaction_broadcast_join_handles: &mut FuturesUnordered<
            JoinHandle<Result<TxId, TransactionServiceProtocolError>>,
        >,
    ) {
        match join_result {
            Ok(id) => {
                let _ = self.pending_transaction_reply_senders.remove(&id);
                let _ = self.send_transaction_cancellation_senders.remove(&id);
                let completed_tx = match self.db.get_completed_transaction(id).await {
                    Ok(v) => v,
                    Err(e) => {
                        error!(
                            target: LOG_TARGET,
                            "Error starting Broadcast Protocol after completed Send Transaction Protocol : {:?}", e
                        );
                        return;
                    },
                };
                let _ = self
                    .broadcast_completed_transaction(completed_tx, transaction_broadcast_join_handles)
                    .await
                    .map_err(|resp| {
                        error!(
                            target: LOG_TARGET,
                            "Error starting Broadcast Protocol after completed Send Transaction Protocol : {:?}", resp
                        );
                        resp
                    });
                trace!(
                    target: LOG_TARGET,
                    "Send Transaction Protocol for TxId: {} completed successfully",
                    id
                );
            },
            Err(TransactionServiceProtocolError { id, error }) => {
                let _ = self.pending_transaction_reply_senders.remove(&id.into());
                let _ = self.send_transaction_cancellation_senders.remove(&id.into());
                if let TransactionServiceError::Shutdown = error {
                    return;
                }
                warn!(
                    target: LOG_TARGET,
                    "Error completing Send Transaction Protocol (Id: {}): {:?}", id, error
                );
                let _ = self
                    .event_publisher
                    .send(Arc::new(TransactionEvent::Error(format!("{:?}", error))));
            },
        }
    }

    /// Cancel a pending transaction
    async fn cancel_pending_transaction(&mut self, tx_id: TxId) -> Result<(), TransactionServiceError> {
        self.db.cancel_pending_transaction(tx_id).await.map_err(|e| {
            warn!(
                target: LOG_TARGET,
                "Pending Transaction does not exist and could not be cancelled: {:?}", e
            );
            e
        })?;

        self.output_manager_service.cancel_transaction(tx_id).await?;

        if let Some(cancellation_sender) = self.send_transaction_cancellation_senders.remove(&tx_id) {
            let _ = cancellation_sender.send(());
        }
        let _ = self.pending_transaction_reply_senders.remove(&tx_id);

        if let Some(cancellation_sender) = self.receiver_transaction_cancellation_senders.remove(&tx_id) {
            let _ = cancellation_sender.send(());
        }
        let _ = self.finalized_transaction_senders.remove(&tx_id);

        let _ = self
            .event_publisher
            .send(Arc::new(TransactionEvent::TransactionCancelled(tx_id)))
            .map_err(|e| {
                trace!(
                    target: LOG_TARGET,
                    "Error sending event because there are no subscribers: {:?}",
                    e
                );
                e
            });

        info!(target: LOG_TARGET, "Pending Transaction (TxId: {}) cancelled", tx_id);

        Ok(())
    }

    async fn set_completed_transaction_validity(
        &mut self,
        tx_id: TxId,
        valid: bool,
    ) -> Result<(), TransactionServiceError> {
        self.resources
            .db
            .set_completed_transaction_validity(tx_id, valid)
            .await?;

        Ok(())
    }

    /// Handle a Transaction Cancelled message received from the Comms layer
    pub async fn handle_transaction_cancelled_message(
        &mut self,
        source_pubkey: CommsPublicKey,
        transaction_cancelled: proto::TransactionCancelledMessage,
    ) -> Result<(), TransactionServiceError> {
        let tx_id = transaction_cancelled.tx_id.into();

        // Check that an inbound transaction exists to be cancelled and that the Source Public key for that transaction
        // is the same as the cancellation message
        if let Ok(inbound_tx) = self.db.get_pending_inbound_transaction(tx_id).await {
            if inbound_tx.source_public_key == source_pubkey {
                self.cancel_pending_transaction(tx_id).await?;
            } else {
                trace!(
                    target: LOG_TARGET,
                    "Received a Transaction Cancelled (TxId: {}) message from an unknown source, ignoring",
                    tx_id
                );
            }
        }

        Ok(())
    }

    #[allow(clippy::map_entry)]
    async fn restart_all_send_transaction_protocols(
        &mut self,
        join_handles: &mut FuturesUnordered<JoinHandle<Result<TxId, TransactionServiceProtocolError>>>,
    ) -> Result<(), TransactionServiceError> {
        let outbound_txs = self.db.get_pending_outbound_transactions().await?;
        for (tx_id, tx) in outbound_txs {
            if !self.pending_transaction_reply_senders.contains_key(&tx_id) {
                debug!(
                    target: LOG_TARGET,
                    "Restarting listening for Reply for Pending Outbound Transaction TxId: {}", tx_id
                );
                let (tx_reply_sender, tx_reply_receiver) = mpsc::channel(100);
                let (cancellation_sender, cancellation_receiver) = oneshot::channel();
                self.pending_transaction_reply_senders.insert(tx_id, tx_reply_sender);
                self.send_transaction_cancellation_senders
                    .insert(tx_id, cancellation_sender);
                let protocol = TransactionSendProtocol::new(
                    tx_id,
                    self.resources.clone(),
                    tx_reply_receiver,
                    cancellation_receiver,
                    tx.destination_public_key,
                    tx.amount,
                    tx.fee,
                    tx.message,
                    None,
                    TransactionSendProtocolStage::WaitForReply,
                );

                let join_handle = tokio::spawn(protocol.execute());
                join_handles.push(join_handle);
            }
        }

        Ok(())
    }

    /// Accept a new transaction from a sender by handling a public SenderMessage. The reply is generated and sent.
    /// # Arguments
    /// 'source_pubkey' - The pubkey from which the message was sent and to which the reply will be sent.
    /// 'sender_message' - Message from a sender containing the setup of the transaction being sent to you
    pub async fn accept_transaction(
        &mut self,
        source_pubkey: CommsPublicKey,
        sender_message: proto::TransactionSenderMessage,
        traced_message_tag: u64,
        join_handles: &mut FuturesUnordered<JoinHandle<Result<TxId, TransactionServiceProtocolError>>>,
    ) -> Result<(), TransactionServiceError> {
        let sender_message: TransactionSenderMessage = sender_message
            .try_into()
            .map_err(TransactionServiceError::InvalidMessageError)?;

        // Currently we will only reply to a Single sender transaction protocol
        if let TransactionSenderMessage::Single(data) = sender_message.clone() {
            trace!(
                target: LOG_TARGET,
                "Transaction (TxId: {}) received from {}, Trace: {}",
                data.tx_id,
                source_pubkey,
                traced_message_tag
            );

            // Check if this transaction has already been received.
            if let Ok(inbound_tx) = self.db.get_pending_inbound_transaction(data.tx_id).await {
                // Check that it is from the same person
                if inbound_tx.source_public_key != source_pubkey {
                    return Err(TransactionServiceError::InvalidSourcePublicKey);
                }
                // Check if the last reply is beyond the resend cooldown
                if let Some(timestamp) = inbound_tx.last_send_timestamp {
                    let elapsed_time = Utc::now()
                        .naive_utc()
                        .signed_duration_since(timestamp)
                        .to_std()
                        .map_err(|_| {
                            TransactionServiceError::ConversionError("duration::OutOfRangeError".to_string())
                        })?;
                    if elapsed_time < self.resources.config.resend_response_cooldown {
                        trace!(
                            target: LOG_TARGET,
                            "A repeated Transaction (TxId: {}) has been received before the resend cooldown has \
                             expired. Ignoring.",
                            inbound_tx.tx_id
                        );
                        return Ok(());
                    }
                }
                debug!(
                    target: LOG_TARGET,
                    "A repeated Transaction (TxId: {}) has been received. Reply is being resent.", inbound_tx.tx_id
                );
                let tx_id = inbound_tx.tx_id;
                // Ok we will resend the reply
                tokio::spawn(send_transaction_reply(
                    inbound_tx,
                    self.resources.outbound_message_service.clone(),
                    self.resources.config.direct_send_timeout,
                    self.resources.config.transaction_routing_mechanism,
                ));
                if let Err(e) = self.resources.db.increment_send_count(tx_id).await {
                    warn!(
                        target: LOG_TARGET,
                        "Could not increment send count for inbound transaction TxId {}: {:?}", tx_id, e
                    );
                }

                return Ok(());
            }

            if self.finalized_transaction_senders.contains_key(&data.tx_id) ||
                self.receiver_transaction_cancellation_senders.contains_key(&data.tx_id)
            {
                trace!(
                    target: LOG_TARGET,
                    "Transaction (TxId: {}) has already been received, this is probably a repeated message, Trace:
            {}.",
                    data.tx_id,
                    traced_message_tag
                );
                return Err(TransactionServiceError::RepeatedMessageError);
            }

            let (tx_finalized_sender, tx_finalized_receiver) = mpsc::channel(100);
            let (cancellation_sender, cancellation_receiver) = oneshot::channel();
            self.finalized_transaction_senders
                .insert(data.tx_id, tx_finalized_sender);
            self.receiver_transaction_cancellation_senders
                .insert(data.tx_id, cancellation_sender);

            let protocol = TransactionReceiveProtocol::new(
                data.tx_id,
                source_pubkey,
                sender_message,
                TransactionReceiveProtocolStage::Initial,
                self.resources.clone(),
                tx_finalized_receiver,
                cancellation_receiver,
            );

            let join_handle = tokio::spawn(protocol.execute());
            join_handles.push(join_handle);
            Ok(())
        } else {
            Err(TransactionServiceError::InvalidStateError)
        }
    }

    /// Accept the public reply from a recipient and apply the reply to the relevant transaction protocol
    /// # Arguments
    /// 'recipient_reply' - The public response from a recipient with data required to complete the transaction
    pub async fn accept_finalized_transaction(
        &mut self,
        source_pubkey: CommsPublicKey,
        finalized_transaction: proto::TransactionFinalizedMessage,
        join_handles: &mut FuturesUnordered<JoinHandle<Result<u64, TransactionServiceProtocolError>>>,
    ) -> Result<(), TransactionServiceError> {
        let tx_id = finalized_transaction.tx_id.into();
        let transaction: Transaction = finalized_transaction
            .transaction
            .ok_or_else(|| {
                TransactionServiceError::InvalidMessageError(
                    "Finalized Transaction missing Transaction field".to_string(),
                )
            })?
            .try_into()
            .map_err(|_| {
                TransactionServiceError::InvalidMessageError(
                    "Cannot convert Transaction field from TransactionFinalized message".to_string(),
                )
            })?;

        let sender = match self.finalized_transaction_senders.get_mut(&tx_id) {
            None => {
                // First check if perhaps we know about this inbound transaction but it was cancelled
                match self.db.get_cancelled_pending_inbound_transaction(tx_id).await {
                    Ok(t) => {
                        if t.source_public_key != source_pubkey {
                            debug!(
                                target: LOG_TARGET,
                                "Received Finalized Transaction for a cancelled pending Inbound Transaction (TxId: \
                                 {}) but Source Public Key did not match",
                                tx_id
                            );
                            return Err(TransactionServiceError::TransactionDoesNotExistError);
                        }
                        info!(
                            target: LOG_TARGET,
                            "Received Finalized Transaction for a cancelled pending Inbound Transaction (TxId: {}). \
                             Restarting protocol",
                            tx_id
                        );
                        self.db.uncancel_pending_transaction(tx_id).await?;
                        self.output_manager_service
                            .reinstate_cancelled_inbound_transaction(tx_id)
                            .await?;

                        self.restart_receive_transaction_protocol(tx_id, source_pubkey.clone(), join_handles);
                        match self.finalized_transaction_senders.get_mut(&tx_id) {
                            None => return Err(TransactionServiceError::TransactionDoesNotExistError),
                            Some(s) => s,
                        }
                    },
                    Err(_) => return Err(TransactionServiceError::TransactionDoesNotExistError),
                }
            },
            Some(s) => s,
        };

        sender
            .send((source_pubkey, tx_id, transaction))
            .await
            .map_err(|_| TransactionServiceError::ProtocolChannelError)?;

        Ok(())
    }

    /// Handle the final clean up after a Send Transaction protocol completes
    async fn complete_receive_transaction_protocol(
        &mut self,
        join_result: Result<TxId, TransactionServiceProtocolError>,
        transaction_broadcast_join_handles: &mut FuturesUnordered<
            JoinHandle<Result<TxId, TransactionServiceProtocolError>>,
        >,
    ) {
        match join_result {
            Ok(id) => {
                let _ = self.finalized_transaction_senders.remove(&id);
                let _ = self.receiver_transaction_cancellation_senders.remove(&id);

                let completed_tx = match self.db.get_completed_transaction(id).await {
                    Ok(v) => v,
                    Err(e) => {
                        warn!(
                            target: LOG_TARGET,
                            "Error broadcasting completed transaction TxId: {} to mempool: {:?}", id, e
                        );
                        return;
                    },
                };
                let _ = self
                    .broadcast_completed_transaction(completed_tx, transaction_broadcast_join_handles)
                    .await
                    .map_err(|e| {
                        warn!(
                            target: LOG_TARGET,
                            "Error broadcasting completed transaction TxId: {} to mempool: {:?}", id, e
                        );
                        e
                    });

                trace!(
                    target: LOG_TARGET,
                    "Receive Transaction Protocol for TxId: {} completed successfully",
                    id
                );
            },
            Err(TransactionServiceProtocolError { id, error }) => {
                let _ = self.finalized_transaction_senders.remove(&id.into());
                let _ = self.receiver_transaction_cancellation_senders.remove(&id.into());
                match error {
                    TransactionServiceError::RepeatedMessageError => debug!(
                        target: LOG_TARGET,
                        "Receive Transaction Protocol (Id: {}) aborted as it is a repeated transaction that has \
                         already been processed",
                        id
                    ),
                    TransactionServiceError::Shutdown => {
                        return;
                    },
                    _ => warn!(
                        target: LOG_TARGET,
                        "Error completing Receive Transaction Protocol (Id: {}): {}", id, error
                    ),
                }

                let _ = self
                    .event_publisher
                    .send(Arc::new(TransactionEvent::Error(format!("{:?}", error))));
            },
        }
    }

    async fn restart_all_receive_transaction_protocols(
        &mut self,
        join_handles: &mut FuturesUnordered<JoinHandle<Result<TxId, TransactionServiceProtocolError>>>,
    ) -> Result<(), TransactionServiceError> {
        let inbound_txs = self.db.get_pending_inbound_transactions().await?;
        for (tx_id, tx) in inbound_txs {
            self.restart_receive_transaction_protocol(tx_id, tx.source_public_key.clone(), join_handles);
        }

        Ok(())
    }

    fn restart_receive_transaction_protocol(
        &mut self,
        tx_id: TxId,
        source_public_key: CommsPublicKey,
        join_handles: &mut FuturesUnordered<JoinHandle<Result<u64, TransactionServiceProtocolError>>>,
    ) {
        if !self.pending_transaction_reply_senders.contains_key(&tx_id) {
            debug!(
                target: LOG_TARGET,
                "Restarting listening for Transaction Finalize for Pending Inbound Transaction TxId: {}", tx_id
            );
            let (tx_finalized_sender, tx_finalized_receiver) = mpsc::channel(100);
            let (cancellation_sender, cancellation_receiver) = oneshot::channel();
            self.finalized_transaction_senders.insert(tx_id, tx_finalized_sender);
            self.receiver_transaction_cancellation_senders
                .insert(tx_id, cancellation_sender);
            let protocol = TransactionReceiveProtocol::new(
                tx_id,
                source_public_key,
                TransactionSenderMessage::None,
                TransactionReceiveProtocolStage::WaitForFinalize,
                self.resources.clone(),
                tx_finalized_receiver,
                cancellation_receiver,
            );

            let join_handle = tokio::spawn(protocol.execute());
            join_handles.push(join_handle);
        }
    }

    /// Add a base node public key to the list that will be used to broadcast transactions and monitor the base chain
    /// for the presence of spendable outputs. If this is the first time the base node public key is set do the initial
    /// mempool broadcast
    async fn set_base_node_public_key(&mut self, base_node_public_key: CommsPublicKey) {
        info!(
            target: LOG_TARGET,
            "Setting base node public key {} for service", base_node_public_key
        );

        self.base_node_public_key = Some(base_node_public_key.clone());
        if let Err(e) = self.base_node_update_publisher.send(base_node_public_key) {
            trace!(
                target: LOG_TARGET,
                "No subscribers to receive base node public key update: {:?}",
                e
            );
        }
    }

    async fn restart_transaction_negotiation_protocols(
        &mut self,
        send_transaction_join_handles: &mut FuturesUnordered<JoinHandle<Result<TxId, TransactionServiceProtocolError>>>,
        receive_transaction_join_handles: &mut FuturesUnordered<
            JoinHandle<Result<TxId, TransactionServiceProtocolError>>,
        >,
    ) -> Result<(), TransactionServiceError> {
        trace!(target: LOG_TARGET, "Restarting transaction negotiation protocols");
        self.restart_all_send_transaction_protocols(send_transaction_join_handles)
            .await
            .map_err(|resp| {
                error!(
                    target: LOG_TARGET,
                    "Error restarting protocols for all pending outbound transactions: {:?}", resp
                );
                resp
            })?;

        self.restart_all_receive_transaction_protocols(receive_transaction_join_handles)
            .await
            .map_err(|resp| {
                error!(
                    target: LOG_TARGET,
                    "Error restarting protocols for all coinbase transactions: {:?}", resp
                );
                resp
            })?;

        Ok(())
    }

    async fn start_transaction_validation_protocol(
        &mut self,
        retry_strategy: ValidationRetryStrategy,
        join_handles: &mut FuturesUnordered<JoinHandle<Result<OperationId, TransactionServiceProtocolError>>>,
    ) -> Result<OperationId, TransactionServiceError> {
        if self.base_node_public_key.is_none() {
            return Err(TransactionServiceError::NoBaseNodeKeysProvided);
        }
        trace!(target: LOG_TARGET, "Starting transaction validation protocols");
        let id = OperationId::new_random();
        let timeout = match self.power_mode {
            PowerMode::Normal => self.config.broadcast_monitoring_timeout,
            PowerMode::Low => self.config.low_power_polling_timeout,
        };
        match self.base_node_public_key.clone() {
            None => return Err(TransactionServiceError::NoBaseNodeKeysProvided),
            Some(pk) => {
                let protocol = TransactionValidationProtocol::new(
                    id,
                    self.resources.clone(),
                    pk,
                    timeout,
                    self.base_node_update_publisher.subscribe(),
                    self.timeout_update_publisher.subscribe(),
                    retry_strategy,
                );
                let join_handle = tokio::spawn(protocol.execute());
                join_handles.push(join_handle);
            },
        }

        Ok(id)
    }

    /// Handle the final clean up after a Transaction Validation protocol completes
    async fn complete_transaction_validation_protocol(
        &mut self,
        join_result: Result<OperationId, TransactionServiceProtocolError>,
    ) {
        match join_result {
            Ok(id) => {
                debug!(
                    target: LOG_TARGET,
                    "Transaction Validation Protocol (Id: {}) completed successfully", id
                );
            },
            Err(TransactionServiceProtocolError { id, error }) => {
                if let TransactionServiceError::Shutdown = error {
                    return;
                }
                warn!(
                    target: LOG_TARGET,
                    "Error completing Transaction Validation Protocol (id: {}): {:?}", id, error
                );
                let _ = self
                    .event_publisher
                    .send(Arc::new(TransactionEvent::Error(format!("{:?}", error))));
            },
        }
    }

    async fn restart_broadcast_protocols(
        &mut self,
        broadcast_join_handles: &mut FuturesUnordered<JoinHandle<Result<TxId, TransactionServiceProtocolError>>>,
        coinbase_transaction_join_handles: &mut FuturesUnordered<
            JoinHandle<Result<TxId, TransactionServiceProtocolError>>,
        >,
    ) -> Result<(), TransactionServiceError> {
        if self.base_node_public_key.is_none() {
            return Err(TransactionServiceError::NoBaseNodeKeysProvided);
        }

        trace!(target: LOG_TARGET, "Restarting transaction broadcast protocols");
        self.broadcast_all_completed_transactions(broadcast_join_handles)
            .await
            .map_err(|resp| {
                error!(
                    target: LOG_TARGET,
                    "Error broadcasting all completed transactions: {:?}", resp
                );
                resp
            })?;

        self.restart_chain_monitoring_for_all_coinbase_transactions(coinbase_transaction_join_handles)
            .await
            .map_err(|resp| {
                error!(
                    target: LOG_TARGET,
                    "Error restarting protocols for all coinbase transactions: {:?}", resp
                );
                resp
            })?;

        Ok(())
    }

    /// Start to protocol to Broadcast the specified Completed Transaction to the Base Node.
    async fn broadcast_completed_transaction(
        &mut self,
        completed_tx: CompletedTransaction,
        join_handles: &mut FuturesUnordered<JoinHandle<Result<TxId, TransactionServiceProtocolError>>>,
    ) -> Result<(), TransactionServiceError> {
        let tx_id = completed_tx.tx_id;
        if !(completed_tx.status == TransactionStatus::Completed ||
            completed_tx.status == TransactionStatus::Broadcast ||
            completed_tx.status == TransactionStatus::MinedUnconfirmed) ||
            completed_tx.transaction.body.kernels().is_empty()
        {
            return Err(TransactionServiceError::InvalidCompletedTransaction);
        }
        let timeout = match self.power_mode {
            PowerMode::Normal => self.config.broadcast_monitoring_timeout,
            PowerMode::Low => self.config.low_power_polling_timeout,
        };
        match self.base_node_public_key.clone() {
            None => return Err(TransactionServiceError::NoBaseNodeKeysProvided),
            Some(pk) => {
                // Check if the protocol has already been started
                if self.active_transaction_broadcast_protocols.insert(tx_id) {
                    let protocol = TransactionBroadcastProtocol::new(
                        tx_id,
                        self.resources.clone(),
                        timeout,
                        pk,
                        self.timeout_update_publisher.subscribe(),
                        self.base_node_update_publisher.subscribe(),
                    );
                    let join_handle = tokio::spawn(protocol.execute());
                    join_handles.push(join_handle);
                } else {
                    debug!(
                        target: LOG_TARGET,
                        "Transaction Broadcast Protocol (TxId: {}) already started", tx_id
                    );
                }
            },
        }

        Ok(())
    }

    /// Go through all completed transactions that have not yet been broadcast and broadcast all of them to the base
    /// node.
    async fn broadcast_all_completed_transactions(
        &mut self,
        join_handles: &mut FuturesUnordered<JoinHandle<Result<TxId, TransactionServiceProtocolError>>>,
    ) -> Result<(), TransactionServiceError> {
        trace!(target: LOG_TARGET, "Attempting to Broadcast all Completed Transactions");
        let completed_txs = self.db.get_completed_transactions().await?;
        for (_, completed_tx) in completed_txs {
            if completed_tx.valid &&
                (completed_tx.status == TransactionStatus::Completed ||
                    completed_tx.status == TransactionStatus::Broadcast ||
                    completed_tx.status == TransactionStatus::MinedUnconfirmed)
            {
                self.broadcast_completed_transaction(completed_tx, join_handles).await?;
            }
        }

        Ok(())
    }

    /// Handle the final clean up after a Transaction Broadcast protocol completes
    async fn complete_transaction_broadcast_protocol(
        &mut self,
        join_result: Result<TxId, TransactionServiceProtocolError>,
    ) {
        match join_result {
            Ok(id) => {
                debug!(
                    target: LOG_TARGET,
                    "Transaction Broadcast Protocol for TxId: {} completed successfully", id
                );
                let _ = self.active_transaction_broadcast_protocols.remove(&id);
            },
            Err(TransactionServiceProtocolError { id, error }) => {
                let _ = self.active_transaction_broadcast_protocols.remove(&TxId::from(id));

                if let TransactionServiceError::Shutdown = error {
                    return;
                }
                warn!(
                    target: LOG_TARGET,
                    "Error completing Transaction Broadcast Protocol (Id: {}): {:?}", id, error
                );
                let _ = self
                    .event_publisher
                    .send(Arc::new(TransactionEvent::Error(format!("{:?}", error))));
            },
        }
    }

    /// Handle an incoming basenode response message
    pub async fn handle_base_node_response(
        &mut self,
        response: base_node_proto::BaseNodeServiceResponse,
    ) -> Result<(), TransactionServiceError> {
        let sender = match self.base_node_response_senders.get_mut(&response.request_key) {
            None => {
                trace!(
                    target: LOG_TARGET,
                    "Received Base Node response with unexpected key: {}. Not for this service",
                    response.request_key
                );
                return Ok(());
            },
            Some((_, s)) => s,
        };
        sender
            .send(response.clone())
            .await
            .map_err(|_| TransactionServiceError::ProtocolChannelError)?;

        Ok(())
    }

    async fn set_power_mode(&mut self, mode: PowerMode) -> Result<(), TransactionServiceError> {
        self.power_mode = mode;
        let timeout = match mode {
            PowerMode::Low => self.config.low_power_polling_timeout,
            PowerMode::Normal => self.config.broadcast_monitoring_timeout,
        };
        if let Err(e) = self.timeout_update_publisher.send(timeout) {
            trace!(
                target: LOG_TARGET,
                "Could not send Timeout update, no subscribers to receive. (Err {:?})",
                e
            );
        }

        Ok(())
    }

    /// Add a completed transaction to the Transaction Manager to record directly importing a spendable UTXO.
    pub async fn add_utxo_import_transaction(
        &mut self,
        value: MicroTari,
        source_public_key: CommsPublicKey,
        message: String,
        maturity: Option<u64>,
    ) -> Result<TxId, TransactionServiceError> {
        let tx_id = TxId::new_random();
        self.db
            .add_utxo_import_transaction(
                tx_id,
                value,
                source_public_key,
                self.node_identity.public_key().clone(),
                message,
                maturity,
            )
            .await?;
        let _ = self
            .event_publisher
            .send(Arc::new(TransactionEvent::TransactionImported(tx_id)))
            .map_err(|e| {
                trace!(
                    target: LOG_TARGET,
                    "Error sending event, usually because there are no subscribers: {:?}",
                    e
                );
                e
            });
        Ok(tx_id)
    }

    /// Submit a completed transaction to the Transaction Manager
    async fn submit_transaction(
        &mut self,
        transaction_broadcast_join_handles: &mut FuturesUnordered<
            JoinHandle<Result<TxId, TransactionServiceProtocolError>>,
        >,
        completed_transaction: CompletedTransaction,
    ) -> Result<(), TransactionServiceError> {
        let tx_id = completed_transaction.tx_id;
        trace!(target: LOG_TARGET, "Submit transaction ({}) to db.", tx_id);
        self.db
            .insert_completed_transaction(tx_id, completed_transaction)
            .await?;
        trace!(
            target: LOG_TARGET,
            "Launch the transaction broadcast protocol for submitted transaction ({}).",
            tx_id
        );
        self.complete_send_transaction_protocol(Ok(tx_id), transaction_broadcast_join_handles)
            .await;
        Ok(())
    }

    /// Submit a completed coin split transaction to the Transaction Manager. This is different from
    /// `submit_transaction` in that it will expose less information about the completed transaction.
    pub async fn submit_self_send_transaction(
        &mut self,
        transaction_broadcast_join_handles: &mut FuturesUnordered<
            JoinHandle<Result<TxId, TransactionServiceProtocolError>>,
        >,
        tx_id: TxId,
        tx: Transaction,
        fee: MicroTari,
        amount: MicroTari,
        message: String,
    ) -> Result<(), TransactionServiceError> {
        self.submit_transaction(
            transaction_broadcast_join_handles,
            CompletedTransaction::new(
                tx_id,
                self.node_identity.public_key().clone(),
                self.node_identity.public_key().clone(),
                amount,
                None,
                fee,
                tx,
                TransactionStatus::Completed,
                message,
                Utc::now().naive_utc(),
                TransactionDirection::Inbound,
                None,
            ),
        )
        .await?;
        Ok(())
    }

    async fn generate_coinbase_transaction(
        &mut self,
        reward: MicroTari,
        fees: MicroTari,
        block_height: u64,
        coinbase_monitoring_protocol_join_handles: &mut FuturesUnordered<
            JoinHandle<Result<TxId, TransactionServiceProtocolError>>,
        >,
    ) -> Result<Transaction, TransactionServiceError> {
        let amount = reward + fees;

        // first check if we already have a coinbase tx for this height and amount
        let find_result = self
            .db
            .find_coinbase_transaction_at_block_height(block_height, amount)
            .await?;

        let (tx_id, completed_transaction) = match find_result {
            Some(completed_tx) => {
                debug!(
                    target: LOG_TARGET,
                    "Coinbase transaction (TxId: {}) for Block Height: {} found, with Amount {}.",
                    completed_tx.tx_id,
                    block_height,
                    amount
                );

                (completed_tx.tx_id, completed_tx.transaction)
            },
            None => {
                // otherwise create a new coinbase tx
                let tx_id = TxId::new_random();
                let tx = self
                    .output_manager_service
                    .get_coinbase_transaction(tx_id, reward, fees, block_height)
                    .await?;

                // Cancel existing unmined coinbase transactions for this blockheight
                self.db
                    .cancel_coinbase_transaction_at_block_height(block_height)
                    .await?;

                self.db
                    .insert_completed_transaction(
                        tx_id,
                        CompletedTransaction::new(
                            tx_id,
                            self.node_identity.public_key().clone(),
                            self.node_identity.public_key().clone(),
                            amount,
                            None,
                            MicroTari::from(0),
                            tx.clone(),
                            TransactionStatus::Coinbase,
                            format!("Coinbase Transaction for Block #{}", block_height),
                            Utc::now().naive_utc(),
                            TransactionDirection::Inbound,
                            Some(block_height),
                        ),
                    )
                    .await?;

                let _ = self
                    .resources
                    .event_publisher
                    .send(Arc::new(TransactionEvent::ReceivedFinalizedTransaction(tx_id)))
                    .map_err(|e| {
                        trace!(
                            target: LOG_TARGET,
                            "Error sending event because there are no subscribers: {:?}",
                            e
                        );
                        e
                    });

                debug!(
                    target: LOG_TARGET,
                    "Coinbase transaction (TxId: {}) for Block Height: {} added", tx_id, block_height
                );
                (tx_id, tx)
            },
        };

        if let Err(e) = self
            .start_coinbase_transaction_monitoring_protocol(tx_id, coinbase_monitoring_protocol_join_handles)
            .await
        {
            warn!(
                target: LOG_TARGET,
                "Could not start chain monitoring for Coinbase transaction (TxId: {}): {:?}", tx_id, e
            );
        }

        Ok(completed_transaction)
    }

    /// Send a request to the Base Node to see if the specified coinbase transaction has been mined yet. This function
    /// will send the request and store a timeout future to check in on the status of the transaction in the future.
    async fn start_coinbase_transaction_monitoring_protocol(
        &mut self,
        tx_id: TxId,
        join_handles: &mut FuturesUnordered<JoinHandle<Result<TxId, TransactionServiceProtocolError>>>,
    ) -> Result<(), TransactionServiceError> {
        let completed_tx = self.db.get_completed_transaction(tx_id).await?;

        if completed_tx.status != TransactionStatus::Coinbase || completed_tx.coinbase_block_height.is_none() {
            return Err(TransactionServiceError::InvalidCompletedTransaction);
        }

        let block_height = if let Some(bh) = completed_tx.coinbase_block_height {
            bh
        } else {
            0
        };

        let timeout = match self.power_mode {
            PowerMode::Normal => self.config.broadcast_monitoring_timeout,
            PowerMode::Low => self.config.low_power_polling_timeout,
        };
        match self.base_node_public_key.clone() {
            None => return Err(TransactionServiceError::NoBaseNodeKeysProvided),
            Some(pk) => {
                if self.active_coinbase_monitoring_protocols.insert(tx_id) {
                    let protocol = TransactionCoinbaseMonitoringProtocol::new(
                        completed_tx.tx_id,
                        block_height,
                        self.resources.clone(),
                        timeout,
                        pk,
                        self.base_node_update_publisher.subscribe(),
                        self.timeout_update_publisher.subscribe(),
                    );
                    let join_handle = tokio::spawn(protocol.execute());
                    join_handles.push(join_handle);
                } else {
                    debug!(
                        target: LOG_TARGET,
                        "Coinbase Monitoring Protocol (TxId: {}) already started", tx_id
                    );
                }
            },
        }
        Ok(())
    }

    /// Handle the final clean up after a Coinbase Transaction Monitoring protocol completes
    fn complete_coinbase_transaction_monitoring_protocol(
        &mut self,
        join_result: Result<TxId, TransactionServiceProtocolError>,
    ) {
        match join_result {
            Ok(id) => {
                // Cleanup any registered senders
                let _ = self.active_coinbase_monitoring_protocols.remove(&id);

                debug!(
                    target: LOG_TARGET,
                    "Coinbase Transaction monitoring Protocol for TxId: {} completed successfully", id
                );
            },
            Err(TransactionServiceProtocolError { id, error }) => {
                let _ = self.active_coinbase_monitoring_protocols.remove(&TxId::from(id));
                if let TransactionServiceError::Shutdown = error {
                    return;
                }
                warn!(
                    target: LOG_TARGET,
                    "Error completing Coinbase Transaction monitoring Protocol (Id: {}): {:?}", id, error
                );
                let _ = self
                    .event_publisher
                    .send(Arc::new(TransactionEvent::Error(format!("{:?}", error))));
            },
        }
    }

    /// Go through all completed transactions that have the Coinbase status and start querying the base_node to see if
    /// they have been mined
    async fn restart_chain_monitoring_for_all_coinbase_transactions(
        &mut self,
        join_handles: &mut FuturesUnordered<JoinHandle<Result<TxId, TransactionServiceProtocolError>>>,
    ) -> Result<(), TransactionServiceError> {
        trace!(
            target: LOG_TARGET,
            "Starting Coinbase monitoring for all Broadcast Transactions"
        );
        let completed_txs = self.db.get_completed_transactions().await?;
        for completed_tx in completed_txs.values() {
            if completed_tx.status == TransactionStatus::Coinbase {
                self.start_coinbase_transaction_monitoring_protocol(completed_tx.tx_id, join_handles)
                    .await?;
            }
        }

        Ok(())
    }
<<<<<<< HEAD

    /// This function is only available for testing by the client of LibWallet. It simulates a receiver accepting and
    /// replying to a Pending Outbound Transaction. This results in that transaction being "completed" and it's status
    /// set to `Broadcast` which indicated it is in a base_layer mempool.
    #[cfg(feature = "test_harness")]
    pub async fn complete_pending_outbound_transaction(
        &mut self,
        completed_tx: CompletedTransaction,
    ) -> Result<(), TransactionServiceError> {
        self.db
            .complete_outbound_transaction(completed_tx.tx_id, completed_tx.clone())
            .await?;
        Ok(())
    }

    /// This function is only available for testing by the client of LibWallet. This function will simulate the process
    /// when a completed transaction is broadcast in a mempool on the base layer. The function will update the status of
    /// the completed transaction.
    #[cfg(feature = "test_harness")]
    pub async fn broadcast_transaction(&mut self, tx_id: TxId) -> Result<(), TransactionServiceError> {
        let completed_txs = self.db.get_completed_transactions().await?;
        completed_txs.get(&tx_id).ok_or_else(|| {
            TransactionServiceError::TestHarnessError("Could not find Completed TX to broadcast.".to_string())
        })?;

        self.db.broadcast_completed_transaction(tx_id).await?;

        let _ = self
            .event_publisher
            .send(Arc::new(TransactionEvent::TransactionBroadcast(tx_id)))
            .map_err(|e| {
                trace!(
                    target: LOG_TARGET,
                    "Error sending event, usually because there are no subscribers: {:?}",
                    e
                );
                e
            });

        Ok(())
    }

    /// This function is only available for testing by the client of LibWallet. This function will simulate the process
    /// when a completed transaction is detected as mined on the base layer. The function will update the status of the
    /// completed transaction AND complete the transaction on the Output Manager Service which will update the status of
    /// the outputs
    #[cfg(feature = "test_harness")]
    pub async fn mine_transaction(&mut self, tx_id: TxId) -> Result<(), TransactionServiceError> {
        let completed_txs = self.db.get_completed_transactions().await?;
        let _found_tx = completed_txs.get(&tx_id).ok_or_else(|| {
            TransactionServiceError::TestHarnessError("Could not find Completed TX to mine.".to_string())
        })?;

        let pending_tx_outputs = self.output_manager_service.get_pending_transactions().await?;
        let pending_tx = pending_tx_outputs.get(&tx_id).ok_or_else(|| {
            TransactionServiceError::TestHarnessError("Could not find Pending TX to complete.".to_string())
        })?;

        self.output_manager_service
            .confirm_transaction(
                tx_id,
                pending_tx
                    .outputs_to_be_spent
                    .iter()
                    .map(|o| {
                        o.unblinded_output
                            .as_transaction_input(&self.resources.factories.commitment)
                            .expect("Should be able to make transaction input")
                    })
                    .collect(),
                pending_tx
                    .outputs_to_be_received
                    .iter()
                    .map(|o| {
                        o.unblinded_output
                            .as_transaction_output(&self.resources.factories, false)
                            .expect("Failed to convert to Transaction Output")
                    })
                    .collect(),
            )
            .await?;

        self.db.mine_completed_transaction(tx_id).await?;

        let _ = self
            .event_publisher
            .send(Arc::new(TransactionEvent::TransactionMined(tx_id)))
            .map_err(|e| {
                trace!(
                    target: LOG_TARGET,
                    "Error sending event, usually because there are no subscribers: {:?}",
                    e
                );
                e
            });

        Ok(())
    }

    /// This function is only available for testing by the client of LibWallet. This function simulates an external
    /// wallet sending a transaction to this wallet which will become a PendingInboundTransaction
    #[cfg(feature = "test_harness")]
    pub async fn receive_test_transaction(
        &mut self,
        _tx_id: TxId,
        _amount: MicroTari,
        _source_public_key: CommsPublicKey,
        _handle: tokio::runtime::Handle,
    ) -> Result<(), TransactionServiceError> {
        use crate::{
            base_node_service::{handle::BaseNodeServiceHandle, mock_base_node_service::MockBaseNodeService},
            output_manager_service::{
                config::OutputManagerServiceConfig,
                error::OutputManagerError,
                service::OutputManagerService,
                storage::{database::OutputManagerDatabase, sqlite_db::OutputManagerSqliteDatabase},
            },
            storage::sqlite_utilities::run_migration_and_create_sqlite_connection,
            transaction_service::{handle::TransactionServiceHandle, storage::models::InboundTransaction},
        };
        use tari_comms::types::CommsSecretKey;
        use tari_core::consensus::ConsensusConstantsBuilder;
        use tari_p2p::Network;
        use tari_test_utils::random;
        use tempfile::tempdir;
        //
        // let (_sender, receiver) = reply_channel::unbounded();
        // let (oms_event_publisher, _oms_event_subscriber) = broadcast::channel(100);
        // let (ts_request_sender, _ts_request_receiver) = reply_channel::unbounded();
        // let (event_publisher, _) = broadcast::channel(100);
        // let ts_handle = TransactionServiceHandle::new(ts_request_sender, event_publisher.clone());
        // let constants = ConsensusConstantsBuilder::new(Network::Weatherwax).build();
        // let shutdown_signal = self.resources.shutdown_signal.clone();
        // let (sender, receiver_bns) = reply_channel::unbounded();
        // let (event_publisher_bns, _) = broadcast::channel(100);
        // let (connectivity_tx_publisher, _) = broadcast::channel(100);
        // let (connectivity_tx, _) = mpsc::channel(20);
        //
        // let connectivity_manager = ConnectivityRequester::new(connectivity_tx, connectivity_tx_publisher);
        //
        // let basenode_service_handle = BaseNodeServiceHandle::new(sender, event_publisher_bns);
        // let mut mock_base_node_service = MockBaseNodeService::new(receiver_bns, shutdown_signal.clone());
        // mock_base_node_service.set_default_base_node_state();
        //
        // let db_name = format!("{}.sqlite3", random::string(8).as_str());
        // let db_tempdir = tempdir().unwrap();
        // let db_folder = db_tempdir.path().to_str().unwrap().to_string();
        // let db_path = format!("{}/{}", db_folder, db_name);
        // let connection = run_migration_and_create_sqlite_connection(&db_path).unwrap();
        // let backend = OutputManagerSqliteDatabase::new(connection, None);
        //
        // handle.spawn(mock_base_node_service.run());
        // let mut fake_oms = OutputManagerService::new(
        //     OutputManagerServiceConfig::default(),
        //     ts_handle,
        //     receiver,
        //     OutputManagerDatabase::new(backend),
        //     oms_event_publisher,
        //     self.resources.factories.clone(),
        //     constants,
        //     shutdown_signal,
        //     basenode_service_handle,
        //     connectivity_manager,
        //     CommsSecretKey::default(),
        // )
        // .await?;
        //
        // use crate::testnet_utils::make_input;
        // let (_ti, uo) = make_input(amount + 100000 * uT, &self.resources.factories);
        //
        // fake_oms.add_output(None, uo).await?;
        //
        // let mut stp = fake_oms
        //     .prepare_transaction_to_send(amount, MicroTari::from(25), None, "".to_string(), script!(Nop))
        //     .await?;
        //
        // let msg = stp.build_single_round_message()?;
        // let proto_msg = proto::TransactionSenderMessage::single(msg.into());
        // let sender_message: TransactionSenderMessage = proto_msg
        //     .try_into()
        //     .map_err(TransactionServiceError::InvalidMessageError)?;
        //
        // let (tx_id, _amount) = match sender_message.clone() {
        //     TransactionSenderMessage::Single(data) => (data.tx_id, data.amount),
        //     _ => {
        //         return Err(TransactionServiceError::OutputManagerError(
        //             OutputManagerError::InvalidSenderMessage,
        //         ))
        //     },
        // };
        //
        // let rtp = self
        //     .output_manager_service
        //     .get_recipient_transaction(sender_message)
        //     .await?;
        //
        // let inbound_transaction = InboundTransaction::new(
        //     tx_id,
        //     source_public_key,
        //     amount,
        //     rtp,
        //     TransactionStatus::Pending,
        //     "".to_string(),
        //     Utc::now().naive_utc(),
        // );
        //
        // self.db
        //     .add_pending_inbound_transaction(tx_id, inbound_transaction.clone())
        //     .await?;
        //
        // let _ = self
        //     .event_publisher
        //     .send(Arc::new(TransactionEvent::ReceivedTransaction(tx_id)))
        //     .map_err(|e| {
        //         trace!(
        //             target: LOG_TARGET,
        //             "Error sending event, usually because there are no subscribers: {:?}",
        //             e
        //         );
        //         e
        //     });
        //
        // Ok(())
        unimplemented!()
    }

    /// This function is only available for testing by the client of LibWallet. This function simulates an external
    /// wallet sending a transaction to this wallet which will become a PendingInboundTransaction
    #[cfg(feature = "test_harness")]
    pub async fn finalize_received_test_transaction(&mut self, tx_id: TxId) -> Result<(), TransactionServiceError> {
        use tari_core::transactions::{transaction::KernelBuilder, types::Signature};
        use tari_crypto::commitment::HomomorphicCommitmentFactory;

        let factories = CryptoFactories::default();

        let inbound_txs = self.db.get_pending_inbound_transactions().await?;

        let found_tx = inbound_txs.get(&tx_id).ok_or_else(|| {
            TransactionServiceError::TestHarnessError("Could not find Pending Inbound TX to finalize.".to_string())
        })?;

        let kernel = KernelBuilder::new()
            .with_excess(&factories.commitment.zero())
            .with_signature(&Signature::default())
            .build()
            .unwrap();

        let completed_transaction = CompletedTransaction::new(
            tx_id,
            found_tx.source_public_key.clone(),
            self.node_identity.public_key().clone(),
            found_tx.amount,
            None,
            MicroTari::from(2000), // a placeholder fee for this test function
            Transaction::new(
                Vec::new(),
                Vec::new(),
                vec![kernel],
                BlindingFactor::default(),
                BlindingFactor::default(),
            ),
            TransactionStatus::Completed,
            found_tx.message.clone(),
            found_tx.timestamp,
            TransactionDirection::Inbound,
            None,
        );

        self.db
            .complete_inbound_transaction(tx_id, completed_transaction.clone())
            .await?;
        let _ = self
            .event_publisher
            .send(Arc::new(TransactionEvent::ReceivedFinalizedTransaction(tx_id)))
            .map_err(|e| {
                trace!(
                    target: LOG_TARGET,
                    "Error sending event, usually because there are no subscribers: {:?}",
                    e
                );
                e
            });
        Ok(())
    }

=======
>>>>>>> cedb1d4a
}

/// This struct is a collection of the common resources that a protocol in the service requires.
#[derive(Clone)]
pub struct TransactionServiceResources<TBackend>
where TBackend: TransactionBackend + 'static
{
    pub db: TransactionDatabase<TBackend>,
    pub output_manager_service: OutputManagerHandle,
    pub outbound_message_service: OutboundMessageRequester,
    pub connectivity_manager: ConnectivityRequester,
    pub event_publisher: TransactionEventSender,
    pub node_identity: Arc<NodeIdentity>,
    pub factories: CryptoFactories,
    pub config: TransactionServiceConfig,
    pub shutdown_signal: ShutdownSignal,
}

#[derive(Clone, Copy)]
enum PowerMode {
    Low,
    Normal,
}

/// Contains the generated TxId and SpendingKey for a Pending Coinbase transaction
#[derive(Debug)]
pub struct PendingCoinbaseSpendingKey {
    pub tx_id: TxId,
    pub spending_key: PrivateKey,
}

fn hash_secret_key(key: &PrivateKey) -> Vec<u8> {
    HashDigest::new().chain(key.as_bytes()).finalize().to_vec()
}<|MERGE_RESOLUTION|>--- conflicted
+++ resolved
@@ -20,42 +20,6 @@
 // WHETHER IN CONTRACT, STRICT LIABILITY, OR TORT (INCLUDING NEGLIGENCE OR OTHERWISE) ARISING IN ANY WAY OUT OF THE
 // USE OF THIS SOFTWARE, EVEN IF ADVISED OF THE POSSIBILITY OF SUCH DAMAGE.
 
-<<<<<<< HEAD
-use crate::{output_manager_service::{handle::OutputManagerHandle, }, transaction_service::{
-    config::TransactionServiceConfig,
-    error::{TransactionServiceError, TransactionServiceProtocolError},
-    handle::{TransactionEvent, TransactionEventSender, TransactionServiceRequest, TransactionServiceResponse},
-    protocols::{
-        transaction_broadcast_protocol::TransactionBroadcastProtocol,
-        transaction_coinbase_monitoring_protocol::TransactionCoinbaseMonitoringProtocol,
-        transaction_receive_protocol::{TransactionReceiveProtocol, TransactionReceiveProtocolStage},
-        transaction_send_protocol::{TransactionSendProtocol, TransactionSendProtocolStage},
-        transaction_validation_protocol::TransactionValidationProtocol,
-    },
-    storage::{
-        database::{TransactionBackend, TransactionDatabase},
-        models::{CompletedTransaction, TransactionDirection, TransactionStatus},
-    },
-    tasks::{
-        send_finalized_transaction::send_finalized_transaction_message,
-        send_transaction_cancelled::send_transaction_cancelled_message,
-        send_transaction_reply::send_transaction_reply,
-    },
-}, types::{HashDigest, ValidationRetryStrategy}, OperationId};
-use chrono::{NaiveDateTime, Utc};
-use digest::Digest;
-use futures::{
-    channel::{mpsc, mpsc::Sender, oneshot},
-    pin_mut,
-    stream::FuturesUnordered,
-    SinkExt,
-    Stream,
-    StreamExt,
-};
-use log::*;
-use rand::{rngs::OsRng};
-=======
->>>>>>> cedb1d4a
 use std::{
     collections::{HashMap, HashSet},
     convert::TryInto,
@@ -74,11 +38,6 @@
 use tari_common_types::types::PrivateKey;
 use tari_comms::{connectivity::ConnectivityRequester, peer_manager::NodeIdentity, types::CommsPublicKey};
 use tari_comms_dht::outbound::OutboundMessageRequester;
-<<<<<<< HEAD
-#[cfg(feature = "test_harness")]
-use tari_core::transactions::{types::BlindingFactor};
-=======
->>>>>>> cedb1d4a
 use tari_core::{
     crypto::keys::SecretKey,
     proto::base_node as base_node_proto,
@@ -98,10 +57,6 @@
 use tari_p2p::domain_message::DomainMessage;
 use tari_service_framework::{reply_channel, reply_channel::Receiver};
 use tari_shutdown::ShutdownSignal;
-<<<<<<< HEAD
-use tokio::{sync::broadcast, task::JoinHandle};
-use tari_core::transactions::transaction_protocol::TxId;
-=======
 use tokio::sync::{mpsc, mpsc::Sender, oneshot};
 
 use crate::{
@@ -129,7 +84,7 @@
     },
     types::{HashDigest, ValidationRetryStrategy},
 };
->>>>>>> cedb1d4a
+use tari_core::transactions::transaction_protocol::TxId;
 
 const LOG_TARGET: &str = "wallet::transaction_service::service";
 
@@ -554,16 +509,10 @@
         let mut reply_channel = Some(reply_channel);
 
         trace!(target: LOG_TARGET, "Handling Service Request: {}", request);
-<<<<<<< HEAD
-        match request {
-            TransactionServiceRequest::SendTransaction{dest_pubkey, amount, unique_id, fee_per_gram, message} => self
-                .send_transaction(
-=======
         let response = match request {
-            TransactionServiceRequest::SendTransaction(dest_pubkey, amount, fee_per_gram, message) => {
+            TransactionServiceRequest::SendTransaction{dest_pubkey, amount, unique_id, fee_per_gram, message} => {
                 let rp = reply_channel.take().expect("Cannot be missing");
                 self.send_transaction(
->>>>>>> cedb1d4a
                     dest_pubkey,
                     amount,
                     unique_id,
@@ -573,16 +522,10 @@
                     transaction_broadcast_join_handles,
                     rp,
                 )
-<<<<<<< HEAD
-                .await
-                .map(TransactionServiceResponse::TransactionSent),
-            TransactionServiceRequest::SendOneSidedTransaction{dest_pubkey, amount, unique_id, fee_per_gram, message} => self
-=======
                 .await?;
                 return Ok(());
             },
-            TransactionServiceRequest::SendOneSidedTransaction(dest_pubkey, amount, fee_per_gram, message) => self
->>>>>>> cedb1d4a
+            TransactionServiceRequest::SendOneSidedTransaction{dest_pubkey, amount, unique_id, fee_per_gram, message} => self
                 .send_one_sided_transaction(
                     dest_pubkey,
                     amount,
@@ -696,9 +639,6 @@
                 .set_completed_transaction_validity(tx_id, validity)
                 .await
                 .map(|_| TransactionServiceResponse::CompletedTransactionValidityChanged),
-<<<<<<< HEAD
-
-=======
         };
 
         // If the individual handlers did not already send the API response then do it here.
@@ -707,7 +647,6 @@
                 warn!(target: LOG_TARGET, "Failed to send reply");
                 e
             });
->>>>>>> cedb1d4a
         }
         Ok(())
     }
@@ -741,11 +680,7 @@
 
             let (fee, transaction) = self
                 .output_manager_service
-<<<<<<< HEAD
-                .create_pay_to_self_transaction(amount, unique_id.clone(), fee_per_gram, None, message.clone())
-=======
-                .create_pay_to_self_transaction(tx_id, amount, fee_per_gram, None, message.clone())
->>>>>>> cedb1d4a
+                .create_pay_to_self_transaction(tx_id, amount, unique_id.clone(), fee_per_gram, None, message.clone())
                 .await?;
 
             // Notify that the transaction was successfully resolved.
@@ -772,22 +707,12 @@
             )
             .await?;
 
-<<<<<<< HEAD
-            return Ok(tx_id);
-        }
-
-        let sender_protocol = self
-            .output_manager_service
-            .prepare_transaction_to_send(amount, unique_id.clone(), fee_per_gram, None, message.clone(), script!(Nop))
-            .await?;
-=======
             let _ = reply_channel
                 .send(Ok(TransactionServiceResponse::TransactionSent(tx_id)))
                 .map_err(|e| {
                     warn!(target: LOG_TARGET, "Failed to send service reply");
                     e
                 });
->>>>>>> cedb1d4a
 
             return Ok(());
         }
@@ -2110,294 +2035,7 @@
 
         Ok(())
     }
-<<<<<<< HEAD
-
-    /// This function is only available for testing by the client of LibWallet. It simulates a receiver accepting and
-    /// replying to a Pending Outbound Transaction. This results in that transaction being "completed" and it's status
-    /// set to `Broadcast` which indicated it is in a base_layer mempool.
-    #[cfg(feature = "test_harness")]
-    pub async fn complete_pending_outbound_transaction(
-        &mut self,
-        completed_tx: CompletedTransaction,
-    ) -> Result<(), TransactionServiceError> {
-        self.db
-            .complete_outbound_transaction(completed_tx.tx_id, completed_tx.clone())
-            .await?;
-        Ok(())
-    }
-
-    /// This function is only available for testing by the client of LibWallet. This function will simulate the process
-    /// when a completed transaction is broadcast in a mempool on the base layer. The function will update the status of
-    /// the completed transaction.
-    #[cfg(feature = "test_harness")]
-    pub async fn broadcast_transaction(&mut self, tx_id: TxId) -> Result<(), TransactionServiceError> {
-        let completed_txs = self.db.get_completed_transactions().await?;
-        completed_txs.get(&tx_id).ok_or_else(|| {
-            TransactionServiceError::TestHarnessError("Could not find Completed TX to broadcast.".to_string())
-        })?;
-
-        self.db.broadcast_completed_transaction(tx_id).await?;
-
-        let _ = self
-            .event_publisher
-            .send(Arc::new(TransactionEvent::TransactionBroadcast(tx_id)))
-            .map_err(|e| {
-                trace!(
-                    target: LOG_TARGET,
-                    "Error sending event, usually because there are no subscribers: {:?}",
-                    e
-                );
-                e
-            });
-
-        Ok(())
-    }
-
-    /// This function is only available for testing by the client of LibWallet. This function will simulate the process
-    /// when a completed transaction is detected as mined on the base layer. The function will update the status of the
-    /// completed transaction AND complete the transaction on the Output Manager Service which will update the status of
-    /// the outputs
-    #[cfg(feature = "test_harness")]
-    pub async fn mine_transaction(&mut self, tx_id: TxId) -> Result<(), TransactionServiceError> {
-        let completed_txs = self.db.get_completed_transactions().await?;
-        let _found_tx = completed_txs.get(&tx_id).ok_or_else(|| {
-            TransactionServiceError::TestHarnessError("Could not find Completed TX to mine.".to_string())
-        })?;
-
-        let pending_tx_outputs = self.output_manager_service.get_pending_transactions().await?;
-        let pending_tx = pending_tx_outputs.get(&tx_id).ok_or_else(|| {
-            TransactionServiceError::TestHarnessError("Could not find Pending TX to complete.".to_string())
-        })?;
-
-        self.output_manager_service
-            .confirm_transaction(
-                tx_id,
-                pending_tx
-                    .outputs_to_be_spent
-                    .iter()
-                    .map(|o| {
-                        o.unblinded_output
-                            .as_transaction_input(&self.resources.factories.commitment)
-                            .expect("Should be able to make transaction input")
-                    })
-                    .collect(),
-                pending_tx
-                    .outputs_to_be_received
-                    .iter()
-                    .map(|o| {
-                        o.unblinded_output
-                            .as_transaction_output(&self.resources.factories, false)
-                            .expect("Failed to convert to Transaction Output")
-                    })
-                    .collect(),
-            )
-            .await?;
-
-        self.db.mine_completed_transaction(tx_id).await?;
-
-        let _ = self
-            .event_publisher
-            .send(Arc::new(TransactionEvent::TransactionMined(tx_id)))
-            .map_err(|e| {
-                trace!(
-                    target: LOG_TARGET,
-                    "Error sending event, usually because there are no subscribers: {:?}",
-                    e
-                );
-                e
-            });
-
-        Ok(())
-    }
-
-    /// This function is only available for testing by the client of LibWallet. This function simulates an external
-    /// wallet sending a transaction to this wallet which will become a PendingInboundTransaction
-    #[cfg(feature = "test_harness")]
-    pub async fn receive_test_transaction(
-        &mut self,
-        _tx_id: TxId,
-        _amount: MicroTari,
-        _source_public_key: CommsPublicKey,
-        _handle: tokio::runtime::Handle,
-    ) -> Result<(), TransactionServiceError> {
-        use crate::{
-            base_node_service::{handle::BaseNodeServiceHandle, mock_base_node_service::MockBaseNodeService},
-            output_manager_service::{
-                config::OutputManagerServiceConfig,
-                error::OutputManagerError,
-                service::OutputManagerService,
-                storage::{database::OutputManagerDatabase, sqlite_db::OutputManagerSqliteDatabase},
-            },
-            storage::sqlite_utilities::run_migration_and_create_sqlite_connection,
-            transaction_service::{handle::TransactionServiceHandle, storage::models::InboundTransaction},
-        };
-        use tari_comms::types::CommsSecretKey;
-        use tari_core::consensus::ConsensusConstantsBuilder;
-        use tari_p2p::Network;
-        use tari_test_utils::random;
-        use tempfile::tempdir;
-        //
-        // let (_sender, receiver) = reply_channel::unbounded();
-        // let (oms_event_publisher, _oms_event_subscriber) = broadcast::channel(100);
-        // let (ts_request_sender, _ts_request_receiver) = reply_channel::unbounded();
-        // let (event_publisher, _) = broadcast::channel(100);
-        // let ts_handle = TransactionServiceHandle::new(ts_request_sender, event_publisher.clone());
-        // let constants = ConsensusConstantsBuilder::new(Network::Weatherwax).build();
-        // let shutdown_signal = self.resources.shutdown_signal.clone();
-        // let (sender, receiver_bns) = reply_channel::unbounded();
-        // let (event_publisher_bns, _) = broadcast::channel(100);
-        // let (connectivity_tx_publisher, _) = broadcast::channel(100);
-        // let (connectivity_tx, _) = mpsc::channel(20);
-        //
-        // let connectivity_manager = ConnectivityRequester::new(connectivity_tx, connectivity_tx_publisher);
-        //
-        // let basenode_service_handle = BaseNodeServiceHandle::new(sender, event_publisher_bns);
-        // let mut mock_base_node_service = MockBaseNodeService::new(receiver_bns, shutdown_signal.clone());
-        // mock_base_node_service.set_default_base_node_state();
-        //
-        // let db_name = format!("{}.sqlite3", random::string(8).as_str());
-        // let db_tempdir = tempdir().unwrap();
-        // let db_folder = db_tempdir.path().to_str().unwrap().to_string();
-        // let db_path = format!("{}/{}", db_folder, db_name);
-        // let connection = run_migration_and_create_sqlite_connection(&db_path).unwrap();
-        // let backend = OutputManagerSqliteDatabase::new(connection, None);
-        //
-        // handle.spawn(mock_base_node_service.run());
-        // let mut fake_oms = OutputManagerService::new(
-        //     OutputManagerServiceConfig::default(),
-        //     ts_handle,
-        //     receiver,
-        //     OutputManagerDatabase::new(backend),
-        //     oms_event_publisher,
-        //     self.resources.factories.clone(),
-        //     constants,
-        //     shutdown_signal,
-        //     basenode_service_handle,
-        //     connectivity_manager,
-        //     CommsSecretKey::default(),
-        // )
-        // .await?;
-        //
-        // use crate::testnet_utils::make_input;
-        // let (_ti, uo) = make_input(amount + 100000 * uT, &self.resources.factories);
-        //
-        // fake_oms.add_output(None, uo).await?;
-        //
-        // let mut stp = fake_oms
-        //     .prepare_transaction_to_send(amount, MicroTari::from(25), None, "".to_string(), script!(Nop))
-        //     .await?;
-        //
-        // let msg = stp.build_single_round_message()?;
-        // let proto_msg = proto::TransactionSenderMessage::single(msg.into());
-        // let sender_message: TransactionSenderMessage = proto_msg
-        //     .try_into()
-        //     .map_err(TransactionServiceError::InvalidMessageError)?;
-        //
-        // let (tx_id, _amount) = match sender_message.clone() {
-        //     TransactionSenderMessage::Single(data) => (data.tx_id, data.amount),
-        //     _ => {
-        //         return Err(TransactionServiceError::OutputManagerError(
-        //             OutputManagerError::InvalidSenderMessage,
-        //         ))
-        //     },
-        // };
-        //
-        // let rtp = self
-        //     .output_manager_service
-        //     .get_recipient_transaction(sender_message)
-        //     .await?;
-        //
-        // let inbound_transaction = InboundTransaction::new(
-        //     tx_id,
-        //     source_public_key,
-        //     amount,
-        //     rtp,
-        //     TransactionStatus::Pending,
-        //     "".to_string(),
-        //     Utc::now().naive_utc(),
-        // );
-        //
-        // self.db
-        //     .add_pending_inbound_transaction(tx_id, inbound_transaction.clone())
-        //     .await?;
-        //
-        // let _ = self
-        //     .event_publisher
-        //     .send(Arc::new(TransactionEvent::ReceivedTransaction(tx_id)))
-        //     .map_err(|e| {
-        //         trace!(
-        //             target: LOG_TARGET,
-        //             "Error sending event, usually because there are no subscribers: {:?}",
-        //             e
-        //         );
-        //         e
-        //     });
-        //
-        // Ok(())
-        unimplemented!()
-    }
-
-    /// This function is only available for testing by the client of LibWallet. This function simulates an external
-    /// wallet sending a transaction to this wallet which will become a PendingInboundTransaction
-    #[cfg(feature = "test_harness")]
-    pub async fn finalize_received_test_transaction(&mut self, tx_id: TxId) -> Result<(), TransactionServiceError> {
-        use tari_core::transactions::{transaction::KernelBuilder, types::Signature};
-        use tari_crypto::commitment::HomomorphicCommitmentFactory;
-
-        let factories = CryptoFactories::default();
-
-        let inbound_txs = self.db.get_pending_inbound_transactions().await?;
-
-        let found_tx = inbound_txs.get(&tx_id).ok_or_else(|| {
-            TransactionServiceError::TestHarnessError("Could not find Pending Inbound TX to finalize.".to_string())
-        })?;
-
-        let kernel = KernelBuilder::new()
-            .with_excess(&factories.commitment.zero())
-            .with_signature(&Signature::default())
-            .build()
-            .unwrap();
-
-        let completed_transaction = CompletedTransaction::new(
-            tx_id,
-            found_tx.source_public_key.clone(),
-            self.node_identity.public_key().clone(),
-            found_tx.amount,
-            None,
-            MicroTari::from(2000), // a placeholder fee for this test function
-            Transaction::new(
-                Vec::new(),
-                Vec::new(),
-                vec![kernel],
-                BlindingFactor::default(),
-                BlindingFactor::default(),
-            ),
-            TransactionStatus::Completed,
-            found_tx.message.clone(),
-            found_tx.timestamp,
-            TransactionDirection::Inbound,
-            None,
-        );
-
-        self.db
-            .complete_inbound_transaction(tx_id, completed_transaction.clone())
-            .await?;
-        let _ = self
-            .event_publisher
-            .send(Arc::new(TransactionEvent::ReceivedFinalizedTransaction(tx_id)))
-            .map_err(|e| {
-                trace!(
-                    target: LOG_TARGET,
-                    "Error sending event, usually because there are no subscribers: {:?}",
-                    e
-                );
-                e
-            });
-        Ok(())
-    }
-
-=======
->>>>>>> cedb1d4a
+
 }
 
 /// This struct is a collection of the common resources that a protocol in the service requires.
