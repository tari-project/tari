// Copyright 2019. The Tari Project
//
// Redistribution and use in source and binary forms, with or without modification, are permitted provided that the
// following conditions are met:
//
// 1. Redistributions of source code must retain the above copyright notice, this list of conditions and the following
// disclaimer.
//
// 2. Redistributions in binary form must reproduce the above copyright notice, this list of conditions and the
// following disclaimer in the documentation and/or other materials provided with the distribution.
//
// 3. Neither the name of the copyright holder nor the names of its contributors may be used to endorse or promote
// products derived from this software without specific prior written permission.
//
// THIS SOFTWARE IS PROVIDED BY THE COPYRIGHT HOLDERS AND CONTRIBUTORS "AS IS" AND ANY EXPRESS OR IMPLIED WARRANTIES,
// INCLUDING, BUT NOT LIMITED TO, THE IMPLIED WARRANTIES OF MERCHANTABILITY AND FITNESS FOR A PARTICULAR PURPOSE ARE
// DISCLAIMED. IN NO EVENT SHALL THE COPYRIGHT HOLDER OR CONTRIBUTORS BE LIABLE FOR ANY DIRECT, INDIRECT, INCIDENTAL,
// SPECIAL, EXEMPLARY, OR CONSEQUENTIAL DAMAGES (INCLUDING, BUT NOT LIMITED TO, PROCUREMENT OF SUBSTITUTE GOODS OR
// SERVICES; LOSS OF USE, DATA, OR PROFITS; OR BUSINESS INTERRUPTION) HOWEVER CAUSED AND ON ANY THEORY OF LIABILITY,
// WHETHER IN CONTRACT, STRICT LIABILITY, OR TORT (INCLUDING NEGLIGENCE OR OTHERWISE) ARISING IN ANY WAY OUT OF THE
// USE OF THIS SOFTWARE, EVEN IF ADVISED OF THE POSSIBILITY OF SUCH DAMAGE.

use diesel::result::Error as DieselError;
use futures::channel::oneshot::Canceled;
use serde_json::Error as SerdeJsonError;
use tari_common_sqlite::error::SqliteStorageError;
use tari_common_types::{
    tari_address::TariAddressError,
    transaction::{TransactionConversionError, TransactionDirectionError, TxId},
    types::FixedHashSizeError,
};
use tari_comms::{connectivity::ConnectivityError, peer_manager::node_id::NodeIdError, protocol::rpc::RpcError};
use tari_comms_dht::outbound::DhtOutboundError;
use tari_core::transactions::{
    transaction_components::{EncryptedDataError, TransactionError},
    transaction_protocol::TransactionProtocolError,
};
use tari_crypto::{errors::RangeProofError, signatures::CommitmentSignatureError};
use tari_key_manager::key_manager_service::KeyManagerServiceError;
use tari_p2p::services::liveness::error::LivenessError;
use tari_service_framework::reply_channel::TransportChannelError;
use tari_utilities::ByteArrayError;
use thiserror::Error;
use tokio::sync::broadcast::error::RecvError;

use crate::{
    error::WalletStorageError,
    output_manager_service::error::OutputManagerError,
    transaction_service::{
        storage::{database::DbKey, sqlite_db::CompletedTransactionConversionError},
        utc::NegativeDurationError,
    },
};

#[derive(Debug, Error)]
pub enum TransactionServiceError {
    #[error("Transaction protocol is not in the correct state for this operation")]
    InvalidStateError,
    #[error("Transaction is sending to a network different than ours")]
    InvalidNetwork,
    #[error("One-sided transaction error: `{0}`")]
    OneSidedTransactionError(String),
    #[error("Transaction Protocol Error: `{0}`")]
    TransactionProtocolError(#[from] TransactionProtocolError),
    #[error("The message being processed is not recognized by the Transaction Manager")]
    InvalidMessageTypeError,
    #[error("A message for a specific tx_id has been repeated")]
    RepeatedMessageError,
    #[error("A recipient reply was received for a non-existent tx_id")]
    TransactionDoesNotExistError,
    #[error("The Outbound Message Service is not initialized")]
    OutboundMessageServiceNotInitialized,
    #[error("Received an unexpected API response")]
    UnexpectedApiResponse,
    #[error("Failed to send from API")]
    ApiSendFailed,
    #[error("Failed to receive in API from service")]
    ApiReceiveFailed,
    #[error("An error has occurred reading or writing the event subscriber stream")]
    EventStreamError,
    #[error(
        "The Source Public Key on the received transaction does not match the transaction with the same TX_ID in the \
         database"
    )]
    InvalidSourcePublicKey,
    #[error("The transaction does not contain the receivers output")]
    ReceiverOutputNotFound,
    #[error("Outbound Service send failed")]
    OutboundSendFailure,
    #[error(
        "Outbound Service Discovery process needed to be conducted before message could be sent. The result of the \
         process will be communicated via the callback at some time in the future (could be minutes): TxId `{0}`"
    )]
    OutboundSendDiscoveryInProgress(TxId),
    #[error("Discovery process failed to return a result: TxId `{0}`")]
    DiscoveryProcessFailed(TxId),
    #[error("Invalid Completed Transaction provided")]
    InvalidCompletedTransaction,
    #[error("No Base Node public keys are provided for Base chain broadcast and monitoring")]
    NoBaseNodeKeysProvided,
    #[error("Base node changed during {task_name}")]
    BaseNodeChanged { task_name: &'static str },
    #[error("Error sending data to Protocol via registered channels")]
    ProtocolChannelError,
    #[error("Transaction detected as rejected by mempool")]
    MempoolRejection,
    #[error("Mempool response key does not match on that is expected")]
    UnexpectedMempoolResponse,
    #[error("Base Node response key does not match on that is expected")]
    UnexpectedBaseNodeResponse,
    #[error("The current transaction has been cancelled")]
    TransactionCancelled,
    #[error("DHT outbound error: `{0}`")]
    DhtOutboundError(#[from] DhtOutboundError),
    #[error("Output manager error: `{0}`")]
    OutputManagerError(#[from] OutputManagerError),
    #[error("Transport channel error: `{0}`")]
    TransportChannelError(#[from] TransportChannelError),
    #[error("Transaction storage error: `{0}`")]
    TransactionStorageError(#[from] TransactionStorageError),
    #[error("Wallet storage error: `{0}`")]
    WalletStorageError(#[from] WalletStorageError),
    #[error("Invalid message error: `{0}`")]
    InvalidMessageError(String),
    #[error("Transaction error: `{0}`")]
    TransactionError(#[from] TransactionError),
    #[error("Conversion error: `{0}`")]
    ConversionError(#[from] TransactionConversionError),
    #[error("duration::NegativeDurationError: {0}")]
    DurationOutOfRange(#[from] NegativeDurationError),
    #[error("Node ID error: `{0}`")]
    NodeIdError(#[from] NodeIdError),
    #[error("Broadcast recv error: `{0}`")]
    BroadcastRecvError(#[from] RecvError),
    #[error("Broadcast send error: `{0}`")]
    BroadcastSendError(String),
    #[error("Oneshot cancelled error: `{0}`")]
    OneshotCancelled(#[from] Canceled),
    #[error("Liveness error: `{0}`")]
    LivenessError(#[from] LivenessError),
    #[error("Pending Transaction Timed out")]
    Timeout,
    #[error("Shutdown Signal Received")]
    Shutdown,
    #[error("Transaction detected as rejected by mempool due to containing time-locked input")]
    MempoolRejectionTimeLocked,
    #[error("Transaction detected as rejected by mempool due to containing  orphan input")]
    MempoolRejectionOrphan,
    #[error("Transaction detected as rejected by mempool due to containing double spend")]
    MempoolRejectionDoubleSpend,
    #[error("Transaction detected as rejected by mempool due to invalid transaction")]
    MempoolRejectionInvalidTransaction,
    #[error("Transaction is malformed")]
    InvalidTransaction,
    #[error("RpcError: `{0}`")]
    RpcError(#[from] RpcError),
    #[error("Protobuf Conversion Error: `{0}`")]
    ProtobufConversionError(String),
    #[error("Maximum Attempts Exceeded")]
    MaximumAttemptsExceeded,
    #[error("Byte array error")]
    ByteArrayError(String),
    #[error("Transaction Service Error: `{0}`")]
    ServiceError(String),
    #[error("Wallet Recovery in progress so Transaction Service Messaging Requests ignored")]
    WalletRecoveryInProgress,
    #[error("Wallet Transaction Validation already in progress, request ignored")]
    TransactionValidationInProgress,
    #[error("Connectivity error: {source}")]
    ConnectivityError {
        #[from]
        source: ConnectivityError,
    },
    #[error("Base Node is not synced")]
    BaseNodeNotSynced,
    #[error("Value encryption error: `{0}`")]
    EncryptionError(#[from] EncryptedDataError),
    #[error("FixedHash size error: `{0}`")]
    FixedHashSizeError(#[from] FixedHashSizeError),
    #[error("Commitment signature error: {0}")]
    CommitmentSignatureError(String),
    #[error("Invalid data: `{0}`")]
    RangeProofError(String),
    #[error("Key manager error: `{0}`")]
    InvalidKeyId(String),
    #[error("Invalid key manager data: `{0}`")]
    KeyManagerServiceError(#[from] KeyManagerServiceError),
    #[error("Serialization error: `{0}`")]
    SerializationError(String),
    #[error("Transaction exceed maximum byte size. Expected < {expected} but got {got}.")]
    TransactionTooLarge { got: usize, expected: usize },
    #[error("Pending Transaction was oversized")]
    Oversized,
<<<<<<< HEAD
    #[error("Error signing sidechain data: `{0}`")]
    SidechainSigningError(String),
    #[error("Invalid data for a burn transaction: `{0}`")]
    InvalidBurnTransaction(String),
    #[error("Invalid data for field {field}")]
    InvalidDataError { field: String },
=======
    #[error("Transaction has invalid address: `{0}`")]
    InvalidAddress(String),
>>>>>>> 54bccd7c
}

impl From<RangeProofError> for TransactionServiceError {
    fn from(e: RangeProofError) -> Self {
        TransactionServiceError::RangeProofError(e.to_string())
    }
}

impl From<CommitmentSignatureError> for TransactionServiceError {
    fn from(e: CommitmentSignatureError) -> Self {
        TransactionServiceError::CommitmentSignatureError(e.to_string())
    }
}

impl From<ByteArrayError> for TransactionServiceError {
    fn from(err: ByteArrayError) -> Self {
        TransactionServiceError::ByteArrayError(err.to_string())
    }
}

#[derive(Debug, Error)]
pub enum TransactionKeyError {
    #[error("Invalid source address")]
    Source(TariAddressError),
    #[error("Invalid destination address")]
    Destination(TariAddressError),
    #[error("Invalid transaction signature nonce")]
    SignatureNonce(ByteArrayError),
    #[error("Invalid transaction signature key")]
    SignatureKey(ByteArrayError),
}

#[derive(Debug, Error)]
pub enum TransactionStorageError {
    #[error("Tried to insert an output that already exists in the database")]
    DuplicateOutput,
    #[error("Value not found: `{0}`")]
    ValueNotFound(DbKey),
    #[error("Unexpected result: `{0}`")]
    UnexpectedResult(String),
    #[error("Bincode error: `{0}`")]
    BincodeSerialize(String),
    #[error("Bincode error: `{0}`")]
    BincodeDeserialize(String),
    #[error("This write operation is not supported for provided DbKey")]
    OperationNotSupported,
    #[error("Could not find all values specified for batch operation")]
    ValuesNotFound,
    #[error("Transaction is already present in the database")]
    TransactionAlreadyExists,
    #[error("Out of range error: `{0}`")]
    TransactionKeyError(#[from] TransactionKeyError),
    #[error("Transaction direction error: `{0}`")]
    TransactionDirectionError(#[from] TransactionDirectionError),
    #[error("Error converting a type: `{0}`")]
    NegativeDurationError(#[from] NegativeDurationError),
    #[error("Error converting a type: `{0}`")]
    ConversionError(#[from] TransactionConversionError),
    #[error("Completed transaction conversion error: `{0}`")]
    CompletedConversionError(#[from] CompletedTransactionConversionError),
    #[error("Serde json error: `{0}`")]
    SerdeJsonError(#[from] SerdeJsonError),
    #[error("Diesel R2d2 error: `{0}`")]
    DieselR2d2Error(#[from] WalletStorageError),
    #[error("Diesel error: `{0}`")]
    DieselError(#[from] DieselError),
    #[error("Diesel connection error: `{0}`")]
    DieselConnectionError(#[from] diesel::ConnectionError),
    #[error("Database migration error: `{0}`")]
    DatabaseMigrationError(String),
    #[error("Blocking task spawn error: `{0}`")]
    BlockingTaskSpawnError(String),
    #[error("Wallet db is already encrypted and cannot be encrypted until the previous encryption is removed")]
    AlreadyEncrypted,
    #[error("Aead error: `{0}`")]
    AeadError(String),
    #[error("Transaction (TxId: '{0}') is not mined")]
    TransactionNotMined(TxId),
    #[error("Conversion error: `{0}`")]
    ByteArrayError(String),
    #[error("Tari address error: `{0}`")]
    TariAddressError(#[from] TariAddressError),
    #[error("Db error: `{0}`")]
    SqliteStorageError(#[from] SqliteStorageError),
    #[error("Coinbase transactions are not supported in the wallet")]
    CoinbaseNotSupported,
    #[error("Could not sign sidechain data: `{0}`")]
    SidechainSigningError(String),
}

impl From<ByteArrayError> for TransactionStorageError {
    fn from(e: ByteArrayError) -> Self {
        TransactionStorageError::ByteArrayError(e.to_string())
    }
}

/// This error type is used to return TransactionServiceErrors from inside a Transaction Service protocol but also
/// include the ID of the protocol
#[derive(Debug)]
pub struct TransactionServiceProtocolError<T: Into<u64>> {
    pub id: T,
    pub error: TransactionServiceError,
}

impl<T: Into<u64>> TransactionServiceProtocolError<T> {
    pub fn new(id: T, error: TransactionServiceError) -> Self {
        Self { id, error }
    }
}

impl<T: Into<u64>> From<TransactionServiceProtocolError<T>> for TransactionServiceError {
    fn from(tspe: TransactionServiceProtocolError<T>) -> Self {
        tspe.error
    }
}

pub trait TransactionServiceProtocolErrorExt<TRes, T: Into<u64>> {
    fn for_protocol(self, id: T) -> Result<TRes, TransactionServiceProtocolError<T>>;
}

impl<TRes, TErr: Into<TransactionServiceError>, T: Into<u64>> TransactionServiceProtocolErrorExt<TRes, T>
    for Result<TRes, TErr>
{
    fn for_protocol(self, id: T) -> Result<TRes, TransactionServiceProtocolError<T>> {
        match self {
            Ok(r) => Ok(r),
            Err(e) => Err(TransactionServiceProtocolError::new(id, e.into())),
        }
    }
}<|MERGE_RESOLUTION|>--- conflicted
+++ resolved
@@ -191,17 +191,14 @@
     TransactionTooLarge { got: usize, expected: usize },
     #[error("Pending Transaction was oversized")]
     Oversized,
-<<<<<<< HEAD
     #[error("Error signing sidechain data: `{0}`")]
     SidechainSigningError(String),
     #[error("Invalid data for a burn transaction: `{0}`")]
     InvalidBurnTransaction(String),
     #[error("Invalid data for field {field}")]
     InvalidDataError { field: String },
-=======
     #[error("Transaction has invalid address: `{0}`")]
     InvalidAddress(String),
->>>>>>> 54bccd7c
 }
 
 impl From<RangeProofError> for TransactionServiceError {
