use std::time::Duration;

use log::*;
use tari_common_types::transaction::TxId;
use tari_comms::{peer_manager::NodeId, types::CommsPublicKey};
use tari_comms_dht::{
    domain_message::OutboundDomainMessage,
    outbound::{OutboundEncryption, OutboundMessageRequester, SendMessageResponse},
};
use tari_core::transactions::{transaction::Transaction, transaction_protocol::proto};
use tari_p2p::tari_message::TariMessageType;

// Copyright 2020. The Tari Project
//
// Redistribution and use in source and binary forms, with or without modification, are permitted provided that the
// following conditions are met:
//
// 1. Redistributions of source code must retain the above copyright notice, this list of conditions and the
// following disclaimer.
//
// 2. Redistributions in binary form must reproduce the above copyright notice, this list of conditions and the
// following disclaimer in the documentation and/or other materials provided with the distribution.
//
// 3. Neither the name of the copyright holder nor the names of its contributors may be used to endorse or promote
// products derived from this software without specific prior written permission.
//
<<<<<<< HEAD
// THIS SOFTWARE IS PROVIDED BY THE COPYRIGHT HOLDERS AND CONTRIBUTORS "AS IS" AND ANY EXPRESS OR IMPLIED WARRANTIES,
// INCLUDING, BUT NOT LIMITED TO, THE IMPLIED WARRANTIES OF MERCHANTABILITY AND FITNESS FOR A PARTICULAR PURPOSE ARE
// DISCLAIMED. IN NO EVENT SHALL THE COPYRIGHT HOLDER OR CONTRIBUTORS BE LIABLE FOR ANY DIRECT, INDIRECT, INCIDENTAL,
// SPECIAL, EXEMPLARY, OR CONSEQUENTIAL DAMAGES (INCLUDING, BUT NOT LIMITED TO, PROCUREMENT OF SUBSTITUTE GOODS OR
// SERVICES; LOSS OF USE, DATA, OR PROFITS; OR BUSINESS INTERRUPTION) HOWEVER CAUSED AND ON ANY THEORY OF LIABILITY,
// WHETHER IN CONTRACT, STRICT LIABILITY, OR TORT (INCLUDING NEGLIGENCE OR OTHERWISE) ARISING IN ANY WAY OUT OF THE
// USE OF THIS SOFTWARE, EVEN IF ADVISED OF THE POSSIBILITY OF SUCH DAMAGE.
use std::time::Duration;

use log::*;
use tari_common_types::transaction::TxId;
use tari_comms::{peer_manager::NodeId, types::CommsPublicKey};
use tari_comms_dht::{
    domain_message::OutboundDomainMessage,
    outbound::{OutboundEncryption, OutboundMessageRequester, SendMessageResponse},
};
use tari_core::transactions::{transaction::Transaction, transaction_protocol::proto::protocol as proto};
use tari_p2p::tari_message::TariMessageType;
=======
// THIS SOFTWARE IS PROVIDED BY THE COPYRIGHT HOLDERS AND CONTRIBUTORS "AS IS" AND ANY EXPRESS OR IMPLIED
// WARRANTIES, INCLUDING, BUT NOT LIMITED TO, THE IMPLIED WARRANTIES OF MERCHANTABILITY AND FITNESS FOR A
// PARTICULAR PURPOSE ARE DISCLAIMED. IN NO EVENT SHALL THE COPYRIGHT HOLDER OR CONTRIBUTORS BE LIABLE FOR ANY
// DIRECT, INDIRECT, INCIDENTAL, SPECIAL, EXEMPLARY, OR CONSEQUENTIAL DAMAGES (INCLUDING, BUT NOT LIMITED TO,
// PROCUREMENT OF SUBSTITUTE GOODS OR SERVICES; LOSS OF USE, DATA, OR PROFITS; OR BUSINESS INTERRUPTION) HOWEVER
// CAUSED AND ON ANY THEORY OF LIABILITY, WHETHER IN CONTRACT, STRICT LIABILITY, OR TORT (INCLUDING NEGLIGENCE OR
// OTHERWISE) ARISING IN ANY WAY OUT OF THE USE OF THIS SOFTWARE, EVEN IF ADVISED OF THE POSSIBILITY OF SUCH
// DAMAGE.
use crate::transaction_service::{
    config::TransactionRoutingMechanism,
    error::TransactionServiceError,
    tasks::wait_on_dial::wait_on_dial,
};
>>>>>>> 5b0c7c94

use crate::transaction_service::{
    config::TransactionRoutingMechanism,
    error::TransactionServiceError,
    tasks::wait_on_dial::wait_on_dial,
};

const LOG_TARGET: &str = "wallet::transaction_service::tasks::send_finalized_transaction";

pub async fn send_finalized_transaction_message(
    tx_id: TxId,
    transaction: Transaction,
    destination_public_key: CommsPublicKey,
    mut outbound_message_service: OutboundMessageRequester,
    direct_send_timeout: Duration,
    transaction_routing_mechanism: TransactionRoutingMechanism,
) -> Result<(), TransactionServiceError> {
    match transaction_routing_mechanism {
        TransactionRoutingMechanism::DirectOnly | TransactionRoutingMechanism::DirectAndStoreAndForward => {
            send_finalized_transaction_message_direct(
                tx_id,
                transaction,
                destination_public_key,
                outbound_message_service,
                direct_send_timeout,
                transaction_routing_mechanism,
            )
            .await?;
        },
        TransactionRoutingMechanism::StoreAndForwardOnly => {
            let finalized_transaction_message = proto::TransactionFinalizedMessage {
                tx_id: tx_id.into(),
                transaction: Some(transaction.clone().into()),
            };
            let store_and_forward_send_result = send_transaction_finalized_message_store_and_forward(
                tx_id,
                destination_public_key,
                finalized_transaction_message.clone(),
                &mut outbound_message_service,
            )
            .await?;
            if !store_and_forward_send_result {
                return Err(TransactionServiceError::OutboundSendFailure);
            }
        },
    };

    Ok(())
}

pub async fn send_finalized_transaction_message_direct(
    tx_id: TxId,
    transaction: Transaction,
    destination_public_key: CommsPublicKey,
    mut outbound_message_service: OutboundMessageRequester,
    direct_send_timeout: Duration,
    transaction_routing_mechanism: TransactionRoutingMechanism,
) -> Result<(), TransactionServiceError> {
    let finalized_transaction_message = proto::TransactionFinalizedMessage {
        tx_id: tx_id.into(),
        transaction: Some(transaction.clone().into()),
    };
    let mut store_and_forward_send_result = false;
    let mut direct_send_result = false;
    match outbound_message_service
        .send_direct(
            destination_public_key.clone(),
            OutboundDomainMessage::new(
                TariMessageType::TransactionFinalized,
                finalized_transaction_message.clone(),
            ),
        )
        .await
    {
        Ok(result) => match result {
            SendMessageResponse::Queued(send_states) => {
                if wait_on_dial(
                    send_states,
                    tx_id,
                    destination_public_key.clone(),
                    "Finalized Transaction",
                    direct_send_timeout,
                )
                .await
                {
                    direct_send_result = true;
                }
                // Send a Store and Forward (SAF) regardless.
                info!(
                    target: LOG_TARGET,
                    "Direct Send finalize result was {}. Sending SAF for TxId: {} to recipient with Public Key: {}",
                    direct_send_result,
                    tx_id,
                    destination_public_key,
                );
                if transaction_routing_mechanism == TransactionRoutingMechanism::DirectAndStoreAndForward {
                    store_and_forward_send_result = send_transaction_finalized_message_store_and_forward(
                        tx_id,
                        destination_public_key,
                        finalized_transaction_message.clone(),
                        &mut outbound_message_service,
                    )
                    .await?;
                }
            },
            SendMessageResponse::Failed(err) => {
                warn!(
                    target: LOG_TARGET,
                    "Finalized Transaction Send Direct for TxID {} failed: {}", tx_id, err
                );
                if transaction_routing_mechanism == TransactionRoutingMechanism::DirectAndStoreAndForward {
                    store_and_forward_send_result = send_transaction_finalized_message_store_and_forward(
                        tx_id,
                        destination_public_key.clone(),
                        finalized_transaction_message.clone(),
                        &mut outbound_message_service,
                    )
                    .await?;
                }
            },
            SendMessageResponse::PendingDiscovery(rx) => {
                if transaction_routing_mechanism == TransactionRoutingMechanism::DirectAndStoreAndForward {
                    store_and_forward_send_result = send_transaction_finalized_message_store_and_forward(
                        tx_id,
                        destination_public_key.clone(),
                        finalized_transaction_message.clone(),
                        &mut outbound_message_service,
                    )
                    .await?;
                }
                // now wait for discovery to complete
                match rx.await {
                    Ok(SendMessageResponse::Queued(send_states)) => {
                        debug!(
                            target: LOG_TARGET,
                            "Discovery of {} completed for TxID: {}", destination_public_key, tx_id
                        );
                        direct_send_result = wait_on_dial(
                            send_states,
                            tx_id,
                            destination_public_key.clone(),
                            "Finalized Transaction",
                            direct_send_timeout,
                        )
                        .await;
                    },
                    Err(e) => {
                        warn!(
                            target: LOG_TARGET,
                            "Error waiting for Discovery while sending message to TxId: {} {:?}", tx_id, e
                        );
                    },
                    _ => warn!(
                        target: LOG_TARGET,
                        "Empty response received waiting for Discovery to complete TxId: {}", tx_id
                    ),
                }
            },
        },
        Err(e) => {
            warn!(target: LOG_TARGET, "Direct Finalized Transaction Send failed: {:?}", e);
        },
    }
    if !direct_send_result && !store_and_forward_send_result {
        return Err(TransactionServiceError::OutboundSendFailure);
    }
    Ok(())
}

async fn send_transaction_finalized_message_store_and_forward(
    tx_id: TxId,
    destination_pubkey: CommsPublicKey,
    msg: proto::TransactionFinalizedMessage,
    outbound_message_service: &mut OutboundMessageRequester,
) -> Result<bool, TransactionServiceError> {
    match outbound_message_service
        .closest_broadcast(
            NodeId::from_public_key(&destination_pubkey),
            OutboundEncryption::encrypt_for(destination_pubkey.clone()),
            vec![],
            OutboundDomainMessage::new(TariMessageType::TransactionFinalized, msg.clone()),
        )
        .await
    {
        Ok(send_states) => {
            info!(
                target: LOG_TARGET,
                "Sending Finalized Transaction (TxId: {}) to Neighbours for Store and Forward successful with Message \
                 Tags: {:?}",
                tx_id,
                send_states.to_tags(),
            );
        },
        Err(e) => {
            warn!(
                target: LOG_TARGET,
                "Sending Finalized Transaction (TxId: {}) to neighbours for Store and Forward failed: {:?}", tx_id, e
            );
            return Ok(false);
        },
    };

    Ok(true)
}<|MERGE_RESOLUTION|>--- conflicted
+++ resolved
@@ -24,26 +24,6 @@
 // 3. Neither the name of the copyright holder nor the names of its contributors may be used to endorse or promote
 // products derived from this software without specific prior written permission.
 //
-<<<<<<< HEAD
-// THIS SOFTWARE IS PROVIDED BY THE COPYRIGHT HOLDERS AND CONTRIBUTORS "AS IS" AND ANY EXPRESS OR IMPLIED WARRANTIES,
-// INCLUDING, BUT NOT LIMITED TO, THE IMPLIED WARRANTIES OF MERCHANTABILITY AND FITNESS FOR A PARTICULAR PURPOSE ARE
-// DISCLAIMED. IN NO EVENT SHALL THE COPYRIGHT HOLDER OR CONTRIBUTORS BE LIABLE FOR ANY DIRECT, INDIRECT, INCIDENTAL,
-// SPECIAL, EXEMPLARY, OR CONSEQUENTIAL DAMAGES (INCLUDING, BUT NOT LIMITED TO, PROCUREMENT OF SUBSTITUTE GOODS OR
-// SERVICES; LOSS OF USE, DATA, OR PROFITS; OR BUSINESS INTERRUPTION) HOWEVER CAUSED AND ON ANY THEORY OF LIABILITY,
-// WHETHER IN CONTRACT, STRICT LIABILITY, OR TORT (INCLUDING NEGLIGENCE OR OTHERWISE) ARISING IN ANY WAY OUT OF THE
-// USE OF THIS SOFTWARE, EVEN IF ADVISED OF THE POSSIBILITY OF SUCH DAMAGE.
-use std::time::Duration;
-
-use log::*;
-use tari_common_types::transaction::TxId;
-use tari_comms::{peer_manager::NodeId, types::CommsPublicKey};
-use tari_comms_dht::{
-    domain_message::OutboundDomainMessage,
-    outbound::{OutboundEncryption, OutboundMessageRequester, SendMessageResponse},
-};
-use tari_core::transactions::{transaction::Transaction, transaction_protocol::proto::protocol as proto};
-use tari_p2p::tari_message::TariMessageType;
-=======
 // THIS SOFTWARE IS PROVIDED BY THE COPYRIGHT HOLDERS AND CONTRIBUTORS "AS IS" AND ANY EXPRESS OR IMPLIED
 // WARRANTIES, INCLUDING, BUT NOT LIMITED TO, THE IMPLIED WARRANTIES OF MERCHANTABILITY AND FITNESS FOR A
 // PARTICULAR PURPOSE ARE DISCLAIMED. IN NO EVENT SHALL THE COPYRIGHT HOLDER OR CONTRIBUTORS BE LIABLE FOR ANY
@@ -57,7 +37,6 @@
     error::TransactionServiceError,
     tasks::wait_on_dial::wait_on_dial,
 };
->>>>>>> 5b0c7c94
 
 use crate::transaction_service::{
     config::TransactionRoutingMechanism,
