--- conflicted
+++ resolved
@@ -1,7 +1,3 @@
-<<<<<<< HEAD
-=======
-use std::convert::TryInto;
->>>>>>> 2ff6fed9
 // Copyright 2020. The Tari Project
 //
 // Redistribution and use in source and binary forms, with or without modification, are permitted provided that the
@@ -24,11 +20,8 @@
 // CAUSED AND ON ANY THEORY OF LIABILITY, WHETHER IN CONTRACT, STRICT LIABILITY, OR TORT (INCLUDING NEGLIGENCE OR
 // OTHERWISE) ARISING IN ANY WAY OUT OF THE USE OF THIS SOFTWARE, EVEN IF ADVISED OF THE POSSIBILITY OF SUCH
 // DAMAGE.
-<<<<<<< HEAD
-
-=======
->>>>>>> 2ff6fed9
-use std::time::Duration;
+
+use std::{convert::TryInto, time::Duration};
 
 use log::*;
 use tari_common_types::transaction::TxId;
