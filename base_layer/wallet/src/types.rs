--- conflicted
+++ resolved
@@ -41,10 +41,6 @@
 
 impl MockPersistentKeyManager {
     pub fn new() -> Self {
-<<<<<<< HEAD
-=======
-        // todo!()
->>>>>>> 68e53bda
         Self {
             key_manager: KeyManager::new(),
         }
