// Copyright 2021. The Tari Project
//
// Redistribution and use in source and binary forms, with or without modification, are permitted provided that the
// following conditions are met:
//
// 1. Redistributions of source code must retain the above copyright notice, this list of conditions and the following
// disclaimer.
//
// 2. Redistributions in binary form must reproduce the above copyright notice, this list of conditions and the
// following disclaimer in the documentation and/or other materials provided with the distribution.
//
// 3. Neither the name of the copyright holder nor the names of its contributors may be used to endorse or promote
// products derived from this software without specific prior written permission.
//
// THIS SOFTWARE IS PROVIDED BY THE COPYRIGHT HOLDERS AND CONTRIBUTORS "AS IS" AND ANY EXPRESS OR IMPLIED WARRANTIES,
// INCLUDING, BUT NOT LIMITED TO, THE IMPLIED WARRANTIES OF MERCHANTABILITY AND FITNESS FOR A PARTICULAR PURPOSE ARE
// DISCLAIMED. IN NO EVENT SHALL THE COPYRIGHT HOLDER OR CONTRIBUTORS BE LIABLE FOR ANY DIRECT, INDIRECT, INCIDENTAL,
// SPECIAL, EXEMPLARY, OR CONSEQUENTIAL DAMAGES (INCLUDING, BUT NOT LIMITED TO, PROCUREMENT OF SUBSTITUTE GOODS OR
// SERVICES; LOSS OF USE, DATA, OR PROFITS; OR BUSINESS INTERRUPTION) HOWEVER CAUSED AND ON ANY THEORY OF LIABILITY,
// WHETHER IN CONTRACT, STRICT LIABILITY, OR TORT (INCLUDING NEGLIGENCE OR OTHERWISE) ARISING IN ANY WAY OUT OF THE
// USE OF THIS SOFTWARE, EVEN IF ADVISED OF THE POSSIBILITY OF SUCH DAMAGE.

use log::*;
use tari_common_types::{
    transaction::TxId,
<<<<<<< HEAD
    types::{Commitment, FixedHash, PublicKey, ASSET_CHECKPOINT_ID},
=======
    types::{Commitment, FixedHash, PublicKey, Signature, ASSET_CHECKPOINT_ID, COMMITTEE_DEFINITION_ID},
>>>>>>> 56442ad3
};
use tari_core::transactions::transaction_components::{
    ContractDefinition,
    OutputFeatures,
    OutputFlags,
    SideChainFeatures,
    TemplateParameter,
    Transaction,
};

use crate::{
    assets::Asset,
    error::WalletError,
    output_manager_service::{
        handle::OutputManagerHandle,
        storage::{
            database::{OutputManagerBackend, OutputManagerDatabase},
            models::DbUnblindedOutput,
        },
    },
};

const LOG_TARGET: &str = "wallet::assets::asset_manager";
const ASSET_FPG: u64 = 10;

pub(crate) struct AssetManager<T: OutputManagerBackend + 'static> {
    output_database: OutputManagerDatabase<T>,
    output_manager: OutputManagerHandle,
}
impl<T: OutputManagerBackend + 'static> AssetManager<T> {
    pub fn new(backend: T, output_manager: OutputManagerHandle) -> Self {
        Self {
            output_database: OutputManagerDatabase::new(backend),
            output_manager,
        }
    }

    pub async fn list_owned(&self) -> Result<Vec<Asset>, WalletError> {
        let outputs = self
            .output_database
            .fetch_with_features(OutputFlags::ASSET_REGISTRATION)
            .map_err(|err| WalletError::OutputManagerError(err.into()))?;

        debug!(
            target: LOG_TARGET,
            "Found {} owned outputs that contain assets",
            outputs.len()
        );
        let assets: Vec<Asset> = outputs.into_iter().map(convert_to_asset).collect::<Result<_, _>>()?;
        Ok(assets)
    }

    pub async fn get_owned_asset_by_pub_key(&self, public_key: PublicKey) -> Result<Asset, WalletError> {
        let output = self
            .output_database
            .fetch_by_features_asset_public_key(public_key)
            .map_err(|err| WalletError::OutputManagerError(err.into()))?;
        Ok(convert_to_asset(output)?)
    }

    pub async fn create_registration_transaction(
        &mut self,
        name: String,
        public_key: PublicKey,
        description: Option<String>,
        image: Option<String>,
        template_ids_implemented: Vec<u32>,
        template_parameters: Vec<TemplateParameter>,
    ) -> Result<(TxId, Transaction), WalletError> {
        let serializer = V1AssetMetadataSerializer {};

        let metadata = AssetMetadata {
            name,
            description: description.unwrap_or_default(),
            image: image.unwrap_or_default(),
        };
        let mut metadata_bin = vec![1u8];
        metadata_bin.extend(serializer.serialize(&metadata).into_iter());

        // let public_key = self.assets_key_manager.create_and_store_new()?;
        let output = self
            .output_manager
            .create_output_with_features(
                0.into(),
                OutputFeatures::for_asset_registration(
                    metadata_bin,
                    public_key,
                    template_ids_implemented,
                    template_parameters,
                ),
            )
            .await?;
        debug!(target: LOG_TARGET, "Created output: {:?}", output);
        let (tx_id, transaction) = self
            .output_manager
            .create_send_to_self_with_output(vec![output], ASSET_FPG.into(), None, None)
            .await?;
        Ok((tx_id, transaction))
    }

    pub async fn create_minting_transaction(
        &mut self,
        asset_public_key: PublicKey,
        asset_owner_commitment: Commitment,
        features: Vec<(Vec<u8>, Option<OutputFeatures>)>,
    ) -> Result<(TxId, Transaction), WalletError> {
        let mut outputs = Vec::with_capacity(features.len());
        // TODO: generate proof of ownership
        for (unique_id, token_features) in features {
            let output = self
                .output_manager
                .create_output_with_features(
                    0.into(),
                    OutputFeatures::for_minting(
                        asset_public_key.clone(),
                        asset_owner_commitment.clone(),
                        unique_id,
                        token_features,
                    ),
                )
                .await?;
            outputs.push(output);
        }

        let (tx_id, transaction) = self
            .output_manager
            .create_send_to_self_with_output(outputs, ASSET_FPG.into(), None, None)
            .await?;
        Ok((tx_id, transaction))
    }

    pub async fn create_initial_asset_checkpoint(
        &mut self,
        asset_pub_key: PublicKey,
        merkle_root: FixedHash,
        committee_pub_keys: Vec<PublicKey>,
    ) -> Result<(TxId, Transaction), WalletError> {
        let output = self
            .output_manager
            .create_output_with_features(
                0.into(),
                OutputFeatures::for_checkpoint(
                    asset_pub_key,
                    ASSET_CHECKPOINT_ID.into(),
                    merkle_root,
                    committee_pub_keys.clone(),
                    true,
                ),
            )
            .await?;
        // TODO: get consensus threshold from somewhere else
        // TODO: Put the multisig script back
        // let n = committee_pub_keys.len();
        // if n > u8::MAX as usize {
        //     return Err(WalletError::ArgumentError {
        //         argument: "committee_pub_keys".to_string(),
        //         message: "Cannot be more than 255".to_string(),
        //         value: n.to_string(),
        //     });
        // }
        // let max_failures = n / 3;
        // let m = max_failures * 2 + 1;
        // let mut msg = [0u8; 32];
        // msg.copy_from_slice("Need a better message12345678901".as_bytes());
        //
        // let output = output.with_script(script!(CheckMultiSig(
        //     m as u8,
        //     n as u8,
        //     committee_pub_keys,
        //     Box::new(msg)
        // )));
        let (tx_id, transaction) = self
            .output_manager
            .create_send_to_self_with_output(vec![output], ASSET_FPG.into(), None, None)
            .await?;
        Ok((tx_id, transaction))
    }

    pub async fn create_follow_on_asset_checkpoint(
        &mut self,
        asset_pub_key: PublicKey,
        unique_id: Vec<u8>,
        merkle_root: FixedHash,
        committee_pub_keys: Vec<PublicKey>,
    ) -> Result<(TxId, Transaction), WalletError> {
        let output = self
            .output_manager
            .create_output_with_features(
                0.into(),
                OutputFeatures::for_checkpoint(
                    asset_pub_key.clone(),
                    unique_id.clone(),
                    merkle_root,
                    committee_pub_keys.clone(),
                    false,
                ),
            )
            .await?;
        // TODO: get consensus threshold from somewhere else
        // TODO: Put the multisig script back
        // let n = committee_pub_keys.len();
        // if n > u8::MAX as usize {
        //     return Err(WalletError::ArgumentError {
        //         argument: "committee_pub_keys".to_string(),
        //         message: "Cannot be more than 255".to_string(),
        //         value: n.to_string(),
        //     });
        // }
        // let max_failures = n / 3;
        // let m = max_failures * 2 + 1;
        // let mut msg = [0u8; 32];
        // msg.copy_from_slice("Need a better message12345678901".as_bytes());
        //
        // let output = output.with_script(script!(CheckMultiSig(
        //     m as u8,
        //     n as u8,
        //     committee_pub_keys,
        //     Box::new(msg)
        // )));
        let (tx_id, transaction) = self
            .output_manager
            .create_send_to_self_with_output(vec![output], ASSET_FPG.into(), Some(unique_id), Some(asset_pub_key))
            .await?;
        Ok((tx_id, transaction))
    }

    pub async fn create_constitution_definition(
        &mut self,
        constitution_definition: &SideChainFeatures,
    ) -> Result<(TxId, Transaction), WalletError> {
        let output = self
            .output_manager
            .create_output_with_features(0.into(), OutputFeatures {
                sidechain_features: Some(constitution_definition.clone()),
                ..Default::default()
            })
            .await?;

        let (tx_id, transaction) = self
            .output_manager
            .create_send_to_self_with_output(vec![output], ASSET_FPG.into(), None, None)
            .await?;

        Ok((tx_id, transaction))
    }

    pub async fn create_contract_definition(
        &mut self,
        contract_definition: ContractDefinition,
    ) -> Result<(TxId, Transaction), WalletError> {
        let output = self
            .output_manager
            .create_output_with_features(0.into(), OutputFeatures::for_contract_definition(contract_definition))
            .await?;

        let (tx_id, transaction) = self
            .output_manager
            .create_send_to_self_with_output(vec![output], ASSET_FPG.into(), None, None)
            .await?;

        Ok((tx_id, transaction))
    }

    pub async fn create_contract_acceptance(
        &mut self,
        contract_id: FixedHash,
        validator_node_public_key: PublicKey,
        signature: Signature,
    ) -> Result<(TxId, Transaction), WalletError> {
        let output = self
            .output_manager
            .create_output_with_features(
                0.into(),
                OutputFeatures::for_contract_acceptance(contract_id, validator_node_public_key, signature),
            )
            .await?;

        let (tx_id, transaction) = self
            .output_manager
            .create_send_to_self_with_output(vec![output], ASSET_FPG.into(), None, None)
            .await?;

        Ok((tx_id, transaction))
    }
}

fn convert_to_asset(unblinded_output: DbUnblindedOutput) -> Result<Asset, WalletError> {
    if unblinded_output.unblinded_output.features.metadata.is_empty() {
        // TODO: sort out unwraps
        return Ok(Asset::new(
            "<Invalid metadata:empty>".to_string(),
            unblinded_output.status.to_string(),
            unblinded_output
                .unblinded_output
                .features
                .asset
                .as_ref()
                .map(|a| a.public_key.clone())
                .unwrap(),
            unblinded_output.commitment,
            "".to_string(),
            "".to_string(),
        ));
    }
    let version = unblinded_output.unblinded_output.features.metadata[0];

    let deserializer = get_deserializer(version);

    let metadata = deserializer.deserialize(&unblinded_output.unblinded_output.features.metadata[1..]);
    info!(target: LOG_TARGET, "Metadata: {:?}", metadata);
    Ok(Asset::new(
        metadata.name,
        unblinded_output.status.to_string(),
        unblinded_output
            .unblinded_output
            .features
            .asset
            .as_ref()
            .map(|a| a.public_key.clone())
            .unwrap(),
        unblinded_output.commitment,
        metadata.description,
        metadata.image,
    ))
}

fn get_deserializer(_version: u8) -> impl AssetMetadataDeserializer {
    V1AssetMetadataSerializer {}
}

pub trait AssetMetadataDeserializer {
    fn deserialize(&self, metadata: &[u8]) -> AssetMetadata;
}
pub trait AssetMetadataSerializer {
    fn serialize(&self, model: &AssetMetadata) -> Vec<u8>;
}

pub struct V1AssetMetadataSerializer {}

// TODO: Replace with proto serializer
impl AssetMetadataDeserializer for V1AssetMetadataSerializer {
    fn deserialize(&self, metadata: &[u8]) -> AssetMetadata {
        let m = String::from_utf8(Vec::from(metadata)).unwrap();
        let mut m = m
            .as_str()
            .split('|')
            .map(|s| s.to_string())
            .collect::<Vec<String>>()
            .into_iter();
        let name = m.next();
        let description = m.next();
        let image = m.next();

        AssetMetadata {
            name: name.unwrap_or_else(|| "".to_string()),
            description: description.unwrap_or_else(|| "".to_string()),
            image: image.unwrap_or_else(|| "".to_string()),
        }
    }
}

impl AssetMetadataSerializer for V1AssetMetadataSerializer {
    fn serialize(&self, model: &AssetMetadata) -> Vec<u8> {
        let str = format!("{}|{}|{}", model.name, model.description, model.image);

        str.into_bytes()
    }
}

#[derive(Debug)]
pub struct AssetMetadata {
    name: String,
    description: String,
    image: String,
}

pub const KEY_MANAGER_ASSET_BRANCH: &str = "Asset";<|MERGE_RESOLUTION|>--- conflicted
+++ resolved
@@ -23,11 +23,7 @@
 use log::*;
 use tari_common_types::{
     transaction::TxId,
-<<<<<<< HEAD
-    types::{Commitment, FixedHash, PublicKey, ASSET_CHECKPOINT_ID},
-=======
-    types::{Commitment, FixedHash, PublicKey, Signature, ASSET_CHECKPOINT_ID, COMMITTEE_DEFINITION_ID},
->>>>>>> 56442ad3
+    types::{Commitment, FixedHash, PublicKey, Signature, ASSET_CHECKPOINT_ID},
 };
 use tari_core::transactions::transaction_components::{
     ContractDefinition,
