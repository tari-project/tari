// Copyright 2021. The Tari Project
//
// Redistribution and use in source and binary forms, with or without modification, are permitted provided that the
// following conditions are met:
//
// 1. Redistributions of source code must retain the above copyright notice, this list of conditions and the following
// disclaimer.
//
// 2. Redistributions in binary form must reproduce the above copyright notice, this list of conditions and the
// following disclaimer in the documentation and/or other materials provided with the distribution.
//
// 3. Neither the name of the copyright holder nor the names of its contributors may be used to endorse or promote
// products derived from this software without specific prior written permission.
//
// THIS SOFTWARE IS PROVIDED BY THE COPYRIGHT HOLDERS AND CONTRIBUTORS "AS IS" AND ANY EXPRESS OR IMPLIED WARRANTIES,
// INCLUDING, BUT NOT LIMITED TO, THE IMPLIED WARRANTIES OF MERCHANTABILITY AND FITNESS FOR A PARTICULAR PURPOSE ARE
// DISCLAIMED. IN NO EVENT SHALL THE COPYRIGHT HOLDER OR CONTRIBUTORS BE LIABLE FOR ANY DIRECT, INDIRECT, INCIDENTAL,
// SPECIAL, EXEMPLARY, OR CONSEQUENTIAL DAMAGES (INCLUDING, BUT NOT LIMITED TO, PROCUREMENT OF SUBSTITUTE GOODS OR
// SERVICES; LOSS OF USE, DATA, OR PROFITS; OR BUSINESS INTERRUPTION) HOWEVER CAUSED AND ON ANY THEORY OF LIABILITY,
// WHETHER IN CONTRACT, STRICT LIABILITY, OR TORT (INCLUDING NEGLIGENCE OR OTHERWISE) ARISING IN ANY WAY OUT OF THE
// USE OF THIS SOFTWARE, EVEN IF ADVISED OF THE POSSIBILITY OF SUCH DAMAGE.

use tari_common_types::{
    transaction::TxId,
    types::{Commitment, FixedHash, PublicKey, Signature},
};
use tari_core::transactions::transaction_components::{
    ContractAmendment,
    ContractDefinition,
    ContractUpdateProposal,
    OutputFeatures,
    SideChainFeatures,
    TemplateParameter,
    Transaction,
};
use tari_service_framework::{reply_channel::SenderService, Service};

use crate::{
    assets::{
        infrastructure::{AssetManagerRequest, AssetManagerResponse},
        Asset,
    },
    error::WalletError,
};

#[derive(Clone)]
pub struct AssetManagerHandle {
    handle: SenderService<AssetManagerRequest, Result<AssetManagerResponse, WalletError>>,
}

impl AssetManagerHandle {
    pub fn new(sender: SenderService<AssetManagerRequest, Result<AssetManagerResponse, WalletError>>) -> Self {
        Self { handle: sender }
    }

    pub async fn list_owned_assets(&mut self) -> Result<Vec<Asset>, WalletError> {
        match self.handle.call(AssetManagerRequest::ListOwned {}).await?? {
            AssetManagerResponse::ListOwned { assets } => Ok(assets),
            _ => Err(WalletError::UnexpectedApiResponse {
                method: "list_owned_assets".to_string(),
                api: "AssetManagerService".to_string(),
            }),
        }
    }

    pub async fn get_owned_asset_by_pub_key(&mut self, public_key: &PublicKey) -> Result<Asset, WalletError> {
        match self
            .handle
            .call(AssetManagerRequest::GetOwnedAsset {
                public_key: public_key.clone(),
            })
            .await??
        {
            AssetManagerResponse::GetOwnedAsset { asset } => Ok(*asset),
            _ => Err(WalletError::UnexpectedApiResponse {
                method: "get_owned_asset_by_pub_key".to_string(),
                api: "AssetManagerService".to_string(),
            }),
        }
    }

    pub async fn create_initial_asset_checkpoint(
        &mut self,
        asset_public_key: &PublicKey,
        merkle_root: FixedHash,
    ) -> Result<(TxId, Transaction), WalletError> {
        match self
            .handle
            .call(AssetManagerRequest::CreateInitialCheckpoint {
                asset_public_key: Box::new(asset_public_key.clone()),
                merkle_root,
                committee_public_keys: Vec::new(),
            })
            .await??
        {
            AssetManagerResponse::CreateInitialCheckpoint { transaction, tx_id } => Ok((tx_id, *transaction)),
            _ => Err(WalletError::UnexpectedApiResponse {
                method: "create_initial_asset_checkpoint".to_string(),
                api: "AssetManagerService".to_string(),
            }),
        }
    }

    pub async fn create_follow_on_asset_checkpoint(
        &mut self,
        public_key: &PublicKey,
        unique_id: &[u8],
        merkle_root: FixedHash,
    ) -> Result<(TxId, Transaction), WalletError> {
        match self
            .handle
            .call(AssetManagerRequest::CreateFollowOnCheckpoint {
                asset_public_key: Box::new(public_key.clone()),
                merkle_root,
                unique_id: unique_id.to_vec(),
                committee_public_keys: Vec::new(),
            })
            .await??
        {
            AssetManagerResponse::CreateFollowOnCheckpoint { transaction, tx_id } => Ok((tx_id, *transaction)),
            _ => Err(WalletError::UnexpectedApiResponse {
                method: "create_follow_on_asset_checkpoint".to_string(),
                api: "AssetManagerService".to_string(),
            }),
        }
    }

    pub async fn create_constitution_definition(
        &mut self,
        side_chain_features: &SideChainFeatures,
    ) -> Result<(TxId, Transaction), WalletError> {
        match self
            .handle
            .call(AssetManagerRequest::CreateConstitutionDefinition {
                constitution_definition: Box::new(side_chain_features.clone()),
            })
            .await??
        {
            AssetManagerResponse::CreateConstitutionDefinition { transaction, tx_id } => Ok((tx_id, *transaction)),
            _ => Err(WalletError::UnexpectedApiResponse {
                method: "create_constitution_definition".to_string(),
                api: "AssetManagerService".to_string(),
            }),
        }
    }

    pub async fn create_registration_transaction(
        &mut self,
        name: String,
        public_key: PublicKey,
        template_ids_implemented: Vec<u32>,
        description: Option<String>,
        image: Option<String>,
        template_parameters: Vec<TemplateParameter>,
    ) -> Result<(TxId, Transaction), WalletError> {
        match self
            .handle
            .call(AssetManagerRequest::CreateRegistrationTransaction {
                name,
                public_key: Box::new(public_key),
                template_ids_implemented,
                description,
                image,
                template_parameters,
            })
            .await??
        {
            AssetManagerResponse::CreateRegistrationTransaction { transaction, tx_id } => Ok((tx_id, *transaction)),
            _ => Err(WalletError::UnexpectedApiResponse {
                method: "create_registration_transaction".to_string(),
                api: "AssetManagerService".to_string(),
            }),
        }
    }

    pub async fn create_minting_transaction(
        &mut self,
        asset_public_key: &PublicKey,
        asset_owner_commitment: &Commitment,
        features: Vec<(Vec<u8>, Option<OutputFeatures>)>,
    ) -> Result<(TxId, Transaction), WalletError> {
        match self
            .handle
            .call(AssetManagerRequest::CreateMintingTransaction {
                asset_public_key: Box::new(asset_public_key.clone()),
                asset_owner_commitment: Box::new(asset_owner_commitment.clone()),
                features,
            })
            .await??
        {
            AssetManagerResponse::CreateMintingTransaction { transaction, tx_id } => Ok((tx_id, *transaction)),
            _ => Err(WalletError::UnexpectedApiResponse {
                method: "create_minting_transaction".to_string(),
                api: "AssetManagerService".to_string(),
            }),
        }
    }

    pub async fn create_contract_definition(
        &mut self,
        contract_definition: &ContractDefinition,
    ) -> Result<(TxId, Transaction), WalletError> {
        match self
            .handle
            .call(AssetManagerRequest::CreateContractDefinition {
                contract_definition: Box::new(contract_definition.clone()),
            })
            .await??
        {
            AssetManagerResponse::CreateContractDefinition { transaction, tx_id } => Ok((tx_id, *transaction)),
            _ => Err(WalletError::UnexpectedApiResponse {
                method: "create_contract_definition".to_string(),
                api: "AssetManagerService".to_string(),
            }),
        }
    }

    pub async fn create_contract_acceptance(
        &mut self,
        contract_id: &FixedHash,
        validator_node_public_key: &PublicKey,
        signature: &Signature,
    ) -> Result<(TxId, Transaction), WalletError> {
        match self
            .handle
            .call(AssetManagerRequest::CreateContractAcceptance {
                contract_id: *contract_id,
                validator_node_public_key: Box::new(validator_node_public_key.clone()),
                signature: Box::new(signature.clone()),
            })
            .await??
        {
            AssetManagerResponse::CreateContractAcceptance { transaction, tx_id } => Ok((tx_id, *transaction)),
            _ => Err(WalletError::UnexpectedApiResponse {
                method: "create_contract_acceptance".to_string(),
                api: "AssetManagerService".to_string(),
            }),
        }
    }

<<<<<<< HEAD
    pub async fn create_contract_amendment(
        &mut self,
        contract_id: &FixedHash,
        amendment: &ContractAmendment,
    ) -> Result<(TxId, Transaction), WalletError> {
        match self
            .handle
            .call(AssetManagerRequest::CreateContractAmendment {
                contract_id: *contract_id,
                contract_amendment: Box::new(amendment.clone()),
            })
            .await??
        {
            AssetManagerResponse::CreateContractAmendment { transaction, tx_id } => Ok((tx_id, *transaction)),
            _ => Err(WalletError::UnexpectedApiResponse {
                method: "create_contract_amendment".to_string(),
=======
    pub async fn create_update_proposal(
        &mut self,
        contract_id: &FixedHash,
        update_proposal: &ContractUpdateProposal,
    ) -> Result<(TxId, Transaction), WalletError> {
        match self
            .handle
            .call(AssetManagerRequest::CreateContractUpdateProposal {
                contract_id: *contract_id,
                update_proposal: Box::new(update_proposal.clone()),
            })
            .await??
        {
            AssetManagerResponse::CreateContractUpdateProposal { transaction, tx_id } => Ok((tx_id, *transaction)),
            _ => Err(WalletError::UnexpectedApiResponse {
                method: "create_update_proposal".to_string(),
>>>>>>> 0e3bee06
                api: "AssetManagerService".to_string(),
            }),
        }
    }
}<|MERGE_RESOLUTION|>--- conflicted
+++ resolved
@@ -238,7 +238,27 @@
         }
     }
 
-<<<<<<< HEAD
+    pub async fn create_update_proposal(
+        &mut self,
+        contract_id: &FixedHash,
+        update_proposal: &ContractUpdateProposal,
+    ) -> Result<(TxId, Transaction), WalletError> {
+        match self
+            .handle
+            .call(AssetManagerRequest::CreateContractUpdateProposal {
+                contract_id: *contract_id,
+                update_proposal: Box::new(update_proposal.clone()),
+            })
+            .await??
+        {
+            AssetManagerResponse::CreateContractUpdateProposal { transaction, tx_id } => Ok((tx_id, *transaction)),
+            _ => Err(WalletError::UnexpectedApiResponse {
+                method: "create_update_proposal".to_string(),
+                api: "AssetManagerService".to_string(),
+            }),
+        }
+    }
+
     pub async fn create_contract_amendment(
         &mut self,
         contract_id: &FixedHash,
@@ -255,24 +275,6 @@
             AssetManagerResponse::CreateContractAmendment { transaction, tx_id } => Ok((tx_id, *transaction)),
             _ => Err(WalletError::UnexpectedApiResponse {
                 method: "create_contract_amendment".to_string(),
-=======
-    pub async fn create_update_proposal(
-        &mut self,
-        contract_id: &FixedHash,
-        update_proposal: &ContractUpdateProposal,
-    ) -> Result<(TxId, Transaction), WalletError> {
-        match self
-            .handle
-            .call(AssetManagerRequest::CreateContractUpdateProposal {
-                contract_id: *contract_id,
-                update_proposal: Box::new(update_proposal.clone()),
-            })
-            .await??
-        {
-            AssetManagerResponse::CreateContractUpdateProposal { transaction, tx_id } => Ok((tx_id, *transaction)),
-            _ => Err(WalletError::UnexpectedApiResponse {
-                method: "create_update_proposal".to_string(),
->>>>>>> 0e3bee06
                 api: "AssetManagerService".to_string(),
             }),
         }
