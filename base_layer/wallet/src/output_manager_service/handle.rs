--- conflicted
+++ resolved
@@ -45,14 +45,7 @@
 use crate::output_manager_service::{
     error::OutputManagerError,
     service::{Balance, OutputInfoByTxId},
-<<<<<<< HEAD
-    storage::{
-        database::OutputBackendQuery,
-        models::{DbWalletOutput, KnownOneSidedPaymentScript, SpendingPriority},
-    },
-=======
     storage::models::{DbWalletOutput, KnownOneSidedPaymentScript, SpendingPriority},
->>>>>>> 0d661260
     UtxoSelectionCriteria,
 };
 
