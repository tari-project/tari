// Copyright 2019. The Tari Project
//
// Redistribution and use in source and binary forms, with or without modification, are permitted provided that the
// following conditions are met:
//
// 1. Redistributions of source code must retain the above copyright notice, this list of conditions and the following
// disclaimer.
//
// 2. Redistributions in binary form must reproduce the above copyright notice, this list of conditions and the
// following disclaimer in the documentation and/or other materials provided with the distribution.
//
// 3. Neither the name of the copyright holder nor the names of its contributors may be used to endorse or promote
// products derived from this software without specific prior written permission.
//
// THIS SOFTWARE IS PROVIDED BY THE COPYRIGHT HOLDERS AND CONTRIBUTORS "AS IS" AND ANY EXPRESS OR IMPLIED WARRANTIES,
// INCLUDING, BUT NOT LIMITED TO, THE IMPLIED WARRANTIES OF MERCHANTABILITY AND FITNESS FOR A PARTICULAR PURPOSE ARE
// DISCLAIMED. IN NO EVENT SHALL THE COPYRIGHT HOLDER OR CONTRIBUTORS BE LIABLE FOR ANY DIRECT, INDIRECT, INCIDENTAL,
// SPECIAL, EXEMPLARY, OR CONSEQUENTIAL DAMAGES (INCLUDING, BUT NOT LIMITED TO, PROCUREMENT OF SUBSTITUTE GOODS OR
// SERVICES; LOSS OF USE, DATA, OR PROFITS; OR BUSINESS INTERRUPTION) HOWEVER CAUSED AND ON ANY THEORY OF LIABILITY,
// WHETHER IN CONTRACT, STRICT LIABILITY, OR TORT (INCLUDING NEGLIGENCE OR OTHERWISE) ARISING IN ANY WAY OUT OF THE
// USE OF THIS SOFTWARE, EVEN IF ADVISED OF THE POSSIBILITY OF SUCH DAMAGE.

use std::{
    convert::{TryFrom, TryInto},
    str::from_utf8,
    sync::{Arc, RwLock},
};

use aes_gcm::Aes256Gcm;
use chrono::{NaiveDateTime, Utc};
use diesel::{prelude::*, result::Error as DieselError, SqliteConnection};
use log::*;
pub use new_output_sql::NewOutputSql;
pub use output_sql::OutputSql;
use tari_common_types::{
    transaction::TxId,
    types::{Commitment, PrivateKey, PublicKey},
};
use tari_core::transactions::transaction::{OutputFlags, TransactionOutput};
use tari_crypto::{
    script::{ExecutionStack, TariScript},
    tari_utilities::{
        hex::{from_hex, Hex},
        ByteArray,
    },
};
use tari_key_manager::cipher_seed::CipherSeed;
use tokio::time::Instant;

use crate::{
    output_manager_service::{
        error::OutputManagerStorageError,
        service::{Balance, UTXOSelectionStrategy},
        storage::{
            database::{DbKey, DbKeyValuePair, DbValue, KeyManagerState, OutputManagerBackend, WriteOperation},
            models::{DbUnblindedOutput, KnownOneSidedPaymentScript},
            OutputStatus,
        },
    },
    schema::{key_manager_states, known_one_sided_payment_scripts, outputs, outputs::columns},
    storage::sqlite_utilities::wallet_db_connection::WalletDbConnection,
    util::{
        diesel_ext::ExpectedRowsExtension,
        encryption::{decrypt_bytes_integral_nonce, encrypt_bytes_integral_nonce, Encryptable},
    },
};

mod new_output_sql;
mod output_sql;

const LOG_TARGET: &str = "wallet::output_manager_service::database::wallet";

/// A Sqlite backend for the Output Manager Service. The Backend is accessed via a connection pool to the Sqlite file.
#[derive(Clone)]
pub struct OutputManagerSqliteDatabase {
    database_connection: WalletDbConnection,
    cipher: Arc<RwLock<Option<Aes256Gcm>>>,
}

impl OutputManagerSqliteDatabase {
    pub fn new(database_connection: WalletDbConnection, cipher: Option<Aes256Gcm>) -> Self {
        Self {
            database_connection,
            cipher: Arc::new(RwLock::new(cipher)),
        }
    }

    fn decrypt_if_necessary<T: Encryptable<Aes256Gcm>>(&self, o: &mut T) -> Result<(), OutputManagerStorageError> {
        let cipher = acquire_read_lock!(self.cipher);
        if let Some(cipher) = cipher.as_ref() {
            o.decrypt(cipher)
                .map_err(|_| OutputManagerStorageError::AeadError("Decryption Error".to_string()))?;
        }
        Ok(())
    }

    fn encrypt_if_necessary<T: Encryptable<Aes256Gcm>>(&self, o: &mut T) -> Result<(), OutputManagerStorageError> {
        let cipher = acquire_read_lock!(self.cipher);
        if let Some(cipher) = cipher.as_ref() {
            o.encrypt(cipher)
                .map_err(|_| OutputManagerStorageError::AeadError("Encryption Error".to_string()))?;
        }
        Ok(())
    }

    fn insert(&self, key_value_pair: DbKeyValuePair, conn: &SqliteConnection) -> Result<(), OutputManagerStorageError> {
        match key_value_pair {
            DbKeyValuePair::UnspentOutput(c, o) => {
                if OutputSql::find_by_commitment_and_cancelled(&c.to_vec(), false, conn).is_ok() {
                    return Err(OutputManagerStorageError::DuplicateOutput);
                }
                let mut new_output = NewOutputSql::new(*o, OutputStatus::Unspent, None, None)?;
                self.encrypt_if_necessary(&mut new_output)?;
                new_output.commit(conn)?
            },
            DbKeyValuePair::UnspentOutputWithTxId(c, (tx_id, o)) => {
                if OutputSql::find_by_commitment_and_cancelled(&c.to_vec(), false, conn).is_ok() {
                    return Err(OutputManagerStorageError::DuplicateOutput);
                }
                let mut new_output = NewOutputSql::new(*o, OutputStatus::Unspent, Some(tx_id), None)?;
                self.encrypt_if_necessary(&mut new_output)?;
                new_output.commit(conn)?
            },
            DbKeyValuePair::OutputToBeReceived(c, (tx_id, o, coinbase_block_height)) => {
                if OutputSql::find_by_commitment_and_cancelled(&c.to_vec(), false, conn).is_ok() {
                    return Err(OutputManagerStorageError::DuplicateOutput);
                }
                let mut new_output = NewOutputSql::new(
                    *o,
                    OutputStatus::EncumberedToBeReceived,
                    Some(tx_id),
                    coinbase_block_height,
                )?;
                self.encrypt_if_necessary(&mut new_output)?;
                new_output.commit(conn)?
            },
            DbKeyValuePair::KeyManagerState(km) => {
                let mut km_sql = NewKeyManagerStateSql::from(km);
                self.encrypt_if_necessary(&mut km_sql)?;
                km_sql.commit(conn)?
            },
            DbKeyValuePair::KnownOneSidedPaymentScripts(script) => {
                let mut script_sql = KnownOneSidedPaymentScriptSql::from(script);
                self.encrypt_if_necessary(&mut script_sql)?;
                script_sql.commit(conn)?
            },
        }
        Ok(())
    }
}

impl OutputManagerBackend for OutputManagerSqliteDatabase {
    #[allow(clippy::cognitive_complexity)]
    fn fetch(&self, key: &DbKey) -> Result<Option<DbValue>, OutputManagerStorageError> {
        let start = Instant::now();
        let conn = self.database_connection.get_pooled_connection()?;
        let acquire_lock = start.elapsed();

        let result = match key {
            DbKey::SpentOutput(k) => match OutputSql::find_status(&k.to_vec(), OutputStatus::Spent, &conn) {
                Ok(mut o) => {
                    self.decrypt_if_necessary(&mut o)?;
                    Some(DbValue::SpentOutput(Box::new(DbUnblindedOutput::try_from(o)?)))
                },
                Err(e) => {
                    match e {
                        OutputManagerStorageError::DieselError(DieselError::NotFound) => (),
                        e => return Err(e),
                    };
                    None
                },
            },
            DbKey::UnspentOutput(k) => match OutputSql::find_status(&k.to_vec(), OutputStatus::Unspent, &conn) {
                Ok(mut o) => {
                    self.decrypt_if_necessary(&mut o)?;
                    Some(DbValue::UnspentOutput(Box::new(DbUnblindedOutput::try_from(o)?)))
                },
                Err(e) => {
                    match e {
                        OutputManagerStorageError::DieselError(DieselError::NotFound) => (),
                        e => return Err(e),
                    };
                    None
                },
            },
            DbKey::UnspentOutputHash(hash) => match OutputSql::find_by_hash(hash, OutputStatus::Unspent, &(*conn)) {
                Ok(mut o) => {
                    self.decrypt_if_necessary(&mut o)?;
                    Some(DbValue::UnspentOutput(Box::new(DbUnblindedOutput::try_from(o)?)))
                },
                Err(e) => {
                    match e {
                        OutputManagerStorageError::DieselError(DieselError::NotFound) => (),
                        e => return Err(e),
                    };
                    None
                },
            },
            DbKey::AnyOutputByCommitment(commitment) => {
                match OutputSql::find_by_commitment(&commitment.to_vec(), &conn) {
                    Ok(mut o) => {
                        self.decrypt_if_necessary(&mut o)?;
                        Some(DbValue::SpentOutput(Box::new(DbUnblindedOutput::try_from(o)?)))
                    },
                    Err(e) => {
                        match e {
                            OutputManagerStorageError::DieselError(DieselError::NotFound) => (),
                            e => return Err(e),
                        };
                        None
                    },
                }
            },
            DbKey::OutputsByTxIdAndStatus(tx_id, status) => {
                let mut outputs = OutputSql::find_by_tx_id_and_status(*tx_id, *status, &conn)?;
                for o in outputs.iter_mut() {
                    self.decrypt_if_necessary(o)?;
                }
                Some(DbValue::AnyOutputs(
                    outputs
                        .iter()
                        .map(|o| DbUnblindedOutput::try_from(o.clone()))
                        .collect::<Result<Vec<_>, _>>()?,
                ))
            },
            DbKey::UnspentOutputs => {
                let mut outputs = OutputSql::index_status(OutputStatus::Unspent, &conn)?;
                for o in outputs.iter_mut() {
                    self.decrypt_if_necessary(o)?;
                }

                Some(DbValue::UnspentOutputs(
                    outputs
                        .iter()
                        .map(|o| DbUnblindedOutput::try_from(o.clone()))
                        .collect::<Result<Vec<_>, _>>()?,
                ))
            },
            DbKey::SpentOutputs => {
                let mut outputs = OutputSql::index_status(OutputStatus::Spent, &conn)?;
                for o in outputs.iter_mut() {
                    self.decrypt_if_necessary(o)?;
                }

                Some(DbValue::SpentOutputs(
                    outputs
                        .iter()
                        .map(|o| DbUnblindedOutput::try_from(o.clone()))
                        .collect::<Result<Vec<_>, _>>()?,
                ))
            },
            DbKey::TimeLockedUnspentOutputs(tip) => {
                let mut outputs = OutputSql::index_time_locked(*tip, &conn)?;
                for o in outputs.iter_mut() {
                    self.decrypt_if_necessary(o)?;
                }

                Some(DbValue::UnspentOutputs(
                    outputs
                        .iter()
                        .map(|o| DbUnblindedOutput::try_from(o.clone()))
                        .collect::<Result<Vec<_>, _>>()?,
                ))
            },
            DbKey::KeyManagerState => {
                match KeyManagerStateSql::get_state(&conn).ok() {
                    None => None,
                    Some(mut km) => {
                        self.decrypt_if_necessary(&mut km)?;

                        // TODO: This is a problem because the keymanager state does not have an index
                        // meaning that update round trips to the database can't be found again.
                        // I would suggest changing this to a different pattern for retrieval, perhaps
                        // only returning the columns that are needed.
                        Some(DbValue::KeyManagerState(KeyManagerState::try_from(km)?))
                    },
                }
            },
            DbKey::InvalidOutputs => {
                let mut outputs = OutputSql::index_status(OutputStatus::Invalid, &conn)?;
                for o in outputs.iter_mut() {
                    self.decrypt_if_necessary(o)?;
                }

                Some(DbValue::InvalidOutputs(
                    outputs
                        .iter()
                        .map(|o| DbUnblindedOutput::try_from(o.clone()))
                        .collect::<Result<Vec<_>, _>>()?,
                ))
            },
            DbKey::KnownOneSidedPaymentScripts => {
                let mut known_one_sided_payment_scripts = KnownOneSidedPaymentScriptSql::index(&conn)?;
                for script in known_one_sided_payment_scripts.iter_mut() {
                    self.decrypt_if_necessary(script)?;
                }

                Some(DbValue::KnownOneSidedPaymentScripts(
                    known_one_sided_payment_scripts
                        .iter()
                        .map(|script| KnownOneSidedPaymentScript::try_from(script.clone()))
                        .collect::<Result<Vec<_>, _>>()?,
                ))
            },
        };
        if start.elapsed().as_millis() > 0 {
            trace!(
                target: LOG_TARGET,
                "sqlite profile - fetch '{}': lock {} + db_op {} = {} ms",
                key,
                acquire_lock.as_millis(),
                (start.elapsed() - acquire_lock).as_millis(),
                start.elapsed().as_millis()
            );
        }

        Ok(result)
    }

    fn fetch_with_features(&self, flags: OutputFlags) -> Result<Vec<DbUnblindedOutput>, OutputManagerStorageError> {
        let conn = self.database_connection.get_pooled_connection()?;
        let mut outputs = OutputSql::index_by_feature_flags(flags, &conn)?;
        for o in outputs.iter_mut() {
            self.decrypt_if_necessary(o)?;
        }

        outputs
            .iter()
            .map(|o| DbUnblindedOutput::try_from(o.clone()))
            .collect::<Result<Vec<_>, _>>()
    }

    fn fetch_by_features_asset_public_key(
        &self,
        public_key: PublicKey,
    ) -> Result<DbUnblindedOutput, OutputManagerStorageError> {
        let conn = self.database_connection.get_pooled_connection()?;
        let mut o: OutputSql = outputs::table
            .filter(columns::features_unique_id.eq(public_key.to_vec()))
            .filter(columns::features_parent_public_key.is_null())
            .filter(outputs::status.eq(OutputStatus::Unspent as i32))
            .first(&*conn)?;
        self.decrypt_if_necessary(&mut o)?;
        o.try_into()
    }

    fn fetch_mined_unspent_outputs(&self) -> Result<Vec<DbUnblindedOutput>, OutputManagerStorageError> {
        let start = Instant::now();
        let conn = self.database_connection.get_pooled_connection()?;
        let acquire_lock = start.elapsed();
        let mut outputs = OutputSql::index_marked_deleted_in_block_is_null(&conn)?;
        for output in outputs.iter_mut() {
            self.decrypt_if_necessary(output)?;
        }
        if start.elapsed().as_millis() > 0 {
            trace!(
                target: LOG_TARGET,
                "sqlite profile - fetch_mined_unspent_outputs: lock {} + db_op {} = {} ms",
                acquire_lock.as_millis(),
                (start.elapsed() - acquire_lock).as_millis(),
                start.elapsed().as_millis()
            );
        }

        outputs
            .into_iter()
            .map(DbUnblindedOutput::try_from)
            .collect::<Result<Vec<_>, _>>()
    }

    fn fetch_unconfirmed_outputs(&self) -> Result<Vec<DbUnblindedOutput>, OutputManagerStorageError> {
        let start = Instant::now();
        let conn = self.database_connection.get_pooled_connection()?;
        let acquire_lock = start.elapsed();
        let mut outputs = OutputSql::index_unconfirmed(&conn)?;
        for output in outputs.iter_mut() {
            self.decrypt_if_necessary(output)?;
        }
        if start.elapsed().as_millis() > 0 {
            trace!(
                target: LOG_TARGET,
                "sqlite profile - fetch_unconfirmed_outputs: lock {} + db_op {} = {} ms",
                acquire_lock.as_millis(),
                (start.elapsed() - acquire_lock).as_millis(),
                start.elapsed().as_millis()
            );
        }

        outputs
            .into_iter()
            .map(DbUnblindedOutput::try_from)
            .collect::<Result<Vec<_>, _>>()
    }

    fn write(&self, op: WriteOperation) -> Result<Option<DbValue>, OutputManagerStorageError> {
        let start = Instant::now();
        let conn = self.database_connection.get_pooled_connection()?;
        let acquire_lock = start.elapsed();

        match op {
            WriteOperation::Insert(kvp) => self.insert(kvp, &conn)?,
            WriteOperation::Remove(k) => match k {
                DbKey::AnyOutputByCommitment(commitment) => {
                    // Used by coinbase when mining.
                    match OutputSql::find_by_commitment(&commitment.to_vec(), &conn) {
                        Ok(mut o) => {
                            o.delete(&conn)?;
                            self.decrypt_if_necessary(&mut o)?;
                            if start.elapsed().as_millis() > 0 {
                                trace!(
                                    target: LOG_TARGET,
                                    "sqlite profile - write Remove: lock {} + db_op {} = {} ms",
                                    acquire_lock.as_millis(),
                                    (start.elapsed() - acquire_lock).as_millis(),
                                    start.elapsed().as_millis()
                                );
                            }
                            return Ok(Some(DbValue::AnyOutput(Box::new(DbUnblindedOutput::try_from(o)?))));
                        },
                        Err(e) => {
                            match e {
                                OutputManagerStorageError::DieselError(DieselError::NotFound) => (),
                                e => return Err(e),
                            };
                        },
                    }
                },
                DbKey::SpentOutput(_s) => return Err(OutputManagerStorageError::OperationNotSupported),
                DbKey::UnspentOutputHash(_h) => return Err(OutputManagerStorageError::OperationNotSupported),
                DbKey::UnspentOutput(_k) => return Err(OutputManagerStorageError::OperationNotSupported),
                DbKey::UnspentOutputs => return Err(OutputManagerStorageError::OperationNotSupported),
                DbKey::SpentOutputs => return Err(OutputManagerStorageError::OperationNotSupported),
                DbKey::KeyManagerState => return Err(OutputManagerStorageError::OperationNotSupported),
                DbKey::InvalidOutputs => return Err(OutputManagerStorageError::OperationNotSupported),
                DbKey::TimeLockedUnspentOutputs(_) => return Err(OutputManagerStorageError::OperationNotSupported),
                DbKey::KnownOneSidedPaymentScripts => return Err(OutputManagerStorageError::OperationNotSupported),
                DbKey::OutputsByTxIdAndStatus(_, _) => return Err(OutputManagerStorageError::OperationNotSupported),
            },
        }
        if start.elapsed().as_millis() > 0 {
            trace!(
                target: LOG_TARGET,
                "sqlite profile - write Insert: lock {} + db_op {} = {} ms",
                acquire_lock.as_millis(),
                (start.elapsed() - acquire_lock).as_millis(),
                start.elapsed().as_millis()
            );
        }

        Ok(None)
    }

    fn fetch_pending_incoming_outputs(&self) -> Result<Vec<DbUnblindedOutput>, OutputManagerStorageError> {
        let start = Instant::now();
        let conn = self.database_connection.get_pooled_connection()?;
        let acquire_lock = start.elapsed();

        let mut outputs = OutputSql::index_status(OutputStatus::EncumberedToBeReceived, &conn)?;
        outputs.extend(OutputSql::index_status(
            OutputStatus::ShortTermEncumberedToBeReceived,
            &conn,
        )?);
        outputs.extend(OutputSql::index_status(OutputStatus::UnspentMinedUnconfirmed, &conn)?);
        for o in outputs.iter_mut() {
            self.decrypt_if_necessary(o)?;
        }
        if start.elapsed().as_millis() > 0 {
            trace!(
                target: LOG_TARGET,
                "sqlite profile - fetch_pending_incoming_outputs: lock {} + db_op {} = {} ms",
                acquire_lock.as_millis(),
                (start.elapsed() - acquire_lock).as_millis(),
                start.elapsed().as_millis()
            );
        }
        outputs
            .iter()
            .map(|o| DbUnblindedOutput::try_from(o.clone()))
            .collect::<Result<Vec<_>, _>>()
    }

    fn set_received_output_mined_height(
        &self,
        hash: Vec<u8>,
        mined_height: u64,
        mined_in_block: Vec<u8>,
        mmr_position: u64,
        confirmed: bool,
    ) -> Result<(), OutputManagerStorageError> {
        let start = Instant::now();
        let conn = self.database_connection.get_pooled_connection()?;
        let acquire_lock = start.elapsed();
        let status = if confirmed {
            OutputStatus::Unspent as i32
        } else {
            OutputStatus::UnspentMinedUnconfirmed as i32
        };
        debug!(
            target: LOG_TARGET,
            "`set_received_output_mined_height` status: {}", status
        );
        // Only allow updating of non-deleted utxos
        diesel::update(outputs::table.filter(outputs::hash.eq(hash).and(outputs::marked_deleted_at_height.is_null())))
            .set((
                outputs::mined_height.eq(mined_height as i64),
                outputs::mined_in_block.eq(mined_in_block),
                outputs::mined_mmr_position.eq(mmr_position as i64),
                outputs::status.eq(status),
            ))
            .execute(&conn)
            .num_rows_affected_or_not_found(1)?;
        if start.elapsed().as_millis() > 0 {
            trace!(
                target: LOG_TARGET,
                "sqlite profile - set_received_output_mined_height: lock {} + db_op {} = {} ms",
                acquire_lock.as_millis(),
                (start.elapsed() - acquire_lock).as_millis(),
                start.elapsed().as_millis()
            );
        }

        Ok(())
    }

    fn set_output_to_unmined(&self, hash: Vec<u8>) -> Result<(), OutputManagerStorageError> {
        let start = Instant::now();
        let conn = self.database_connection.get_pooled_connection()?;
        let acquire_lock = start.elapsed();
        // Only allow updating of non-deleted utxos
        diesel::update(outputs::table.filter(outputs::hash.eq(hash).and(outputs::marked_deleted_at_height.is_null())))
            .set((
                outputs::mined_height.eq::<Option<i64>>(None),
                outputs::mined_in_block.eq::<Option<Vec<u8>>>(None),
                outputs::mined_mmr_position.eq::<Option<i64>>(None),
                outputs::status.eq(OutputStatus::Invalid as i32),
            ))
            .execute(&conn)
            .num_rows_affected_or_not_found(1)?;
        if start.elapsed().as_millis() > 0 {
            trace!(
                target: LOG_TARGET,
                "sqlite profile - set_output_to_unmined: lock {} + db_op {} = {} ms",
                acquire_lock.as_millis(),
                (start.elapsed() - acquire_lock).as_millis(),
                start.elapsed().as_millis()
            );
        }

        Ok(())
    }

    fn set_outputs_to_be_revalidated(&self) -> Result<(), OutputManagerStorageError> {
        let start = Instant::now();
        let conn = self.database_connection.get_pooled_connection()?;
        let acquire_lock = start.elapsed();
        // Only update non-deleted utxos
        let result = diesel::update(outputs::table.filter(outputs::marked_deleted_at_height.is_null()))
            .set((
                outputs::mined_height.eq::<Option<i64>>(None),
                outputs::mined_in_block.eq::<Option<Vec<u8>>>(None),
                outputs::mined_mmr_position.eq::<Option<i64>>(None),
            ))
            .execute(&conn)?;

        trace!(target: LOG_TARGET, "rows updated: {:?}", result);
        if start.elapsed().as_millis() > 0 {
            trace!(
                target: LOG_TARGET,
                "sqlite profile - set_outputs_to_be_revalidated: lock {} + db_op {} = {} ms",
                acquire_lock.as_millis(),
                (start.elapsed() - acquire_lock).as_millis(),
                start.elapsed().as_millis()
            );
        }

        Ok(())
    }

    fn mark_output_as_spent(
        &self,
        hash: Vec<u8>,
        mark_deleted_at_height: u64,
        mark_deleted_in_block: Vec<u8>,
        confirmed: bool,
    ) -> Result<(), OutputManagerStorageError> {
        let start = Instant::now();
        let conn = self.database_connection.get_pooled_connection()?;
        let acquire_lock = start.elapsed();
        let status = if confirmed {
            OutputStatus::Spent as i32
        } else {
            OutputStatus::SpentMinedUnconfirmed as i32
        };
        // Only allow updating of non-deleted utxos
        diesel::update(
            outputs::table.filter(
                outputs::hash.eq(hash).and(
                    outputs::marked_deleted_in_block
                        .is_null()
                        .or(outputs::status.eq(OutputStatus::SpentMinedUnconfirmed as i32)),
                ),
            ),
        )
        .set((
            outputs::marked_deleted_at_height.eq(mark_deleted_at_height as i64),
            outputs::marked_deleted_in_block.eq(mark_deleted_in_block),
            outputs::status.eq(status),
        ))
        .execute(&conn)
        .num_rows_affected_or_not_found(1)?;
        if start.elapsed().as_millis() > 0 {
            trace!(
                target: LOG_TARGET,
                "sqlite profile - mark_output_as_spent: lock {} + db_op {} = {} ms",
                acquire_lock.as_millis(),
                (start.elapsed() - acquire_lock).as_millis(),
                start.elapsed().as_millis()
            );
        }

        Ok(())
    }

    fn mark_output_as_unspent(&self, hash: Vec<u8>) -> Result<(), OutputManagerStorageError> {
        let start = Instant::now();
        let conn = self.database_connection.get_pooled_connection()?;
        let acquire_lock = start.elapsed();

        debug!(target: LOG_TARGET, "mark_output_as_unspent({})", hash.to_hex());
        diesel::update(
            outputs::table.filter(
                outputs::hash
                    .eq(hash)
                    .and(outputs::marked_deleted_at_height.is_not_null())
                    .and(outputs::mined_height.is_not_null()),
            ),
        )
        .set((
            outputs::marked_deleted_at_height.eq::<Option<i64>>(None),
            outputs::marked_deleted_in_block.eq::<Option<Vec<u8>>>(None),
            outputs::status.eq(OutputStatus::Unspent as i32),
        ))
        .execute(&conn)
        .num_rows_affected_or_not_found(1)?;
        if start.elapsed().as_millis() > 0 {
            trace!(
                target: LOG_TARGET,
                "sqlite profile - mark_output_as_unspent: lock {} + db_op {} = {} ms",
                acquire_lock.as_millis(),
                (start.elapsed() - acquire_lock).as_millis(),
                start.elapsed().as_millis()
            );
        }

        Ok(())
    }

    fn short_term_encumber_outputs(
        &self,
        tx_id: TxId,
        outputs_to_send: &[DbUnblindedOutput],
        outputs_to_receive: &[DbUnblindedOutput],
    ) -> Result<(), OutputManagerStorageError> {
        let start = Instant::now();
        let conn = self.database_connection.get_pooled_connection()?;
        let acquire_lock = start.elapsed();

        let mut outputs_to_be_spent = Vec::with_capacity(outputs_to_send.len());
        for i in outputs_to_send {
            let output = OutputSql::find_by_commitment_and_cancelled(i.commitment.as_bytes(), false, &conn)?;
            if output.status != (OutputStatus::Unspent as i32) {
                return Err(OutputManagerStorageError::OutputAlreadySpent);
            }
            if output.status == (OutputStatus::EncumberedToBeSpent as i32) {
                return Err(OutputManagerStorageError::OutputAlreadyEncumbered);
            }
            outputs_to_be_spent.push(output);
        }

        for o in outputs_to_be_spent {
            o.update(
                UpdateOutput {
                    status: Some(OutputStatus::ShortTermEncumberedToBeSpent),
                    spent_in_tx_id: Some(Some(tx_id)),
                    ..Default::default()
                },
                &conn,
            )?;
        }

        for co in outputs_to_receive {
            let mut new_output = NewOutputSql::new(
                co.clone(),
                OutputStatus::ShortTermEncumberedToBeReceived,
                Some(tx_id),
                None,
            )?;
            self.encrypt_if_necessary(&mut new_output)?;
            new_output.commit(&conn)?;
        }
        if start.elapsed().as_millis() > 0 {
            trace!(
                target: LOG_TARGET,
                "sqlite profile - short_term_encumber_outputs: lock {} + db_op {} = {} ms",
                acquire_lock.as_millis(),
                (start.elapsed() - acquire_lock).as_millis(),
                start.elapsed().as_millis()
            );
        }

        Ok(())
    }

    fn confirm_encumbered_outputs(&self, tx_id: TxId) -> Result<(), OutputManagerStorageError> {
        let start = Instant::now();
        let conn = self.database_connection.get_pooled_connection()?;
        let acquire_lock = start.elapsed();

        let outputs_to_be_received =
            OutputSql::find_by_tx_id_and_status(tx_id, OutputStatus::ShortTermEncumberedToBeReceived, &conn)?;
        for o in outputs_to_be_received.iter() {
            o.update(
                UpdateOutput {
                    status: Some(OutputStatus::EncumberedToBeReceived),
                    ..Default::default()
                },
                &conn,
            )?;
        }

        let outputs_to_be_spent =
            OutputSql::find_by_tx_id_and_status(tx_id, OutputStatus::ShortTermEncumberedToBeSpent, &conn)?;
        for o in outputs_to_be_spent.iter() {
            o.update(
                UpdateOutput {
                    status: Some(OutputStatus::EncumberedToBeSpent),
                    ..Default::default()
                },
                &conn,
            )?;
        }
        if start.elapsed().as_millis() > 0 {
            trace!(
                target: LOG_TARGET,
                "sqlite profile - confirm_encumbered_outputs: lock {} + db_op {} = {} ms",
                acquire_lock.as_millis(),
                (start.elapsed() - acquire_lock).as_millis(),
                start.elapsed().as_millis()
            );
        }

        Ok(())
    }

    fn clear_short_term_encumberances(&self) -> Result<(), OutputManagerStorageError> {
        let start = Instant::now();
        let conn = self.database_connection.get_pooled_connection()?;
        let acquire_lock = start.elapsed();

        let outputs_to_be_received = OutputSql::index_status(OutputStatus::ShortTermEncumberedToBeReceived, &conn)?;
        for o in outputs_to_be_received.iter() {
            o.update(
                UpdateOutput {
                    status: Some(OutputStatus::CancelledInbound),
                    ..Default::default()
                },
                &conn,
            )?;
        }

        let outputs_to_be_spent = OutputSql::index_status(OutputStatus::ShortTermEncumberedToBeSpent, &conn)?;
        for o in outputs_to_be_spent.iter() {
            o.update(
                UpdateOutput {
                    status: Some(OutputStatus::Unspent),
                    ..Default::default()
                },
                &conn,
            )?;
        }
        if start.elapsed().as_millis() > 0 {
            trace!(
                target: LOG_TARGET,
                "sqlite profile - clear_short_term_encumberances: lock {} + db_op {} = {} ms",
                acquire_lock.as_millis(),
                (start.elapsed() - acquire_lock).as_millis(),
                start.elapsed().as_millis()
            );
        }

        Ok(())
    }

    fn get_last_mined_output(&self) -> Result<Option<DbUnblindedOutput>, OutputManagerStorageError> {
        let start = Instant::now();
        let conn = self.database_connection.get_pooled_connection()?;
        let acquire_lock = start.elapsed();

        let output = OutputSql::first_by_mined_height_desc(&conn)?;
        if start.elapsed().as_millis() > 0 {
            trace!(
                target: LOG_TARGET,
                "sqlite profile - get_last_mined_output: lock {} + db_op {} = {} ms",
                acquire_lock.as_millis(),
                (start.elapsed() - acquire_lock).as_millis(),
                start.elapsed().as_millis()
            );
        }
        match output {
            Some(mut o) => {
                self.decrypt_if_necessary(&mut o)?;
                Ok(Some(o.try_into()?))
            },
            None => Ok(None),
        }
    }

    fn get_last_spent_output(&self) -> Result<Option<DbUnblindedOutput>, OutputManagerStorageError> {
        let start = Instant::now();
        let conn = self.database_connection.get_pooled_connection()?;
        let acquire_lock = start.elapsed();

        let output = OutputSql::first_by_marked_deleted_height_desc(&conn)?;
        if start.elapsed().as_millis() > 0 {
            trace!(
                target: LOG_TARGET,
                "sqlite profile - get_last_spent_output: lock {} + db_op {} = {} ms",
                acquire_lock.as_millis(),
                (start.elapsed() - acquire_lock).as_millis(),
                start.elapsed().as_millis()
            );
        }
        match output {
            Some(mut o) => {
                self.decrypt_if_necessary(&mut o)?;
                Ok(Some(o.try_into()?))
            },
            None => Ok(None),
        }
    }

    fn get_balance(
        &self,
        current_tip_for_time_lock_calculation: Option<u64>,
    ) -> Result<Balance, OutputManagerStorageError> {
        let start = Instant::now();
        let conn = self.database_connection.get_pooled_connection()?;
        let acquire_lock = start.elapsed();

        let result = OutputSql::get_balance(current_tip_for_time_lock_calculation, &conn);
        if start.elapsed().as_millis() > 0 {
            trace!(
                target: LOG_TARGET,
                "sqlite profile - get_balance: lock {} + db_op {} = {} ms",
                acquire_lock.as_millis(),
                (start.elapsed() - acquire_lock).as_millis(),
                start.elapsed().as_millis()
            );
        }
        result
    }

    fn cancel_pending_transaction(&self, tx_id: TxId) -> Result<(), OutputManagerStorageError> {
        let start = Instant::now();
        let conn = self.database_connection.get_pooled_connection()?;
        let acquire_lock = start.elapsed();

        let outputs = OutputSql::find_by_tx_id_and_encumbered(tx_id, &conn)?;

        if outputs.is_empty() {
            return Err(OutputManagerStorageError::ValueNotFound);
        }

        for output in outputs.iter() {
            if output.received_in_tx_id == Some(i64::from(tx_id)) {
                output.update(
                    UpdateOutput {
                        status: Some(OutputStatus::CancelledInbound),
                        ..Default::default()
                    },
                    &conn,
                )?;
            } else if output.spent_in_tx_id == Some(i64::from(tx_id)) {
                output.update(
                    UpdateOutput {
                        status: Some(OutputStatus::Unspent),
                        spent_in_tx_id: Some(None),
                        ..Default::default()
                    },
                    &conn,
                )?;
            }
        }
        if start.elapsed().as_millis() > 0 {
            trace!(
                target: LOG_TARGET,
                "sqlite profile - cancel_pending_transaction: lock {} + db_op {} = {} ms",
                acquire_lock.as_millis(),
                (start.elapsed() - acquire_lock).as_millis(),
                start.elapsed().as_millis()
            );
        }

        Ok(())
    }

    fn increment_key_index(&self) -> Result<(), OutputManagerStorageError> {
        let start = Instant::now();
        let conn = self.database_connection.get_pooled_connection()?;
        let acquire_lock = start.elapsed();

        KeyManagerStateSql::increment_index(&conn)?;
        if start.elapsed().as_millis() > 0 {
            trace!(
                target: LOG_TARGET,
                "sqlite profile - increment_key_index: lock {} + db_op {} = {} ms",
                acquire_lock.as_millis(),
                (start.elapsed() - acquire_lock).as_millis(),
                start.elapsed().as_millis()
            );
        }

        Ok(())
    }

    fn set_key_index(&self, index: u64) -> Result<(), OutputManagerStorageError> {
        let start = Instant::now();
        let conn = self.database_connection.get_pooled_connection()?;
        let acquire_lock = start.elapsed();

        KeyManagerStateSql::set_index(index, &conn)?;
        if start.elapsed().as_millis() > 0 {
            trace!(
                target: LOG_TARGET,
                "sqlite profile - set_key_index: lock {} + db_op {} = {} ms",
                acquire_lock.as_millis(),
                (start.elapsed() - acquire_lock).as_millis(),
                start.elapsed().as_millis()
            );
        }

        Ok(())
    }

    fn update_output_metadata_signature(&self, output: &TransactionOutput) -> Result<(), OutputManagerStorageError> {
        let start = Instant::now();
        let conn = self.database_connection.get_pooled_connection()?;
        let acquire_lock = start.elapsed();
        let db_output = OutputSql::find_by_commitment_and_cancelled(&output.commitment.to_vec(), false, &conn)?;
        db_output.update(
            UpdateOutput {
                metadata_signature_nonce: Some(output.metadata_signature.public_nonce().to_vec()),
                metadata_signature_u_key: Some(output.metadata_signature.u().to_vec()),
                ..Default::default()
            },
            &conn,
        )?;
        if start.elapsed().as_millis() > 0 {
            trace!(
                target: LOG_TARGET,
                "sqlite profile - update_output_metadata_signature: lock {} + db_op {} = {} ms",
                acquire_lock.as_millis(),
                (start.elapsed() - acquire_lock).as_millis(),
                start.elapsed().as_millis()
            );
        }

        Ok(())
    }

    fn revalidate_unspent_output(&self, commitment: &Commitment) -> Result<(), OutputManagerStorageError> {
        let start = Instant::now();
        let conn = self.database_connection.get_pooled_connection()?;
        let acquire_lock = start.elapsed();
        let output = OutputSql::find_by_commitment_and_cancelled(&commitment.to_vec(), false, &conn)?;

        if OutputStatus::try_from(output.status)? != OutputStatus::Invalid {
            return Err(OutputManagerStorageError::ValuesNotFound);
        }
        output.update(
            UpdateOutput {
                status: Some(OutputStatus::Unspent),
                ..Default::default()
            },
            &conn,
        )?;
        if start.elapsed().as_millis() > 0 {
            trace!(
                target: LOG_TARGET,
                "sqlite profile - revalidate_unspent_output: lock {} + db_op {} = {} ms",
                acquire_lock.as_millis(),
                (start.elapsed() - acquire_lock).as_millis(),
                start.elapsed().as_millis()
            );
        }
        Ok(())
    }

    fn apply_encryption(&self, cipher: Aes256Gcm) -> Result<(), OutputManagerStorageError> {
        let mut current_cipher = acquire_write_lock!(self.cipher);

        if (*current_cipher).is_some() {
            return Err(OutputManagerStorageError::AlreadyEncrypted);
        }

        let start = Instant::now();
        let conn = self.database_connection.get_pooled_connection()?;
        let acquire_lock = start.elapsed();
        let mut outputs = OutputSql::index(&conn)?;

        // If the db is already encrypted then the very first output we try to encrypt will fail.
        for o in outputs.iter_mut() {
            // Test if this output is encrypted or not to avoid a double encryption.
            let _ = PrivateKey::from_vec(&o.spending_key).map_err(|_| {
                error!(
                    target: LOG_TARGET,
                    "Could not create PrivateKey from stored bytes, They might already be encrypted"
                );
                OutputManagerStorageError::AlreadyEncrypted
            })?;
            o.encrypt(&cipher)
                .map_err(|_| OutputManagerStorageError::AeadError("Encryption Error".to_string()))?;
            o.update_encryption(&conn)?;
        }

        let mut key_manager_state = KeyManagerStateSql::get_state(&conn)?;

        let _ = CipherSeed::from_enciphered_bytes(&key_manager_state.seed, None).map_err(|_| {
            error!(
                target: LOG_TARGET,
                "Could not create Cipher Seed from stored bytes, They might already be encrypted"
            );
            OutputManagerStorageError::AlreadyEncrypted
        })?;

        key_manager_state
            .encrypt(&cipher)
            .map_err(|_| OutputManagerStorageError::AeadError("Encryption Error".to_string()))?;
        key_manager_state.set_state(&conn)?;

        let mut known_one_sided_payment_scripts = KnownOneSidedPaymentScriptSql::index(&conn)?;

        for script in known_one_sided_payment_scripts.iter_mut() {
            let _ = PrivateKey::from_vec(&script.private_key).map_err(|_| {
                error!(
                    target: LOG_TARGET,
                    "Could not create PrivateKey from stored bytes, They might already be encrypted"
                );
                OutputManagerStorageError::AlreadyEncrypted
            })?;
            script
                .encrypt(&cipher)
                .map_err(|_| OutputManagerStorageError::AeadError("Encryption Error".to_string()))?;
            script.update_encryption(&conn)?;
        }

        (*current_cipher) = Some(cipher);
        if start.elapsed().as_millis() > 0 {
            trace!(
                target: LOG_TARGET,
                "sqlite profile - apply_encryption: lock {} + db_op {} = {} ms",
                acquire_lock.as_millis(),
                (start.elapsed() - acquire_lock).as_millis(),
                start.elapsed().as_millis()
            );
        }

        Ok(())
    }

    fn remove_encryption(&self) -> Result<(), OutputManagerStorageError> {
        let mut current_cipher = acquire_write_lock!(self.cipher);
        let cipher = if let Some(cipher) = (*current_cipher).clone().take() {
            cipher
        } else {
            return Ok(());
        };
        let start = Instant::now();
        let conn = self.database_connection.get_pooled_connection()?;
        let acquire_lock = start.elapsed();
        let mut outputs = OutputSql::index(&conn)?;

        for o in outputs.iter_mut() {
            o.decrypt(&cipher)
                .map_err(|_| OutputManagerStorageError::AeadError("Encryption Error".to_string()))?;
            o.update_encryption(&conn)?;
        }

        let mut key_manager_state = KeyManagerStateSql::get_state(&conn)?;
        key_manager_state
            .decrypt(&cipher)
            .map_err(|_| OutputManagerStorageError::AeadError("Encryption Error".to_string()))?;
        key_manager_state.set_state(&conn)?;

        let mut known_one_sided_payment_scripts = KnownOneSidedPaymentScriptSql::index(&conn)?;

        for script in known_one_sided_payment_scripts.iter_mut() {
            script
                .decrypt(&cipher)
                .map_err(|_| OutputManagerStorageError::AeadError("Encryption Error".to_string()))?;
            script.update_encryption(&conn)?;
        }

        // Now that all the decryption has been completed we can safely remove the cipher fully
        let _ = (*current_cipher).take();
        if start.elapsed().as_millis() > 0 {
            trace!(
                target: LOG_TARGET,
                "sqlite profile - remove_encryption: lock {} + db_op {} = {} ms",
                acquire_lock.as_millis(),
                (start.elapsed() - acquire_lock).as_millis(),
                start.elapsed().as_millis()
            );
        }
        Ok(())
    }

    fn clear_pending_coinbase_transaction_at_block_height(
        &self,
        block_height: u64,
    ) -> Result<(), OutputManagerStorageError> {
        let start = Instant::now();
        let conn = self.database_connection.get_pooled_connection()?;
        let acquire_lock = start.elapsed();

        let output = OutputSql::find_pending_coinbase_at_block_height(block_height, &conn)?;

        output.delete(&conn)?;
        if start.elapsed().as_millis() > 0 {
            trace!(
                target: LOG_TARGET,
                "sqlite profile - clear_pending_coinbase_transaction_at_block_height: lock {} + db_op {} = {} ms",
                acquire_lock.as_millis(),
                (start.elapsed() - acquire_lock).as_millis(),
                start.elapsed().as_millis()
            );
        }

        Ok(())
    }

    fn set_coinbase_abandoned(&self, tx_id: TxId, abandoned: bool) -> Result<(), OutputManagerStorageError> {
        let start = Instant::now();
        let conn = self.database_connection.get_pooled_connection()?;
        let acquire_lock = start.elapsed();

        if abandoned {
            debug!(
                target: LOG_TARGET,
                "set_coinbase_abandoned(TxID: {}) as {}", tx_id, abandoned
            );
            diesel::update(
                outputs::table.filter(
                    outputs::received_in_tx_id
                        .eq(Some(tx_id.as_u64() as i64))
                        .and(outputs::coinbase_block_height.is_not_null()),
                ),
            )
            .set((outputs::status.eq(OutputStatus::AbandonedCoinbase as i32),))
            .execute(&conn)
            .num_rows_affected_or_not_found(1)?;
        } else {
            let output = OutputSql::find_by_tx_id_and_status(tx_id, OutputStatus::AbandonedCoinbase, &conn)?;
            for o in output.into_iter() {
                o.update(
                    UpdateOutput {
                        status: Some(OutputStatus::EncumberedToBeReceived),
                        ..Default::default()
                    },
                    &conn,
                )?;
            }
        };
        if start.elapsed().as_millis() > 0 {
            trace!(
                target: LOG_TARGET,
                "sqlite profile - set_coinbase_abandoned: lock {} + db_op {} = {} ms",
                acquire_lock.as_millis(),
                (start.elapsed() - acquire_lock).as_millis(),
                start.elapsed().as_millis()
            );
        }

        Ok(())
    }

    fn reinstate_cancelled_inbound_output(&self, tx_id: TxId) -> Result<(), OutputManagerStorageError> {
        let start = Instant::now();
        let conn = self.database_connection.get_pooled_connection()?;
        let acquire_lock = start.elapsed();
        let outputs = OutputSql::find_by_tx_id_and_status(tx_id, OutputStatus::CancelledInbound, &conn)?;

        for o in outputs {
            o.update(
                UpdateOutput {
                    status: Some(OutputStatus::EncumberedToBeReceived),
                    ..Default::default()
                },
                &conn,
            )?;
        }
        if start.elapsed().as_millis() > 0 {
            trace!(
                target: LOG_TARGET,
                "sqlite profile - reinstate_cancelled_inbound_output: lock {} + db_op {} = {} ms",
                acquire_lock.as_millis(),
                (start.elapsed() - acquire_lock).as_millis(),
                start.elapsed().as_millis()
            );
        }
        Ok(())
    }

    fn add_unvalidated_output(&self, output: DbUnblindedOutput, tx_id: TxId) -> Result<(), OutputManagerStorageError> {
        let start = Instant::now();
        let conn = self.database_connection.get_pooled_connection()?;
        let acquire_lock = start.elapsed();

        if OutputSql::find_by_commitment_and_cancelled(&output.commitment.to_vec(), false, &conn).is_ok() {
            return Err(OutputManagerStorageError::DuplicateOutput);
        }
        let mut new_output = NewOutputSql::new(output, OutputStatus::EncumberedToBeReceived, Some(tx_id), None)?;
        self.encrypt_if_necessary(&mut new_output)?;
        new_output.commit(&conn)?;

        if start.elapsed().as_millis() > 0 {
            trace!(
                target: LOG_TARGET,
                "sqlite profile - reinstate_cancelled_inbound_output: lock {} + db_op {} = {} ms",
                acquire_lock.as_millis(),
                (start.elapsed() - acquire_lock).as_millis(),
                start.elapsed().as_millis()
            );
        }
        Ok(())
    }

    /// Retrieves UTXOs than can be spent, sorted by priority, then value from smallest to largest.
    fn fetch_unspent_outputs_for_spending(
        &self,
        strategy: UTXOSelectionStrategy,
        amount: u64,
        tip_height: Option<u64>,
    ) -> Result<Vec<DbUnblindedOutput>, OutputManagerStorageError> {
        let start = Instant::now();
        let conn = self.database_connection.get_pooled_connection()?;
        let acquire_lock = start.elapsed();
        let tip = match tip_height {
            Some(v) => v as i64,
            None => i64::MAX,
        };
        let mut outputs = OutputSql::fetch_unspent_outputs_for_spending(strategy, amount, tip, &conn)?;
        for o in outputs.iter_mut() {
            self.decrypt_if_necessary(o)?;
        }
        trace!(
            target: LOG_TARGET,
            "sqlite profile - fetch_unspent_outputs_for_spending: lock {} + db_op {} = {} ms",
            acquire_lock.as_millis(),
            (start.elapsed() - acquire_lock).as_millis(),
            start.elapsed().as_millis()
        );
        outputs
            .iter()
            .map(|o| DbUnblindedOutput::try_from(o.clone()))
            .collect::<Result<Vec<_>, _>>()
    }
<<<<<<< HEAD

    fn fetch_outputs_by_tx_id(&self, tx_id: TxId) -> Result<Vec<DbUnblindedOutput>, OutputManagerStorageError> {
        let conn = self.database_connection.get_pooled_connection()?;
        let mut outputs = OutputSql::find_by_tx_id(tx_id, &conn)?;
        for o in outputs.iter_mut() {
            self.decrypt_if_necessary(o)?;
        }
        outputs
            .iter()
            .map(|o| DbUnblindedOutput::try_from(o.clone()))
            .collect::<Result<Vec<_>, _>>()
    }
=======
>>>>>>> 2ff6fed9
}

/// These are the fields that can be updated for an Output
#[derive(Default)]
pub struct UpdateOutput {
    status: Option<OutputStatus>,
    received_in_tx_id: Option<Option<TxId>>,
    spent_in_tx_id: Option<Option<TxId>>,
    spending_key: Option<Vec<u8>>,
    script_private_key: Option<Vec<u8>>,
    metadata_signature_nonce: Option<Vec<u8>>,
    metadata_signature_u_key: Option<Vec<u8>>,
}

#[derive(AsChangeset)]
#[table_name = "outputs"]
pub struct UpdateOutputSql {
    status: Option<i32>,
    received_in_tx_id: Option<Option<i64>>,
    spent_in_tx_id: Option<Option<i64>>,
    spending_key: Option<Vec<u8>>,
    script_private_key: Option<Vec<u8>>,
    metadata_signature_nonce: Option<Vec<u8>>,
    metadata_signature_u_key: Option<Vec<u8>>,
}

#[derive(AsChangeset)]
#[table_name = "outputs"]
#[changeset_options(treat_none_as_null = "true")]
/// This struct is used to set the contained field to null
pub struct NullOutputSql {
    received_in_tx_id: Option<i64>,
    spent_in_tx_id: Option<i64>,
}

/// Map a Rust friendly UpdateOutput to the Sql data type form
impl From<UpdateOutput> for UpdateOutputSql {
    fn from(u: UpdateOutput) -> Self {
        Self {
            status: u.status.map(|t| t as i32),
            spending_key: u.spending_key,
            script_private_key: u.script_private_key,
            metadata_signature_nonce: u.metadata_signature_nonce,
            metadata_signature_u_key: u.metadata_signature_u_key,
            received_in_tx_id: u.received_in_tx_id.map(|o| o.map(i64::from)),
            spent_in_tx_id: u.spent_in_tx_id.map(|o| o.map(i64::from)),
        }
    }
}

#[derive(Clone, Debug, Queryable, Identifiable)]
#[table_name = "key_manager_states"]
struct KeyManagerStateSql {
    id: i32,
    seed: Vec<u8>,
    branch_seed: String,
    primary_key_index: i64,
    timestamp: NaiveDateTime,
}

#[derive(Clone, Debug, Insertable)]
#[table_name = "key_manager_states"]
struct NewKeyManagerStateSql {
    seed: Vec<u8>,
    branch_seed: String,
    primary_key_index: i64,
    timestamp: NaiveDateTime,
}

impl From<KeyManagerState> for NewKeyManagerStateSql {
    fn from(km: KeyManagerState) -> Self {
        Self {
            seed: km
                .seed
                .encipher(None)
                .expect("The only way for enciphering to fail is that the Crypto libraries are broken"),
            branch_seed: km.branch_seed,
            primary_key_index: km.primary_key_index as i64,
            timestamp: Utc::now().naive_utc(),
        }
    }
}
impl TryFrom<KeyManagerStateSql> for KeyManagerState {
    type Error = OutputManagerStorageError;

    fn try_from(km: KeyManagerStateSql) -> Result<Self, Self::Error> {
        Ok(Self {
            seed: CipherSeed::from_enciphered_bytes(&km.seed, None)?,
            branch_seed: km.branch_seed,
            primary_key_index: km.primary_key_index as u64,
        })
    }
}

impl NewKeyManagerStateSql {
    fn commit(&self, conn: &SqliteConnection) -> Result<(), OutputManagerStorageError> {
        diesel::insert_into(key_manager_states::table)
            .values(self.clone())
            .execute(conn)?;
        Ok(())
    }
}

impl KeyManagerStateSql {
    pub fn get_state(conn: &SqliteConnection) -> Result<KeyManagerStateSql, OutputManagerStorageError> {
        key_manager_states::table
            .first::<KeyManagerStateSql>(conn)
            .map_err(|_| OutputManagerStorageError::KeyManagerNotInitialized)
    }

    pub fn set_state(&self, conn: &SqliteConnection) -> Result<(), OutputManagerStorageError> {
        match KeyManagerStateSql::get_state(conn) {
            Ok(km) => {
                let update = KeyManagerStateUpdateSql {
                    seed: Some(self.seed.clone()),
                    branch_seed: Some(self.branch_seed.clone()),
                    primary_key_index: Some(self.primary_key_index),
                };

                diesel::update(key_manager_states::table.filter(key_manager_states::id.eq(&km.id)))
                    .set(update)
                    .execute(conn)
                    .num_rows_affected_or_not_found(1)?;
            },
            Err(_) => {
                let inserter = NewKeyManagerStateSql {
                    seed: self.seed.clone(),
                    branch_seed: self.branch_seed.clone(),
                    primary_key_index: self.primary_key_index,
                    timestamp: self.timestamp,
                };
                inserter.commit(conn)?;
            },
        }
        Ok(())
    }

    pub fn increment_index(conn: &SqliteConnection) -> Result<i64, OutputManagerStorageError> {
        Ok(match KeyManagerStateSql::get_state(conn) {
            Ok(km) => {
                let current_index = km.primary_key_index + 1;
                let update = KeyManagerStateUpdateSql {
                    seed: None,
                    branch_seed: None,
                    primary_key_index: Some(current_index),
                };
                diesel::update(key_manager_states::table.filter(key_manager_states::id.eq(&km.id)))
                    .set(update)
                    .execute(conn)
                    .num_rows_affected_or_not_found(1)?;
                current_index
            },
            Err(_) => return Err(OutputManagerStorageError::KeyManagerNotInitialized),
        })
    }

    pub fn set_index(index: u64, conn: &SqliteConnection) -> Result<(), OutputManagerStorageError> {
        match KeyManagerStateSql::get_state(conn) {
            Ok(km) => {
                let update = KeyManagerStateUpdateSql {
                    seed: None,
                    branch_seed: None,
                    primary_key_index: Some(index as i64),
                };
                diesel::update(key_manager_states::table.filter(key_manager_states::id.eq(&km.id)))
                    .set(update)
                    .execute(conn)
                    .num_rows_affected_or_not_found(1)?;
                Ok(())
            },
            Err(_) => Err(OutputManagerStorageError::KeyManagerNotInitialized),
        }
    }
}

#[derive(AsChangeset)]
#[table_name = "key_manager_states"]
struct KeyManagerStateUpdateSql {
    seed: Option<Vec<u8>>,
    branch_seed: Option<String>,
    primary_key_index: Option<i64>,
}

impl Encryptable<Aes256Gcm> for KeyManagerStateSql {
    fn encrypt(&mut self, cipher: &Aes256Gcm) -> Result<(), String> {
        let encrypted_seed = encrypt_bytes_integral_nonce(cipher, self.seed.clone())?;
        let encrypted_branch_seed = encrypt_bytes_integral_nonce(cipher, self.branch_seed.clone().into_bytes())?;
        self.seed = encrypted_seed;
        self.branch_seed = encrypted_branch_seed.to_hex();
        Ok(())
    }

    fn decrypt(&mut self, cipher: &Aes256Gcm) -> Result<(), String> {
        let decrypted_seed = decrypt_bytes_integral_nonce(cipher, self.seed.clone())?;
        let decrypted_branch_seed =
            decrypt_bytes_integral_nonce(cipher, from_hex(self.branch_seed.as_str()).map_err(|e| e.to_string())?)?;
        self.seed = decrypted_seed;
        self.branch_seed = from_utf8(decrypted_branch_seed.as_slice())
            .map_err(|e| e.to_string())?
            .to_string();
        Ok(())
    }
}

impl Encryptable<Aes256Gcm> for NewKeyManagerStateSql {
    fn encrypt(&mut self, cipher: &Aes256Gcm) -> Result<(), String> {
        let encrypted_seed = encrypt_bytes_integral_nonce(cipher, self.seed.clone())?;
        let encrypted_branch_seed = encrypt_bytes_integral_nonce(cipher, self.branch_seed.clone().as_bytes().to_vec())?;
        self.seed = encrypted_seed;
        self.branch_seed = encrypted_branch_seed.to_hex();
        Ok(())
    }

    fn decrypt(&mut self, _cipher: &Aes256Gcm) -> Result<(), String> {
        unimplemented!("Not supported")
        // let decrypted_master_key = decrypt_bytes_integral_nonce(&cipher, self.master_key.clone())?;
        // let decrypted_branch_seed =
        //     decrypt_bytes_integral_nonce(&cipher, from_hex(self.branch_seed.as_str()).map_err(|_| Error)?)?;
        // self.master_key = decrypted_master_key;
        // self.branch_seed = from_utf8(decrypted_branch_seed.as_slice())
        //     .map_err(|_| Error)?
        //     .to_string();
        // Ok(())
    }
}

#[derive(Clone, Debug, Queryable, Insertable, Identifiable, PartialEq, AsChangeset)]
#[table_name = "known_one_sided_payment_scripts"]
#[primary_key(script_hash)]
// #[identifiable_options(primary_key(hash))]
pub struct KnownOneSidedPaymentScriptSql {
    pub script_hash: Vec<u8>,
    pub private_key: Vec<u8>,
    pub script: Vec<u8>,
    pub input: Vec<u8>,
    pub script_lock_height: i64,
}

/// These are the fields that can be updated for an Output
#[derive(AsChangeset)]
#[table_name = "known_one_sided_payment_scripts"]
pub struct UpdateKnownOneSidedPaymentScript {
    private_key: Option<Vec<u8>>,
    script: Option<Vec<u8>>,
    input: Option<Vec<u8>>,
}

impl KnownOneSidedPaymentScriptSql {
    /// Write this struct to the database
    pub fn commit(&self, conn: &SqliteConnection) -> Result<(), OutputManagerStorageError> {
        diesel::insert_into(known_one_sided_payment_scripts::table)
            .values(self.clone())
            .execute(conn)?;
        Ok(())
    }

    /// Find a particular Output, if it exists
    pub fn find(
        hash: &[u8],
        conn: &SqliteConnection,
    ) -> Result<KnownOneSidedPaymentScriptSql, OutputManagerStorageError> {
        Ok(known_one_sided_payment_scripts::table
            .filter(known_one_sided_payment_scripts::script_hash.eq(hash))
            .first::<KnownOneSidedPaymentScriptSql>(conn)?)
    }

    /// Return all known scripts
    pub fn index(conn: &SqliteConnection) -> Result<Vec<KnownOneSidedPaymentScriptSql>, OutputManagerStorageError> {
        Ok(known_one_sided_payment_scripts::table.load::<KnownOneSidedPaymentScriptSql>(conn)?)
    }

    pub fn delete(&self, conn: &SqliteConnection) -> Result<(), OutputManagerStorageError> {
        let num_deleted = diesel::delete(
            known_one_sided_payment_scripts::table
                .filter(known_one_sided_payment_scripts::script_hash.eq(&self.script_hash)),
        )
        .execute(conn)?;

        if num_deleted == 0 {
            return Err(OutputManagerStorageError::ValuesNotFound);
        }

        Ok(())
    }

    pub fn update(
        &self,
        updated_known_script: UpdateKnownOneSidedPaymentScript,
        conn: &SqliteConnection,
    ) -> Result<KnownOneSidedPaymentScriptSql, OutputManagerStorageError> {
        diesel::update(
            known_one_sided_payment_scripts::table
                .filter(known_one_sided_payment_scripts::script_hash.eq(&self.script_hash)),
        )
        .set(updated_known_script)
        .execute(conn)
        .num_rows_affected_or_not_found(1)?;

        KnownOneSidedPaymentScriptSql::find(&self.script_hash, conn)
    }

    /// Update the changed fields of this record after encryption/decryption is performed
    pub fn update_encryption(&self, conn: &SqliteConnection) -> Result<(), OutputManagerStorageError> {
        let _ = self.update(
            UpdateKnownOneSidedPaymentScript {
                private_key: Some(self.private_key.clone()),
                script: None,
                input: None,
            },
            conn,
        )?;
        Ok(())
    }
}

/// Conversion from an KnownOneSidedPaymentScript to the Sql datatype form
impl TryFrom<KnownOneSidedPaymentScriptSql> for KnownOneSidedPaymentScript {
    type Error = OutputManagerStorageError;

    fn try_from(o: KnownOneSidedPaymentScriptSql) -> Result<Self, Self::Error> {
        let script_hash = o.script_hash;
        let private_key = PrivateKey::from_bytes(&o.private_key).map_err(|_| {
            error!(
                target: LOG_TARGET,
                "Could not create PrivateKey from stored bytes, They might be encrypted"
            );
            OutputManagerStorageError::ConversionError {
                reason: "PrivateKey could not be converted from bytes".to_string(),
            }
        })?;
        let script = TariScript::from_bytes(&o.script).map_err(|_| {
            error!(target: LOG_TARGET, "Could not create tari script from stored bytes");
            OutputManagerStorageError::ConversionError {
                reason: "Tari Script could not be converted from bytes".to_string(),
            }
        })?;
        let input = ExecutionStack::from_bytes(&o.input).map_err(|_| {
            error!(target: LOG_TARGET, "Could not create execution stack from stored bytes");
            OutputManagerStorageError::ConversionError {
                reason: "ExecutionStack could not be converted from bytes".to_string(),
            }
        })?;
        let script_lock_height = o.script_lock_height as u64;
        Ok(KnownOneSidedPaymentScript {
            script_hash,
            private_key,
            script,
            input,
            script_lock_height,
        })
    }
}

/// Conversion from an KnownOneSidedPaymentScriptSQL to the datatype form
impl From<KnownOneSidedPaymentScript> for KnownOneSidedPaymentScriptSql {
    fn from(known_script: KnownOneSidedPaymentScript) -> Self {
        let script_lock_height = known_script.script_lock_height as i64;
        let script_hash = known_script.script_hash;
        let private_key = known_script.private_key.as_bytes().to_vec();
        let script = known_script.script.as_bytes().to_vec();
        let input = known_script.input.as_bytes().to_vec();
        KnownOneSidedPaymentScriptSql {
            script_hash,
            private_key,
            script,
            input,
            script_lock_height,
        }
    }
}

impl Encryptable<Aes256Gcm> for KnownOneSidedPaymentScriptSql {
    fn encrypt(&mut self, cipher: &Aes256Gcm) -> Result<(), String> {
        self.private_key = encrypt_bytes_integral_nonce(cipher, self.private_key.clone())?;
        Ok(())
    }

    fn decrypt(&mut self, cipher: &Aes256Gcm) -> Result<(), String> {
        self.private_key = decrypt_bytes_integral_nonce(cipher, self.private_key.clone())?;
        Ok(())
    }
}

#[cfg(test)]
mod test {
    use std::{convert::TryFrom, time::Duration};

    use aes_gcm::{
        aead::{generic_array::GenericArray, NewAead},
        Aes256Gcm,
    };
    use diesel::{Connection, SqliteConnection};
    use rand::{rngs::OsRng, RngCore};
    use tari_common_sqlite::sqlite_connection_pool::SqliteConnectionPool;
    use tari_common_types::types::CommitmentFactory;
    use tari_core::transactions::{
        tari_amount::MicroTari,
        test_helpers::{create_unblinded_output, TestParams as TestParamsHelpers},
        transaction::{OutputFeatures, TransactionInput, UnblindedOutput},
        CryptoFactories,
    };
    use tari_crypto::script;
    use tari_key_manager::cipher_seed::CipherSeed;
    use tari_test_utils::random;
    use tempfile::tempdir;

    use crate::{
        output_manager_service::storage::{
            database::{DbKey, KeyManagerState, OutputManagerBackend},
            models::DbUnblindedOutput,
            sqlite_db::{
                new_output_sql::NewOutputSql,
                output_sql::OutputSql,
                KeyManagerStateSql,
                NewKeyManagerStateSql,
                OutputManagerSqliteDatabase,
                OutputStatus,
                UpdateOutput,
            },
        },
        storage::sqlite_utilities::wallet_db_connection::WalletDbConnection,
        util::encryption::Encryptable,
    };

    pub fn make_input(val: MicroTari) -> (TransactionInput, UnblindedOutput) {
        let test_params = TestParamsHelpers::new();
        let factory = CommitmentFactory::default();

        let unblinded_output = create_unblinded_output(script!(Nop), OutputFeatures::default(), test_params, val);
        let input = unblinded_output.as_transaction_input(&factory).unwrap();

        (input, unblinded_output)
    }

    #[test]
    fn test_crud() {
        let db_name = format!("{}.sqlite3", random::string(8).as_str());
        let temp_dir = tempdir().unwrap();
        let db_folder = temp_dir.path().to_str().unwrap().to_string();
        let db_path = format!("{}{}", db_folder, db_name);

        embed_migrations!("./migrations");
        let conn = SqliteConnection::establish(&db_path).unwrap_or_else(|_| panic!("Error connecting to {}", db_path));

        embedded_migrations::run_with_output(&conn, &mut std::io::stdout()).expect("Migration failed");

        conn.execute("PRAGMA foreign_keys = ON").unwrap();

        let mut outputs = Vec::new();
        let mut outputs_spent = Vec::new();
        let mut outputs_unspent = Vec::new();

        let factories = CryptoFactories::default();

        for _i in 0..2 {
            let (_, uo) = make_input(MicroTari::from(100 + OsRng.next_u64() % 1000));
            let uo = DbUnblindedOutput::from_unblinded_output(uo, &factories, None).unwrap();
            let o = NewOutputSql::new(uo, OutputStatus::Unspent, None, None).unwrap();
            outputs.push(o.clone());
            outputs_unspent.push(o.clone());
            o.commit(&conn).unwrap();
        }

        for _i in 0..3 {
            let (_, uo) = make_input(MicroTari::from(100 + OsRng.next_u64() % 1000));
            let uo = DbUnblindedOutput::from_unblinded_output(uo, &factories, None).unwrap();
            let o = NewOutputSql::new(uo, OutputStatus::Spent, None, None).unwrap();
            outputs.push(o.clone());
            outputs_spent.push(o.clone());
            o.commit(&conn).unwrap();
        }

        // #todo: fix tests
        // assert_eq!(OutputSql::index(&conn).unwrap(), outputs);
        // assert_eq!(
        //     OutputSql::index_status(OutputStatus::Unspent, &conn).unwrap(),
        //     outputs_unspent
        // );
        // assert_eq!(
        //     OutputSql::index_status(OutputStatus::Spent, &conn).unwrap(),
        //     outputs_spent
        // );

        assert_eq!(
            OutputSql::find(&outputs[0].spending_key, &conn).unwrap().spending_key,
            outputs[0].spending_key
        );

        assert_eq!(
            OutputSql::find_status(&outputs[0].spending_key, OutputStatus::Unspent, &conn)
                .unwrap()
                .spending_key,
            outputs[0].spending_key
        );

        assert!(OutputSql::find_status(&outputs[0].spending_key, OutputStatus::Spent, &conn).is_err());

        let _ = OutputSql::find(&outputs[4].spending_key, &conn).unwrap().delete(&conn);

        assert_eq!(OutputSql::index(&conn).unwrap().len(), 4);

        let _updated1 = OutputSql::find(&outputs[0].spending_key, &conn)
            .unwrap()
            .update(
                UpdateOutput {
                    status: Some(OutputStatus::Unspent),
                    received_in_tx_id: Some(Some(44.into())),
                    ..Default::default()
                },
                &conn,
            )
            .unwrap();

        let _updated2 = OutputSql::find(&outputs[1].spending_key, &conn)
            .unwrap()
            .update(
                UpdateOutput {
                    status: Some(OutputStatus::EncumberedToBeReceived),
                    received_in_tx_id: Some(Some(44.into())),
                    ..Default::default()
                },
                &conn,
            )
            .unwrap();

        let result = OutputSql::find_by_tx_id_and_encumbered(44.into(), &conn).unwrap();
        assert_eq!(result.len(), 1);
        assert_eq!(result[0].spending_key, outputs[1].spending_key);
    }

    #[test]
    fn test_key_manager_crud() {
        let db_name = format!("{}.sqlite3", random::string(8).as_str());
        let temp_dir = tempdir().unwrap();
        let db_folder = temp_dir.path().to_str().unwrap().to_string();
        let db_path = format!("{}{}", db_folder, db_name);

        embed_migrations!("./migrations");
        let conn = SqliteConnection::establish(&db_path).unwrap_or_else(|_| panic!("Error connecting to {}", db_path));

        embedded_migrations::run_with_output(&conn, &mut std::io::stdout()).expect("Migration failed");

        conn.execute("PRAGMA foreign_keys = ON").unwrap();

        assert!(KeyManagerStateSql::get_state(&conn).is_err());

        let state1 = KeyManagerState {
            seed: CipherSeed::new(),
            branch_seed: random::string(8),
            primary_key_index: 0,
        };

        NewKeyManagerStateSql::from(state1.clone()).commit(&conn).unwrap();
        let state1_read = KeyManagerStateSql::get_state(&conn).unwrap();

        assert_eq!(state1, KeyManagerState::try_from(state1_read).unwrap());

        KeyManagerStateSql::increment_index(&conn).unwrap();
        KeyManagerStateSql::increment_index(&conn).unwrap();

        let state3_read = KeyManagerStateSql::get_state(&conn).unwrap();

        assert_eq!(state3_read.primary_key_index, 2);
    }

    #[test]
    fn test_output_encryption() {
        let db_name = format!("{}.sqlite3", random::string(8).as_str());
        let tempdir = tempdir().unwrap();
        let db_folder = tempdir.path().to_str().unwrap().to_string();
        let db_path = format!("{}{}", db_folder, db_name);

        embed_migrations!("./migrations");
        let conn = SqliteConnection::establish(&db_path).unwrap_or_else(|_| panic!("Error connecting to {}", db_path));

        embedded_migrations::run_with_output(&conn, &mut std::io::stdout()).expect("Migration failed");

        conn.execute("PRAGMA foreign_keys = ON").unwrap();
        let factories = CryptoFactories::default();

        let (_, uo) = make_input(MicroTari::from(100 + OsRng.next_u64() % 1000));
        let uo = DbUnblindedOutput::from_unblinded_output(uo, &factories, None).unwrap();
        let output = NewOutputSql::new(uo, OutputStatus::Unspent, None, None).unwrap();

        let key = GenericArray::from_slice(b"an example very very secret key.");
        let cipher = Aes256Gcm::new(key);

        output.commit(&conn).unwrap();
        let unencrypted_output = OutputSql::find(output.spending_key.as_slice(), &conn).unwrap();

        assert!(unencrypted_output.clone().decrypt(&cipher).is_err());
        unencrypted_output.delete(&conn).unwrap();

        let mut encrypted_output = output.clone();
        encrypted_output.encrypt(&cipher).unwrap();
        encrypted_output.commit(&conn).unwrap();

        let outputs = OutputSql::index(&conn).unwrap();
        let mut decrypted_output = outputs[0].clone();
        decrypted_output.decrypt(&cipher).unwrap();
        assert_eq!(decrypted_output.spending_key, output.spending_key);

        let wrong_key = GenericArray::from_slice(b"an example very very wrong key!!");
        let wrong_cipher = Aes256Gcm::new(wrong_key);
        assert!(outputs[0].clone().decrypt(&wrong_cipher).is_err());

        decrypted_output.update_encryption(&conn).unwrap();

        assert_eq!(
            OutputSql::find(output.spending_key.as_slice(), &conn)
                .unwrap()
                .spending_key,
            output.spending_key
        );

        decrypted_output.encrypt(&cipher).unwrap();
        decrypted_output.update_encryption(&conn).unwrap();

        let outputs = OutputSql::index(&conn).unwrap();
        let mut decrypted_output2 = outputs[0].clone();
        decrypted_output2.decrypt(&cipher).unwrap();
        assert_eq!(decrypted_output2.spending_key, output.spending_key);
    }

    #[test]
    fn test_key_manager_encryption() {
        let db_name = format!("{}.sqlite3", random::string(8).as_str());
        let temp_dir = tempdir().unwrap();
        let db_folder = temp_dir.path().to_str().unwrap().to_string();
        let db_path = format!("{}{}", db_folder, db_name);

        embed_migrations!("./migrations");
        let conn = SqliteConnection::establish(&db_path).unwrap_or_else(|_| panic!("Error connecting to {}", db_path));

        embedded_migrations::run_with_output(&conn, &mut std::io::stdout()).expect("Migration failed");

        let key = GenericArray::from_slice(b"an example very very secret key.");
        let cipher = Aes256Gcm::new(key);

        let starting_state = KeyManagerState {
            seed: CipherSeed::new(),
            branch_seed: "boop boop".to_string(),
            primary_key_index: 1,
        };

        NewKeyManagerStateSql::from(starting_state.clone())
            .commit(&conn)
            .unwrap();

        let state_sql = KeyManagerStateSql::get_state(&conn).unwrap();

        let mut encrypted_state = state_sql;
        encrypted_state.encrypt(&cipher).unwrap();

        encrypted_state.set_state(&conn).unwrap();
        KeyManagerStateSql::increment_index(&conn).unwrap();
        let mut db_state = KeyManagerStateSql::get_state(&conn).unwrap();

        assert!(KeyManagerState::try_from(db_state.clone()).is_err());
        assert_eq!(db_state.primary_key_index, 2);

        db_state.decrypt(&cipher).unwrap();
        let decrypted_data = KeyManagerState::try_from(db_state).unwrap();

        assert_eq!(decrypted_data.seed, starting_state.seed);
        assert_eq!(decrypted_data.branch_seed, starting_state.branch_seed);
        assert_eq!(decrypted_data.primary_key_index, 2);
    }

    #[test]
    fn test_apply_remove_encryption() {
        let db_name = format!("{}.sqlite3", random::string(8).as_str());
        let temp_dir = tempdir().unwrap();
        let db_folder = temp_dir.path().to_str().unwrap().to_string();
        let db_path = format!("{}{}", db_folder, db_name);

        embed_migrations!("./migrations");
        let mut pool = SqliteConnectionPool::new(db_path.clone(), 1, true, true, Duration::from_secs(60));
        pool.create_pool()
            .unwrap_or_else(|_| panic!("Error connecting to {}", db_path));
        // Note: For this test the connection pool is setup with a pool size of one; the pooled connection must go out
        // of scope to be released once obtained otherwise subsequent calls to obtain a pooled connection will fail .
        {
            let conn = pool
                .get_pooled_connection()
                .unwrap_or_else(|_| panic!("Error connecting to {}", db_path));

            embedded_migrations::run_with_output(&conn, &mut std::io::stdout()).expect("Migration failed");
            let factories = CryptoFactories::default();

            let starting_state = KeyManagerState {
                seed: CipherSeed::new(),
                branch_seed: "boop boop".to_string(),
                primary_key_index: 1,
            };

            let _state_sql = NewKeyManagerStateSql::from(starting_state).commit(&conn).unwrap();

            let (_, uo) = make_input(MicroTari::from(100 + OsRng.next_u64() % 1000));
            let uo = DbUnblindedOutput::from_unblinded_output(uo, &factories, None).unwrap();
            let output = NewOutputSql::new(uo, OutputStatus::Unspent, None, None).unwrap();
            output.commit(&conn).unwrap();

            let (_, uo2) = make_input(MicroTari::from(100 + OsRng.next_u64() % 1000));
            let uo2 = DbUnblindedOutput::from_unblinded_output(uo2, &factories, None).unwrap();
            let output2 = NewOutputSql::new(uo2, OutputStatus::Unspent, None, None).unwrap();
            output2.commit(&conn).unwrap();
        }

        let key = GenericArray::from_slice(b"an example very very secret key.");
        let cipher = Aes256Gcm::new(key);

        let connection = WalletDbConnection::new(pool, None);

        let db1 = OutputManagerSqliteDatabase::new(connection.clone(), Some(cipher.clone()));
        assert!(db1.apply_encryption(cipher.clone()).is_err());

        let db2 = OutputManagerSqliteDatabase::new(connection.clone(), None);
        assert!(db2.remove_encryption().is_ok());
        db2.apply_encryption(cipher).unwrap();

        let db3 = OutputManagerSqliteDatabase::new(connection, None);
        assert!(db3.fetch(&DbKey::UnspentOutputs).is_err());

        db2.remove_encryption().unwrap();

        assert!(db3.fetch(&DbKey::UnspentOutputs).is_ok());
    }
}<|MERGE_RESOLUTION|>--- conflicted
+++ resolved
@@ -1265,7 +1265,6 @@
             .map(|o| DbUnblindedOutput::try_from(o.clone()))
             .collect::<Result<Vec<_>, _>>()
     }
-<<<<<<< HEAD
 
     fn fetch_outputs_by_tx_id(&self, tx_id: TxId) -> Result<Vec<DbUnblindedOutput>, OutputManagerStorageError> {
         let conn = self.database_connection.get_pooled_connection()?;
@@ -1278,8 +1277,6 @@
             .map(|o| DbUnblindedOutput::try_from(o.clone()))
             .collect::<Result<Vec<_>, _>>()
     }
-=======
->>>>>>> 2ff6fed9
 }
 
 /// These are the fields that can be updated for an Output
