--- conflicted
+++ resolved
@@ -79,13 +79,10 @@
         coinbase_block_height: Option<u64>,
         cipher: Option<&XChaCha20Poly1305>,
     ) -> Result<Self, OutputManagerStorageError> {
-<<<<<<< HEAD
-        let mut output = Self {
-=======
         let mut covenant = Vec::new();
         BorshSerialize::serialize(&output.unblinded_output.covenant, &mut covenant).unwrap();
-        Ok(Self {
->>>>>>> e669443c
+
+        let mut output = Self {
             commitment: Some(output.commitment.to_vec()),
             spending_key: output.unblinded_output.spending_key.to_vec(),
             value: output.unblinded_output.value.as_u64() as i64,
