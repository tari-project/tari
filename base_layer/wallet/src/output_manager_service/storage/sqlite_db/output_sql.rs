--- conflicted
+++ resolved
@@ -236,8 +236,8 @@
         Ok(outputs::table
             .filter(
                 outputs::received_in_tx_id
-                    .eq(tx_id as i64)
-                    .or(outputs::spent_in_tx_id.eq(tx_id as i64)),
+                    .eq(i64::from(tx_id))
+                    .or(outputs::spent_in_tx_id.eq(i64::from(tx_id))),
             )
             .load(conn)?)
     }
@@ -601,12 +601,7 @@
             mined_mmr_position: o.mined_mmr_position.map(|mp| mp as u64),
             marked_deleted_at_height: o.marked_deleted_at_height.map(|d| d as u64),
             marked_deleted_in_block: o.marked_deleted_in_block,
-<<<<<<< HEAD
-            spend_priority,
-            status: Some(OutputStatus::try_from(o.status)?),
-=======
             spending_priority,
->>>>>>> 2ff6fed9
         })
     }
 }
