// Copyright 2021. The Tari Project
//
// Redistribution and use in source and binary forms, with or without modification, are permitted provided that the
// following conditions are met:
//
// 1. Redistributions of source code must retain the above copyright notice, this list of conditions and the following
// disclaimer.
//
// 2. Redistributions in binary form must reproduce the above copyright notice, this list of conditions and the
// following disclaimer in the documentation and/or other materials provided with the distribution.
//
// 3. Neither the name of the copyright holder nor the names of its contributors may be used to endorse or promote
// products derived from this software without specific prior written permission.
//
// THIS SOFTWARE IS PROVIDED BY THE COPYRIGHT HOLDERS AND CONTRIBUTORS "AS IS" AND ANY EXPRESS OR IMPLIED WARRANTIES,
// INCLUDING, BUT NOT LIMITED TO, THE IMPLIED WARRANTIES OF MERCHANTABILITY AND FITNESS FOR A PARTICULAR PURPOSE ARE
// DISCLAIMED. IN NO EVENT SHALL THE COPYRIGHT HOLDER OR CONTRIBUTORS BE LIABLE FOR ANY DIRECT, INDIRECT, INCIDENTAL,
// SPECIAL, EXEMPLARY, OR CONSEQUENTIAL DAMAGES (INCLUDING, BUT NOT LIMITED TO, PROCUREMENT OF SUBSTITUTE GOODS OR
// SERVICES; LOSS OF USE, DATA, OR PROFITS; OR BUSINESS INTERRUPTION) HOWEVER CAUSED AND ON ANY THEORY OF LIABILITY,
// WHETHER IN CONTRACT, STRICT LIABILITY, OR TORT (INCLUDING NEGLIGENCE OR OTHERWISE) ARISING IN ANY WAY OUT OF THE
// USE OF THIS SOFTWARE, EVEN IF ADVISED OF THE POSSIBILITY OF SUCH DAMAGE.
use std::{collections::HashMap, convert::TryInto, sync::Arc};

use log::*;
use tari_common_types::types::BlockHash;
<<<<<<< HEAD
use tari_comms::protocol::rpc::{RpcError::RequestFailed, RpcStatusCode::NotFound};
=======
use tari_comms::protocol::rpc::RpcError::RequestFailed;
>>>>>>> 5b0c7c94
use tari_core::{
    base_node::rpc::BaseNodeWalletRpcClient,
    blocks::BlockHeader,
    proto::base_node::{QueryDeletedRequest, UtxoQueryRequest},
};
use tari_crypto::tari_utilities::{hex::Hex, Hashable};
use tari_shutdown::ShutdownSignal;

use crate::{
    connectivity_service::WalletConnectivityInterface,
    output_manager_service::{
        config::OutputManagerServiceConfig,
        error::{OutputManagerError, OutputManagerProtocolError, OutputManagerProtocolErrorExt},
        handle::{OutputManagerEvent, OutputManagerEventSender},
        storage::{
            database::{OutputManagerBackend, OutputManagerDatabase},
            models::DbUnblindedOutput,
        },
    },
};

const LOG_TARGET: &str = "wallet::output_service::txo_validation_task";

pub struct TxoValidationTask<TBackend, TWalletConnectivity> {
    operation_id: u64,
    db: OutputManagerDatabase<TBackend>,
    connectivity: TWalletConnectivity,
    event_publisher: OutputManagerEventSender,
    config: OutputManagerServiceConfig,
}

impl<TBackend, TWalletConnectivity> TxoValidationTask<TBackend, TWalletConnectivity>
where
    TBackend: OutputManagerBackend + 'static,
    TWalletConnectivity: WalletConnectivityInterface,
{
    pub fn new(
        operation_id: u64,
        db: OutputManagerDatabase<TBackend>,
        connectivity: TWalletConnectivity,
        event_publisher: OutputManagerEventSender,
        config: OutputManagerServiceConfig,
    ) -> Self {
        Self {
            operation_id,
            db,
            connectivity,
            event_publisher,
            config,
        }
    }

    pub async fn execute(mut self, _shutdown: ShutdownSignal) -> Result<u64, OutputManagerProtocolError> {
        let mut base_node_client = self
            .connectivity
            .obtain_base_node_wallet_rpc_client()
            .await
            .ok_or(OutputManagerError::Shutdown)
            .for_protocol(self.operation_id)?;

        info!(
            target: LOG_TARGET,
            "Starting TXO validation protocol (Id: {})", self.operation_id,
        );

        let last_mined_header = self.check_for_reorgs(&mut base_node_client).await?;

        self.update_unconfirmed_outputs(&mut base_node_client).await?;

        self.update_spent_outputs(&mut base_node_client, last_mined_header)
            .await?;
        self.publish_event(OutputManagerEvent::TxoValidationSuccess(self.operation_id));
        info!(
            target: LOG_TARGET,
            "Finished TXO validation protocol (Id: {})", self.operation_id,
        );
        Ok(self.operation_id)
    }

    async fn update_spent_outputs(
        &self,
        wallet_client: &mut BaseNodeWalletRpcClient,
        last_mined_header_hash: Option<BlockHash>,
    ) -> Result<(), OutputManagerProtocolError> {
        let mined_outputs = self
            .db
            .fetch_mined_unspent_outputs()
            .await
            .for_protocol(self.operation_id)?;

        if mined_outputs.is_empty() {
            return Ok(());
        }

        for batch in mined_outputs.chunks(self.config.tx_validator_batch_size) {
            debug!(
                target: LOG_TARGET,
                "Asking base node for status of {} mmr_positions (Operation ID: {})",
                batch.len(),
                self.operation_id
            );

            // We have to send positions to the base node because if the base node cannot find the hash of the output
            // we can't tell if the output ever existed, as opposed to existing and was spent.
            // This assumes that the base node has not reorged since the last time we asked.
            let deleted_bitmap_response = wallet_client
                .query_deleted(QueryDeletedRequest {
                    chain_must_include_header: last_mined_header_hash.clone(),
                    mmr_positions: batch.iter().filter_map(|ub| ub.mined_mmr_position).collect(),
                    include_deleted_block_data: true,
                })
                .await
                .for_protocol(self.operation_id)?;

            for output in batch {
                let mined_mmr_position = output
                    .mined_mmr_position
                    .ok_or(OutputManagerError::InconsistentDataError(
                        "Mined Unspent output should have `mined_mmr_position`",
                    ))
                    .for_protocol(self.operation_id)?;

                if deleted_bitmap_response.deleted_positions.len() != deleted_bitmap_response.blocks_deleted_in.len() ||
                    deleted_bitmap_response.deleted_positions.len() !=
                        deleted_bitmap_response.heights_deleted_at.len()
                {
                    return Err(OutputManagerProtocolError::new(
                        self.operation_id,
                        OutputManagerError::InconsistentDataError(
                            "`deleted_positions`, `blocks_deleted_in` and `heights_deleted_at` should be the same \
                             length",
                        ),
                    ));
                }

                if deleted_bitmap_response.deleted_positions.contains(&mined_mmr_position) {
                    let position = deleted_bitmap_response
                        .deleted_positions
                        .iter()
                        .position(|dp| dp == &mined_mmr_position)
                        .ok_or(OutputManagerError::InconsistentDataError(
                            "Deleted positions should include the `mined_mmr_position`",
                        ))
                        .for_protocol(self.operation_id)?;

                    let deleted_height = deleted_bitmap_response.heights_deleted_at[position];
                    let deleted_block = deleted_bitmap_response.blocks_deleted_in[position].clone();

                    let confirmed = (deleted_bitmap_response.height_of_longest_chain - deleted_height) >=
                        self.config.num_confirmations_required;

                    self.db
                        .mark_output_as_spent(output.hash.clone(), deleted_height, deleted_block, confirmed)
                        .await
                        .for_protocol(self.operation_id)?;
                    info!(
                        target: LOG_TARGET,
                        "Updating output comm:{}: hash {} as spent at tip height {} (Operation ID: {})",
                        output.commitment.to_hex(),
                        output.hash.to_hex(),
                        deleted_bitmap_response.height_of_longest_chain,
                        self.operation_id
                    );
                }

                if deleted_bitmap_response.not_deleted_positions.contains(
                    &output
                        .mined_mmr_position
                        .ok_or(OutputManagerError::InconsistentDataError(
                            "Mined Unspent output should have `mined_mmr_position`",
                        ))
                        .for_protocol(self.operation_id)?,
                ) && output.marked_deleted_at_height.is_some()
                {
                    self.db
                        .mark_output_as_unspent(output.hash.clone())
                        .await
                        .for_protocol(self.operation_id)?;
                    info!(
                        target: LOG_TARGET,
                        "Updating output comm:{}: hash {} as unspent at tip height {} (Operation ID: {})",
                        output.commitment.to_hex(),
                        output.hash.to_hex(),
                        deleted_bitmap_response.height_of_longest_chain,
                        self.operation_id
                    );
                }
            }
        }
        Ok(())
    }

    async fn update_unconfirmed_outputs(
        &self,
        wallet_client: &mut BaseNodeWalletRpcClient,
    ) -> Result<(), OutputManagerProtocolError> {
        let unconfirmed_outputs = self
            .db
            .fetch_unconfirmed_outputs()
            .await
            .for_protocol(self.operation_id)?;

        for batch in unconfirmed_outputs.chunks(self.config.tx_validator_batch_size) {
            info!(
                target: LOG_TARGET,
                "Asking base node for location of {} unconfirmed outputs by hash (Operation ID: {})",
                batch.len(),
                self.operation_id
            );
            let (mined, unmined, tip_height) = self
                .query_base_node_for_outputs(batch, wallet_client)
                .await
                .for_protocol(self.operation_id)?;
            debug!(
                target: LOG_TARGET,
                "Base node returned {} outputs as mined and {} outputs as unmined (Operation ID: {})",
                mined.len(),
                unmined.len(),
                self.operation_id
            );
            for (output, mined_height, mined_in_block, mmr_position) in &mined {
                info!(
                    target: LOG_TARGET,
                    "Updating output comm:{}: hash {} as mined at height {} with current tip at {} (Operation ID: {})",
                    output.commitment.to_hex(),
                    output.hash.to_hex(),
                    mined_height,
                    tip_height,
                    self.operation_id
                );
                self.update_output_as_mined(output, mined_in_block, *mined_height, *mmr_position, tip_height)
                    .await?;
            }
        }

        Ok(())
    }

    // returns the last header found still in the chain
    async fn check_for_reorgs(
        &mut self,
        client: &mut BaseNodeWalletRpcClient,
    ) -> Result<Option<BlockHash>, OutputManagerProtocolError> {
        let mut last_mined_header_hash = None;
        info!(
            target: LOG_TARGET,
            "Checking last mined TXO to see if the base node has re-orged (Operation ID: {})", self.operation_id
        );

        while let Some(last_spent_output) = self.db.get_last_spent_output().await.for_protocol(self.operation_id)? {
            let mined_height = last_spent_output
                .marked_deleted_at_height
                .ok_or(OutputManagerError::InconsistentDataError(
                    "Spent output should have `marked_deleted_at_height`",
                ))
                .for_protocol(self.operation_id)?;
            let mined_in_block_hash = last_spent_output
                .marked_deleted_in_block
                .clone()
                .ok_or(OutputManagerError::InconsistentDataError(
                    "Spent output should have `marked_deleted_in_block`",
                ))
                .for_protocol(self.operation_id)?;
            let block_at_height = self
                .get_base_node_block_at_height(mined_height, client)
                .await
                .for_protocol(self.operation_id)?;

            if block_at_height.is_none() || block_at_height.unwrap() != mined_in_block_hash {
                // Chain has reorged since we last
                warn!(
                    target: LOG_TARGET,
                    "The block that output ({}) was spent in has been reorged out, will try to find this output \
                     again, but these funds have potentially been re-orged out of the chain (Operation ID: {})",
                    last_spent_output.commitment.to_hex(),
                    self.operation_id
                );
                self.db
                    .mark_output_as_unspent(last_spent_output.hash.clone())
                    .await
                    .for_protocol(self.operation_id)?;
            } else {
                info!(
                    target: LOG_TARGET,
                    "Last mined transaction is still in the block chain according to base node. (Operation ID: {})",
                    self.operation_id
                );
                break;
            }
        }

        while let Some(last_mined_output) = self.db.get_last_mined_output().await.for_protocol(self.operation_id)? {
            if last_mined_output.mined_height.is_none() || last_mined_output.mined_in_block.is_none() {
                return Err(OutputManagerProtocolError::new(
                    self.operation_id,
                    OutputManagerError::InconsistentDataError(
                        "Output marked as mined, but mined_height or mined_in_block was empty",
                    ),
                ));
            }
            let mined_height = last_mined_output.mined_height.unwrap();
            let mined_in_block_hash = last_mined_output.mined_in_block.clone().unwrap();
            let block_at_height = self
                .get_base_node_block_at_height(mined_height, client)
                .await
                .for_protocol(self.operation_id)?;
            if block_at_height.is_none() || block_at_height.unwrap() != mined_in_block_hash {
                // Chain has reorged since we last
                warn!(
                    target: LOG_TARGET,
                    "The block that output ({}) was in has been reorged out, will try to find this output again, but \
                     these funds have potentially been re-orged out of the chain (Operation ID: {})",
                    last_mined_output.commitment.to_hex(),
                    self.operation_id
                );
                self.db
                    .set_output_to_unmined(last_mined_output.hash.clone())
                    .await
                    .for_protocol(self.operation_id)?;
            } else {
                info!(
                    target: LOG_TARGET,
                    "Last mined transaction is still in the block chain according to base node (Operation ID: {}).",
                    self.operation_id
                );
                last_mined_header_hash = Some(mined_in_block_hash);
                break;
            }
        }
        Ok(last_mined_header_hash)
    }

    // TODO: remove this duplicated code from transaction validation protocol

    async fn get_base_node_block_at_height(
        &mut self,
        height: u64,
        client: &mut BaseNodeWalletRpcClient,
    ) -> Result<Option<BlockHash>, OutputManagerError> {
        let result = match client.get_header_by_height(height).await {
            Ok(r) => r,
            Err(rpc_error) => {
                info!(
                    target: LOG_TARGET,
                    "Error asking base node for header:{} (Operation ID: {})", rpc_error, self.operation_id
                );
                match &rpc_error {
                    RequestFailed(status) => {
                        if status.as_status_code().is_not_found() {
                            return Ok(None);
                        } else {
                            return Err(rpc_error.into());
                        }
                    },
                    _ => {
                        return Err(rpc_error.into());
                    },
                }
            },
        };

        let block_header: BlockHeader = result
            .try_into()
            .map_err(|s| OutputManagerError::InvalidMessageError(format!("Could not convert block header: {}", s)))?;
        Ok(Some(block_header.hash()))
    }

    async fn query_base_node_for_outputs(
        &self,
        batch: &[DbUnblindedOutput],
        base_node_client: &mut BaseNodeWalletRpcClient,
    ) -> Result<
        (
            Vec<(DbUnblindedOutput, u64, BlockHash, u64)>,
            Vec<DbUnblindedOutput>,
            u64,
        ),
        OutputManagerError,
    > {
        let batch_hashes = batch.iter().map(|o| o.hash.clone()).collect();

        let batch_response = base_node_client
            .utxo_query(UtxoQueryRequest {
                output_hashes: batch_hashes,
            })
            .await?;

        let mut mined = vec![];
        let mut unmined = vec![];

        let mut returned_outputs = HashMap::new();
        for output_proto in batch_response.responses.iter() {
            returned_outputs.insert(output_proto.output_hash.clone(), output_proto);
        }

        for output in batch {
            if let Some(returned_output) = returned_outputs.get(&output.hash) {
                mined.push((
                    output.clone(),
                    returned_output.mined_height,
                    returned_output.mined_in_block.clone(),
                    returned_output.mmr_position,
                ))
            } else {
                unmined.push(output.clone());
            }
        }

        Ok((mined, unmined, batch_response.height_of_longest_chain))
    }

    #[allow(clippy::ptr_arg)]
    async fn update_output_as_mined(
        &self,
        tx: &DbUnblindedOutput,
        mined_in_block: &BlockHash,
        mined_height: u64,
        mmr_position: u64,
        tip_height: u64,
    ) -> Result<(), OutputManagerProtocolError> {
        let confirmed = (tip_height - mined_height) >= self.config.num_confirmations_required;

        self.db
            .set_received_output_mined_height(
                tx.hash.clone(),
                mined_height,
                mined_in_block.clone(),
                mmr_position,
                confirmed,
            )
            .await
            .for_protocol(self.operation_id)?;

        Ok(())
    }

    fn publish_event(&self, event: OutputManagerEvent) {
        if let Err(e) = self.event_publisher.send(Arc::new(event)) {
            debug!(
                target: LOG_TARGET,
                "Error sending event because there are no subscribers: {:?}", e
            );
        }
    }
}<|MERGE_RESOLUTION|>--- conflicted
+++ resolved
@@ -23,11 +23,7 @@
 
 use log::*;
 use tari_common_types::types::BlockHash;
-<<<<<<< HEAD
-use tari_comms::protocol::rpc::{RpcError::RequestFailed, RpcStatusCode::NotFound};
-=======
 use tari_comms::protocol::rpc::RpcError::RequestFailed;
->>>>>>> 5b0c7c94
 use tari_core::{
     base_node::rpc::BaseNodeWalletRpcClient,
     blocks::BlockHeader,
@@ -35,6 +31,19 @@
 };
 use tari_crypto::tari_utilities::{hex::Hex, Hashable};
 use tari_shutdown::ShutdownSignal;
+
+use crate::{
+    connectivity_service::WalletConnectivityInterface,
+    output_manager_service::{
+        config::OutputManagerServiceConfig,
+        error::{OutputManagerError, OutputManagerProtocolError, OutputManagerProtocolErrorExt},
+        handle::{OutputManagerEvent, OutputManagerEventSender},
+        storage::{
+            database::{OutputManagerBackend, OutputManagerDatabase},
+            models::DbUnblindedOutput,
+        },
+    },
+};
 
 use crate::{
     connectivity_service::WalletConnectivityInterface,
