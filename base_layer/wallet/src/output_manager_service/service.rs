--- conflicted
+++ resolved
@@ -1897,7 +1897,6 @@
         &mut self,
         outputs: Vec<TransactionOutput>,
     ) -> Result<Vec<RecoveredOutput>, OutputManagerError> {
-<<<<<<< HEAD
         // ----------------------------------------------------------------------------
         // scanning
 
@@ -1927,81 +1926,6 @@
                                     Ok(spend_key) => Some((output.clone(), x.private_key.clone(), spend_key)),
                                     Err(_) => None,
                                 }
-=======
-        let known_one_sided_payment_scripts: Vec<KnownOneSidedPaymentScript> =
-            self.resources.db.get_all_known_one_sided_payment_scripts()?;
-
-        let mut rewound_outputs: Vec<RecoveredOutput> = Vec::new();
-        for output in outputs {
-            let position = known_one_sided_payment_scripts
-                .iter()
-                .position(|known_one_sided_script| known_one_sided_script.script == output.script);
-            if let Some(i) = position {
-                let spending_key = PrivateKey::from_bytes(
-                    CommsPublicKey::shared_secret(
-                        &known_one_sided_payment_scripts[i].private_key,
-                        &output.sender_offset_public_key,
-                    )
-                    .as_bytes(),
-                )?;
-                let rewind_blinding_key = PrivateKey::from_bytes(&hash_secret_key(&spending_key))?;
-                let encryption_key = PrivateKey::from_bytes(&hash_secret_key(&rewind_blinding_key))?;
-                let committed_value =
-                    EncryptedValue::decrypt_value(&encryption_key, &output.commitment, &output.encrypted_value);
-                if let Ok(committed_value) = committed_value {
-                    let blinding_factor =
-                        output.recover_mask(&self.resources.factories.range_proof, &rewind_blinding_key)?;
-                    if output.verify_mask(
-                        &self.resources.factories.range_proof,
-                        &blinding_factor,
-                        committed_value.into(),
-                    )? {
-                        let rewound_output = UnblindedOutput::new(
-                            output.version,
-                            committed_value,
-                            blinding_factor.clone(),
-                            output.features,
-                            known_one_sided_payment_scripts[i].script.clone(),
-                            known_one_sided_payment_scripts[i].input.clone(),
-                            known_one_sided_payment_scripts[i].private_key.clone(),
-                            output.sender_offset_public_key,
-                            output.metadata_signature,
-                            known_one_sided_payment_scripts[i].script_lock_height,
-                            output.covenant,
-                            output.encrypted_value,
-                        );
-
-                        let db_output = DbUnblindedOutput::rewindable_from_unblinded_output(
-                            rewound_output.clone(),
-                            &self.resources.factories,
-                            &RewindData {
-                                rewind_blinding_key,
-                                encryption_key,
-                            },
-                            None,
-                            Some(&output.proof),
-                        )?;
-
-                        let output_hex = output.commitment.to_hex();
-                        let tx_id = TxId::new_random();
-
-                        match self.resources.db.add_unspent_output_with_tx_id(tx_id, db_output) {
-                            Ok(_) => {
-                                rewound_outputs.push(RecoveredOutput {
-                                    output: rewound_output,
-                                    tx_id,
-                                });
-                            },
-                            Err(OutputManagerStorageError::DuplicateOutput) => {
-                                warn!(
-                                    target: LOG_TARGET,
-                                    "Attempt to add scanned output {} that already exists. Ignoring the output.",
-                                    output_hex
-                                );
-                            },
-                            Err(err) => {
-                                return Err(err.into());
->>>>>>> 3b467b9b
                             },
                         }
                     },
@@ -2084,7 +2008,6 @@
                         &self.resources.factories,
                         &RewindData {
                             rewind_blinding_key,
-                            recovery_byte_key,
                             encryption_key,
                         },
                         None,
