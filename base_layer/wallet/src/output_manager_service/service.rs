// Copyright 2019. The Tari Project
//
// Redistribution and use in source and binary forms, with or without modification, are permitted provided that the
// following conditions are met:
//
// 1. Redistributions of source code must retain the above copyright notice, this list of conditions and the following
// disclaimer.
//
// 2. Redistributions in binary form must reproduce the above copyright notice, this list of conditions and the
// following disclaimer in the documentation and/or other materials provided with the distribution.
//
// 3. Neither the name of the copyright holder nor the names of its contributors may be used to endorse or promote
// products derived from this software without specific prior written permission.
//
// THIS SOFTWARE IS PROVIDED BY THE COPYRIGHT HOLDERS AND CONTRIBUTORS "AS IS" AND ANY EXPRESS OR IMPLIED WARRANTIES,
// INCLUDING, BUT NOT LIMITED TO, THE IMPLIED WARRANTIES OF MERCHANTABILITY AND FITNESS FOR A PARTICULAR PURPOSE ARE
// DISCLAIMED. IN NO EVENT SHALL THE COPYRIGHT HOLDER OR CONTRIBUTORS BE LIABLE FOR ANY DIRECT, INDIRECT, INCIDENTAL,
// SPECIAL, EXEMPLARY, OR CONSEQUENTIAL DAMAGES (INCLUDING, BUT NOT LIMITED TO, PROCUREMENT OF SUBSTITUTE GOODS OR
// SERVICES; LOSS OF USE, DATA, OR PROFITS; OR BUSINESS INTERRUPTION) HOWEVER CAUSED AND ON ANY THEORY OF LIABILITY,
// WHETHER IN CONTRACT, STRICT LIABILITY, OR TORT (INCLUDING NEGLIGENCE OR OTHERWISE) ARISING IN ANY WAY OUT OF THE
// USE OF THIS SOFTWARE, EVEN IF ADVISED OF THE POSSIBILITY OF SUCH DAMAGE.

<<<<<<< HEAD
use crate::{
    base_node_service::handle::BaseNodeServiceHandle,
    output_manager_service::{
        config::OutputManagerServiceConfig,
        error::{OutputManagerError, OutputManagerProtocolError, OutputManagerStorageError},
        handle::{OutputManagerEventSender, OutputManagerRequest, OutputManagerResponse},
        recovery::StandardUtxoRecoverer,
        resources::OutputManagerResources,
        storage::{
            database::{OutputManagerBackend, OutputManagerDatabase, PendingTransactionOutputs},
            models::{DbUnblindedOutput, KnownOneSidedPaymentScript},
        },
        tasks::{TxoValidationTask, TxoValidationType},
        MasterKeyManager,
        TxId,
    },
    transaction_service::handle::TransactionServiceHandle,
    types::{HashDigest, ValidationRetryStrategy},
};
use blake2::Digest;
use chrono::Utc;
use diesel::result::{DatabaseErrorKind, Error as DieselError};
use futures::{pin_mut, StreamExt};
use log::*;
use rand::{rngs::OsRng, RngCore};
=======
>>>>>>> 997d2888
use std::{
    cmp::Ordering,
    collections::HashMap,
    fmt::{self, Display},
    sync::Arc,
    time::Duration,
};

use blake2::Digest;
use chrono::Utc;
use diesel::result::{DatabaseErrorKind, Error as DieselError};
use futures::{pin_mut, StreamExt};
use log::*;
use rand::{rngs::OsRng, RngCore};
use tari_crypto::{
    inputs,
    keys::{DiffieHellmanSharedSecret, PublicKey as PublicKeyTrait, SecretKey},
    script,
    script::TariScript,
    tari_utilities::{hex::Hex, ByteArray},
};
use tokio::sync::broadcast;

use tari_common_types::types::{PrivateKey, PublicKey};
use tari_comms::{
    connectivity::ConnectivityRequester,
    types::{CommsPublicKey, CommsSecretKey},
};
use tari_core::{
    consensus::ConsensusConstants,
    transactions::{
        fee::Fee,
        tari_amount::MicroTari,
        transaction::{
            KernelFeatures,
            OutputFeatures,
            Transaction,
            TransactionInput,
            TransactionOutput,
            UnblindedOutput,
        },
        transaction_protocol::sender::TransactionSenderMessage,
        CoinbaseBuilder,
        CryptoFactories,
        ReceiverTransactionProtocol,
        SenderTransactionProtocol,
    },
};
use tari_service_framework::reply_channel;
use tari_shutdown::ShutdownSignal;

use crate::{
    base_node_service::handle::BaseNodeServiceHandle,
    output_manager_service::{
        config::OutputManagerServiceConfig,
        error::{OutputManagerError, OutputManagerProtocolError, OutputManagerStorageError},
        handle::{OutputManagerEventSender, OutputManagerRequest, OutputManagerResponse},
        recovery::StandardUtxoRecoverer,
        resources::OutputManagerResources,
        storage::{
            database::{OutputManagerBackend, OutputManagerDatabase, PendingTransactionOutputs},
            models::{DbUnblindedOutput, KnownOneSidedPaymentScript},
        },
        tasks::{TxoValidationTask, TxoValidationType},
        MasterKeyManager,
        TxId,
    },
    transaction_service::handle::TransactionServiceHandle,
    types::{HashDigest, ValidationRetryStrategy},
};

const LOG_TARGET: &str = "wallet::output_manager_service";
const LOG_TARGET_STRESS: &str = "stress_test::output_manager_service";

/// This service will manage a wallet's available outputs and the key manager that produces the keys for these outputs.
/// The service will assemble transactions to be sent from the wallets available outputs and provide keys to receive
/// outputs. When the outputs are detected on the blockchain the Transaction service will call this Service to confirm
/// them to be moved to the spent and unspent output lists respectively.
pub struct OutputManagerService<TBackend>
where TBackend: OutputManagerBackend + 'static
{
    resources: OutputManagerResources<TBackend>,
    request_stream:
        Option<reply_channel::Receiver<OutputManagerRequest, Result<OutputManagerResponse, OutputManagerError>>>,
    base_node_update_publisher: broadcast::Sender<CommsPublicKey>,
    base_node_service: BaseNodeServiceHandle,
}

impl<TBackend> OutputManagerService<TBackend>
where TBackend: OutputManagerBackend + 'static
{
    #[allow(clippy::too_many_arguments)]
    pub async fn new(
        config: OutputManagerServiceConfig,
        transaction_service: TransactionServiceHandle,
        request_stream: reply_channel::Receiver<
            OutputManagerRequest,
            Result<OutputManagerResponse, OutputManagerError>,
        >,
        db: OutputManagerDatabase<TBackend>,
        event_publisher: OutputManagerEventSender,
        factories: CryptoFactories,
        consensus_constants: ConsensusConstants,
        shutdown_signal: ShutdownSignal,
        base_node_service: BaseNodeServiceHandle,
        connectivity_manager: ConnectivityRequester,
        master_secret_key: CommsSecretKey,
    ) -> Result<OutputManagerService<TBackend>, OutputManagerError> {
        // Clear any encumberances for transactions that were being negotiated but did not complete to become official
        // Pending Transactions.
        db.clear_short_term_encumberances().await?;

        let master_key_manager = MasterKeyManager::new(master_secret_key, db.clone()).await?;

        let resources = OutputManagerResources {
            config,
            db,
            transaction_service,
            factories,
            base_node_public_key: None,
            event_publisher,
            master_key_manager: Arc::new(master_key_manager),
            consensus_constants,
            connectivity_manager,
            shutdown_signal,
        };

        let (base_node_update_publisher, _) =
            broadcast::channel(resources.config.base_node_update_publisher_channel_size);

        Ok(OutputManagerService {
            resources,
            request_stream: Some(request_stream),
            base_node_update_publisher,
            base_node_service,
        })
    }

    pub async fn start(mut self) -> Result<(), OutputManagerError> {
        let request_stream = self
            .request_stream
            .take()
            .expect("OutputManagerService initialized without request_stream")
            .fuse();
        pin_mut!(request_stream);

        let mut shutdown = self.resources.shutdown_signal.clone();

        info!(target: LOG_TARGET, "Output Manager Service started");
        loop {
            tokio::select! {
                Some(request_context) = request_stream.next() => {
                    trace!(target: LOG_TARGET, "Handling Service API Request");
                    let (request, reply_tx) = request_context.split();
                    let response = self.handle_request(request).await.map_err(|e| {
                        warn!(target: LOG_TARGET, "Error handling request: {:?}", e);
                        e
                    });
                    let _ = reply_tx.send(response).map_err(|e| {
                        warn!(target: LOG_TARGET, "Failed to send reply");
                        e
                    });
                },
                _ = shutdown.wait() => {
                    info!(target: LOG_TARGET, "Output manager service shutting down because it received the shutdown signal");
                    break;
                }
            }
        }
        info!(target: LOG_TARGET, "Output Manager Service ended");
        Ok(())
    }

    /// This handler is called when the Service executor loops receives an API request
    async fn handle_request(
        &mut self,
        request: OutputManagerRequest,
    ) -> Result<OutputManagerResponse, OutputManagerError> {
        trace!(target: LOG_TARGET, "Handling Service Request: {}", request);
        match request {
            OutputManagerRequest::AddOutput(uo) => self
                .add_output(None, *uo)
                .await
                .map(|_| OutputManagerResponse::OutputAdded),
            OutputManagerRequest::AddOutputWithTxId((tx_id, uo)) => self
                .add_output(Some(tx_id), *uo)
                .await
                .map(|_| OutputManagerResponse::OutputAdded),
            OutputManagerRequest::UpdateOutputMetadataSignature(uo) => self
                .update_output_metadata_signature(*uo)
                .await
                .map(|_| OutputManagerResponse::OutputMetadataSignatureUpdated),
            OutputManagerRequest::GetBalance => {
                let current_chain_tip = match self.base_node_service.get_chain_metadata().await {
                    Ok(metadata) => metadata.map(|m| m.height_of_longest_chain()),
                    Err(_) => None,
                };
                self.get_balance(current_chain_tip)
                    .await
                    .map(OutputManagerResponse::Balance)
            },
            OutputManagerRequest::GetRecipientTransaction(tsm) => self
                .get_recipient_transaction(tsm)
                .await
                .map(OutputManagerResponse::RecipientTransactionGenerated),
            OutputManagerRequest::GetCoinbaseTransaction((tx_id, reward, fees, block_height)) => self
                .get_coinbase_transaction(tx_id, reward, fees, block_height)
                .await
                .map(OutputManagerResponse::CoinbaseTransaction),
            OutputManagerRequest::PrepareToSendTransaction((
                tx_id,
                amount,
                fee_per_gram,
                lock_height,
                message,
                recipient_script,
            )) => self
                .prepare_transaction_to_send(tx_id, amount, fee_per_gram, lock_height, message, recipient_script)
                .await
                .map(OutputManagerResponse::TransactionToSend),
            OutputManagerRequest::CreatePayToSelfTransaction((tx_id, amount, fee_per_gram, lock_height, message)) => {
                self.create_pay_to_self_transaction(tx_id, amount, fee_per_gram, lock_height, message)
                    .await
                    .map(OutputManagerResponse::PayToSelfTransaction)
            },
            OutputManagerRequest::FeeEstimate((amount, fee_per_gram, num_kernels, num_outputs)) => self
                .fee_estimate(amount, fee_per_gram, num_kernels, num_outputs)
                .await
                .map(OutputManagerResponse::FeeEstimate),
            OutputManagerRequest::ConfirmPendingTransaction(tx_id) => self
                .confirm_encumberance(tx_id)
                .await
                .map(|_| OutputManagerResponse::PendingTransactionConfirmed),
            OutputManagerRequest::ConfirmTransaction((tx_id, spent_outputs, received_outputs)) => self
                .confirm_transaction(tx_id, &spent_outputs, &received_outputs)
                .await
                .map(|_| OutputManagerResponse::TransactionConfirmed),
            OutputManagerRequest::CancelTransaction(tx_id) => self
                .cancel_transaction(tx_id)
                .await
                .map(|_| OutputManagerResponse::TransactionCancelled),
            OutputManagerRequest::TimeoutTransactions(period) => self
                .timeout_pending_transactions(period)
                .await
                .map(|_| OutputManagerResponse::TransactionsTimedOut),
            OutputManagerRequest::GetPendingTransactions => self
                .fetch_pending_transaction_outputs()
                .await
                .map(OutputManagerResponse::PendingTransactions),
            OutputManagerRequest::GetSpentOutputs => {
                let outputs = self
                    .fetch_spent_outputs()
                    .await?
                    .into_iter()
                    .map(|v| v.into())
                    .collect();
                Ok(OutputManagerResponse::SpentOutputs(outputs))
            },
            OutputManagerRequest::GetUnspentOutputs => {
                let outputs = self
                    .fetch_unspent_outputs()
                    .await?
                    .into_iter()
                    .map(|v| v.into())
                    .collect();
                Ok(OutputManagerResponse::UnspentOutputs(outputs))
            },
            OutputManagerRequest::GetSeedWords => self
                .resources
                .master_key_manager
                .get_seed_words(&self.resources.config.seed_word_language)
                .await
                .map(OutputManagerResponse::SeedWords),
            OutputManagerRequest::SetBaseNodePublicKey(pk) => self
                .set_base_node_public_key(pk)
                .await
                .map(|_| OutputManagerResponse::BaseNodePublicKeySet),
            OutputManagerRequest::ValidateUtxos(validation_type, retries) => self
                .validate_outputs(validation_type, retries)
                .map(OutputManagerResponse::UtxoValidationStarted),
            OutputManagerRequest::GetInvalidOutputs => {
                let outputs = self
                    .fetch_invalid_outputs()
                    .await?
                    .into_iter()
                    .map(|v| v.into())
                    .collect();
                Ok(OutputManagerResponse::InvalidOutputs(outputs))
            },
            OutputManagerRequest::CreateCoinSplit((amount_per_split, split_count, fee_per_gram, lock_height)) => self
                .create_coin_split(amount_per_split, split_count, fee_per_gram, lock_height)
                .await
                .map(OutputManagerResponse::Transaction),
            OutputManagerRequest::ApplyEncryption(cipher) => self
                .resources
                .db
                .apply_encryption(*cipher)
                .await
                .map(|_| OutputManagerResponse::EncryptionApplied)
                .map_err(OutputManagerError::OutputManagerStorageError),
            OutputManagerRequest::RemoveEncryption => self
                .resources
                .db
                .remove_encryption()
                .await
                .map(|_| OutputManagerResponse::EncryptionRemoved)
                .map_err(OutputManagerError::OutputManagerStorageError),

            OutputManagerRequest::GetPublicRewindKeys => Ok(OutputManagerResponse::PublicRewindKeys(Box::new(
                self.resources.master_key_manager.get_rewind_public_keys(),
            ))),
            OutputManagerRequest::ScanForRecoverableOutputs(outputs) => StandardUtxoRecoverer::new(
                self.resources.master_key_manager.clone(),
                self.resources.factories.clone(),
                self.resources.db.clone(),
            )
            .scan_and_recover_outputs(outputs)
            .await
            .map(OutputManagerResponse::RewoundOutputs),
            OutputManagerRequest::ScanOutputs(outputs) => self
                .scan_outputs_for_one_sided_payments(outputs)
                .await
                .map(OutputManagerResponse::ScanOutputs),
            OutputManagerRequest::AddKnownOneSidedPaymentScript(known_script) => self
                .add_known_script(known_script)
                .await
                .map(|_| OutputManagerResponse::AddKnownOneSidedPaymentScript),
            OutputManagerRequest::ReinstateCancelledInboundTx(tx_id) => self
                .reinstate_cancelled_inbound_transaction(tx_id)
                .await
                .map(|_| OutputManagerResponse::ReinstatedCancelledInboundTx),
        }
    }

    fn validate_outputs(
        &mut self,
        validation_type: TxoValidationType,
        retry_strategy: ValidationRetryStrategy,
    ) -> Result<u64, OutputManagerError> {
        match self.resources.base_node_public_key.as_ref() {
            None => Err(OutputManagerError::NoBaseNodeKeysProvided),
            Some(pk) => {
                let id = OsRng.next_u64();

                let utxo_validation_task = TxoValidationTask::new(
                    id,
                    validation_type,
                    retry_strategy,
                    self.resources.clone(),
                    pk.clone(),
                    self.base_node_update_publisher.subscribe(),
                );

                tokio::spawn(async move {
                    match utxo_validation_task.execute().await {
                        Ok(id) => {
                            info!(
                                target: LOG_TARGET,
                                "UTXO Validation Protocol (Id: {}) completed successfully", id
                            );
                        },
                        Err(OutputManagerProtocolError { id, error }) => {
                            warn!(
                                target: LOG_TARGET,
                                "Error completing UTXO Validation Protocol (Id: {}): {:?}", id, error
                            );
                        },
                    }
                });

                Ok(id)
            },
        }
    }

    /// Add an unblinded output to the unspent outputs list
    pub async fn add_output(&mut self, tx_id: Option<TxId>, output: UnblindedOutput) -> Result<(), OutputManagerError> {
        debug!(
            target: LOG_TARGET,
            "Add output of value {} to Output Manager", output.value
        );
        let output = DbUnblindedOutput::from_unblinded_output(output, &self.resources.factories)?;
        match tx_id {
            None => self.resources.db.add_unspent_output(output).await?,
            Some(t) => self.resources.db.add_unspent_output_with_tx_id(t, output).await?,
        }
        Ok(())
    }

    /// Update an output's metadata signature, akin to 'finalize output'
    pub async fn update_output_metadata_signature(
        &mut self,
        output: TransactionOutput,
    ) -> Result<(), OutputManagerError> {
        self.resources.db.update_output_metadata_signature(output).await?;
        Ok(())
    }

    async fn get_balance(&self, current_chain_tip: Option<u64>) -> Result<Balance, OutputManagerError> {
        let balance = self.resources.db.get_balance(current_chain_tip).await?;
        trace!(target: LOG_TARGET, "Balance: {:?}", balance);
        Ok(balance)
    }

    /// Request a receiver transaction be generated from the supplied Sender Message
    async fn get_recipient_transaction(
        &mut self,
        sender_message: TransactionSenderMessage,
    ) -> Result<ReceiverTransactionProtocol, OutputManagerError> {
        let single_round_sender_data = match sender_message.single() {
            Some(data) => data,
            _ => return Err(OutputManagerError::InvalidSenderMessage),
        };

        // Confirm script hash is for the expected script, at the moment assuming Nop
        if single_round_sender_data.script != script!(Nop) {
            return Err(OutputManagerError::InvalidScriptHash);
        }

        let (spending_key, script_private_key) = self
            .resources
            .master_key_manager
            .get_next_spend_and_script_key()
            .await?;

        let output = DbUnblindedOutput::from_unblinded_output(
            UnblindedOutput::new(
                single_round_sender_data.amount,
                spending_key.clone(),
                single_round_sender_data.features.clone(),
                single_round_sender_data.script.clone(),
                // TODO: The input data should be variable; this will only work for a Nop script
                inputs!(PublicKey::from_secret_key(&script_private_key)),
                script_private_key,
                single_round_sender_data.sender_offset_public_key.clone(),
                // Note: The commitment signature at this time is only partially built
                TransactionOutput::create_partial_metadata_signature(
                    &single_round_sender_data.amount,
                    &spending_key.clone(),
                    &single_round_sender_data.script.clone(),
                    &single_round_sender_data.features.clone(),
                    &single_round_sender_data.sender_offset_public_key.clone(),
                    &single_round_sender_data.public_commitment_nonce.clone(),
                )?,
            ),
            &self.resources.factories,
        )?;

        self.resources
            .db
            .accept_incoming_pending_transaction(single_round_sender_data.tx_id, output, None)
            .await?;

        self.confirm_encumberance(single_round_sender_data.tx_id).await?;

        let nonce = PrivateKey::random(&mut OsRng);

        let rtp = ReceiverTransactionProtocol::new_with_rewindable_output(
            sender_message.clone(),
            nonce,
            spending_key,
            single_round_sender_data.features.clone(),
            &self.resources.factories,
            self.resources.master_key_manager.rewind_data(),
        );

        Ok(rtp)
    }

    /// Confirm the reception of an expected transaction output. This will be called by the Transaction Service when it
    /// detects the output on the blockchain
    pub async fn confirm_received_transaction_output(
        &mut self,
        tx_id: u64,
        received_output: &TransactionOutput,
    ) -> Result<(), OutputManagerError> {
        let pending_transaction = self.resources.db.fetch_pending_transaction_outputs(tx_id).await?;

        // Assumption: We are only allowing a single output per receiver in the current transaction protocols.
        if pending_transaction.outputs_to_be_received.len() != 1 {
            return Err(OutputManagerError::IncompleteTransaction(
                "unexpected number of outputs to be received, exactly one is expected",
            ));
        }

        if pending_transaction.outputs_to_be_received[0]
            .unblinded_output
            .as_transaction_input(&self.resources.factories.commitment)?
            .commitment !=
            received_output.commitment
        {
            return Err(OutputManagerError::IncompleteTransaction(
                "unexpected commitment received",
            ));
        }

        self.resources
            .db
            .confirm_pending_transaction_outputs(pending_transaction.tx_id)
            .await?;

        debug!(
            target: LOG_TARGET,
            "Confirm received transaction outputs for TxId: {}", tx_id
        );

        Ok(())
    }

    /// Get a fee estimate for an amount of MicroTari, at a specified fee per gram and given number of kernels and
    /// outputs.
    async fn fee_estimate(
        &mut self,
        amount: MicroTari,
        fee_per_gram: MicroTari,
        num_kernels: u64,
        num_outputs: u64,
    ) -> Result<MicroTari, OutputManagerError> {
        debug!(
            target: LOG_TARGET,
            "Getting fee estimate. Amount: {}. Fee per gram: {}. Num kernels: {}. Num outputs: {}",
            amount,
            fee_per_gram,
            num_kernels,
            num_outputs
        );

        let (utxos, _, _) = self
            .select_utxos(amount, fee_per_gram, num_outputs as usize, None)
            .await?;
        debug!(target: LOG_TARGET, "{} utxos selected.", utxos.len());

        let fee = Fee::calculate_with_minimum(fee_per_gram, num_kernels as usize, utxos.len(), num_outputs as usize);

        debug!(target: LOG_TARGET, "Fee calculated: {}", fee);
        Ok(fee)
    }

    /// Prepare a Sender Transaction Protocol for the amount and fee_per_gram specified. If required a change output
    /// will be produced.
    pub async fn prepare_transaction_to_send(
        &mut self,
        tx_id: TxId,
        amount: MicroTari,
        fee_per_gram: MicroTari,
        lock_height: Option<u64>,
        message: String,
        recipient_script: TariScript,
    ) -> Result<SenderTransactionProtocol, OutputManagerError> {
        debug!(
            target: LOG_TARGET,
            "Preparing to send transaction. Amount: {}. Fee per gram: {}. ", amount, fee_per_gram,
        );
        let (outputs, _, total) = self.select_utxos(amount, fee_per_gram, 1, None).await?;

        let offset = PrivateKey::random(&mut OsRng);
        let nonce = PrivateKey::random(&mut OsRng);

        let mut builder = SenderTransactionProtocol::builder(1);
        builder
            .with_lock_height(lock_height.unwrap_or(0))
            .with_fee_per_gram(fee_per_gram)
            .with_offset(offset.clone())
            .with_private_nonce(nonce.clone())
            .with_amount(0, amount)
            .with_recipient_data(
                0,
                recipient_script,
                PrivateKey::random(&mut OsRng),
                Default::default(),
                PrivateKey::random(&mut OsRng),
            )
            .with_message(message)
            .with_prevent_fee_gt_amount(self.resources.config.prevent_fee_gt_amount)
            .with_tx_id(tx_id);

        for uo in outputs.iter() {
            builder.with_input(
                uo.unblinded_output
                    .as_transaction_input(&self.resources.factories.commitment)?,
                uo.unblinded_output.clone(),
            );
        }
        debug!(
            target: LOG_TARGET,
            "Calculating fee for tx with: Fee per gram: {}. Num outputs: {}",
            amount,
            outputs.len()
        );
        let fee_without_change = Fee::calculate(fee_per_gram, 1, outputs.len(), 1);
        // If the input values > the amount to be sent + fee_without_change then we will need to include a change
        // output
        if total > amount + fee_without_change {
            let (spending_key, script_private_key) = self
                .resources
                .master_key_manager
                .get_next_spend_and_script_key()
                .await?;
            builder.with_change_secret(spending_key);
            builder.with_rewindable_outputs(self.resources.master_key_manager.rewind_data().clone());
            builder.with_change_script(
                script!(Nop),
                inputs!(PublicKey::from_secret_key(&script_private_key)),
                script_private_key,
            );
        }

        let stp = builder
            .build::<HashDigest>(&self.resources.factories)
            .map_err(|e| OutputManagerError::BuildError(e.message))?;

        // If a change output was created add it to the pending_outputs list.
        let mut change_output = Vec::<DbUnblindedOutput>::new();
        if total > amount + fee_without_change {
            let unblinded_output = stp.get_change_unblinded_output()?.ok_or_else(|| {
                OutputManagerError::BuildError(
                    "There should be a change output metadata signature available".to_string(),
                )
            })?;
            change_output.push(DbUnblindedOutput::from_unblinded_output(
                unblinded_output,
                &self.resources.factories,
            )?);
        }

        // The Transaction Protocol built successfully so we will pull the unspent outputs out of the unspent list and
        // store them until the transaction times out OR is confirmed
        self.resources
            .db
            .encumber_outputs(tx_id, outputs, change_output)
            .await?;

        debug!(target: LOG_TARGET, "Prepared transaction (TxId: {}) to send", tx_id);
        debug!(
            target: LOG_TARGET_STRESS,
            "Prepared transaction (TxId: {}) to send", tx_id
        );

        Ok(stp)
    }

    /// Request a Coinbase transaction for a specific block height. All existing pending transactions with
    /// this blockheight will be cancelled.
    /// The key will be derived from the coinbase specific keychain using the blockheight as an index. The coinbase
    /// keychain is based on the wallets master_key and the "coinbase" branch.
    async fn get_coinbase_transaction(
        &mut self,
        tx_id: TxId,
        reward: MicroTari,
        fees: MicroTari,
        block_height: u64,
    ) -> Result<Transaction, OutputManagerError> {
        debug!(
            target: LOG_TARGET,
            "Building coinbase transaction for block_height {} with TxId: {}", block_height, tx_id
        );

        let (spending_key, script_key) = self
            .resources
            .master_key_manager
            .get_coinbase_spend_and_script_key_for_height(block_height)
            .await?;

        let nonce = PrivateKey::random(&mut OsRng);
        let (tx, unblinded_output) = CoinbaseBuilder::new(self.resources.factories.clone())
            .with_block_height(block_height)
            .with_fees(fees)
            .with_spend_key(spending_key.clone())
            .with_script_key(script_key.clone())
            .with_script(script!(Nop))
            .with_nonce(nonce)
            .with_rewind_data(self.resources.master_key_manager.rewind_data().clone())
            .build_with_reward(&self.resources.consensus_constants, reward)?;

        let output = DbUnblindedOutput::from_unblinded_output(unblinded_output, &self.resources.factories)?;

        // Clear any existing pending coinbase transactions for this blockheight
        self.resources
            .db
            .cancel_pending_transaction_at_block_height(block_height)
            .await?;

        // Clear any matching outputs for this commitment. Even if the older output is valid
        // we are losing no information as this output has the same commitment.
        match self
            .resources
            .db
            .remove_output_by_commitment(output.commitment.clone())
            .await
        {
            Ok(_) => {},
            Err(OutputManagerStorageError::ValueNotFound) => {},
            Err(e) => return Err(e.into()),
        }

        self.resources
            .db
            .accept_incoming_pending_transaction(tx_id, output, Some(block_height))
            .await?;

        self.confirm_encumberance(tx_id).await?;

        Ok(tx)
    }

    async fn create_pay_to_self_transaction(
        &mut self,
        tx_id: TxId,
        amount: MicroTari,
        fee_per_gram: MicroTari,
        lock_height: Option<u64>,
        message: String,
    ) -> Result<(MicroTari, Transaction), OutputManagerError> {
        let (inputs, _, total) = self.select_utxos(amount, fee_per_gram, 1, None).await?;

        let offset = PrivateKey::random(&mut OsRng);
        let nonce = PrivateKey::random(&mut OsRng);
        let sender_offset_private_key = PrivateKey::random(&mut OsRng);

        // Create builder with no recipients (other than ourselves)
        let mut builder = SenderTransactionProtocol::builder(0);
        builder
            .with_lock_height(lock_height.unwrap_or(0))
            .with_fee_per_gram(fee_per_gram)
            .with_offset(offset.clone())
            .with_private_nonce(nonce.clone())
            .with_message(message)
            .with_prevent_fee_gt_amount(self.resources.config.prevent_fee_gt_amount)
            .with_tx_id(tx_id);

        for uo in &inputs {
            builder.with_input(
                uo.unblinded_output
                    .as_transaction_input(&self.resources.factories.commitment)?,
                uo.unblinded_output.clone(),
            );
        }

        let script = script!(Nop);
        let output_features = OutputFeatures::default();
        let (spending_key, script_private_key) = self
            .resources
            .master_key_manager
            .get_next_spend_and_script_key()
            .await?;
        let metadata_signature = TransactionOutput::create_final_metadata_signature(
            &amount,
            &spending_key.clone(),
            &script,
            &output_features,
            &&sender_offset_private_key,
        )?;
        let utxo = DbUnblindedOutput::from_unblinded_output(
            UnblindedOutput::new(
                amount,
                spending_key.clone(),
                output_features,
                script,
                inputs!(PublicKey::from_secret_key(&script_private_key)),
                script_private_key,
                PublicKey::from_secret_key(&sender_offset_private_key),
                metadata_signature,
            ),
            &self.resources.factories,
        )?;
        builder
            .with_output(utxo.unblinded_output.clone(), sender_offset_private_key.clone())
            .map_err(|e| OutputManagerError::BuildError(e.message))?;

        let mut outputs = vec![utxo];

        let fee = Fee::calculate(fee_per_gram, 1, inputs.len(), 1);
        let change_value = total.saturating_sub(amount).saturating_sub(fee);
        if change_value > 0.into() {
            let (spending_key, script_private_key) = self
                .resources
                .master_key_manager
                .get_next_spend_and_script_key()
                .await?;
            builder.with_change_secret(spending_key);
            builder.with_rewindable_outputs(self.resources.master_key_manager.rewind_data().clone());
            builder.with_change_script(
                script!(Nop),
                inputs!(PublicKey::from_secret_key(&script_private_key)),
                script_private_key,
            );
        }

        let factories = CryptoFactories::default();
        let mut stp = builder
            .build::<HashDigest>(&self.resources.factories)
            .map_err(|e| OutputManagerError::BuildError(e.message))?;

        if change_value > 0.into() {
            let unblinded_output = stp.get_change_unblinded_output()?.ok_or_else(|| {
                OutputManagerError::BuildError(
                    "There should be a change output metadata signature available".to_string(),
                )
            })?;
            let change_output = DbUnblindedOutput::from_unblinded_output(unblinded_output, &self.resources.factories)?;

            outputs.push(change_output);
        }

        trace!(
            target: LOG_TARGET,
            "Encumber send to self transaction ({}) outputs.",
            tx_id
        );
        self.resources.db.encumber_outputs(tx_id, inputs, outputs).await?;
        self.confirm_encumberance(tx_id).await?;
        let fee = stp.get_fee_amount()?;
        trace!(target: LOG_TARGET, "Finalize send-to-self transaction ({}).", tx_id);
        stp.finalize(KernelFeatures::empty(), &factories)?;
        let tx = stp.take_transaction()?;

        Ok((fee, tx))
    }

    /// Confirm that a transaction has finished being negotiated between parties so the short-term encumberance can be
    /// made official
    async fn confirm_encumberance(&mut self, tx_id: u64) -> Result<(), OutputManagerError> {
        self.resources.db.confirm_encumbered_outputs(tx_id).await?;

        Ok(())
    }

    /// Confirm that a received or sent transaction and its outputs have been detected on the base chain. The inputs and
    /// outputs are checked to see that they match what the stored PendingTransaction contains. This will
    /// be called by the Transaction Service which monitors the base chain.
    async fn confirm_transaction(
        &mut self,
        tx_id: u64,
        inputs: &[TransactionInput],
        outputs: &[TransactionOutput],
    ) -> Result<(), OutputManagerError> {
        let pending_transaction = self.resources.db.fetch_pending_transaction_outputs(tx_id).await?;

        // Check that outputs to be spent can all be found in the provided transaction inputs
        for output_to_spend in pending_transaction.outputs_to_be_spent.iter() {
            let input_to_check = output_to_spend
                .unblinded_output
                .as_transaction_input(&self.resources.factories.commitment)?;

            if inputs.iter().all(|input| input.commitment != input_to_check.commitment) {
                return Err(OutputManagerError::IncompleteTransaction(
                    "outputs to spend are missing",
                ));
            }
        }

        // Check that outputs to be received can all be found in the provided transaction outputs
        for output_to_receive in pending_transaction.outputs_to_be_received.iter() {
            let output_to_check = output_to_receive
                .unblinded_output
                .as_transaction_input(&self.resources.factories.commitment)?;

            if outputs
                .iter()
                .all(|output| output.commitment != output_to_check.commitment)
            {
                return Err(OutputManagerError::IncompleteTransaction(
                    "outputs to receive are missing",
                ));
            }
        }

        self.resources
            .db
            .confirm_pending_transaction_outputs(pending_transaction.tx_id)
            .await?;

        trace!(target: LOG_TARGET, "Confirm transaction (TxId: {})", tx_id);

        Ok(())
    }

    /// Cancel a pending transaction and place the encumbered outputs back into the unspent pool
    pub async fn cancel_transaction(&mut self, tx_id: u64) -> Result<(), OutputManagerError> {
        debug!(
            target: LOG_TARGET,
            "Cancelling pending transaction outputs for TxId: {}", tx_id
        );
        Ok(self.resources.db.cancel_pending_transaction_outputs(tx_id).await?)
    }

    /// Restore the pending transaction encumberance and output for an inbound transaction that was previously
    /// cancelled.
    async fn reinstate_cancelled_inbound_transaction(&mut self, tx_id: TxId) -> Result<(), OutputManagerError> {
        self.resources.db.reinstate_inbound_output(tx_id).await?;

        self.resources
            .db
            .add_pending_transaction_outputs(PendingTransactionOutputs {
                tx_id,
                outputs_to_be_spent: Vec::new(),
                outputs_to_be_received: Vec::new(),
                timestamp: Utc::now().naive_utc(),
                coinbase_block_height: None,
            })
            .await?;

        self.confirm_encumberance(tx_id).await?;

        Ok(())
    }

    /// Go through the pending transaction and if any have existed longer than the specified duration, cancel them
    async fn timeout_pending_transactions(&mut self, period: Duration) -> Result<(), OutputManagerError> {
        Ok(self.resources.db.timeout_pending_transaction_outputs(period).await?)
    }

    /// Select which unspent transaction outputs to use to send a transaction of the specified amount. Use the specified
    /// selection strategy to choose the outputs. It also determines if a change output is required.
    async fn select_utxos(
        &mut self,
        amount: MicroTari,
        fee_per_gram: MicroTari,
        output_count: usize,
        strategy: Option<UTXOSelectionStrategy>,
    ) -> Result<(Vec<DbUnblindedOutput>, bool, MicroTari), OutputManagerError> {
        debug!(
            target: LOG_TARGET,
            "select_utxos amount: {}, fee_per_gram: {}, output_count: {}, strategy: {:?}",
            amount,
            fee_per_gram,
            output_count,
            strategy
        );
        let mut utxos = Vec::new();
        let mut utxos_total_value = MicroTari::from(0);
        let mut fee_without_change = MicroTari::from(0);
        let mut fee_with_change = MicroTari::from(0);

        let uo = self.resources.db.fetch_sorted_unspent_outputs().await?;

        // Attempt to get the chain tip height
        let chain_metadata = self.base_node_service.get_chain_metadata().await?;
        let (connected, tip_height) = match &chain_metadata {
            Some(metadata) => (true, metadata.height_of_longest_chain()),
            None => (false, 0),
        };

        // If no strategy was specified and no metadata is available, then make sure to use MaturitythenSmallest
        let strategy = match (strategy, connected) {
            (Some(s), _) => Some(s),
            (None, false) => Some(UTXOSelectionStrategy::MaturityThenSmallest),
            (None, true) => None, // use the selection heuristic next
        };

        // If we know the chain height then filter out unspendable UTXOs
        let num_utxos = uo.len();
        let uo = if connected {
            let mature_utxos = uo
                .into_iter()
                .filter(|u| u.unblinded_output.features.maturity <= tip_height)
                .collect::<Vec<DbUnblindedOutput>>();

            trace!(
                target: LOG_TARGET,
                "Some UTXOs have not matured yet at height {}, filtered {} UTXOs",
                tip_height,
                num_utxos - mature_utxos.len()
            );

            mature_utxos
        } else {
            uo
        };

        // Heuristic for selection strategy: Default to MaturityThenSmallest, but if the amount is greater than
        // the largest UTXO, use Largest UTXOs first.
        let strategy = match (strategy, uo.is_empty()) {
            (Some(s), _) => s,
            (None, true) => UTXOSelectionStrategy::Smallest,
            (None, false) => {
                let largest_utxo = &uo[uo.len() - 1];
                if amount > largest_utxo.unblinded_output.value {
                    UTXOSelectionStrategy::Largest
                } else {
                    UTXOSelectionStrategy::MaturityThenSmallest
                }
            },
        };
        debug!(target: LOG_TARGET, "select_utxos selection strategy: {}", strategy);

        let uo = match strategy {
            UTXOSelectionStrategy::Smallest => uo,
            UTXOSelectionStrategy::MaturityThenSmallest => {
                let mut uo = uo;
                uo.sort_by(|a, b| {
                    match a
                        .unblinded_output
                        .features
                        .maturity
                        .cmp(&b.unblinded_output.features.maturity)
                    {
                        Ordering::Equal => a.unblinded_output.value.cmp(&b.unblinded_output.value),
                        Ordering::Less => Ordering::Less,
                        Ordering::Greater => Ordering::Greater,
                    }
                });
                uo
            },
            UTXOSelectionStrategy::Largest => uo.into_iter().rev().collect(),
        };
        trace!(target: LOG_TARGET, "We found {} UTXOs to select from", uo.len());

        let mut require_change_output = false;
        for o in uo.iter() {
            utxos.push(o.clone());
            utxos_total_value += o.unblinded_output.value;
            // The assumption here is that the only output will be the payment output and change if required
            fee_without_change = Fee::calculate(fee_per_gram, 1, utxos.len(), output_count);
            if utxos_total_value == amount + fee_without_change {
                break;
            }
            fee_with_change = Fee::calculate(fee_per_gram, 1, utxos.len(), output_count + 1);
            if utxos_total_value > amount + fee_with_change {
                require_change_output = true;
                break;
            }
        }

        let perfect_utxo_selection = utxos_total_value == amount + fee_without_change;
        let enough_spendable = utxos_total_value > amount + fee_with_change;

        if !perfect_utxo_selection && !enough_spendable {
            let current_chain_tip = chain_metadata.map(|cm| cm.height_of_longest_chain());
            let balance = self.get_balance(current_chain_tip).await?;
            let pending_incoming = balance.pending_incoming_balance;
            if utxos_total_value + pending_incoming >= amount + fee_with_change {
                return Err(OutputManagerError::FundsPending);
            } else {
                return Err(OutputManagerError::NotEnoughFunds);
            }
        }

        Ok((utxos, require_change_output, utxos_total_value))
    }

    /// Set the base node public key to the list that will be used to check the status of UTXO's on the base chain. If
    /// this is the first time the base node public key is set do the UTXO queries.
    async fn set_base_node_public_key(
        &mut self,
        base_node_public_key: CommsPublicKey,
    ) -> Result<(), OutputManagerError> {
        info!(
            target: LOG_TARGET,
            "Setting base node public key {} for service", base_node_public_key
        );

        self.resources.base_node_public_key = Some(base_node_public_key.clone());
        if let Err(e) = self.base_node_update_publisher.send(base_node_public_key) {
            trace!(
                target: LOG_TARGET,
                "No subscribers to receive base node public key update: {:?}",
                e
            );
        }

        Ok(())
    }

    pub async fn fetch_pending_transaction_outputs(
        &self,
    ) -> Result<HashMap<u64, PendingTransactionOutputs>, OutputManagerError> {
        Ok(self.resources.db.fetch_all_pending_transaction_outputs().await?)
    }

    pub async fn fetch_spent_outputs(&self) -> Result<Vec<DbUnblindedOutput>, OutputManagerError> {
        Ok(self.resources.db.fetch_spent_outputs().await?)
    }

    /// Sorted from lowest value to highest
    pub async fn fetch_unspent_outputs(&self) -> Result<Vec<DbUnblindedOutput>, OutputManagerError> {
        Ok(self.resources.db.fetch_sorted_unspent_outputs().await?)
    }

    pub async fn fetch_invalid_outputs(&self) -> Result<Vec<DbUnblindedOutput>, OutputManagerError> {
        Ok(self.resources.db.get_invalid_outputs().await?)
    }

    async fn create_coin_split(
        &mut self,
        amount_per_split: MicroTari,
        split_count: usize,
        fee_per_gram: MicroTari,
        lock_height: Option<u64>,
    ) -> Result<(u64, Transaction, MicroTari, MicroTari), OutputManagerError> {
        trace!(
            target: LOG_TARGET,
            "Select UTXOs and estimate coin split transaction fee."
        );
        let mut output_count = split_count;
        let total_split_amount = amount_per_split * split_count as u64;
        let (inputs, require_change_output, utxos_total_value) = self
            .select_utxos(
                total_split_amount,
                fee_per_gram,
                output_count,
                Some(UTXOSelectionStrategy::Largest),
            )
            .await?;
        let input_count = inputs.len();
        if require_change_output {
            output_count = split_count + 1
        };
        let fee = Fee::calculate(fee_per_gram, 1, input_count, output_count);

        trace!(target: LOG_TARGET, "Construct coin split transaction.");
        let offset = PrivateKey::random(&mut OsRng);
        let nonce = PrivateKey::random(&mut OsRng);

        let mut builder = SenderTransactionProtocol::builder(0);
        builder
            .with_lock_height(lock_height.unwrap_or(0))
            .with_fee_per_gram(fee_per_gram)
            .with_offset(offset.clone())
            .with_private_nonce(nonce.clone())
            .with_rewindable_outputs(self.resources.master_key_manager.rewind_data().clone());

        trace!(target: LOG_TARGET, "Add inputs to coin split transaction.");
        for uo in inputs.iter() {
            builder.with_input(
                uo.unblinded_output
                    .as_transaction_input(&self.resources.factories.commitment)?,
                uo.unblinded_output.clone(),
            );
        }
        trace!(target: LOG_TARGET, "Add outputs to coin split transaction.");
        let mut outputs: Vec<DbUnblindedOutput> = Vec::with_capacity(output_count);
        let change_output = utxos_total_value
            .checked_sub(fee)
            .ok_or(OutputManagerError::NotEnoughFunds)?
            .checked_sub(total_split_amount)
            .ok_or(OutputManagerError::NotEnoughFunds)?;
        for i in 0..output_count {
            let output_amount = if i < split_count {
                amount_per_split
            } else {
                change_output
            };

            let (spending_key, script_private_key) = self
                .resources
                .master_key_manager
                .get_next_spend_and_script_key()
                .await?;
            let sender_offset_private_key = PrivateKey::random(&mut OsRng);

            let script = script!(Nop);
            let output_features = OutputFeatures::default();
            let sender_offset_public_key = PublicKey::from_secret_key(&sender_offset_private_key);
            let metadata_signature = TransactionOutput::create_final_metadata_signature(
                &output_amount,
                &spending_key.clone(),
                &script,
                &output_features,
                &sender_offset_private_key,
            )?;
            let utxo = DbUnblindedOutput::from_unblinded_output(
                UnblindedOutput::new(
                    output_amount,
                    spending_key.clone(),
                    output_features,
                    script,
                    inputs!(PublicKey::from_secret_key(&script_private_key)),
                    script_private_key,
                    sender_offset_public_key,
                    metadata_signature,
                ),
                &self.resources.factories,
            )?;
            outputs.push(utxo.clone());
            builder
                .with_output(utxo.unblinded_output, sender_offset_private_key)
                .map_err(|e| OutputManagerError::BuildError(e.message))?;
        }
        trace!(target: LOG_TARGET, "Build coin split transaction.");
        let factories = CryptoFactories::default();
        let mut stp = builder
            .build::<HashDigest>(&self.resources.factories)
            .map_err(|e| OutputManagerError::BuildError(e.message))?;
        // The Transaction Protocol built successfully so we will pull the unspent outputs out of the unspent list and
        // store them until the transaction times out OR is confirmed
        let tx_id = stp.get_tx_id()?;
        trace!(
            target: LOG_TARGET,
            "Encumber coin split transaction ({}) outputs.",
            tx_id
        );
        self.resources.db.encumber_outputs(tx_id, inputs, outputs).await?;
        self.confirm_encumberance(tx_id).await?;
        trace!(target: LOG_TARGET, "Finalize coin split transaction ({}).", tx_id);
        stp.finalize(KernelFeatures::empty(), &factories)?;
        let tx = stp.take_transaction()?;
        Ok((tx_id, tx, fee, utxos_total_value))
    }

    /// Persist a one-sided payment script for a Comms Public/Private key. These are the scripts that this wallet knows
    /// to look for when scanning for one-sided payments
    async fn add_known_script(&mut self, known_script: KnownOneSidedPaymentScript) -> Result<(), OutputManagerError> {
        debug!(target: LOG_TARGET, "Adding new script to output manager service");
        // It is not a problem if the script has already been persisted
        match self.resources.db.add_known_script(known_script).await {
            Ok(_) => (),
            Err(OutputManagerStorageError::DieselError(DieselError::DatabaseError(
                DatabaseErrorKind::UniqueViolation,
                _,
            ))) => (),
            Err(e) => return Err(e.into()),
        }
        Ok(())
    }

    /// Attempt to scan and then rewind all of the given transaction outputs into unblinded outputs based on known
    /// pubkeys
    async fn scan_outputs_for_one_sided_payments(
        &mut self,
        outputs: Vec<TransactionOutput>,
    ) -> Result<Vec<UnblindedOutput>, OutputManagerError> {
        let known_one_sided_payment_scripts: Vec<KnownOneSidedPaymentScript> =
            self.resources.db.get_all_known_one_sided_payment_scripts().await?;

        let mut rewound_outputs: Vec<UnblindedOutput> = Vec::new();
        for output in outputs {
            let position = known_one_sided_payment_scripts
                .iter()
                .position(|known_one_sided_script| known_one_sided_script.script == output.script);
            if let Some(i) = position {
                let spending_key = PrivateKey::from_bytes(
                    CommsPublicKey::shared_secret(
                        &known_one_sided_payment_scripts[i].private_key,
                        &output.sender_offset_public_key,
                    )
                    .as_bytes(),
                )?;
                let rewind_key = PrivateKey::from_bytes(&hash_secret_key(&spending_key))?;
                let blinding_key = PrivateKey::from_bytes(&hash_secret_key(&rewind_key))?;
                let rewound =
                    output.full_rewind_range_proof(&self.resources.factories.range_proof, &rewind_key, &blinding_key);

                if let Ok(rewound_result) = rewound {
                    let rewound_output = UnblindedOutput::new(
                        rewound_result.committed_value,
                        rewound_result.blinding_factor.clone(),
                        output.features,
                        known_one_sided_payment_scripts[i].script.clone(),
                        known_one_sided_payment_scripts[i].input.clone(),
                        known_one_sided_payment_scripts[i].private_key.clone(),
                        output.sender_offset_public_key,
                        output.metadata_signature,
                    );
                    let db_output =
                        DbUnblindedOutput::from_unblinded_output(rewound_output.clone(), &self.resources.factories)?;

                    let output_hex = output.commitment.to_hex();
                    match self.resources.db.add_unspent_output(db_output).await {
                        Ok(_) => {
                            rewound_outputs.push(rewound_output);
                        },
                        Err(OutputManagerStorageError::DuplicateOutput) => {
                            warn!(
                                target: LOG_TARGET,
                                "Attempt to add scanned output {} that already exists. Ignoring the output.",
                                output_hex
                            );
                        },
                        Err(err) => {
                            return Err(err.into());
                        },
                    }
                    trace!(
                        target: LOG_TARGET,
                        "One-sided payment Output {} with value {} recovered",
                        output_hex,
                        rewound_result.committed_value,
                    );
                }
            }
        }

        Ok(rewound_outputs)
    }
}

/// Different UTXO selection strategies for choosing which UTXO's are used to fulfill a transaction
/// TODO Investigate and implement more optimal strategies
#[derive(Debug)]
pub enum UTXOSelectionStrategy {
    // Start from the smallest UTXOs and work your way up until the amount is covered. Main benefit
    // is removing small UTXOs from the blockchain, con is that it costs more in fees
    Smallest,
    // Start from oldest maturity to reduce the likelihood of grabbing locked up UTXOs
    MaturityThenSmallest,
    // A strategy that selects the largest UTXOs first. Preferred when the amount is large
    Largest,
}

impl Display for UTXOSelectionStrategy {
    fn fmt(&self, f: &mut fmt::Formatter<'_>) -> fmt::Result {
        match self {
            UTXOSelectionStrategy::Smallest => write!(f, "Smallest"),
            UTXOSelectionStrategy::MaturityThenSmallest => write!(f, "MaturityThenSmallest"),
            UTXOSelectionStrategy::Largest => write!(f, "Largest"),
        }
    }
}

/// This struct holds the detailed balance of the Output Manager Service.
#[derive(Debug, Clone, PartialEq)]
pub struct Balance {
    /// The current balance that is available to spend
    pub available_balance: MicroTari,
    /// The amount of the available balance that is current time-locked, None if no chain tip is provided
    pub time_locked_balance: Option<MicroTari>,
    /// The current balance of funds that are due to be received but have not yet been confirmed
    pub pending_incoming_balance: MicroTari,
    /// The current balance of funds encumbered in pending outbound transactions that have not been confirmed
    pub pending_outgoing_balance: MicroTari,
}

impl Balance {
    pub fn zero() -> Self {
        Self {
            available_balance: Default::default(),
            time_locked_balance: None,
            pending_incoming_balance: Default::default(),
            pending_outgoing_balance: Default::default(),
        }
    }
}

impl fmt::Display for Balance {
    fn fmt(&self, f: &mut fmt::Formatter<'_>) -> fmt::Result {
        writeln!(f, "Available balance: {}", self.available_balance)?;
        if let Some(locked) = self.time_locked_balance {
            writeln!(f, "Time locked: {}", locked)?;
        }
        writeln!(f, "Pending incoming balance: {}", self.pending_incoming_balance)?;
        writeln!(f, "Pending outgoing balance: {}", self.pending_outgoing_balance)?;
        Ok(())
    }
}

fn hash_secret_key(key: &PrivateKey) -> Vec<u8> {
    HashDigest::new().chain(key.as_bytes()).finalize().to_vec()
}<|MERGE_RESOLUTION|>--- conflicted
+++ resolved
@@ -20,34 +20,6 @@
 // WHETHER IN CONTRACT, STRICT LIABILITY, OR TORT (INCLUDING NEGLIGENCE OR OTHERWISE) ARISING IN ANY WAY OUT OF THE
 // USE OF THIS SOFTWARE, EVEN IF ADVISED OF THE POSSIBILITY OF SUCH DAMAGE.
 
-<<<<<<< HEAD
-use crate::{
-    base_node_service::handle::BaseNodeServiceHandle,
-    output_manager_service::{
-        config::OutputManagerServiceConfig,
-        error::{OutputManagerError, OutputManagerProtocolError, OutputManagerStorageError},
-        handle::{OutputManagerEventSender, OutputManagerRequest, OutputManagerResponse},
-        recovery::StandardUtxoRecoverer,
-        resources::OutputManagerResources,
-        storage::{
-            database::{OutputManagerBackend, OutputManagerDatabase, PendingTransactionOutputs},
-            models::{DbUnblindedOutput, KnownOneSidedPaymentScript},
-        },
-        tasks::{TxoValidationTask, TxoValidationType},
-        MasterKeyManager,
-        TxId,
-    },
-    transaction_service::handle::TransactionServiceHandle,
-    types::{HashDigest, ValidationRetryStrategy},
-};
-use blake2::Digest;
-use chrono::Utc;
-use diesel::result::{DatabaseErrorKind, Error as DieselError};
-use futures::{pin_mut, StreamExt};
-use log::*;
-use rand::{rngs::OsRng, RngCore};
-=======
->>>>>>> 997d2888
 use std::{
     cmp::Ordering,
     collections::HashMap,
