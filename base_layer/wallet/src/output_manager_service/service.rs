--- conflicted
+++ resolved
@@ -1968,39 +1968,7 @@
                             .finalize()
                             .as_ref(),
                     )
-<<<<<<< HEAD
                     .unwrap();
-=======
-                    .as_bytes(),
-                )?;
-                let rewind_blinding_key = PrivateKey::from_bytes(&hash_secret_key(&spending_key))?;
-                let encryption_key = PrivateKey::from_bytes(&hash_secret_key(&rewind_blinding_key))?;
-                let committed_value =
-                    EncryptedValue::decrypt_value(&encryption_key, &output.commitment, &output.encrypted_value);
-                if let Ok(committed_value) = committed_value {
-                    let blinding_factor =
-                        output.recover_mask(&self.resources.factories.range_proof, &rewind_blinding_key)?;
-                    if output.verify_mask(
-                        &self.resources.factories.range_proof,
-                        &blinding_factor,
-                        committed_value.into(),
-                    )? {
-                        let rewound_output = UnblindedOutput::new(
-                            output.version,
-                            committed_value,
-                            blinding_factor.clone(),
-                            output.features,
-                            known_one_sided_payment_scripts[i].script.clone(),
-                            known_one_sided_payment_scripts[i].input.clone(),
-                            known_one_sided_payment_scripts[i].private_key.clone(),
-                            output.sender_offset_public_key,
-                            output.metadata_signature,
-                            known_one_sided_payment_scripts[i].script_lock_height,
-                            output.covenant,
-                            output.encrypted_value,
-                            output.minimum_value_promise,
-                        );
->>>>>>> 5cff7a99
 
                     // matching spending (public) keys
                     if &(PublicKey::from_secret_key(&shared_secret) + wallet_pk) != scanned_pk.as_ref() {
