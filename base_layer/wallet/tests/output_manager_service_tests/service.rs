--- conflicted
+++ resolved
@@ -74,12 +74,9 @@
         service::OutputManagerService,
         storage::{
             database::{OutputManagerBackend, OutputManagerDatabase},
-<<<<<<< HEAD
-            models::OutputStatus,
-=======
             models::SpendingPriority,
->>>>>>> 2ff6fed9
             sqlite_db::OutputManagerSqliteDatabase,
+            OutputStatus,
         },
     },
     test_utils::create_consensus_constants,
@@ -1907,12 +1904,12 @@
     let (mut oms, _, _shutdown, _, _, _, _, _) = setup_output_manager_service(backend, true).await;
 
     let (_ti, uo1) = make_input(&mut OsRng.clone(), MicroTari::from(10000), &factories.commitment);
-    oms.add_unvalidated_output(1, uo1, None).await.unwrap();
+    oms.add_unvalidated_output(TxId::from(1), uo1, None).await.unwrap();
 
     let (_ti, uo2) = make_input(&mut OsRng.clone(), MicroTari::from(10000), &factories.commitment);
-    oms.add_unvalidated_output(2, uo2, None).await.unwrap();
-
-    let status = oms.get_output_statuses_by_tx_id(1).await.unwrap();
+    oms.add_unvalidated_output(TxId::from(2), uo2, None).await.unwrap();
+
+    let status = oms.get_output_statuses_by_tx_id(TxId::from(1)).await.unwrap();
 
     assert_eq!(status.len(), 1);
     assert_eq!(status[0], OutputStatus::EncumberedToBeReceived);
