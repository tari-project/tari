// Copyright 2019. The Tari Project
//
// Redistribution and use in source and binary forms, with or without modification, are permitted provided that the
// following conditions are met:
//
// 1. Redistributions of source code must retain the above copyright notice, this list of conditions and the following
// disclaimer.
//
// 2. Redistributions in binary form must reproduce the above copyright notice, this list of conditions and the
// following disclaimer in the documentation and/or other materials provided with the distribution.
//
// 3. Neither the name of the copyright holder nor the names of its contributors may be used to endorse or promote
// products derived from this software without specific prior written permission.
//
// THIS SOFTWARE IS PROVIDED BY THE COPYRIGHT HOLDERS AND CONTRIBUTORS "AS IS" AND ANY EXPRESS OR IMPLIED WARRANTIES,
// INCLUDING, BUT NOT LIMITED TO, THE IMPLIED WARRANTIES OF MERCHANTABILITY AND FITNESS FOR A PARTICULAR PURPOSE ARE
// DISCLAIMED. IN NO EVENT SHALL THE COPYRIGHT HOLDER OR CONTRIBUTORS BE LIABLE FOR ANY DIRECT, INDIRECT, INCIDENTAL,
// SPECIAL, EXEMPLARY, OR CONSEQUENTIAL DAMAGES (INCLUDING, BUT NOT LIMITED TO, PROCUREMENT OF SUBSTITUTE GOODS OR
// SERVICES; LOSS OF USE, DATA, OR PROFITS; OR BUSINESS INTERRUPTION) HOWEVER CAUSED AND ON ANY THEORY OF LIABILITY,
// WHETHER IN CONTRACT, STRICT LIABILITY, OR TORT (INCLUDING NEGLIGENCE OR OTHERWISE) ARISING IN ANY WAY OUT OF THE
// USE OF THIS SOFTWARE, EVEN IF ADVISED OF THE POSSIBILITY OF SUCH DAMAGE.
<<<<<<< HEAD
use std::{collections::HashMap, convert::TryInto, sync::Arc, time::Duration};
=======
use std::{collections::HashMap, mem::size_of, sync::Arc, time::Duration};
>>>>>>> 33e6dbfd

use chacha20poly1305::{Key, KeyInit, XChaCha20Poly1305};
use rand::{rngs::OsRng, RngCore};
use tari_common_types::{
    transaction::TxId,
    types::{ComAndPubSignature, PrivateKey, PublicKey},
};
use tari_comms::{
    peer_manager::{NodeIdentity, PeerFeatures},
    protocol::rpc::{mock::MockRpcServer, NamedProtocolService},
    test_utils::node_identity::build_node_identity,
};
use tari_core::{
    base_node::rpc::BaseNodeWalletRpcServer,
    blocks::BlockHeader,
    borsh::SerializedSize,
    covenants::Covenant,
    proto::base_node::{QueryDeletedResponse, UtxoQueryResponse, UtxoQueryResponses},
    transactions::{
        fee::Fee,
        tari_amount::{uT, MicroTari},
        test_helpers::{create_unblinded_output, TestParams as TestParamsHelpers},
        transaction_components::{EncryptedValue, OutputFeatures, OutputType, TransactionOutput, UnblindedOutput},
        transaction_protocol::{sender::TransactionSenderMessage, RewindData, TransactionMetadata},
        weight::TransactionWeight,
        CryptoFactories,
        SenderTransactionProtocol,
    },
};
use tari_crypto::{
    commitment::HomomorphicCommitmentFactory,
    keys::{PublicKey as PublicKeyTrait, SecretKey},
};
use tari_key_manager::{cipher_seed::CipherSeed, mnemonic::Mnemonic, SeedWords};
use tari_script::{inputs, script, TariScript};
use tari_service_framework::reply_channel;
use tari_shutdown::Shutdown;
use tari_utilities::Hidden;
use tari_wallet::{
    base_node_service::{
        handle::{BaseNodeEvent, BaseNodeServiceHandle},
        service::BaseNodeState,
    },
    connectivity_service::{create_wallet_connectivity_mock, WalletConnectivityMock},
    key_manager_service::{
        storage::{
            database::{KeyManagerBackend, KeyManagerDatabase},
            sqlite_db::KeyManagerSqliteDatabase,
        },
        KeyManagerHandle,
        KeyManagerInterface,
        KeyManagerMock,
    },
    output_manager_service::{
        config::OutputManagerServiceConfig,
        error::{OutputManagerError, OutputManagerStorageError},
        handle::{OutputManagerEvent, OutputManagerHandle},
        resources::OutputManagerKeyManagerBranch,
        service::OutputManagerService,
        storage::{
            database::{OutputManagerBackend, OutputManagerDatabase},
            models::SpendingPriority,
            sqlite_db::OutputManagerSqliteDatabase,
            OutputStatus,
        },
        UtxoSelectionCriteria,
    },
    test_utils::create_consensus_constants,
    transaction_service::handle::TransactionServiceHandle,
};
use tokio::{
    sync::{broadcast, broadcast::channel},
    task,
    time::sleep,
};

use crate::support::{
    base_node_service_mock::MockBaseNodeService,
    comms_rpc::{connect_rpc_client, BaseNodeWalletRpcMockService, BaseNodeWalletRpcMockState},
    data::get_temp_sqlite_database_connection,
    utils::{make_input, make_input_with_features, TestParams},
};

fn default_metadata_byte_size() -> usize {
    TransactionWeight::latest()
        .round_up_metadata_size(OutputFeatures::default().get_serialized_size() + script![Nop].get_serialized_size())
}

struct TestOmsService<U> {
    pub output_manager_handle: OutputManagerHandle,
    pub wallet_connectivity_mock: WalletConnectivityMock,
    pub _shutdown: Shutdown,
    pub _transaction_service_handle: TransactionServiceHandle,
    pub mock_rpc_service: MockRpcServer<BaseNodeWalletRpcServer<BaseNodeWalletRpcMockService>>,
    pub node_id: Arc<NodeIdentity>,
    pub base_node_wallet_rpc_mock_state: BaseNodeWalletRpcMockState,
    pub node_event: broadcast::Sender<Arc<BaseNodeEvent>>,
    pub key_manager_handler: KeyManagerHandle<U>,
    pub rewind_data: RewindData,
}

#[allow(clippy::type_complexity)]
#[allow(clippy::too_many_lines)]
async fn setup_output_manager_service<T: OutputManagerBackend + 'static, U: KeyManagerBackend + 'static>(
    backend: T,
    ks_backend: U,
    with_connection: bool,
) -> TestOmsService<U> {
    let shutdown = Shutdown::new();
    let factories = CryptoFactories::default();

    let (oms_request_sender, oms_request_receiver) = reply_channel::unbounded();
    let (oms_event_publisher, _) = broadcast::channel(200);

    let (ts_request_sender, _ts_request_receiver) = reply_channel::unbounded();
    let (event_publisher, _) = channel(100);
    let ts_handle = TransactionServiceHandle::new(ts_request_sender, event_publisher);

    let constants = create_consensus_constants(0);

    let (sender, receiver_bns) = reply_channel::unbounded();
    let (event_publisher_bns, _) = broadcast::channel(100);
    let basenode_service_handle = BaseNodeServiceHandle::new(sender, event_publisher_bns.clone());
    let mut mock_base_node_service = MockBaseNodeService::new(receiver_bns, shutdown.to_signal());
    mock_base_node_service.set_default_base_node_state();
    task::spawn(mock_base_node_service.run());

    let mut wallet_connectivity_mock = create_wallet_connectivity_mock();
    // let (connectivity, connectivity_mock) = create_connectivity_mock();
    // let connectivity_mock_state = connectivity_mock.get_shared_state();
    // task::spawn(connectivity_mock.run());
    let server_node_identity = build_node_identity(PeerFeatures::COMMUNICATION_NODE);

    wallet_connectivity_mock.notify_base_node_set(server_node_identity.to_peer());
    wallet_connectivity_mock.base_node_changed().await;

    let service = BaseNodeWalletRpcMockService::new();
    let rpc_service_state = service.get_state();

    let server = BaseNodeWalletRpcServer::new(service);
    let protocol_name = server.as_protocol_name();

    let mut mock_server = MockRpcServer::new(server, server_node_identity.clone());
    mock_server.serve();

    if with_connection {
        let mut connection = mock_server
            .create_connection(server_node_identity.to_peer(), protocol_name.into())
            .await;

        wallet_connectivity_mock.set_base_node_wallet_rpc_client(connect_rpc_client(&mut connection).await);
    }

    // To create a new seed word sequence, uncomment below
    // let seed = CipherSeed::new();
    // use tari_key_manager::mnemonic::MnemonicLanguage;
    // let mnemonic_seq = seed
    //     .to_mnemonic(MnemonicLanguage::English, None)
    //     .expect("Couldn't convert CipherSeed to Mnemonic");
    // println!("{:?}", mnemonic_seq);

    let words = [
        "scan", "train", "success", "hover", "prepare", "donor", "upgrade", "attitude", "debate", "emotion", "myself",
        "ladder", "display", "athlete", "welcome", "artist", "home", "punch", "sense", "park", "midnight", "quantum",
        "bright", "carbon",
    ];
    let seed_words = SeedWords::new(words.iter().map(|s| Hidden::hide(s.to_string())).collect::<Vec<_>>());

    let cipher_seed = CipherSeed::from_mnemonic(&seed_words, None).unwrap();
    let key_manager = KeyManagerHandle::new(cipher_seed.clone(), KeyManagerDatabase::new(ks_backend));

    let output_manager_service = OutputManagerService::new(
        OutputManagerServiceConfig { ..Default::default() },
        oms_request_receiver,
        OutputManagerDatabase::new(backend),
        oms_event_publisher.clone(),
        factories,
        constants,
        shutdown.to_signal(),
        basenode_service_handle,
        wallet_connectivity_mock.clone(),
        server_node_identity.clone(),
        key_manager.clone(),
    )
    .await
    .unwrap();
    let output_manager_service_handle = OutputManagerHandle::new(oms_request_sender, oms_event_publisher);

    let rewind_blinding_key = key_manager
        .get_key_at_index(OutputManagerKeyManagerBranch::RecoveryBlinding.get_branch_key(), 0)
        .await
        .unwrap();
    let encryption_key = key_manager
        .get_key_at_index(OutputManagerKeyManagerBranch::ValueEncryption.get_branch_key(), 0)
        .await
        .unwrap();
    let rewind_data = RewindData {
        rewind_blinding_key,
        encryption_key,
    };

    task::spawn(async move { output_manager_service.start().await.unwrap() });

    TestOmsService {
        output_manager_handle: output_manager_service_handle,
        wallet_connectivity_mock,
        _shutdown: shutdown,
        _transaction_service_handle: ts_handle,
        mock_rpc_service: mock_server,
        node_id: server_node_identity,
        base_node_wallet_rpc_mock_state: rpc_service_state,
        node_event: event_publisher_bns,
        key_manager_handler: key_manager,
        rewind_data,
    }
}

pub async fn setup_oms_with_bn_state<T: OutputManagerBackend + 'static>(
    backend: T,
    height: Option<u64>,
    node_identity: Arc<NodeIdentity>,
) -> (
    OutputManagerHandle,
    Shutdown,
    TransactionServiceHandle,
    BaseNodeServiceHandle,
    broadcast::Sender<Arc<BaseNodeEvent>>,
) {
    let shutdown = Shutdown::new();
    let factories = CryptoFactories::default();

    let (oms_request_sender, oms_request_receiver) = reply_channel::unbounded();
    let (oms_event_publisher, _) = broadcast::channel(200);

    let (ts_request_sender, _ts_request_receiver) = reply_channel::unbounded();
    let (event_publisher, _) = channel(100);
    let ts_handle = TransactionServiceHandle::new(ts_request_sender, event_publisher);

    let constants = create_consensus_constants(0);

    let (sender, receiver_bns) = reply_channel::unbounded();
    let (event_publisher_bns, _) = broadcast::channel(100);

    let base_node_service_handle = BaseNodeServiceHandle::new(sender, event_publisher_bns.clone());
    let mut mock_base_node_service = MockBaseNodeService::new(receiver_bns, shutdown.to_signal());
    mock_base_node_service.set_base_node_state(height);
    task::spawn(mock_base_node_service.run());
    let connectivity = create_wallet_connectivity_mock();
    let cipher = CipherSeed::new();
    let key_manager = KeyManagerMock::new(cipher.clone());
    let output_manager_service = OutputManagerService::new(
        OutputManagerServiceConfig { ..Default::default() },
        oms_request_receiver,
        OutputManagerDatabase::new(backend),
        oms_event_publisher.clone(),
        factories,
        constants,
        shutdown.to_signal(),
        base_node_service_handle.clone(),
        connectivity,
        node_identity,
        key_manager,
    )
    .await
    .unwrap();
    let output_manager_service_handle = OutputManagerHandle::new(oms_request_sender, oms_event_publisher);

    task::spawn(async move { output_manager_service.start().await.unwrap() });

    (
        output_manager_service_handle,
        shutdown,
        ts_handle,
        base_node_service_handle,
        event_publisher_bns,
    )
}

async fn generate_sender_transaction_message(amount: MicroTari) -> (TxId, TransactionSenderMessage) {
    let factories = CryptoFactories::default();

    let alice = TestParams::new(&mut OsRng);

    let (utxo, input) = make_input(&mut OsRng, 2 * amount, &factories.commitment).await;
    let mut builder = SenderTransactionProtocol::builder(1, create_consensus_constants(0));
    let script_private_key = PrivateKey::random(&mut OsRng);
    builder
        .with_lock_height(0)
        .with_fee_per_gram(MicroTari(20))
        .with_offset(alice.offset.clone())
        .with_private_nonce(alice.nonce.clone())
        .with_change_secret(alice.change_spend_key)
        .with_input(utxo, input)
        .with_amount(0, amount)
        .with_recipient_data(
            0,
            script!(Nop),
            PrivateKey::random(&mut OsRng),
            OutputFeatures::default(),
            PrivateKey::random(&mut OsRng),
            Covenant::default(),
            MicroTari::zero(),
        )
        .with_change_script(
            script!(Nop),
            inputs!(PublicKey::from_secret_key(&script_private_key)),
            script_private_key,
        );

    let mut stp = builder.build(&factories, None, u64::MAX).unwrap();
    let tx_id = stp.get_tx_id().unwrap();
    (
        tx_id,
        TransactionSenderMessage::new_single_round_message(stp.build_single_round_message().unwrap()),
    )
}

#[tokio::test]
async fn fee_estimate() {
    let (connection, _tempdir) = get_temp_sqlite_database_connection();

    let mut key = [0u8; size_of::<Key>()];
    OsRng.fill_bytes(&mut key);
    let key_ga = Key::from_slice(&key);
    let cipher = XChaCha20Poly1305::new(key_ga);

    let backend = OutputManagerSqliteDatabase::new(connection.clone(), cipher.clone());
    let ks_backend = KeyManagerSqliteDatabase::new(connection, cipher.clone()).unwrap();

    let factories = CryptoFactories::default();
    let mut oms = setup_output_manager_service(backend, ks_backend, true).await;

    let (_, uo) = make_input(&mut OsRng.clone(), MicroTari::from(3000), &factories.commitment).await;
    oms.output_manager_handle.add_output(uo, None).await.unwrap();
    let fee_calc = Fee::new(*create_consensus_constants(0).transaction_weight());
    // minimum fpg
    let fee_per_gram = MicroTari::from(1);
    let fee = oms
        .output_manager_handle
        .fee_estimate(
            MicroTari::from(100),
            UtxoSelectionCriteria::default(),
            fee_per_gram,
            1,
            1,
        )
        .await
        .unwrap();
    assert_eq!(
        fee,
        fee_calc.calculate(fee_per_gram, 1, 1, 2, 2 * default_metadata_byte_size())
    );

    let fee_per_gram = MicroTari::from(5);
    for outputs in 1..5 {
        let fee = oms
            .output_manager_handle
            .fee_estimate(
                MicroTari::from(100),
                UtxoSelectionCriteria::default(),
                fee_per_gram,
                1,
                outputs,
            )
            .await
            .unwrap();

        assert_eq!(
            fee,
            fee_calc.calculate(
                fee_per_gram,
                1,
                1,
                outputs + 1,
                default_metadata_byte_size() * (outputs + 1)
            )
        );
    }

    // not enough funds
    let fee = oms
        .output_manager_handle
        .fee_estimate(
            MicroTari::from(2750),
            UtxoSelectionCriteria::default(),
            fee_per_gram,
            1,
            1,
        )
        .await
        .unwrap();
    assert_eq!(fee, MicroTari::from(365));
}

#[allow(clippy::identity_op)]
#[tokio::test]
async fn test_utxo_selection_no_chain_metadata() {
    let factories = CryptoFactories::default();
    let (connection, _tempdir) = get_temp_sqlite_database_connection();
    let server_node_identity = build_node_identity(PeerFeatures::COMMUNICATION_NODE);

    let mut key = [0u8; size_of::<Key>()];
    OsRng.fill_bytes(&mut key);
    let key_ga = Key::from_slice(&key);
    let cipher = XChaCha20Poly1305::new(key_ga);

    // no chain metadata
    let (mut oms, _shutdown, _, _, _) = setup_oms_with_bn_state(
        OutputManagerSqliteDatabase::new(connection, cipher),
        None,
        server_node_identity,
    )
    .await;

    let fee_calc = Fee::new(*create_consensus_constants(0).transaction_weight());
    // no utxos - not enough funds
    let amount = MicroTari::from(1000);
    let fee_per_gram = MicroTari::from(2);
    let err = oms
        .prepare_transaction_to_send(
            TxId::new_random(),
            amount,
            UtxoSelectionCriteria::default(),
            OutputFeatures::default(),
            fee_per_gram,
            TransactionMetadata::default(),
            "".to_string(),
            script!(Nop),
            Covenant::default(),
            MicroTari::zero(),
        )
        .await
        .unwrap_err();
    assert!(matches!(err, OutputManagerError::NotEnoughFunds));

    // create 10 utxos with maturity at heights from 1 to 10
    for i in 1..=10 {
        let (_, uo) = make_input_with_features(
            &mut OsRng.clone(),
            i * amount,
            &factories.commitment,
            Some(OutputFeatures {
                maturity: i,
                ..Default::default()
            }),
        )
        .await;
        oms.add_rewindable_output(uo.clone(), None, None).await.unwrap();
    }

    // but we have no chain state so the lowest maturity should be used
    let stp = oms
        .prepare_transaction_to_send(
            TxId::new_random(),
            amount,
            UtxoSelectionCriteria::default(),
            OutputFeatures::default(),
            fee_per_gram,
            TransactionMetadata::default(),
            String::new(),
            script!(Nop),
            Covenant::default(),
            MicroTari::zero(),
        )
        .await
        .unwrap();
    assert!(stp.get_tx_id().is_ok());

    // test that lowest 2 maturities were encumbered
    let utxos = oms.get_unspent_outputs().await.unwrap();
    assert_eq!(utxos.len(), 8);
    for (index, utxo) in utxos.iter().enumerate() {
        let i = index as u64 + 3;
        assert_eq!(utxo.features.maturity, i);
        assert_eq!(utxo.value, i * amount);
    }

    // test that we can get a fee estimate with no chain metadata
    let fee = oms
        .fee_estimate(amount, UtxoSelectionCriteria::default(), fee_per_gram, 1, 2)
        .await
        .unwrap();
    let expected_fee = fee_calc.calculate(fee_per_gram, 1, 1, 3, default_metadata_byte_size() * 3);
    assert_eq!(fee, expected_fee);

    let spendable_amount = (3..=10).sum::<u64>() * amount;
    let fee = oms
        .fee_estimate(spendable_amount, UtxoSelectionCriteria::default(), fee_per_gram, 1, 2)
        .await
        .unwrap();
    assert_eq!(fee, MicroTari::from(252));

    let broke_amount = spendable_amount + MicroTari::from(2000);
    let fee = oms
        .fee_estimate(broke_amount, UtxoSelectionCriteria::default(), fee_per_gram, 1, 2)
        .await
        .unwrap();
    assert_eq!(fee, MicroTari::from(252));

    // coin split uses the "Largest" selection strategy
    let (_, tx, utxos_total_value) = oms.create_coin_split(vec![], amount, 5, fee_per_gram).await.unwrap();
    let expected_fee = fee_calc.calculate(fee_per_gram, 1, 1, 6, default_metadata_byte_size() * 6);
    assert_eq!(tx.body.get_total_fee(), expected_fee);
    assert_eq!(utxos_total_value, MicroTari::from(5_000));

    // test that largest utxo was encumbered
    let utxos = oms.get_unspent_outputs().await.unwrap();
    assert_eq!(utxos.len(), 7);
    for (index, utxo) in utxos.iter().enumerate() {
        let i = index as u64 + 3;
        assert_eq!(utxo.features.maturity, i);
        assert_eq!(utxo.value, i * amount);
    }
}

#[tokio::test]
#[allow(clippy::identity_op)]
#[allow(clippy::too_many_lines)]
async fn test_utxo_selection_with_chain_metadata() {
    let factories = CryptoFactories::default();
    let (connection, _tempdir) = get_temp_sqlite_database_connection();

    let mut key = [0u8; size_of::<Key>()];
    OsRng.fill_bytes(&mut key);
    let key_ga = Key::from_slice(&key);
    let cipher = XChaCha20Poly1305::new(key_ga);

    let server_node_identity = build_node_identity(PeerFeatures::COMMUNICATION_NODE);
    // setup with chain metadata at a height of 6
    let (mut oms, _shutdown, _, _, _) = setup_oms_with_bn_state(
        OutputManagerSqliteDatabase::new(connection, cipher),
        Some(6),
        server_node_identity,
    )
    .await;
    let fee_calc = Fee::new(*create_consensus_constants(0).transaction_weight());

    // no utxos - not enough funds
    let amount = MicroTari::from(1000);
    let fee_per_gram = MicroTari::from(2);
    let err = oms
        .prepare_transaction_to_send(
            TxId::new_random(),
            amount,
            UtxoSelectionCriteria::default(),
            OutputFeatures::default(),
            fee_per_gram,
            TransactionMetadata::default(),
            "".to_string(),
            script!(Nop),
            Covenant::default(),
            MicroTari::zero(),
        )
        .await
        .unwrap_err();
    assert!(matches!(err, OutputManagerError::NotEnoughFunds));

    // create 10 utxos with maturity at heights from 1 to 10
    for i in 1..=10 {
        let (_, uo) = make_input_with_features(
            &mut OsRng.clone(),
            i * amount,
            &factories.commitment,
            Some(OutputFeatures {
                maturity: i,
                ..Default::default()
            }),
        )
        .await;
        oms.add_rewindable_output(uo.clone(), None, None).await.unwrap();
    }

    let utxos = oms.get_unspent_outputs().await.unwrap();
    assert_eq!(utxos.len(), 10);

    // test fee estimates
    let fee = oms
        .fee_estimate(amount, UtxoSelectionCriteria::default(), fee_per_gram, 1, 2)
        .await
        .unwrap();
    let expected_fee = fee_calc.calculate(fee_per_gram, 1, 2, 3, default_metadata_byte_size() * 3);
    assert_eq!(fee, expected_fee);

    let spendable_amount = (1..=6).sum::<u64>() * amount;
    let fee = oms
        .fee_estimate(spendable_amount, UtxoSelectionCriteria::default(), fee_per_gram, 1, 2)
        .await
        .unwrap();
    assert_eq!(fee, MicroTari::from(252));

    // test coin split is maturity aware
    let (_, tx, utxos_total_value) = oms.create_coin_split(vec![], amount, 5, fee_per_gram).await.unwrap();
    assert_eq!(utxos_total_value, MicroTari::from(5_000));
    let expected_fee = fee_calc.calculate(fee_per_gram, 1, 1, 6, default_metadata_byte_size() * 6);
    assert_eq!(tx.body.get_total_fee(), expected_fee);

    // test that largest spendable utxo was encumbered
    let utxos = oms.get_unspent_outputs().await.unwrap();
    assert_eq!(utxos.len(), 9);
    let found = utxos.iter().any(|u| u.value == 6 * amount);
    assert!(!found, "An unspendable utxo was selected");

    // test transactions
    let stp = oms
        .prepare_transaction_to_send(
            TxId::new_random(),
            amount,
            UtxoSelectionCriteria::default(),
            OutputFeatures::default(),
            fee_per_gram,
            TransactionMetadata::default(),
            "".to_string(),
            script!(Nop),
            Covenant::default(),
            MicroTari::zero(),
        )
        .await
        .unwrap();
    assert!(stp.get_tx_id().is_ok());

    // test that utxos with the lowest 2 maturities were encumbered
    let utxos = oms.get_unspent_outputs().await.unwrap();
    assert_eq!(utxos.len(), 7);
    for utxo in &utxos {
        assert_ne!(utxo.features.maturity, 1);
        assert_ne!(utxo.value, amount);
        assert_ne!(utxo.features.maturity, 2);
        assert_ne!(utxo.value, 2 * amount);
    }

    // when the amount is greater than the largest utxo, then "Largest" selection strategy is used
    let stp = oms
        .prepare_transaction_to_send(
            TxId::new_random(),
            6 * amount,
            UtxoSelectionCriteria::default(),
            OutputFeatures::default(),
            fee_per_gram,
            TransactionMetadata::default(),
            "".to_string(),
            script!(Nop),
            Covenant::default(),
            MicroTari::zero(),
        )
        .await
        .unwrap();
    assert!(stp.get_tx_id().is_ok());

    // test that utxos with the highest spendable 2 maturities were encumbered
    let utxos = oms.get_unspent_outputs().await.unwrap();
    assert_eq!(utxos.len(), 5);
    for utxo in &utxos {
        assert_ne!(utxo.features.maturity, 4);
        assert_ne!(utxo.value, 4 * amount);
        assert_ne!(utxo.features.maturity, 5);
        assert_ne!(utxo.value, 5 * amount);
    }
}

#[tokio::test]
async fn test_utxo_selection_with_tx_priority() {
    let factories = CryptoFactories::default();
    let (connection, _tempdir) = get_temp_sqlite_database_connection();

    let server_node_identity = build_node_identity(PeerFeatures::COMMUNICATION_NODE);

    let mut key = [0u8; size_of::<Key>()];
    OsRng.fill_bytes(&mut key);
    let key_ga = Key::from_slice(&key);
    let cipher = XChaCha20Poly1305::new(key_ga);

    // setup with chain metadata at a height of 6
    let (mut oms, _shutdown, _, _, _) = setup_oms_with_bn_state(
        OutputManagerSqliteDatabase::new(connection, cipher),
        Some(6),
        server_node_identity,
    )
    .await;

    let amount = MicroTari::from(2000);
    let fee_per_gram = MicroTari::from(2);

    // we create two outputs, one as coinbase-high priority one as normal so we can track them
    let (_, uo) = make_input_with_features(
        &mut OsRng.clone(),
        amount,
        &factories.commitment,
        Some(OutputFeatures::create_coinbase(1)),
    )
    .await;
    oms.add_rewindable_output(uo, Some(SpendingPriority::HtlcSpendAsap), None)
        .await
        .unwrap();
    let (_, uo) = make_input_with_features(
        &mut OsRng.clone(),
        amount,
        &factories.commitment,
        Some(OutputFeatures {
            maturity: 1,
            ..Default::default()
        }),
    )
    .await;
    oms.add_rewindable_output(uo, None, None).await.unwrap();

    let utxos = oms.get_unspent_outputs().await.unwrap();
    assert_eq!(utxos.len(), 2);

    // test transactions
    let stp = oms
        .prepare_transaction_to_send(
            TxId::new_random(),
            MicroTari::from(1000),
            UtxoSelectionCriteria::default(),
            OutputFeatures::default(),
            fee_per_gram,
            TransactionMetadata::default(),
            "".to_string(),
            script!(Nop),
            Covenant::default(),
            MicroTari::zero(),
        )
        .await
        .unwrap();
    assert!(stp.get_tx_id().is_ok());

    // test that the utxo with the lowest priority was left
    let utxos = oms.get_unspent_outputs().await.unwrap();
    assert_eq!(utxos.len(), 1);

    assert_ne!(utxos[0].features.output_type, OutputType::Coinbase);
}

#[tokio::test]
async fn send_not_enough_funds() {
    let factories = CryptoFactories::default();

    let mut key = [0u8; size_of::<Key>()];
    OsRng.fill_bytes(&mut key);
    let key_ga = Key::from_slice(&key);
    let cipher = XChaCha20Poly1305::new(key_ga);

    let (connection, _tempdir) = get_temp_sqlite_database_connection();
    let backend = OutputManagerSqliteDatabase::new(connection.clone(), cipher.clone());
    let ks_backend = KeyManagerSqliteDatabase::new(connection, cipher).unwrap();

    let mut oms = setup_output_manager_service(backend, ks_backend, true).await;
    let num_outputs = 20;
    for _i in 0..num_outputs {
        let (_ti, uo) = make_input(
            &mut OsRng.clone(),
            MicroTari::from(200 + OsRng.next_u64() % 1000),
            &factories.commitment,
        )
        .await;
        oms.output_manager_handle.add_output(uo, None).await.unwrap();
    }

    match oms
        .output_manager_handle
        .prepare_transaction_to_send(
            TxId::new_random(),
            MicroTari::from(num_outputs * 2000),
            UtxoSelectionCriteria::default(),
            OutputFeatures::default(),
            MicroTari::from(4),
            TransactionMetadata::default(),
            "".to_string(),
            script!(Nop),
            Covenant::default(),
            MicroTari::zero(),
        )
        .await
    {
        Err(OutputManagerError::NotEnoughFunds) => {},
        _ => panic!(),
    }
}

#[tokio::test]
async fn send_no_change() {
    let (connection, _tempdir) = get_temp_sqlite_database_connection();

    let mut key = [0u8; size_of::<Key>()];
    OsRng.fill_bytes(&mut key);
    let key_ga = Key::from_slice(&key);
    let cipher = XChaCha20Poly1305::new(key_ga);

    let backend = OutputManagerSqliteDatabase::new(connection.clone(), cipher.clone());
    let ks_backend = KeyManagerSqliteDatabase::new(connection, cipher).unwrap();

    let mut oms = setup_output_manager_service(backend, ks_backend, true).await;

    let fee_per_gram = MicroTari::from(4);
    let constants = create_consensus_constants(0);
    let fee_without_change =
        Fee::new(*constants.transaction_weight()).calculate(fee_per_gram, 1, 2, 1, default_metadata_byte_size());
    let value1 = 5000;
    oms.output_manager_handle
        .add_output(
            create_unblinded_output(
                script!(Nop),
                OutputFeatures::default(),
                &TestParamsHelpers::new(),
                MicroTari::from(value1),
            ),
            None,
        )
        .await
        .unwrap();
    let value2 = 8000;
    oms.output_manager_handle
        .add_output(
            create_unblinded_output(
                script!(Nop),
                OutputFeatures::default(),
                &TestParamsHelpers::new(),
                MicroTari::from(value2),
            ),
            None,
        )
        .await
        .unwrap();

    let stp = oms
        .output_manager_handle
        .prepare_transaction_to_send(
            TxId::new_random(),
            MicroTari::from(value1 + value2) - fee_without_change,
            UtxoSelectionCriteria::default(),
            OutputFeatures::default(),
            fee_per_gram,
            TransactionMetadata::default(),
            "".to_string(),
            script!(Nop),
            Covenant::default(),
            MicroTari::zero(),
        )
        .await
        .unwrap();

    assert_eq!(stp.get_amount_to_self().unwrap(), MicroTari::from(0));
    assert_eq!(
        oms.output_manager_handle
            .get_balance()
            .await
            .unwrap()
            .pending_incoming_balance,
        MicroTari::from(0)
    );
}

#[tokio::test]
async fn send_not_enough_for_change() {
    let (connection, _tempdir) = get_temp_sqlite_database_connection();

    let mut key = [0u8; size_of::<Key>()];
    OsRng.fill_bytes(&mut key);
    let key_ga = Key::from_slice(&key);
    let cipher = XChaCha20Poly1305::new(key_ga);

    let backend = OutputManagerSqliteDatabase::new(connection.clone(), cipher.clone());
    let ks_backend = KeyManagerSqliteDatabase::new(connection, cipher).unwrap();

    let mut oms = setup_output_manager_service(backend, ks_backend, true).await;

    let fee_per_gram = MicroTari::from(4);
    let constants = create_consensus_constants(0);
    let fee_without_change = Fee::new(*constants.transaction_weight()).calculate(fee_per_gram, 1, 2, 1, 0);
    let value1 = MicroTari(500);
    oms.output_manager_handle
        .add_output(
            create_unblinded_output(
                TariScript::default(),
                OutputFeatures::default(),
                &TestParamsHelpers::new(),
                value1,
            ),
            None,
        )
        .await
        .unwrap();
    let value2 = MicroTari(800);
    oms.output_manager_handle
        .add_output(
            create_unblinded_output(
                TariScript::default(),
                OutputFeatures::default(),
                &TestParamsHelpers::new(),
                value2,
            ),
            None,
        )
        .await
        .unwrap();

    match oms
        .output_manager_handle
        .prepare_transaction_to_send(
            TxId::new_random(),
            value1 + value2 + uT - fee_without_change,
            UtxoSelectionCriteria::default(),
            OutputFeatures::default(),
            fee_per_gram,
            TransactionMetadata::default(),
            "".to_string(),
            script!(Nop),
            Covenant::default(),
            MicroTari::zero(),
        )
        .await
    {
        Err(OutputManagerError::NotEnoughFunds) => {},
        _ => panic!(),
    }
}

#[tokio::test]
async fn cancel_transaction() {
    let factories = CryptoFactories::default();

    let (connection, _tempdir) = get_temp_sqlite_database_connection();

    let mut key = [0u8; size_of::<Key>()];
    OsRng.fill_bytes(&mut key);
    let key_ga = Key::from_slice(&key);
    let cipher = XChaCha20Poly1305::new(key_ga);

    let backend = OutputManagerSqliteDatabase::new(connection.clone(), cipher.clone());
    let ks_backend = KeyManagerSqliteDatabase::new(connection, cipher).unwrap();

    let mut oms = setup_output_manager_service(backend, ks_backend, true).await;

    let num_outputs = 20;
    for _i in 0..num_outputs {
        let (_ti, uo) = make_input(
            &mut OsRng.clone(),
            MicroTari::from(100 + OsRng.next_u64() % 1000),
            &factories.commitment,
        )
        .await;
        oms.output_manager_handle.add_output(uo, None).await.unwrap();
    }
    let stp = oms
        .output_manager_handle
        .prepare_transaction_to_send(
            TxId::new_random(),
            MicroTari::from(1000),
            UtxoSelectionCriteria::default(),
            OutputFeatures::default(),
            MicroTari::from(4),
            TransactionMetadata::default(),
            "".to_string(),
            script!(Nop),
            Covenant::default(),
            MicroTari::zero(),
        )
        .await
        .unwrap();

    match oms.output_manager_handle.cancel_transaction(1u64.into()).await {
        Err(OutputManagerError::OutputManagerStorageError(OutputManagerStorageError::ValueNotFound)) => {},
        _ => panic!("Value should not exist"),
    }

    oms.output_manager_handle
        .cancel_transaction(stp.get_tx_id().unwrap())
        .await
        .unwrap();

    assert_eq!(
        oms.output_manager_handle.get_unspent_outputs().await.unwrap().len(),
        num_outputs
    );
}

#[tokio::test]
async fn cancel_transaction_and_reinstate_inbound_tx() {
    let (connection, _tempdir) = get_temp_sqlite_database_connection();

    let mut key = [0u8; size_of::<Key>()];
    OsRng.fill_bytes(&mut key);
    let key_ga = Key::from_slice(&key);
    let cipher = XChaCha20Poly1305::new(key_ga);

    let backend = OutputManagerSqliteDatabase::new(connection.clone(), cipher.clone());
    let ks_backend = KeyManagerSqliteDatabase::new(connection, cipher).unwrap();

    let mut oms = setup_output_manager_service(backend, ks_backend, true).await;

    let value = MicroTari::from(5000);
    let (tx_id, sender_message) = generate_sender_transaction_message(value).await;
    let _rtp = oms
        .output_manager_handle
        .get_recipient_transaction(sender_message)
        .await
        .unwrap();
    assert_eq!(oms.output_manager_handle.get_unspent_outputs().await.unwrap().len(), 0);

    let balance = oms.output_manager_handle.get_balance().await.unwrap();
    assert_eq!(balance.pending_incoming_balance, value);

    oms.output_manager_handle.cancel_transaction(tx_id).await.unwrap();

    let balance = oms.output_manager_handle.get_balance().await.unwrap();
    assert_eq!(balance.pending_incoming_balance, MicroTari::from(0));

    oms.output_manager_handle
        .reinstate_cancelled_inbound_transaction_outputs(tx_id)
        .await
        .unwrap();

    let balance = oms.output_manager_handle.get_balance().await.unwrap();

    assert_eq!(balance.pending_incoming_balance, value);
}

#[tokio::test]
async fn test_get_balance() {
    let factories = CryptoFactories::default();

    let (connection, _tempdir) = get_temp_sqlite_database_connection();

    let mut key = [0u8; size_of::<Key>()];
    OsRng.fill_bytes(&mut key);
    let key_ga = Key::from_slice(&key);
    let cipher = XChaCha20Poly1305::new(key_ga);

    let backend = OutputManagerSqliteDatabase::new(connection.clone(), cipher.clone());
    let ks_backend = KeyManagerSqliteDatabase::new(connection, cipher).unwrap();

    let mut oms = setup_output_manager_service(backend, ks_backend, true).await;

    let balance = oms.output_manager_handle.get_balance().await.unwrap();

    assert_eq!(MicroTari::from(0), balance.available_balance);

    let mut total = MicroTari::from(0);
    let output_val = MicroTari::from(2000);
    let (_ti, uo) = make_input(&mut OsRng.clone(), output_val, &factories.commitment).await;
    total += uo.value;
    oms.output_manager_handle.add_output(uo, None).await.unwrap();

    let (_ti, uo) = make_input(&mut OsRng.clone(), output_val, &factories.commitment).await;
    total += uo.value;
    oms.output_manager_handle.add_output(uo, None).await.unwrap();

    let send_value = MicroTari::from(1000);
    let stp = oms
        .output_manager_handle
        .prepare_transaction_to_send(
            TxId::new_random(),
            send_value,
            UtxoSelectionCriteria::default(),
            OutputFeatures::default(),
            MicroTari::from(4),
            TransactionMetadata::default(),
            "".to_string(),
            script!(Nop),
            Covenant::default(),
            MicroTari::zero(),
        )
        .await
        .unwrap();

    let change_val = stp.get_change_amount().unwrap();

    let recv_value = MicroTari::from(1500);
    let (_tx_id, sender_message) = generate_sender_transaction_message(recv_value).await;
    let _rtp = oms
        .output_manager_handle
        .get_recipient_transaction(sender_message)
        .await
        .unwrap();

    let balance = oms.output_manager_handle.get_balance().await.unwrap();

    assert_eq!(output_val, balance.available_balance);
    assert_eq!(MicroTari::from(0), balance.time_locked_balance.unwrap());
    assert_eq!(recv_value + change_val, balance.pending_incoming_balance);
    assert_eq!(output_val, balance.pending_outgoing_balance);
}

#[tokio::test]
async fn sending_transaction_persisted_while_offline() {
    let factories = CryptoFactories::default();

    let (connection, _tempdir) = get_temp_sqlite_database_connection();

    let mut key = [0u8; size_of::<Key>()];
    OsRng.fill_bytes(&mut key);
    let key_ga = Key::from_slice(&key);
    let cipher = XChaCha20Poly1305::new(key_ga);

    let backend = OutputManagerSqliteDatabase::new(connection.clone(), cipher.clone());
    let ks_backend = KeyManagerSqliteDatabase::new(connection, cipher).unwrap();

    let mut oms = setup_output_manager_service(backend.clone(), ks_backend.clone(), true).await;

    let available_balance = 20_000 * uT;
    let (_ti, uo) = make_input(&mut OsRng.clone(), available_balance / 2, &factories.commitment).await;
    oms.output_manager_handle.add_output(uo, None).await.unwrap();
    let (_ti, uo) = make_input(&mut OsRng.clone(), available_balance / 2, &factories.commitment).await;
    oms.output_manager_handle.add_output(uo, None).await.unwrap();

    let balance = oms.output_manager_handle.get_balance().await.unwrap();
    assert_eq!(balance.available_balance, available_balance);
    assert_eq!(balance.time_locked_balance.unwrap(), MicroTari::from(0));
    assert_eq!(balance.pending_outgoing_balance, MicroTari::from(0));

    // Check that funds are encumbered and stay encumbered if the pending tx is not confirmed before restart
    let _stp = oms
        .output_manager_handle
        .prepare_transaction_to_send(
            TxId::new_random(),
            MicroTari::from(1000),
            UtxoSelectionCriteria::default(),
            OutputFeatures::default(),
            MicroTari::from(4),
            TransactionMetadata::default(),
            "".to_string(),
            script!(Nop),
            Covenant::default(),
            MicroTari::zero(),
        )
        .await
        .unwrap();

    let balance = oms.output_manager_handle.get_balance().await.unwrap();
    assert_eq!(balance.available_balance, available_balance / 2);
    assert_eq!(balance.time_locked_balance.unwrap(), MicroTari::from(0));
    assert_eq!(balance.pending_outgoing_balance, available_balance / 2);

    // This simulates an offline wallet with a  queued transaction that has not been sent to the receiving wallet
    // yet
    drop(oms.output_manager_handle);
    let mut oms = setup_output_manager_service(backend.clone(), ks_backend.clone(), true).await;

    let balance = oms.output_manager_handle.get_balance().await.unwrap();
    assert_eq!(balance.available_balance, available_balance / 2);
    assert_eq!(balance.time_locked_balance.unwrap(), MicroTari::from(0));
    assert_eq!(balance.pending_outgoing_balance, available_balance / 2);

    // Check that is the pending tx is confirmed that the encumberance persists after restart
    let stp = oms
        .output_manager_handle
        .prepare_transaction_to_send(
            TxId::new_random(),
            MicroTari::from(1000),
            UtxoSelectionCriteria::default(),
            OutputFeatures::default(),
            MicroTari::from(4),
            TransactionMetadata::default(),
            "".to_string(),
            script!(Nop),
            Covenant::default(),
            MicroTari::zero(),
        )
        .await
        .unwrap();
    let sender_tx_id = stp.get_tx_id().unwrap();
    oms.output_manager_handle
        .confirm_pending_transaction(sender_tx_id)
        .await
        .unwrap();

    drop(oms.output_manager_handle);
    let mut oms = setup_output_manager_service(backend, ks_backend, true).await;

    let balance = oms.output_manager_handle.get_balance().await.unwrap();
    assert_eq!(balance.available_balance, MicroTari::from(0));
    assert_eq!(balance.time_locked_balance.unwrap(), MicroTari::from(0));
    assert_eq!(balance.pending_outgoing_balance, available_balance);
}

#[tokio::test]
async fn coin_split_with_change() {
    let factories = CryptoFactories::default();
    let (connection, _tempdir) = get_temp_sqlite_database_connection();

    let mut key = [0u8; size_of::<Key>()];
    OsRng.fill_bytes(&mut key);
    let key_ga = Key::from_slice(&key);
    let cipher = XChaCha20Poly1305::new(key_ga);

    let backend = OutputManagerSqliteDatabase::new(connection.clone(), cipher.clone());
    let ks_backend = KeyManagerSqliteDatabase::new(connection, cipher).unwrap();
    let mut oms = setup_output_manager_service(backend, ks_backend, true).await;

    let val1 = 6_000 * uT;
    let val2 = 7_000 * uT;
    let val3 = 8_000 * uT;
    let (_ti, uo1) = make_input(&mut OsRng, val1, &factories.commitment).await;
    let (_ti, uo2) = make_input(&mut OsRng, val2, &factories.commitment).await;
    let (_ti, uo3) = make_input(&mut OsRng, val3, &factories.commitment).await;
    assert!(oms.output_manager_handle.add_output(uo1, None).await.is_ok());
    assert!(oms.output_manager_handle.add_output(uo2, None).await.is_ok());
    assert!(oms.output_manager_handle.add_output(uo3, None).await.is_ok());

    let fee_per_gram = MicroTari::from(5);
    let split_count = 8;
    let (_tx_id, coin_split_tx, amount) = oms
        .output_manager_handle
        .create_coin_split(vec![], 1000.into(), split_count, fee_per_gram)
        .await
        .unwrap();
    assert_eq!(coin_split_tx.body.inputs().len(), 2);
    assert_eq!(coin_split_tx.body.outputs().len(), split_count + 1);
    let fee_calc = Fee::new(*create_consensus_constants(0).transaction_weight());
    let expected_fee = fee_calc.calculate(
        fee_per_gram,
        1,
        2,
        split_count + 1,
        (split_count + 1) * default_metadata_byte_size(),
    );
    assert_eq!(coin_split_tx.body.get_total_fee(), expected_fee);
    // NOTE: assuming the LargestFirst strategy is used
    assert_eq!(amount, val3);
}

#[tokio::test]
async fn coin_split_no_change() {
    let factories = CryptoFactories::default();
    let (connection, _tempdir) = get_temp_sqlite_database_connection();

    let mut key = [0u8; size_of::<Key>()];
    OsRng.fill_bytes(&mut key);
    let key_ga = Key::from_slice(&key);
    let cipher = XChaCha20Poly1305::new(key_ga);

    let backend = OutputManagerSqliteDatabase::new(connection.clone(), cipher.clone());
    let ks_backend = KeyManagerSqliteDatabase::new(connection, cipher).unwrap();
    let mut oms = setup_output_manager_service(backend, ks_backend, true).await;

    let fee_per_gram = MicroTari::from(4);
    let split_count = 15;
    let constants = create_consensus_constants(0);
    let fee_calc = Fee::new(*constants.transaction_weight());
    let expected_fee = fee_calc.calculate(
        fee_per_gram,
        1,
        3,
        split_count,
        split_count * default_metadata_byte_size(),
    );

    let val1 = 4_000 * uT;
    let val2 = 5_000 * uT;
    let val3 = 6_000 * uT + expected_fee;
    let (_ti, uo1) = make_input(&mut OsRng, val1, &factories.commitment).await;
    let (_ti, uo2) = make_input(&mut OsRng, val2, &factories.commitment).await;
    let (_ti, uo3) = make_input(&mut OsRng, val3, &factories.commitment).await;
    assert!(oms.output_manager_handle.add_output(uo1, None).await.is_ok());
    assert!(oms.output_manager_handle.add_output(uo2, None).await.is_ok());
    assert!(oms.output_manager_handle.add_output(uo3, None).await.is_ok());

    let (_tx_id, coin_split_tx, amount) = oms
        .output_manager_handle
        .create_coin_split(vec![], 1000.into(), split_count, fee_per_gram)
        .await
        .unwrap();
    assert_eq!(coin_split_tx.body.inputs().len(), 3);
    assert_eq!(coin_split_tx.body.outputs().len(), split_count);
    assert_eq!(coin_split_tx.body.get_total_fee(), expected_fee);
    assert_eq!(amount, val1 + val2 + val3);
}

#[tokio::test]
async fn handle_coinbase_with_bulletproofs_rewinding() {
    let (connection, _tempdir) = get_temp_sqlite_database_connection();

    let mut key = [0u8; size_of::<Key>()];
    OsRng.fill_bytes(&mut key);
    let key_ga = Key::from_slice(&key);
    let cipher = XChaCha20Poly1305::new(key_ga);

    let backend = OutputManagerSqliteDatabase::new(connection.clone(), cipher.clone());
    let ks_backend = KeyManagerSqliteDatabase::new(connection, cipher).unwrap();
    let mut oms = setup_output_manager_service(backend, ks_backend, true).await;

    let reward1 = MicroTari::from(1000);
    let fees1 = MicroTari::from(500);
    let reward2 = MicroTari::from(2000);
    let fees2 = MicroTari::from(500);
    let reward3 = MicroTari::from(3000);
    let fees3 = MicroTari::from(500);
    let value3 = reward3 + fees3;

    let _transaction = oms
        .output_manager_handle
        .get_coinbase_transaction(1u64.into(), reward1, fees1, 1)
        .await
        .unwrap();
    assert_eq!(oms.output_manager_handle.get_unspent_outputs().await.unwrap().len(), 0);
    // pending coinbases should not show up as pending incoming
    assert_eq!(
        oms.output_manager_handle
            .get_balance()
            .await
            .unwrap()
            .pending_incoming_balance,
        MicroTari::from(0)
    );

    let _tx2 = oms
        .output_manager_handle
        .get_coinbase_transaction(2u64.into(), reward2, fees2, 1)
        .await
        .unwrap();
    assert_eq!(oms.output_manager_handle.get_unspent_outputs().await.unwrap().len(), 0);
    assert_eq!(
        oms.output_manager_handle
            .get_balance()
            .await
            .unwrap()
            .pending_incoming_balance,
        MicroTari::from(0)
    );
    let tx3 = oms
        .output_manager_handle
        .get_coinbase_transaction(3u64.into(), reward3, fees3, 2)
        .await
        .unwrap();
    assert_eq!(oms.output_manager_handle.get_unspent_outputs().await.unwrap().len(), 0);
    assert_eq!(
        oms.output_manager_handle
            .get_balance()
            .await
            .unwrap()
            .pending_incoming_balance,
        MicroTari::from(0)
    );

    let output = tx3.body.outputs()[0].clone();

    let decrypted = EncryptedValue::decrypt_value(
        &oms.rewind_data.encryption_key,
        &output.commitment,
        &output.encrypted_value,
    )
    .unwrap();
    assert_eq!(decrypted, value3);
}

#[tokio::test]
#[allow(clippy::too_many_lines)]
async fn test_txo_validation() {
    let factories = CryptoFactories::default();

    let (connection, _tempdir) = get_temp_sqlite_database_connection();

    let mut key = [0u8; size_of::<Key>()];
    OsRng.fill_bytes(&mut key);
    let key_ga = Key::from_slice(&key);
    let cipher = XChaCha20Poly1305::new(key_ga);

    let backend = OutputManagerSqliteDatabase::new(connection.clone(), cipher.clone());
    let ks_backend = KeyManagerSqliteDatabase::new(connection, cipher).unwrap();
    let oms_db = backend.clone();

    let mut oms = setup_output_manager_service(backend, ks_backend, true).await;

    // Now we add the connection
    let mut connection = oms
        .mock_rpc_service
        .create_connection(oms.node_id.to_peer(), "t/bnwallet/1".into())
        .await;
    oms.wallet_connectivity_mock
        .set_base_node_wallet_rpc_client(connect_rpc_client(&mut connection).await);

    let output1_value = 1_000_000;
    let (_, output1) = make_input(&mut OsRng, MicroTari::from(output1_value), &factories.commitment).await;
    let output1_tx_output = oms
        .output_manager_handle
        .convert_to_rewindable_transaction_output(output1.clone())
        .await
        .unwrap();

    oms.output_manager_handle
        .add_rewindable_output_with_tx_id(TxId::from(1u64), output1.clone(), None, None)
        .await
        .unwrap();

    let output2_value = 2_000_000;
    let (_, output2) = make_input(&mut OsRng, MicroTari::from(output2_value), &factories.commitment).await;
    let output2_tx_output = oms
        .output_manager_handle
        .convert_to_rewindable_transaction_output(output1.clone())
        .await
        .unwrap();

    oms.output_manager_handle
        .add_rewindable_output_with_tx_id(TxId::from(2u64), output2.clone(), None, None)
        .await
        .unwrap();

    let output3_value = 4_000_000;
    let (_, output3) = make_input(&mut OsRng, MicroTari::from(output3_value), &factories.commitment).await;

    oms.output_manager_handle
        .add_rewindable_output_with_tx_id(TxId::from(3u64), output3.clone(), None, None)
        .await
        .unwrap();

    let mut block1_header = BlockHeader::new(1);
    block1_header.height = 1;
    let mut block4_header = BlockHeader::new(1);
    block4_header.height = 4;

    let mut block_headers = HashMap::new();
    block_headers.insert(1, block1_header.clone());
    block_headers.insert(4, block4_header.clone());
    oms.base_node_wallet_rpc_mock_state.set_blocks(block_headers.clone());

    // These responses will mark outputs 1 and 2 and mined confirmed
    let responses = vec![
        UtxoQueryResponse {
            output: Some(output1_tx_output.clone().try_into().unwrap()),
            mmr_position: 1,
            mined_height: 1,
            mined_in_block: block1_header.hash().to_vec(),
            output_hash: output1_tx_output.hash().to_vec(),
            mined_timestamp: 0,
        },
        UtxoQueryResponse {
            output: Some(output2_tx_output.clone().try_into().unwrap()),
            mmr_position: 2,
            mined_height: 1,
            mined_in_block: block1_header.hash().to_vec(),
            output_hash: output2_tx_output.hash().to_vec(),
            mined_timestamp: 0,
        },
    ];

    let utxo_query_responses = UtxoQueryResponses {
        best_block: block4_header.hash().to_vec(),
        height_of_longest_chain: 4,
        responses,
    };

    oms.base_node_wallet_rpc_mock_state
        .set_utxo_query_response(utxo_query_responses.clone());

    // This response sets output1 as spent in the transaction that produced output4
    let query_deleted_response = QueryDeletedResponse {
        best_block: block4_header.hash().to_vec(),
        height_of_longest_chain: 4,
        deleted_positions: vec![],
        not_deleted_positions: vec![1, 2],
        heights_deleted_at: vec![],
        blocks_deleted_in: vec![],
    };

    oms.base_node_wallet_rpc_mock_state
        .set_query_deleted_response(query_deleted_response.clone());
    oms.output_manager_handle.validate_txos().await.unwrap();
    let _utxo_query_calls = oms
        .base_node_wallet_rpc_mock_state
        .wait_pop_utxo_query_calls(1, Duration::from_secs(60))
        .await
        .unwrap();
    let _query_deleted_calls = oms
        .base_node_wallet_rpc_mock_state
        .wait_pop_query_deleted(1, Duration::from_secs(60))
        .await
        .unwrap();

    oms.output_manager_handle
        .prepare_transaction_to_send(
            4u64.into(),
            MicroTari::from(900_000),
            UtxoSelectionCriteria::default(),
            OutputFeatures::default(),
            MicroTari::from(10),
            TransactionMetadata::default(),
            "".to_string(),
            script!(Nop),
            Covenant::default(),
            MicroTari::zero(),
        )
        .await
        .unwrap();

    let recv_value = MicroTari::from(8_000_000);
    let (_recv_tx_id, sender_message) = generate_sender_transaction_message(recv_value).await;

    let _receiver_transaction_protocal = oms
        .output_manager_handle
        .get_recipient_transaction(sender_message)
        .await
        .unwrap();

    oms.output_manager_handle
        .get_coinbase_transaction(6u64.into(), MicroTari::from(15_000_000), MicroTari::from(1_000_000), 2)
        .await
        .unwrap();

    let mut outputs = oms_db.fetch_pending_incoming_outputs().unwrap();
    assert_eq!(outputs.len(), 3);

    let o5_pos = outputs
        .iter()
        .position(|o| o.unblinded_output.value == MicroTari::from(8_000_000))
        .unwrap();
    let output5 = outputs.remove(o5_pos);
    let o6_pos = outputs
        .iter()
        .position(|o| o.unblinded_output.value == MicroTari::from(16_000_000))
        .unwrap();
    let output6 = outputs.remove(o6_pos);
    let output4 = outputs[0].clone();

    let output4_tx_output = oms
        .output_manager_handle
        .convert_to_rewindable_transaction_output(output4.unblinded_output.clone())
        .await
        .unwrap();
    let output5_tx_output = oms
        .output_manager_handle
        .convert_to_rewindable_transaction_output(output5.unblinded_output.clone())
        .await
        .unwrap();
    let output6_tx_output = oms
        .output_manager_handle
        .convert_to_rewindable_transaction_output(output6.unblinded_output.clone())
        .await
        .unwrap();

    let balance = oms.output_manager_handle.get_balance().await.unwrap();

    assert_eq!(
        balance.available_balance,
        MicroTari::from(output2_value) + MicroTari::from(output3_value)
    );
    assert_eq!(MicroTari::from(0), balance.time_locked_balance.unwrap());
    assert_eq!(balance.pending_outgoing_balance, MicroTari::from(output1_value));
    assert_eq!(
        balance.pending_incoming_balance,
        MicroTari::from(output1_value) -
                MicroTari::from(900_000) -
                MicroTari::from(1280) + //Output4 = output 1 -900_000 and 1280 for fees
                MicroTari::from(8_000_000)
    );

    // Output 1:    Spent in Block 5 - Unconfirmed
    // Output 2:    Mined block 1   Confirmed Block 4
    // Output 3:    Imported so will have Unspent status.
    // Output 4:    Received in Block 5 - Unconfirmed - Change from spending Output 1
    // Output 5:    Received in Block 5 - Unconfirmed
    // Output 6:    Coinbase from Block 5 - Unconfirmed

    let mut block5_header = BlockHeader::new(1);
    block5_header.height = 5;
    block_headers.insert(5, block5_header.clone());
    oms.base_node_wallet_rpc_mock_state.set_blocks(block_headers.clone());

    let responses = vec![
        UtxoQueryResponse {
            output: Some(output1_tx_output.clone().try_into().unwrap()),
            mmr_position: 1,
            mined_height: 1,
            mined_in_block: block1_header.hash().to_vec(),
            output_hash: output1_tx_output.hash().to_vec(),
            mined_timestamp: 0,
        },
        UtxoQueryResponse {
            output: Some(output2_tx_output.clone().try_into().unwrap()),
            mmr_position: 2,
            mined_height: 1,
            mined_in_block: block1_header.hash().to_vec(),
            output_hash: output2_tx_output.hash().to_vec(),
            mined_timestamp: 0,
        },
        UtxoQueryResponse {
            output: Some(output4_tx_output.clone().try_into().unwrap()),
            mmr_position: 4,
            mined_height: 5,
            mined_in_block: block5_header.hash().to_vec(),
            output_hash: output4_tx_output.hash().to_vec(),
            mined_timestamp: 0,
        },
        UtxoQueryResponse {
            output: Some(output5_tx_output.clone().try_into().unwrap()),
            mmr_position: 5,
            mined_height: 5,
            mined_in_block: block5_header.hash().to_vec(),
            output_hash: output5_tx_output.hash().to_vec(),
            mined_timestamp: 0,
        },
        UtxoQueryResponse {
            output: Some(output6_tx_output.clone().try_into().unwrap()),
            mmr_position: 6,
            mined_height: 5,
            mined_in_block: block5_header.hash().to_vec(),
            output_hash: output6_tx_output.hash().to_vec(),
            mined_timestamp: 0,
        },
    ];

    let mut utxo_query_responses = UtxoQueryResponses {
        best_block: block5_header.hash().to_vec(),
        height_of_longest_chain: 5,
        responses,
    };

    oms.base_node_wallet_rpc_mock_state
        .set_utxo_query_response(utxo_query_responses.clone());

    // This response sets output1 as spent in the transaction that produced output4
    let mut query_deleted_response = QueryDeletedResponse {
        best_block: block5_header.hash().to_vec(),
        height_of_longest_chain: 5,
        deleted_positions: vec![1],
        not_deleted_positions: vec![2, 4, 5, 6],
        heights_deleted_at: vec![5],
        blocks_deleted_in: vec![block5_header.hash().to_vec()],
    };

    oms.base_node_wallet_rpc_mock_state
        .set_query_deleted_response(query_deleted_response.clone());

    oms.output_manager_handle.validate_txos().await.unwrap();

    let utxo_query_calls = oms
        .base_node_wallet_rpc_mock_state
        .wait_pop_utxo_query_calls(1, Duration::from_secs(60))
        .await
        .unwrap();

    assert_eq!(utxo_query_calls[0].len(), 5);

    let query_deleted_calls = oms
        .base_node_wallet_rpc_mock_state
        .wait_pop_query_deleted(1, Duration::from_secs(60))
        .await
        .unwrap();
    assert_eq!(query_deleted_calls[0].mmr_positions.len(), 4);

    let balance = oms.output_manager_handle.get_balance().await.unwrap();
    assert_eq!(
        balance.available_balance,
        MicroTari::from(output2_value) + MicroTari::from(output3_value)
    );
    assert_eq!(MicroTari::from(0), balance.time_locked_balance.unwrap());

    assert_eq!(oms.output_manager_handle.get_unspent_outputs().await.unwrap().len(), 2);

    assert!(oms.output_manager_handle.get_spent_outputs().await.unwrap().is_empty());

    // Now we will update the mined_height in the responses so that the outputs are confirmed
    // Output 1:    Spent in Block 5 - Confirmed
    // Output 2:    Mined block 1   Confirmed Block 4
    // Output 3:    Imported so will have Unspent status
    // Output 4:    Received in Block 5 - Confirmed - Change from spending Output 1
    // Output 5:    Received in Block 5 - Confirmed
    // Output 6:    Coinbase from Block 5 - Confirmed

    utxo_query_responses.height_of_longest_chain = 8;
    utxo_query_responses.best_block = [8u8; 16].to_vec();
    oms.base_node_wallet_rpc_mock_state
        .set_utxo_query_response(utxo_query_responses);

    query_deleted_response.height_of_longest_chain = 8;
    query_deleted_response.best_block = [8u8; 16].to_vec();
    oms.base_node_wallet_rpc_mock_state
        .set_query_deleted_response(query_deleted_response);

    oms.output_manager_handle.validate_txos().await.unwrap();

    let utxo_query_calls = oms
        .base_node_wallet_rpc_mock_state
        .wait_pop_utxo_query_calls(1, Duration::from_secs(60))
        .await
        .unwrap();

    // The spent transaction is not checked during this second validation
    assert_eq!(utxo_query_calls[0].len(), 5);

    let query_deleted_calls = oms
        .base_node_wallet_rpc_mock_state
        .wait_pop_query_deleted(1, Duration::from_secs(60))
        .await
        .unwrap();
    assert_eq!(query_deleted_calls[0].mmr_positions.len(), 4);

    let balance = oms.output_manager_handle.get_balance().await.unwrap();
    assert_eq!(
        balance.available_balance,
        MicroTari::from(output2_value) + MicroTari::from(output3_value) + MicroTari::from(output1_value) -
                MicroTari::from(900_000) -
                MicroTari::from(1280) + //spent 900_000 and 1280 for fees
                MicroTari::from(8_000_000) +    //output 5
                MicroTari::from(16_000_000) // output 6
    );
    assert_eq!(balance.pending_outgoing_balance, MicroTari::from(1000000));
    assert_eq!(balance.pending_incoming_balance, MicroTari::from(0));
    assert_eq!(MicroTari::from(0), balance.time_locked_balance.unwrap());

    // Trigger another validation and only Output3 should be checked
    oms.output_manager_handle.validate_txos().await.unwrap();

    let utxo_query_calls = oms
        .base_node_wallet_rpc_mock_state
        .wait_pop_utxo_query_calls(1, Duration::from_secs(60))
        .await
        .unwrap();
    assert_eq!(utxo_query_calls.len(), 1);
    assert_eq!(utxo_query_calls[0].len(), 2);
    assert_eq!(
        utxo_query_calls[0][1],
        oms.output_manager_handle
            .convert_to_rewindable_transaction_output(output3.clone())
            .await
            .unwrap()
            .hash()
            .to_vec()
    );

    // Now we will create responses that result in a reorg of block 5, keeping block4 the same.
    // Output 1:    Spent in Block 5 - Unconfirmed
    // Output 2:    Mined block 1   Confirmed Block 4
    // Output 3:    Imported so will have Unspent
    // Output 4:    Received in Block 5 - Unconfirmed - Change from spending Output 1
    // Output 5:    Reorged out
    // Output 6:    Reorged out
    let block5_header_reorg = BlockHeader::new(2);
    block5_header.height = 5;
    let mut block_headers = HashMap::new();
    block_headers.insert(1, block1_header.clone());
    block_headers.insert(4, block4_header.clone());
    block_headers.insert(5, block5_header_reorg.clone());
    oms.base_node_wallet_rpc_mock_state.set_blocks(block_headers.clone());

    // Update UtxoResponses to not have the received output5 and coinbase output6
    let responses = vec![
        UtxoQueryResponse {
            output: Some(output1_tx_output.clone().try_into().unwrap()),
            mmr_position: 1,
            mined_height: 1,
            mined_in_block: block1_header.hash().to_vec(),
            output_hash: output1_tx_output.hash().to_vec(),
            mined_timestamp: 0,
        },
        UtxoQueryResponse {
            output: Some(output2_tx_output.clone().try_into().unwrap()),
            mmr_position: 2,
            mined_height: 1,
            mined_in_block: block1_header.hash().to_vec(),
            output_hash: output2_tx_output.hash().to_vec(),
            mined_timestamp: 0,
        },
        UtxoQueryResponse {
            output: Some(output4_tx_output.clone().try_into().unwrap()),
            mmr_position: 4,
            mined_height: 5,
            mined_in_block: block5_header_reorg.hash().to_vec(),
            output_hash: output4_tx_output.hash().to_vec(),
            mined_timestamp: 0,
        },
    ];

    let mut utxo_query_responses = UtxoQueryResponses {
        best_block: block5_header_reorg.hash().to_vec(),
        height_of_longest_chain: 5,
        responses,
    };

    oms.base_node_wallet_rpc_mock_state
        .set_utxo_query_response(utxo_query_responses.clone());

    // This response sets output1 as spent in the transaction that produced output4
    let mut query_deleted_response = QueryDeletedResponse {
        best_block: block5_header_reorg.hash().to_vec(),
        height_of_longest_chain: 5,
        deleted_positions: vec![1],
        not_deleted_positions: vec![2, 4, 5, 6],
        heights_deleted_at: vec![5],
        blocks_deleted_in: vec![block5_header_reorg.hash().to_vec()],
    };

    oms.base_node_wallet_rpc_mock_state
        .set_query_deleted_response(query_deleted_response.clone());

    // Trigger validation through a base_node_service event
    oms.node_event
        .send(Arc::new(BaseNodeEvent::BaseNodeStateChanged(BaseNodeState::default())))
        .unwrap();

    let _result = oms
        .base_node_wallet_rpc_mock_state
        .wait_pop_get_header_by_height_calls(2, Duration::from_secs(60))
        .await
        .unwrap();

    let _utxo_query_calls = oms
        .base_node_wallet_rpc_mock_state
        .wait_pop_utxo_query_calls(1, Duration::from_secs(60))
        .await
        .unwrap();

    let _query_deleted_calls = oms
        .base_node_wallet_rpc_mock_state
        .wait_pop_query_deleted(1, Duration::from_secs(60))
        .await
        .unwrap();

    // This is needed on a fast computer, otherwise the balance have not been updated correctly yet with the next
    // step
    let mut event_stream = oms.output_manager_handle.get_event_stream();
    let delay = sleep(Duration::from_secs(10));
    tokio::pin!(delay);
    loop {
        tokio::select! {
            event = event_stream.recv() => {
                 if let OutputManagerEvent::TxoValidationSuccess(_) = &*event.unwrap(){
                    break;
                }
            },
            () = &mut delay => {
                break;
            },
        }
    }

    let balance = oms.output_manager_handle.get_balance().await.unwrap();
    assert_eq!(
        balance.available_balance,
        MicroTari::from(output2_value) + MicroTari::from(output3_value)
    );
    assert_eq!(balance.pending_outgoing_balance, MicroTari::from(output1_value));
    assert_eq!(
        balance.pending_incoming_balance,
        MicroTari::from(output1_value) - MicroTari::from(901_280)
    );
    assert_eq!(MicroTari::from(0), balance.time_locked_balance.unwrap());

    // Now we will update the mined_height in the responses so that the outputs on the reorged chain are confirmed
    // Output 1:    Spent in Block 5 - Confirmed
    // Output 2:    Mined block 1   Confirmed Block 4
    // Output 3:    Imported so will have Unspent
    // Output 4:    Received in Block 5 - Confirmed - Change from spending Output 1
    // Output 5:    Reorged out
    // Output 6:    Reorged out

    utxo_query_responses.height_of_longest_chain = 8;
    utxo_query_responses.best_block = [8u8; 16].to_vec();
    oms.base_node_wallet_rpc_mock_state
        .set_utxo_query_response(utxo_query_responses);

    query_deleted_response.height_of_longest_chain = 8;
    query_deleted_response.best_block = [8u8; 16].to_vec();
    oms.base_node_wallet_rpc_mock_state
        .set_query_deleted_response(query_deleted_response);

    let mut event_stream = oms.output_manager_handle.get_event_stream();

    let validation_id = oms.output_manager_handle.validate_txos().await.unwrap();

    let _utxo_query_calls = oms
        .base_node_wallet_rpc_mock_state
        .wait_pop_utxo_query_calls(1, Duration::from_secs(60))
        .await
        .unwrap();

    let _query_deleted_calls = oms
        .base_node_wallet_rpc_mock_state
        .wait_pop_query_deleted(1, Duration::from_secs(60))
        .await
        .unwrap();

    let delay = sleep(Duration::from_secs(30));
    tokio::pin!(delay);
    let mut validation_completed = false;
    loop {
        tokio::select! {
            event = event_stream.recv() => {
                 if let OutputManagerEvent::TxoValidationSuccess(id) = &*event.unwrap(){
                    if id == &validation_id {
                        validation_completed = true;
                        break;
                    }
                }
            },
            () = &mut delay => {
                break;
            },
        }
    }
    assert!(validation_completed, "Validation protocol should complete");

    let balance = oms.output_manager_handle.get_balance().await.unwrap();
    assert_eq!(
        balance.available_balance,
        MicroTari::from(output2_value) + MicroTari::from(output3_value) + MicroTari::from(output1_value) -
            MicroTari::from(901_280)
    );
    assert_eq!(balance.pending_outgoing_balance, MicroTari::from(1000000));
    assert_eq!(balance.pending_incoming_balance, MicroTari::from(0));
    assert_eq!(MicroTari::from(0), balance.time_locked_balance.unwrap());
}

#[tokio::test]
#[allow(clippy::too_many_lines)]
async fn test_txo_revalidation() {
    let factories = CryptoFactories::default();

    let mut key = [0u8; size_of::<Key>()];
    OsRng.fill_bytes(&mut key);
    let key_ga = Key::from_slice(&key);
    let cipher = XChaCha20Poly1305::new(key_ga);

    let (connection, _tempdir) = get_temp_sqlite_database_connection();
    let backend = OutputManagerSqliteDatabase::new(connection.clone(), cipher.clone());
    let ks_backend = KeyManagerSqliteDatabase::new(connection, cipher).unwrap();

    let mut oms = setup_output_manager_service(backend, ks_backend, true).await;

    // Now we add the connection
    let mut connection = oms
        .mock_rpc_service
        .create_connection(oms.node_id.to_peer(), "t/bnwallet/1".into())
        .await;
    oms.wallet_connectivity_mock
        .set_base_node_wallet_rpc_client(connect_rpc_client(&mut connection).await);

    let output1_value = 1_000_000;
    let output1 = create_unblinded_output(
        script!(Nop),
        OutputFeatures::default(),
        &TestParamsHelpers::new(),
        MicroTari::from(output1_value),
    );
    let output1_tx_output = output1.as_transaction_output(&factories).unwrap();
    oms.output_manager_handle
        .add_output_with_tx_id(TxId::from(1u64), output1.clone(), None)
        .await
        .unwrap();

    let output2_value = 2_000_000;
    let output2 = create_unblinded_output(
        script!(Nop),
        OutputFeatures::default(),
        &TestParamsHelpers::new(),
        MicroTari::from(output2_value),
    );
    let output2_tx_output = output2.as_transaction_output(&factories).unwrap();

    oms.output_manager_handle
        .add_output_with_tx_id(TxId::from(2u64), output2.clone(), None)
        .await
        .unwrap();

    let mut block1_header = BlockHeader::new(1);
    block1_header.height = 1;
    let mut block4_header = BlockHeader::new(1);
    block4_header.height = 4;

    let mut block_headers = HashMap::new();
    block_headers.insert(1, block1_header.clone());
    block_headers.insert(4, block4_header.clone());
    oms.base_node_wallet_rpc_mock_state.set_blocks(block_headers.clone());

    // These responses will mark outputs 1 and 2 and mined confirmed
    let responses = vec![
        UtxoQueryResponse {
            output: Some(output1_tx_output.clone().try_into().unwrap()),
            mmr_position: 1,
            mined_height: 1,
            mined_in_block: block1_header.hash().to_vec(),
            output_hash: output1_tx_output.hash().to_vec(),
            mined_timestamp: 0,
        },
        UtxoQueryResponse {
            output: Some(output2_tx_output.clone().try_into().unwrap()),
            mmr_position: 2,
            mined_height: 1,
            mined_in_block: block1_header.hash().to_vec(),
            output_hash: output2_tx_output.hash().to_vec(),
            mined_timestamp: 0,
        },
    ];

    let utxo_query_responses = UtxoQueryResponses {
        best_block: block4_header.hash().to_vec(),
        height_of_longest_chain: 4,
        responses,
    };

    oms.base_node_wallet_rpc_mock_state
        .set_utxo_query_response(utxo_query_responses.clone());

    // This response sets output1 as spent
    let query_deleted_response = QueryDeletedResponse {
        best_block: block4_header.hash().to_vec(),
        height_of_longest_chain: 4,
        deleted_positions: vec![],
        not_deleted_positions: vec![1, 2],
        heights_deleted_at: vec![],
        blocks_deleted_in: vec![],
    };

    oms.base_node_wallet_rpc_mock_state
        .set_query_deleted_response(query_deleted_response.clone());
    oms.output_manager_handle.validate_txos().await.unwrap();
    let _utxo_query_calls = oms
        .base_node_wallet_rpc_mock_state
        .wait_pop_utxo_query_calls(1, Duration::from_secs(60))
        .await
        .unwrap();
    let _query_deleted_calls = oms
        .base_node_wallet_rpc_mock_state
        .wait_pop_query_deleted(1, Duration::from_secs(60))
        .await
        .unwrap();

    let unspent_txos = oms.output_manager_handle.get_unspent_outputs().await.unwrap();
    assert_eq!(unspent_txos.len(), 2);

    // This response sets output1 as spent
    let query_deleted_response = QueryDeletedResponse {
        best_block: block4_header.hash().to_vec(),
        height_of_longest_chain: 4,
        deleted_positions: vec![1],
        not_deleted_positions: vec![2],
        heights_deleted_at: vec![4],
        blocks_deleted_in: vec![block4_header.hash().to_vec()],
    };

    oms.base_node_wallet_rpc_mock_state
        .set_query_deleted_response(query_deleted_response.clone());
    oms.output_manager_handle.revalidate_all_outputs().await.unwrap();
    let _utxo_query_calls = oms
        .base_node_wallet_rpc_mock_state
        .wait_pop_utxo_query_calls(1, Duration::from_secs(60))
        .await
        .unwrap();
    let _query_deleted_calls = oms
        .base_node_wallet_rpc_mock_state
        .wait_pop_query_deleted(1, Duration::from_secs(60))
        .await
        .unwrap();

    let unspent_txos = oms.output_manager_handle.get_unspent_outputs().await.unwrap();
    assert_eq!(unspent_txos.len(), 1);

    // This response sets output1 and 2 as spent
    let query_deleted_response = QueryDeletedResponse {
        best_block: block4_header.hash().to_vec(),
        height_of_longest_chain: 4,
        deleted_positions: vec![1, 2],
        not_deleted_positions: vec![],
        heights_deleted_at: vec![4, 4],
        blocks_deleted_in: vec![block4_header.hash().to_vec(), block4_header.hash().to_vec()],
    };

    oms.base_node_wallet_rpc_mock_state
        .set_query_deleted_response(query_deleted_response.clone());
    oms.output_manager_handle.revalidate_all_outputs().await.unwrap();
    let _utxo_query_calls = oms
        .base_node_wallet_rpc_mock_state
        .wait_pop_utxo_query_calls(1, Duration::from_secs(60))
        .await
        .unwrap();
    let _query_deleted_calls = oms
        .base_node_wallet_rpc_mock_state
        .wait_pop_query_deleted(1, Duration::from_secs(60))
        .await
        .unwrap();

    let unspent_txos = oms.output_manager_handle.get_unspent_outputs().await.unwrap();
    assert_eq!(unspent_txos.len(), 0);
}

#[tokio::test]
async fn test_get_status_by_tx_id() {
    let factories = CryptoFactories::default();

    let (connection, _tempdir) = get_temp_sqlite_database_connection();

    let mut key = [0u8; size_of::<Key>()];
    OsRng.fill_bytes(&mut key);
    let key_ga = Key::from_slice(&key);
    let cipher = XChaCha20Poly1305::new(key_ga);

    let backend = OutputManagerSqliteDatabase::new(connection.clone(), cipher.clone());
    let ks_backend = KeyManagerSqliteDatabase::new(connection, cipher).unwrap();

    let mut oms = setup_output_manager_service(backend, ks_backend, true).await;

    let (_ti, uo1) = make_input(&mut OsRng.clone(), MicroTari::from(10000), &factories.commitment).await;
    oms.output_manager_handle
        .add_unvalidated_output(TxId::from(1u64), uo1, None)
        .await
        .unwrap();

    let (_ti, uo2) = make_input(&mut OsRng.clone(), MicroTari::from(10000), &factories.commitment).await;
    oms.output_manager_handle
        .add_unvalidated_output(TxId::from(2u64), uo2, None)
        .await
        .unwrap();

    let output_statuses_by_tx_id = oms
        .output_manager_handle
        .get_output_statuses_by_tx_id(TxId::from(1u64))
        .await
        .unwrap();

    assert_eq!(output_statuses_by_tx_id.statuses.len(), 1);
    assert_eq!(
        output_statuses_by_tx_id.statuses[0],
        OutputStatus::EncumberedToBeReceived
    );
}

#[tokio::test]
#[allow(clippy::too_many_lines)]
async fn scan_for_recovery_test() {
    let factories = CryptoFactories::default();
    let (connection, _tempdir) = get_temp_sqlite_database_connection();

    let mut key = [0u8; size_of::<Key>()];
    OsRng.fill_bytes(&mut key);
    let key_ga = Key::from_slice(&key);
    let cipher = XChaCha20Poly1305::new(key_ga);

    let backend = OutputManagerSqliteDatabase::new(connection.clone(), cipher.clone());
    let ks_backend = KeyManagerSqliteDatabase::new(connection, cipher).unwrap();
    let mut oms = setup_output_manager_service(backend.clone(), ks_backend, true).await;

    const NUM_REWINDABLE: usize = 5;
    const NUM_NON_REWINDABLE: usize = 3;

    let mut rewindable_unblinded_outputs = Vec::new();

    for i in 1..=NUM_REWINDABLE {
        let spending_key_result = oms
            .key_manager_handler
            .get_next_key(OutputManagerKeyManagerBranch::Spend.get_branch_key())
            .await
            .unwrap();
        let script_key = oms
            .key_manager_handler
            .get_key_at_index(
                OutputManagerKeyManagerBranch::SpendScript.get_branch_key(),
                spending_key_result.index,
            )
            .await
            .unwrap();
        let amount = 1_000 * i as u64;
        let commitment = factories.commitment.commit_value(&spending_key_result.key, amount);
        let features = OutputFeatures::default();

        let encryption_key = oms
            .key_manager_handler
            .get_key_at_index(OutputManagerKeyManagerBranch::ValueEncryption.get_branch_key(), 0)
            .await
            .unwrap();
        let encrypted_value = EncryptedValue::encrypt_value(&encryption_key, &commitment, amount.into()).unwrap();

        let uo = UnblindedOutput::new_current_version(
            MicroTari::from(amount),
            spending_key_result.key,
            features,
            script!(Nop),
            inputs!(PublicKey::from_secret_key(&script_key)),
            script_key,
            PublicKey::default(),
            ComAndPubSignature::default(),
            0,
            Covenant::new(),
            encrypted_value,
            MicroTari::zero(),
        );
        rewindable_unblinded_outputs.push(uo);
    }

    let mut non_rewindable_unblinded_outputs = Vec::new();

    for i in 1..=NUM_NON_REWINDABLE {
        let (_ti, uo) = make_input(&mut OsRng, MicroTari::from(1000 * i as u64), &factories.commitment).await;
        non_rewindable_unblinded_outputs.push(uo)
    }

    let rewindable_outputs: Vec<TransactionOutput> = rewindable_unblinded_outputs
        .clone()
        .into_iter()
        .map(|uo| {
            uo.as_rewindable_transaction_output(&factories, &oms.rewind_data, None)
                .unwrap()
        })
        .collect();

    let encryption_key = oms
        .key_manager_handler
        .get_key_at_index(OutputManagerKeyManagerBranch::ValueEncryption.get_branch_key(), 0)
        .await
        .unwrap();

    let other_rewind_data = RewindData {
        rewind_blinding_key: PrivateKey::random(&mut OsRng),
        encryption_key,
    };

    let non_rewindable_outputs: Vec<TransactionOutput> = non_rewindable_unblinded_outputs
        .clone()
        .into_iter()
        .map(|uo| {
            uo.as_rewindable_transaction_output(&factories, &other_rewind_data, None)
                .unwrap()
        })
        .collect();

    oms.output_manager_handle
        .add_rewindable_output(rewindable_unblinded_outputs[0].clone(), None, None)
        .await
        .unwrap();

    let recovered_outputs = oms
        .output_manager_handle
        .scan_for_recoverable_outputs(
            rewindable_outputs
                .clone()
                .into_iter()
                .chain(non_rewindable_outputs.clone().into_iter())
                .collect::<Vec<TransactionOutput>>(),
        )
        .await
        .unwrap();

    // Check that the non-rewindable outputs are not preset, also check that one rewindable output that was already
    // contained in the OMS database is also not included in the returns outputs.

    assert_eq!(recovered_outputs.len(), NUM_REWINDABLE - 1);
    for o in rewindable_unblinded_outputs.iter().skip(1) {
        assert!(recovered_outputs
            .iter()
            .any(|ro| ro.output.spending_key == o.spending_key));
    }
}

#[tokio::test]
async fn recovered_output_key_not_in_keychain() {
    let factories = CryptoFactories::default();
    let (connection, _tempdir) = get_temp_sqlite_database_connection();

    let mut key = [0u8; size_of::<Key>()];
    OsRng.fill_bytes(&mut key);
    let key_ga = Key::from_slice(&key);
    let cipher = XChaCha20Poly1305::new(key_ga);

    let backend = OutputManagerSqliteDatabase::new(connection.clone(), cipher.clone());
    let ks_backend = KeyManagerSqliteDatabase::new(connection, cipher).unwrap();
    let mut oms = setup_output_manager_service(backend.clone(), ks_backend, true).await;

    let (_ti, uo) = make_input(&mut OsRng, MicroTari::from(1000u64), &factories.commitment).await;

    let rewindable_output = uo
        .as_rewindable_transaction_output(&factories, &oms.rewind_data, None)
        .unwrap();

    let result = oms
        .output_manager_handle
        .scan_for_recoverable_outputs(vec![rewindable_output])
        .await;

    assert!(
        matches!(result.as_deref(), Ok([])),
        "It should not reach an error condition or return an output"
    );
}<|MERGE_RESOLUTION|>--- conflicted
+++ resolved
@@ -19,11 +19,8 @@
 // SERVICES; LOSS OF USE, DATA, OR PROFITS; OR BUSINESS INTERRUPTION) HOWEVER CAUSED AND ON ANY THEORY OF LIABILITY,
 // WHETHER IN CONTRACT, STRICT LIABILITY, OR TORT (INCLUDING NEGLIGENCE OR OTHERWISE) ARISING IN ANY WAY OUT OF THE
 // USE OF THIS SOFTWARE, EVEN IF ADVISED OF THE POSSIBILITY OF SUCH DAMAGE.
-<<<<<<< HEAD
-use std::{collections::HashMap, convert::TryInto, sync::Arc, time::Duration};
-=======
-use std::{collections::HashMap, mem::size_of, sync::Arc, time::Duration};
->>>>>>> 33e6dbfd
+
+use std::{collections::HashMap, mem::size_of, convert::TryInto, sync::Arc, time::Duration};
 
 use chacha20poly1305::{Key, KeyInit, XChaCha20Poly1305};
 use rand::{rngs::OsRng, RngCore};
