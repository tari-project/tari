--- conflicted
+++ resolved
@@ -35,13 +35,6 @@
 };
 use prost::Message;
 use rand::{rngs::OsRng, RngCore};
-<<<<<<< HEAD
-use std::{
-    convert::{TryFrom, TryInto},
-    path::Path,
-    sync::Arc,
-    time::Duration,
-=======
 use tari_crypto::{
     commitment::HomomorphicCommitmentFactory,
     common::Blake256,
@@ -68,7 +61,6 @@
 use tari_common_types::{
     chain_metadata::ChainMetadata,
     types::{PrivateKey, PublicKey, Signature},
->>>>>>> 997d2888
 };
 use tari_comms::{
     message::EnvelopeBody,
