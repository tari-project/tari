--- conflicted
+++ resolved
@@ -140,23 +140,12 @@
     },
     types::{HashDigest, ValidationRetryStrategy},
 };
-<<<<<<< HEAD
-
-use crate::{
-    support::{
-        comms_and_services::{create_dummy_message, get_next_memory_address, setup_comms_services},
-        rpc::{BaseNodeWalletRpcMockService, BaseNodeWalletRpcMockState},
-        utils::{make_input, TestParams},
-    },
-    transaction_service::transaction_protocols::add_transaction_to_database,
-=======
 use tempfile::tempdir;
 use tokio::{
     runtime,
     runtime::{Builder, Runtime},
     sync::{broadcast, broadcast::channel},
     time::sleep,
->>>>>>> 504fbb8b
 };
 
 fn create_runtime() -> Runtime {
