// Copyright 2020. The Tari Project
//
// Redistribution and use in source and binary forms, with or without modification, are permitted provided that the
// following conditions are met:
//
// 1. Redistributions of source code must retain the above copyright notice, this list of conditions and the following
// disclaimer.
//
// 2. Redistributions in binary form must reproduce the above copyright notice, this list of conditions and the
// following disclaimer in the documentation and/or other materials provided with the distribution.
//
// 3. Neither the name of the copyright holder nor the names of its contributors may be used to endorse or promote
// products derived from this software without specific prior written permission.
//
// THIS SOFTWARE IS PROVIDED BY THE COPYRIGHT HOLDERS AND CONTRIBUTORS "AS IS" AND ANY EXPRESS OR IMPLIED WARRANTIES,
// INCLUDING, BUT NOT LIMITED TO, THE IMPLIED WARRANTIES OF MERCHANTABILITY AND FITNESS FOR A PARTICULAR PURPOSE ARE
// DISCLAIMED. IN NO EVENT SHALL THE COPYRIGHT HOLDER OR CONTRIBUTORS BE LIABLE FOR ANY DIRECT, INDIRECT, INCIDENTAL,
// SPECIAL, EXEMPLARY, OR CONSEQUENTIAL DAMAGES (INCLUDING, BUT NOT LIMITED TO, PROCUREMENT OF SUBSTITUTE GOODS OR
// SERVICES; LOSS OF USE, DATA, OR PROFITS; OR BUSINESS INTERRUPTION) HOWEVER CAUSED AND ON ANY THEORY OF LIABILITY,
// WHETHER IN CONTRACT, STRICT LIABILITY, OR TORT (INCLUDING NEGLIGENCE OR OTHERWISE) ARISING IN ANY WAY OUT OF THE
// USE OF THIS SOFTWARE, EVEN IF ADVISED OF THE POSSIBILITY OF SUCH DAMAGE.

use std::{sync::Arc, thread::sleep, time::Duration};

use chrono::Utc;
use futures::StreamExt;
use rand::rngs::OsRng;
<<<<<<< HEAD
use tempfile::{tempdir, TempDir};
use tokio::{sync::broadcast, task, time::delay_for};

=======
use std::{sync::Arc, time::Duration};
>>>>>>> 504fbb8b
use tari_comms::{
    peer_manager::PeerFeatures,
    protocol::rpc::{mock::MockRpcServer, NamedProtocolService, RpcStatus},
    test_utils::{
        mocks::{create_connectivity_mock, ConnectivityManagerMockState},
        node_identity::build_node_identity,
    },
    types::CommsPublicKey,
    NodeIdentity,
    Substream,
};
use tari_comms_dht::outbound::mock::{create_outbound_service_mock, OutboundServiceMockState};
use tari_core::{
    base_node::{
        proto::wallet_rpc::{TxLocation, TxQueryResponse, TxSubmissionRejectionReason, TxSubmissionResponse},
        rpc::BaseNodeWalletRpcServer,
    },
    transactions::{
        helpers::schema_to_transaction,
        tari_amount::{uT, MicroTari, T},
        CryptoFactories,
    },
    txn_schema,
};
use tari_service_framework::{reply_channel, reply_channel::Receiver};
use tari_shutdown::Shutdown;
use tari_test_utils::random;
use tari_wallet::{
    output_manager_service::{
        error::OutputManagerError,
        handle::{OutputManagerHandle, OutputManagerRequest, OutputManagerResponse},
        TxId,
    },
    storage::sqlite_utilities::run_migration_and_create_sqlite_connection,
    transaction_service::{
        config::TransactionServiceConfig,
        error::TransactionServiceError,
        handle::{TransactionEvent, TransactionEventReceiver, TransactionEventSender},
        protocols::{
            transaction_broadcast_protocol::TransactionBroadcastProtocol,
            transaction_validation_protocol::TransactionValidationProtocol,
        },
        service::TransactionServiceResources,
        storage::{
            database::TransactionDatabase,
            models::{CompletedTransaction, TransactionDirection, TransactionStatus},
            sqlite_db::TransactionServiceSqliteDatabase,
        },
    },
    types::ValidationRetryStrategy,
};
<<<<<<< HEAD

use crate::support::{
    rpc::{BaseNodeWalletRpcMockService, BaseNodeWalletRpcMockState},
    utils::make_input,
};
=======
use tempfile::{tempdir, TempDir};
use tokio::{sync::broadcast, task, time::sleep};
>>>>>>> 504fbb8b

// Just in case other options become apparent in later testing
#[derive(PartialEq)]
pub enum TxProtocolTestConfig {
    WithConnection,
    WithoutConnection,
}

pub async fn setup(
    config: TxProtocolTestConfig,
) -> (
    TransactionServiceResources<TransactionServiceSqliteDatabase>,
    ConnectivityManagerMockState,
    OutboundServiceMockState,
    MockRpcServer<BaseNodeWalletRpcServer<BaseNodeWalletRpcMockService>, Substream>,
    Arc<NodeIdentity>,
    BaseNodeWalletRpcMockState,
    broadcast::Sender<Duration>,
    Shutdown,
    TempDir,
    TransactionEventReceiver,
) {
    let client_node_identity = build_node_identity(PeerFeatures::COMMUNICATION_NODE);
    let server_node_identity = build_node_identity(PeerFeatures::COMMUNICATION_NODE);

    let (connectivity_manager, connectivity_mock) = create_connectivity_mock();

    let connectivity_mock_state = connectivity_mock.get_shared_state();

    connectivity_mock.spawn();

    let service = BaseNodeWalletRpcMockService::new();
    let rpc_service_state = service.get_state();

    let server = BaseNodeWalletRpcServer::new(service);
    let protocol_name = server.as_protocol_name();

    let mut mock_server = MockRpcServer::new(server, server_node_identity.clone());

    mock_server.serve();

    if config == TxProtocolTestConfig::WithConnection {
        let connection = mock_server
            .create_connection(server_node_identity.to_peer(), protocol_name.into())
            .await;
        connectivity_mock_state.add_active_connection(connection).await;
    }

    let db_name = format!("{}.sqlite3", random::string(8).as_str());
    let temp_dir = tempdir().unwrap();
    let db_folder = temp_dir.path().to_str().unwrap().to_string();
    let db_connection = run_migration_and_create_sqlite_connection(&format!("{}/{}", db_folder, db_name)).unwrap();
    let db = TransactionDatabase::new(TransactionServiceSqliteDatabase::new(db_connection, None));

    let (oms_request_sender, oms_request_receiver) = reply_channel::unbounded();
    task::spawn(oms_reply_channel_task(oms_request_receiver));

    let (oms_event_publisher, _) = broadcast::channel(200);
    let output_manager_service_handle = OutputManagerHandle::new(oms_request_sender, oms_event_publisher);

    let (outbound_message_requester, mock_outbound_service) = create_outbound_service_mock(100);
    let outbound_mock_state = mock_outbound_service.get_state();
    task::spawn(mock_outbound_service.run());

    let (ts_event_publisher, ts_event_receiver): (TransactionEventSender, TransactionEventReceiver) =
        broadcast::channel(200);

    let shutdown = Shutdown::new();

    let resources = TransactionServiceResources {
        db,
        output_manager_service: output_manager_service_handle,
        outbound_message_service: outbound_message_requester,
        connectivity_manager,
        event_publisher: ts_event_publisher,
        node_identity: client_node_identity,
        factories: CryptoFactories::default(),
        config: TransactionServiceConfig {
            broadcast_monitoring_timeout: Duration::from_secs(3),
            max_tx_query_batch_size: 2,
            ..TransactionServiceConfig::default()
        },
        shutdown_signal: shutdown.to_signal(),
    };

    let (timeout_update_publisher, _) = broadcast::channel(20);

    (
        resources,
        connectivity_mock_state,
        outbound_mock_state,
        mock_server,
        server_node_identity,
        rpc_service_state,
        timeout_update_publisher,
        shutdown,
        temp_dir,
        ts_event_receiver,
    )
}

pub async fn add_transaction_to_database(
    tx_id: TxId,
    amount: MicroTari,
    valid: bool,
    status: Option<TransactionStatus>,
    db: TransactionDatabase<TransactionServiceSqliteDatabase>,
) {
    let factories = CryptoFactories::default();
    let (_utxo, uo0) = make_input(&mut OsRng, 10 * amount, &factories.commitment);
    let (txs1, _uou1) = schema_to_transaction(&[txn_schema!(from: vec![uo0.clone()], to: vec![amount])]);
    let tx1 = (*txs1[0]).clone();
    let mut completed_tx1 = CompletedTransaction::new(
        tx_id,
        CommsPublicKey::default(),
        CommsPublicKey::default(),
        amount,
        200 * uT,
        tx1.clone(),
        status.unwrap_or(TransactionStatus::Completed),
        "Test".to_string(),
        Utc::now().naive_local(),
        TransactionDirection::Outbound,
        None,
    );
    completed_tx1.valid = valid;
    db.insert_completed_transaction(tx_id, completed_tx1).await.unwrap();
}

/// Simple task that responds with a OutputManagerResponse::TransactionCancelled response to any request made on this
/// channel
pub async fn oms_reply_channel_task(
    mut receiver: Receiver<OutputManagerRequest, Result<OutputManagerResponse, OutputManagerError>>,
) {
    while let Some(request_context) = receiver.next().await {
        let (request, reply_tx) = request_context.split();
        let response = match request {
            OutputManagerRequest::ConfirmTransaction(_) => Ok(OutputManagerResponse::TransactionConfirmed),
            OutputManagerRequest::CancelTransaction(_) => Ok(OutputManagerResponse::TransactionCancelled),
            _ => Err(OutputManagerError::InvalidResponseError(
                "Unhandled request type".to_string(),
            )),
        };

        let _ = reply_tx.send(response);
    }
}

/// A happy path test by submitting a transaction into the mempool, have it mined but unconfirmed and then confirmed.
#[tokio::test]
#[allow(clippy::identity_op)]
async fn tx_broadcast_protocol_submit_success_i() {
    let (
        resources,
        _connectivity_mock_state,
        _outbound_mock_state,
        _mock_rpc_server,
        server_node_identity,
        rpc_service_state,
        timeout_update_publisher,
        _shutdown,
        _temp_dir,
        mut transaction_event_receiver,
    ) = setup(TxProtocolTestConfig::WithConnection).await;
    let mut event_stream = resources.event_publisher.subscribe();
    let (base_node_update_publisher, _) = broadcast::channel(20);

    let protocol = TransactionBroadcastProtocol::new(
        2,
        resources.clone(),
        Duration::from_secs(1),
        server_node_identity.public_key().clone(),
        timeout_update_publisher.subscribe(),
        base_node_update_publisher.subscribe(),
    );
    let join_handle = task::spawn(protocol.execute());

    // Fails because there is no transaction in the database to be broadcast
    assert!(join_handle.await.unwrap().is_err());

    add_transaction_to_database(1, 1 * T, true, None, resources.db.clone()).await;

    let db_completed_tx = resources.db.get_completed_transaction(1).await.unwrap();
    assert!(db_completed_tx.confirmations.is_none());

    let protocol = TransactionBroadcastProtocol::new(
        1,
        resources.clone(),
        Duration::from_secs(1),
        server_node_identity.public_key().clone(),
        timeout_update_publisher.subscribe(),
        base_node_update_publisher.subscribe(),
    );

    let join_handle = task::spawn(protocol.execute());

    // Set Base Node response to be not synced but in mempool
    rpc_service_state.set_submit_transaction_response(TxSubmissionResponse {
        accepted: true,
        rejection_reason: TxSubmissionRejectionReason::None,
        is_synced: false,
    });

    let _ = rpc_service_state
        .wait_pop_submit_transaction_calls(5, Duration::from_secs(6))
        .await
        .unwrap();

    // Accepted in the mempool but not mined yet
    rpc_service_state.set_submit_transaction_response(TxSubmissionResponse {
        accepted: true,
        rejection_reason: TxSubmissionRejectionReason::None,
        is_synced: true,
    });

    let _ = rpc_service_state
        .wait_pop_submit_transaction_calls(1, Duration::from_secs(5))
        .await
        .unwrap();

    // Set Base Node response to be mined but unconfirmed
    rpc_service_state.set_transaction_query_response(TxQueryResponse {
        location: TxLocation::Mined,
        block_hash: None,
        confirmations: 1,
        is_synced: false,
        height_of_longest_chain: 10,
    });
    // Wait for 1 query
    let _ = rpc_service_state
        .wait_pop_transaction_query_calls(2, Duration::from_secs(5))
        .await
        .unwrap();

    // Check transaction status is updated
    let db_completed_tx = resources.db.get_completed_transaction(1).await.unwrap();
    assert_eq!(db_completed_tx.status, TransactionStatus::Broadcast);

    // Set Base Node response to be mined but unconfirmed
    rpc_service_state.set_transaction_query_response(TxQueryResponse {
        location: TxLocation::Mined,
        block_hash: None,
        confirmations: 1,
        is_synced: true,
        height_of_longest_chain: 10,
    });
    // Wait for 1 query
    let _ = rpc_service_state
        .wait_pop_transaction_query_calls(2, Duration::from_secs(5))
        .await
        .unwrap();

    // Check transaction status is updated
    let db_completed_tx = resources.db.get_completed_transaction(1).await.unwrap();
    assert_eq!(db_completed_tx.status, TransactionStatus::MinedUnconfirmed);
    assert_eq!(db_completed_tx.confirmations, Some(1));

    // Set base node response to mined and confirmed but not synced
    rpc_service_state.set_transaction_query_response(TxQueryResponse {
        location: TxLocation::Mined,
        block_hash: None,
        confirmations: resources.config.num_confirmations_required,
        is_synced: false,
        height_of_longest_chain: 10,
    });

    let _ = rpc_service_state
        .wait_pop_transaction_query_calls(1, Duration::from_secs(5))
        .await
        .unwrap();
    // lets wait for the transaction service event to notify us of a confirmed tx
    // We need to do this to ensure that the wallet db has been updated to "Mined"
    loop {
        let v = transaction_event_receiver.recv().await;
        let event = v.unwrap();
        match (*event).clone() {
            TransactionEvent::TransactionMined(_) => {
                break;
            },
            _ => continue,
        }
    }
    // Check transaction status is updated
    let db_completed_tx = resources.db.get_completed_transaction(1).await.unwrap();
    assert_eq!(db_completed_tx.status, TransactionStatus::MinedConfirmed);

    // Set base node response to mined and confirmed and synced
    rpc_service_state.set_transaction_query_response(TxQueryResponse {
        location: TxLocation::Mined,
        block_hash: None,
        confirmations: resources.config.num_confirmations_required,
        is_synced: true,
        height_of_longest_chain: 10,
    });

    // Check that the protocol ends with success
    let result = join_handle.await.unwrap();
    assert_eq!(result.unwrap(), 1);

    // Check transaction status is updated
    let db_completed_tx = resources.db.get_completed_transaction(1).await.unwrap();
    assert_eq!(db_completed_tx.status, TransactionStatus::MinedConfirmed);
    assert_eq!(
        db_completed_tx.confirmations,
        Some(resources.config.num_confirmations_required)
    );
    assert_eq!(
        db_completed_tx.mined_height,
        Some(10 - resources.config.num_confirmations_required)
    );

    // Check that the appropriate events were emitted
    let delay = sleep(Duration::from_secs(5));
    tokio::pin!(delay);
    let mut broadcast = false;
    let mut unconfirmed = false;
    let mut confirmed = false;
    loop {
        tokio::select! {
            event = event_stream.recv() => {
                match &*event.unwrap() {
                        TransactionEvent::TransactionMinedUnconfirmed(_, confirmations) => if *confirmations == 1 {
                            unconfirmed = true;
                        }
                        TransactionEvent::TransactionMined(_) => {
                            confirmed = true;
                        },
                        TransactionEvent::TransactionBroadcast(_) => {
                            broadcast = true;
                        },
                        _ => (),
                        }
            },
            () = &mut delay => {
                break;
            },
        }
    }
    assert!(
        unconfirmed,
        "Should have received at least 1 TransactionEvent::TransactionMinedUnconfirmed event"
    );
    assert!(confirmed, "Should have received a confirmed event");
    assert!(broadcast, "Should have received a broadcast event");
}

/// Test submitting a transaction that is immediately rejected
#[tokio::test]
#[allow(clippy::identity_op)]
async fn tx_broadcast_protocol_submit_rejection() {
    let (
        resources,
        _connectivity_mock_state,
        _outbound_mock_state,
        _mock_rpc_server,
        server_node_identity,
        rpc_service_state,
        timeout_update_publisher,
        _shutdown,
        _temp_dir,
        _transaction_event_receiver,
    ) = setup(TxProtocolTestConfig::WithConnection).await;
    let mut event_stream = resources.event_publisher.subscribe();
    let (base_node_update_publisher, _) = broadcast::channel(20);

    add_transaction_to_database(1, 1 * T, true, None, resources.db.clone()).await;

    let protocol = TransactionBroadcastProtocol::new(
        1,
        resources.clone(),
        Duration::from_secs(1),
        server_node_identity.public_key().clone(),
        timeout_update_publisher.subscribe(),
        base_node_update_publisher.subscribe(),
    );

    rpc_service_state.set_submit_transaction_response(TxSubmissionResponse {
        accepted: false,
        rejection_reason: TxSubmissionRejectionReason::Orphan,
        is_synced: true,
    });

    let join_handle = task::spawn(protocol.execute());

    // Check that the protocol ends with rejection error
    if let Err(e) = join_handle.await.unwrap() {
        if let TransactionServiceError::MempoolRejectionOrphan = e.error {
        } else {
            panic!("Tx broadcast Should have failed with mempool rejection for being an orphan");
        }
    } else {
        panic!("Tx broadcast Should have failed");
    }

    // Check transaction is cancelled in db
    let db_completed_tx = resources.db.get_completed_transaction(1).await;
    assert!(db_completed_tx.is_err());

    // Check that the appropriate events were emitted
    let delay = sleep(Duration::from_secs(1));
    tokio::pin!(delay);
    let mut cancelled = false;
    loop {
        tokio::select! {
            event = event_stream.recv() => {
                if let TransactionEvent::TransactionCancelled(_) = &*event.unwrap() {
                cancelled = true;
                }
            },
            () = &mut delay => {
                break;
            },
        }
    }

    assert!(cancelled, "Should have cancelled transaction");
}

/// Test restarting a protocol which means the first step is a query not a submission, detecting the Tx is not in the
/// mempool, resubmit the tx and then have it mined
#[tokio::test]
#[allow(clippy::identity_op)]
async fn tx_broadcast_protocol_restart_protocol_as_query() {
    let (
        resources,
        _connectivity_mock_state,
        _outbound_mock_state,
        _mock_rpc_server,
        server_node_identity,
        rpc_service_state,
        timeout_update_publisher,
        _shutdown,
        _temp_dir,
        _transaction_event_receiver,
    ) = setup(TxProtocolTestConfig::WithConnection).await;
    let (base_node_update_publisher, _) = broadcast::channel(20);

    add_transaction_to_database(1, 1 * T, true, None, resources.db.clone()).await;

    // Set Base Node query response to be not stored, as if the base node does not have the tx in its pool
    rpc_service_state.set_transaction_query_response(TxQueryResponse {
        location: TxLocation::NotStored,
        block_hash: None,
        confirmations: 0,
        is_synced: true,
        height_of_longest_chain: 0,
    });

    let protocol = TransactionBroadcastProtocol::new(
        1,
        resources.clone(),
        Duration::from_secs(1),
        server_node_identity.public_key().clone(),
        timeout_update_publisher.subscribe(),
        base_node_update_publisher.subscribe(),
    );

    let join_handle = task::spawn(protocol.execute());

    // Check if in mempool (its not)
    // Wait for 1 queries
    let _ = rpc_service_state
        .wait_pop_transaction_query_calls(1, Duration::from_secs(5))
        .await
        .unwrap();

    // Set Base Node query response to be InMempool as if the base node does not have the tx in its pool
    rpc_service_state.set_transaction_query_response(TxQueryResponse {
        location: TxLocation::InMempool,
        block_hash: None,
        confirmations: 0,
        is_synced: true,
        height_of_longest_chain: 0,
    });

    // Should receive a resummission call
    let _ = rpc_service_state
        .wait_pop_submit_transaction_calls(1, Duration::from_secs(5))
        .await
        .expect("Should receive a resubmission call");

    // Wait for 1 more query
    let _ = rpc_service_state
        .wait_pop_transaction_query_calls(1, Duration::from_secs(5))
        .await
        .unwrap();

    // Set base node response to mined and confirmed
    rpc_service_state.set_transaction_query_response(TxQueryResponse {
        location: TxLocation::Mined,
        block_hash: None,
        confirmations: resources.config.num_confirmations_required,
        is_synced: true,
        height_of_longest_chain: 0,
    });

    // Check that the protocol ends with success
    let result = join_handle.await.unwrap();
    assert_eq!(result.unwrap(), 1);

    // Check transaction status is updated
    let db_completed_tx = resources.db.get_completed_transaction(1).await.unwrap();
    assert_eq!(db_completed_tx.status, TransactionStatus::MinedConfirmed);
}

/// This test will submit a Tx which will be accepted and then dropped from the mempool, resulting in a resubmit which
/// will be rejected and result in a cancelled transaction
#[tokio::test]
#[allow(clippy::identity_op)]
async fn tx_broadcast_protocol_submit_success_followed_by_rejection() {
    let (
        resources,
        _connectivity_mock_state,
        _outbound_mock_state,
        _mock_rpc_server,
        server_node_identity,
        rpc_service_state,
        timeout_update_publisher,
        _shutdown,
        _temp_dir,
        _transaction_event_receiver,
    ) = setup(TxProtocolTestConfig::WithConnection).await;
    let mut event_stream = resources.event_publisher.subscribe();
    let (base_node_update_publisher, _) = broadcast::channel(20);

    add_transaction_to_database(1, 1 * T, true, None, resources.db.clone()).await;

    let protocol = TransactionBroadcastProtocol::new(
        1,
        resources.clone(),
        Duration::from_secs(1),
        server_node_identity.public_key().clone(),
        timeout_update_publisher.subscribe(),
        base_node_update_publisher.subscribe(),
    );

    let join_handle = task::spawn(protocol.execute());

    // Accepted in the mempool but not mined yet
    // Wait for 1 query
    let _ = rpc_service_state
        .wait_pop_transaction_query_calls(1, Duration::from_secs(5))
        .await
        .unwrap();

    // Set Base Node response to be rejected by mempool
    rpc_service_state.set_transaction_query_response(TxQueryResponse {
        location: TxLocation::NotStored,
        block_hash: None,
        confirmations: 0,
        is_synced: true,
        height_of_longest_chain: 0,
    });

    // Set Base Node to reject resubmission
    rpc_service_state.set_submit_transaction_response(TxSubmissionResponse {
        accepted: false,
        rejection_reason: TxSubmissionRejectionReason::TimeLocked,
        is_synced: true,
    });

    // Wait for 1 query
    let _ = rpc_service_state
        .wait_pop_transaction_query_calls(1, Duration::from_secs(5))
        .await
        .unwrap();

    let _ = rpc_service_state
        .wait_pop_submit_transaction_calls(1, Duration::from_secs(5))
        .await
        .unwrap();

    // Check that the protocol ends with rejection error
    if let Err(e) = join_handle.await.unwrap() {
        println!("{:?}", e);
        if let TransactionServiceError::MempoolRejectionTimeLocked = e.error {
        } else {
            panic!("Tx broadcast Should have failed with mempool rejection for being time locked");
        }
    } else {
        panic!("Tx broadcast Should have failed");
    }

    // Check transaction is cancelled in db
    let db_completed_tx = resources.db.get_completed_transaction(1).await;
    assert!(db_completed_tx.is_err());

    // Check that the appropriate events were emitted
    let delay = sleep(Duration::from_secs(1));
    tokio::pin!(delay);
    let mut cancelled = false;
    loop {
        tokio::select! {
            event = event_stream.recv() => {
                if let TransactionEvent::TransactionCancelled(_) = &*event.unwrap() {
                cancelled = true;
                }
            },
            () = &mut delay => {
                break;
            },
        }
    }

    assert!(cancelled, "Should have cancelled transaction");
}

/// This test will submit a tx which is accepted and mined but unconfirmed, then the next query it will not exist
/// resulting in a resubmission which we will let run to being mined with success
#[tokio::test]
#[allow(clippy::identity_op)]
async fn tx_broadcast_protocol_submit_mined_then_not_mined_resubmit_success() {
    let (
        resources,
        _connectivity_mock_state,
        _outbound_mock_state,
        _mock_rpc_server,
        server_node_identity,
        rpc_service_state,
        timeout_update_publisher,
        _shutdown,
        _temp_dir,
        mut transaction_event_receiver,
    ) = setup(TxProtocolTestConfig::WithConnection).await;
    let (base_node_update_publisher, _) = broadcast::channel(20);

    add_transaction_to_database(1, 1 * T, true, None, resources.db.clone()).await;

    let protocol = TransactionBroadcastProtocol::new(
        1,
        resources.clone(),
        Duration::from_secs(1),
        server_node_identity.public_key().clone(),
        timeout_update_publisher.subscribe(),
        base_node_update_publisher.subscribe(),
    );

    let join_handle = task::spawn(protocol.execute());

    // Wait for the correct amount of queries
    if let Err(e) = rpc_service_state
        .wait_pop_transaction_query_calls(4, Duration::from_secs(5))
        .await
    {
        println!("  {}", e)
    }

    // Accepted in the mempool but not mined yet
    // Wait for the correct amount of queries
    if let Err(e) = rpc_service_state
        .wait_pop_transaction_query_calls(4, Duration::from_secs(5))
        .await
    {
        println!("  {}", e)
    }

    // Set Base Node response to be mined but unconfirmed
    rpc_service_state.set_transaction_query_response(TxQueryResponse {
        location: TxLocation::Mined,
        block_hash: None,
        confirmations: 1,
        is_synced: true,
        height_of_longest_chain: 0,
    });
    // Wait for the correct amount of queries
    if let Err(e) = rpc_service_state
        .wait_pop_transaction_query_calls(4, Duration::from_secs(5))
        .await
    {
        println!("  {}", e)
    }

    // Wait for the "TransactionMinedUnconfirmed" tx event to ensure that the wallet db state is "MinedUnconfirmed"
    let mut count = 0u16;
    loop {
        let v = transaction_event_receiver.recv().await;
        let event = v.unwrap();
        match (*event).clone() {
            TransactionEvent::TransactionMinedUnconfirmed(_, _) => {
                break;
            },
            _ => {
                count += 1;
                if count >= 10 {
                    break;
                }
                continue;
            },
        }
    }

    // Check transaction status is updated
    let db_completed_tx = resources.db.get_completed_transaction(1).await.unwrap();
    assert_eq!(db_completed_tx.status, TransactionStatus::MinedUnconfirmed);

    // Set base node response to mined and confirmed
    rpc_service_state.set_transaction_query_response(TxQueryResponse {
        location: TxLocation::NotStored,
        block_hash: None,
        confirmations: 0,
        is_synced: true,
        height_of_longest_chain: 0,
    });

    // Should receive a resubmission call
    let _ = rpc_service_state
        .wait_pop_submit_transaction_calls(1, Duration::from_secs(5))
        .await
        .expect("Should receive a resubmission call");

    // Set Base Node response to be mined and confirmed
    rpc_service_state.set_transaction_query_response(TxQueryResponse {
        location: TxLocation::Mined,
        block_hash: None,
        confirmations: resources.config.num_confirmations_required as u64 + 1u64,
        is_synced: true,
        height_of_longest_chain: 0,
    });

    // Check that the protocol ends with success
    let result = join_handle.await.unwrap();
    assert_eq!(result.unwrap(), 1);

    // Check transaction status is updated
    let db_completed_tx = resources.db.get_completed_transaction(1).await.unwrap();
    assert_eq!(db_completed_tx.status, TransactionStatus::MinedConfirmed);
}

/// Test being unable to connect and then connection becoming available.
#[tokio::test]
#[allow(clippy::identity_op)]
async fn tx_broadcast_protocol_connection_problem() {
    let (
        resources,
        connectivity_mock_state,
        _outbound_mock_state,
        mock_rpc_server,
        server_node_identity,
        rpc_service_state,
        timeout_update_publisher,
        _shutdown,
        _temp_dir,
        _transaction_event_receiver,
    ) = setup(TxProtocolTestConfig::WithoutConnection).await;
    let (base_node_update_publisher, _) = broadcast::channel(20);

    let mut event_stream = resources.event_publisher.subscribe();

    add_transaction_to_database(1, 1 * T, true, None, resources.db.clone()).await;

    let protocol = TransactionBroadcastProtocol::new(
        1,
        resources.clone(),
        Duration::from_secs(1),
        server_node_identity.public_key().clone(),
        timeout_update_publisher.subscribe(),
        base_node_update_publisher.subscribe(),
    );

    let join_handle = task::spawn(protocol.execute());

    // Check that the connection problem event was emitted at least twice
    let delay = sleep(Duration::from_secs(10));
    tokio::pin!(delay);
    let mut connection_issues = 0;
    loop {
        tokio::select! {
            event = event_stream.recv() => {
                if let TransactionEvent::TransactionBaseNodeConnectionProblem(_) = &*event.unwrap() {
                connection_issues+=1;
                }
                if connection_issues >= 2 {
                    break;
                }
            },
            () = &mut delay => {
                break;
            },
        }
    }
    assert!(connection_issues >= 2, "Should have retried connection at least twice");

    // Now we add the connection
    let connection = mock_rpc_server
        .create_connection(server_node_identity.to_peer(), "t/bnwallet/1".into())
        .await;
    connectivity_mock_state.add_active_connection(connection).await;

    // Check that the protocol ends with success
    // Set Base Node response to be mined and confirmed
    rpc_service_state.set_transaction_query_response(TxQueryResponse {
        location: TxLocation::Mined,
        block_hash: None,
        confirmations: resources.config.num_confirmations_required as u64 + 1u64,
        is_synced: true,
        height_of_longest_chain: 0,
    });
    let result = join_handle.await.unwrap();
    assert_eq!(result.unwrap(), 1);
}

/// Submit a transaction that is Already Mined for the submission, the subsequent query should confirm the transaction
#[tokio::test]
#[allow(clippy::identity_op)]
async fn tx_broadcast_protocol_submit_already_mined() {
    let (
        resources,
        _connectivity_mock_state,
        _outbound_mock_state,
        _mock_rpc_server,
        server_node_identity,
        rpc_service_state,
        timeout_update_publisher,
        _shutdown,
        _temp_dir,
        _transaction_event_receiver,
    ) = setup(TxProtocolTestConfig::WithConnection).await;
    let (base_node_update_publisher, _) = broadcast::channel(20);

    add_transaction_to_database(1, 1 * T, true, None, resources.db.clone()).await;

    // Set Base Node to respond with AlreadyMined
    rpc_service_state.set_submit_transaction_response(TxSubmissionResponse {
        accepted: false,
        rejection_reason: TxSubmissionRejectionReason::AlreadyMined,
        is_synced: true,
    });

    let protocol = TransactionBroadcastProtocol::new(
        1,
        resources.clone(),
        Duration::from_secs(1),
        server_node_identity.public_key().clone(),
        timeout_update_publisher.subscribe(),
        base_node_update_publisher.subscribe(),
    );

    let join_handle = task::spawn(protocol.execute());

    let _ = rpc_service_state
        .wait_pop_submit_transaction_calls(1, Duration::from_secs(5))
        .await
        .expect("Should receive a submission call");

    let _ = rpc_service_state
        .wait_pop_transaction_query_calls(1, Duration::from_secs(5))
        .await
        .unwrap();

    // Set base node response to mined and confirmed
    rpc_service_state.set_transaction_query_response(TxQueryResponse {
        location: TxLocation::Mined,
        block_hash: None,
        confirmations: resources.config.num_confirmations_required,
        is_synced: true,
        height_of_longest_chain: 10,
    });

    // Check that the protocol ends with success
    let result = join_handle.await.unwrap();
    assert_eq!(result.unwrap(), 1);

    // Check transaction status is updated
    let db_completed_tx = resources.db.get_completed_transaction(1).await.unwrap();
    assert_eq!(db_completed_tx.status, TransactionStatus::MinedConfirmed);
    assert_eq!(
        db_completed_tx.mined_height,
        Some(10 - resources.config.num_confirmations_required)
    );
}

/// A test to see that the broadcast protocol can handle a change to the base node address while it runs.
#[tokio::test]
#[allow(clippy::identity_op)]
async fn tx_broadcast_protocol_submit_and_base_node_gets_changed() {
    let (
        resources,
        connectivity_mock_state,
        _outbound_mock_state,
        _mock_rpc_server,
        server_node_identity,
        rpc_service_state,
        timeout_update_publisher,
        _shutdown,
        _temp_dir,
        _transaction_event_receiver,
    ) = setup(TxProtocolTestConfig::WithConnection).await;
    let (base_node_update_publisher, _) = broadcast::channel(20);

    add_transaction_to_database(1, 1 * T, true, None, resources.db.clone()).await;

    let protocol = TransactionBroadcastProtocol::new(
        1,
        resources.clone(),
        Duration::from_secs(1),
        server_node_identity.public_key().clone(),
        timeout_update_publisher.subscribe(),
        base_node_update_publisher.subscribe(),
    );

    let join_handle = task::spawn(protocol.execute());

    // Accepted in the mempool but not mined yet
    // Wait for 2 queries
    let _ = rpc_service_state
        .wait_pop_transaction_query_calls(2, Duration::from_secs(5))
        .await
        .unwrap();

    // Setup new RPC Server
    let new_server_node_identity = build_node_identity(PeerFeatures::COMMUNICATION_NODE);
    let service = BaseNodeWalletRpcMockService::new();
    let new_rpc_service_state = service.get_state();

    let new_server = BaseNodeWalletRpcServer::new(service);
    let protocol_name = new_server.as_protocol_name();
    let mut new_mock_server = MockRpcServer::new(new_server, new_server_node_identity.clone());
    new_mock_server.serve();

    let connection = new_mock_server
        .create_connection(new_server_node_identity.to_peer(), protocol_name.into())
        .await;
    connectivity_mock_state.add_active_connection(connection).await;

    // Set new Base Node response to be mined but unconfirmed
    new_rpc_service_state.set_transaction_query_response(TxQueryResponse {
        location: TxLocation::Mined,
        block_hash: None,
        confirmations: 1,
        is_synced: true,
        height_of_longest_chain: 0,
    });

    // Change Base Node
    base_node_update_publisher
        .send(new_server_node_identity.public_key().clone())
        .unwrap();

    // Update old base node to reject the tx to check that the protocol is using the new base node
    // Set Base Node query response to be InMempool as if the base node does not have the tx in its pool
    rpc_service_state.set_transaction_query_response(TxQueryResponse {
        location: TxLocation::NotStored,
        block_hash: None,
        confirmations: 0,
        is_synced: true,
        height_of_longest_chain: 0,
    });

    // Wait for 1 query
    let _ = new_rpc_service_state
        .wait_pop_transaction_query_calls(1, Duration::from_secs(5))
        .await
        .unwrap();

    // Set base node response to mined and confirmed
    new_rpc_service_state.set_transaction_query_response(TxQueryResponse {
        location: TxLocation::Mined,
        block_hash: None,
        confirmations: resources.config.num_confirmations_required,
        is_synced: true,
        height_of_longest_chain: 0,
    });

    // Check that the protocol ends with success
    let result = join_handle.await.unwrap();
    assert_eq!(result.unwrap(), 1);

    // Check transaction status is updated
    let db_completed_tx = resources.db.get_completed_transaction(1).await.unwrap();
    assert_eq!(db_completed_tx.status, TransactionStatus::MinedConfirmed);
}

/// Validate completed transactions, will check that valid ones stay valid and incorrectly marked invalid tx become
/// valid.
#[tokio::test]
#[allow(clippy::identity_op)]
async fn tx_validation_protocol_tx_becomes_valid() {
    let (
        resources,
        _connectivity_mock_state,
        _outbound_mock_state,
        _mock_rpc_server,
        server_node_identity,
        rpc_service_state,
        _timeout_update_publisher,
        _shutdown,
        _temp_dir,
        _transaction_event_receiver,
    ) = setup(TxProtocolTestConfig::WithConnection).await;
    let (base_node_update_publisher, _) = broadcast::channel(20);
    let (_timeout_update_publisher, _) = broadcast::channel(20);

    add_transaction_to_database(
        1,
        1 * T,
        true,
        Some(TransactionStatus::MinedConfirmed),
        resources.db.clone(),
    )
    .await;
    add_transaction_to_database(
        2,
        2 * T,
        false,
        Some(TransactionStatus::MinedConfirmed),
        resources.db.clone(),
    )
    .await;
    add_transaction_to_database(
        3,
        3 * T,
        true,
        Some(TransactionStatus::MinedConfirmed),
        resources.db.clone(),
    )
    .await;
    add_transaction_to_database(
        4,
        4 * T,
        false,
        Some(TransactionStatus::MinedConfirmed),
        resources.db.clone(),
    )
    .await;

    rpc_service_state.set_transaction_query_response(TxQueryResponse {
        location: TxLocation::Mined,
        block_hash: None,
        confirmations: resources.config.num_confirmations_required,
        is_synced: true,
        height_of_longest_chain: 0,
    });

    rpc_service_state.set_is_synced(false);

    let protocol = TransactionValidationProtocol::new(
        1,
        resources.clone(),
        server_node_identity.public_key().clone(),
        Duration::from_secs(1),
        base_node_update_publisher.subscribe(),
        _timeout_update_publisher.subscribe(),
        ValidationRetryStrategy::UntilSuccess,
    );

    let join_handle = task::spawn(protocol.execute());

    let _ = rpc_service_state
        .wait_pop_transaction_batch_query_calls(6, Duration::from_secs(60))
        .await
        .unwrap();

    rpc_service_state.set_is_synced(true);

    let _ = rpc_service_state
        .wait_pop_transaction_batch_query_calls(2, Duration::from_secs(60))
        .await
        .unwrap();

    // Check that the protocol ends with success
    let result = join_handle.await.unwrap();
    assert!(result.is_ok());

    // Check transaction status is updated
    let db_completed_txs = resources.db.get_completed_transactions().await.unwrap();

    for tx in db_completed_txs.values() {
        assert!(tx.valid, "TxId: {} should be valid", tx.tx_id);
    }
}

/// Validate completed transaction, the transaction should become invalid
#[tokio::test]
#[allow(clippy::identity_op)]
async fn tx_validation_protocol_tx_becomes_invalid() {
    let (
        resources,
        _connectivity_mock_state,
        _outbound_mock_state,
        _mock_rpc_server,
        server_node_identity,
        rpc_service_state,
        _timeout_update_publisher,
        _shutdown,
        _temp_dir,
        _transaction_event_receiver,
    ) = setup(TxProtocolTestConfig::WithConnection).await;
    let (base_node_update_publisher, _) = broadcast::channel(20);
    let (_timeout_update_publisher, _) = broadcast::channel(20);

    add_transaction_to_database(
        1,
        1 * T,
        true,
        Some(TransactionStatus::MinedConfirmed),
        resources.db.clone(),
    )
    .await;

    rpc_service_state.set_transaction_query_response(TxQueryResponse {
        location: TxLocation::NotStored,
        block_hash: None,
        confirmations: resources.config.num_confirmations_required,
        is_synced: true,
        height_of_longest_chain: 0,
    });

    let protocol = TransactionValidationProtocol::new(
        1,
        resources.clone(),
        server_node_identity.public_key().clone(),
        Duration::from_secs(1),
        base_node_update_publisher.subscribe(),
        _timeout_update_publisher.subscribe(),
        ValidationRetryStrategy::UntilSuccess,
    );

    let join_handle = task::spawn(protocol.execute());

    let _ = rpc_service_state
        .wait_pop_transaction_batch_query_calls(1, Duration::from_secs(60))
        .await
        .unwrap();

    // Check that the protocol ends with success
    let result = join_handle.await.unwrap();
    assert!(result.is_ok());

    // Check transaction status is updated
    let db_completed_txs = resources.db.get_completed_transactions().await.unwrap();

    for tx in db_completed_txs.values() {
        assert!(!tx.valid, "TxId: {} should be invalid", tx.tx_id);
    }
}

/// Validate completed transactions, the transaction should become invalid
#[tokio::test]
#[allow(clippy::identity_op)]
async fn tx_validation_protocol_tx_becomes_unconfirmed() {
    let (
        resources,
        _connectivity_mock_state,
        _outbound_mock_state,
        _mock_rpc_server,
        server_node_identity,
        rpc_service_state,
        _timeout_update_publisher,
        _shutdown,
        _temp_dir,
        _transaction_event_receiver,
    ) = setup(TxProtocolTestConfig::WithConnection).await;
    let (base_node_update_publisher, _) = broadcast::channel(20);
    let (_timeout_update_publisher, _) = broadcast::channel(20);

    add_transaction_to_database(
        1,
        1 * T,
        true,
        Some(TransactionStatus::MinedConfirmed),
        resources.db.clone(),
    )
    .await;

    // Set Base Node to respond with AlreadyMined
    rpc_service_state.set_transaction_query_response(TxQueryResponse {
        location: TxLocation::Mined,
        block_hash: None,
        confirmations: 1,
        is_synced: true,
        height_of_longest_chain: 0,
    });

    let protocol = TransactionValidationProtocol::new(
        1,
        resources.clone(),
        server_node_identity.public_key().clone(),
        Duration::from_secs(1),
        base_node_update_publisher.subscribe(),
        _timeout_update_publisher.subscribe(),
        ValidationRetryStrategy::UntilSuccess,
    );

    let join_handle = task::spawn(protocol.execute());

    let _ = rpc_service_state
        .wait_pop_transaction_batch_query_calls(1, Duration::from_secs(60))
        .await
        .unwrap();

    // Check that the protocol ends with success
    let result = join_handle.await.unwrap();
    assert!(result.is_ok());

    // Check transaction status is updated
    let db_completed_txs = resources.db.get_completed_transactions().await.unwrap();

    for tx in db_completed_txs.values() {
        assert_eq!(
            tx.status,
            TransactionStatus::MinedUnconfirmed,
            "TxId: {} should be unconfirmed",
            tx.tx_id
        );
    }
}

/// Test the validation protocol reacts correctly to a change in base node and redoes the full validation based on the
/// new base node
#[tokio::test]
#[allow(clippy::identity_op)]
async fn tx_validation_protocol_tx_ends_on_base_node_end() {
    let (
        resources,
        _connectivity_mock_state,
        _outbound_mock_state,
        _mock_rpc_server,
        server_node_identity,
        mut rpc_service_state,
        _timeout_update_publisher,
        _shutdown,
        _temp_dir,
        _transaction_event_receiver,
    ) = setup(TxProtocolTestConfig::WithConnection).await;
    let (base_node_update_publisher, _) = broadcast::channel(20);
    let (_timeout_update_publisher, _) = broadcast::channel(20);
    let mut event_stream = resources.event_publisher.subscribe();

    add_transaction_to_database(
        1,
        1 * T,
        true,
        Some(TransactionStatus::MinedConfirmed),
        resources.db.clone(),
    )
    .await;

    add_transaction_to_database(
        2,
        2 * T,
        false,
        Some(TransactionStatus::MinedConfirmed),
        resources.db.clone(),
    )
    .await;

    add_transaction_to_database(
        3,
        3 * T,
        true,
        Some(TransactionStatus::MinedConfirmed),
        resources.db.clone(),
    )
    .await;

    add_transaction_to_database(
        4,
        4 * T,
        true,
        Some(TransactionStatus::MinedConfirmed),
        resources.db.clone(),
    )
    .await;

    add_transaction_to_database(
        5,
        5 * T,
        false,
        Some(TransactionStatus::MinedConfirmed),
        resources.db.clone(),
    )
    .await;

    add_transaction_to_database(
        6,
        6 * T,
        true,
        Some(TransactionStatus::MinedConfirmed),
        resources.db.clone(),
    )
    .await;

    // Set Base Node to respond with AlreadyMined
    rpc_service_state.set_transaction_query_response(TxQueryResponse {
        location: TxLocation::Mined,
        block_hash: None,
        confirmations: 1,
        is_synced: true,
        height_of_longest_chain: 0,
    });

    rpc_service_state.set_response_delay(Some(Duration::from_secs(5)));

    let protocol = TransactionValidationProtocol::new(
        1,
        resources.clone(),
        server_node_identity.public_key().clone(),
        Duration::from_secs(10),
        base_node_update_publisher.subscribe(),
        _timeout_update_publisher.subscribe(),
        ValidationRetryStrategy::UntilSuccess,
    );

    let join_handle = task::spawn(protocol.execute());

    let _ = rpc_service_state
        .wait_pop_transaction_batch_query_calls(1, Duration::from_secs(60))
        .await
        .unwrap();

    // Setup new RPC Server
    let new_server_node_identity = build_node_identity(PeerFeatures::COMMUNICATION_NODE);

    // Change Base Node
    base_node_update_publisher
        .send(new_server_node_identity.public_key().clone())
        .unwrap();

    // Check that the protocol ends with success
    let result = join_handle.await.unwrap();
    assert!(result.is_ok());

    let delay = sleep(Duration::from_secs(1));
    tokio::pin!(delay);
    let mut aborted = false;
    loop {
        tokio::select! {
            event = event_stream.recv() => {
                 if let TransactionEvent::TransactionValidationAborted(_) = &*event.unwrap() {
                 aborted = true;
                 }
            },
            () = &mut delay => {
                break;
            },
        }
    }
    assert!(aborted, "Validation protocol should have aborted");
}

/// Test the validation protocol reacts correctly when the RPC client returns an error between calls.
#[tokio::test]
#[allow(clippy::identity_op)]
async fn tx_validation_protocol_rpc_client_broken_between_calls() {
    let (
        resources,
        _connectivity_mock_state,
        _outbound_mock_state,
        _mock_rpc_server,
        server_node_identity,
        mut rpc_service_state,
        _timeout_update_publisher,
        _shutdown,
        _temp_dir,
        _transaction_event_receiver,
    ) = setup(TxProtocolTestConfig::WithConnection).await;
    let (base_node_update_publisher, _) = broadcast::channel(20);
    let (_timeout_update_publisher, _) = broadcast::channel(20);

    add_transaction_to_database(
        1,
        1 * T,
        true,
        Some(TransactionStatus::MinedConfirmed),
        resources.db.clone(),
    )
    .await;

    add_transaction_to_database(
        2,
        2 * T,
        false,
        Some(TransactionStatus::MinedConfirmed),
        resources.db.clone(),
    )
    .await;

    add_transaction_to_database(
        3,
        3 * T,
        true,
        Some(TransactionStatus::MinedConfirmed),
        resources.db.clone(),
    )
    .await;

    add_transaction_to_database(
        4,
        4 * T,
        true,
        Some(TransactionStatus::MinedConfirmed),
        resources.db.clone(),
    )
    .await;

    add_transaction_to_database(
        5,
        5 * T,
        false,
        Some(TransactionStatus::MinedConfirmed),
        resources.db.clone(),
    )
    .await;

    add_transaction_to_database(
        6,
        6 * T,
        true,
        Some(TransactionStatus::MinedConfirmed),
        resources.db.clone(),
    )
    .await;

    // Set Base Node to respond with AlreadyMined
    rpc_service_state.set_transaction_query_response(TxQueryResponse {
        location: TxLocation::Mined,
        block_hash: None,
        confirmations: 1,
        is_synced: true,
        height_of_longest_chain: 0,
    });

    rpc_service_state.set_response_delay(Some(Duration::from_secs(5)));

    let protocol = TransactionValidationProtocol::new(
        1,
        resources.clone(),
        server_node_identity.public_key().clone(),
        Duration::from_secs(10),
        base_node_update_publisher.subscribe(),
        _timeout_update_publisher.subscribe(),
        ValidationRetryStrategy::UntilSuccess,
    );

    let join_handle = task::spawn(protocol.execute());

    let _ = rpc_service_state
        .wait_pop_transaction_batch_query_calls(1, Duration::from_secs(60))
        .await
        .unwrap();

    rpc_service_state.set_rpc_status_error(Some(RpcStatus::bad_request("blah".to_string())));

    let _ = rpc_service_state
        .wait_pop_transaction_batch_query_calls(1, Duration::from_secs(60))
        .await
        .unwrap();

    rpc_service_state.set_rpc_status_error(None);
    rpc_service_state.set_response_delay(None);

    // Check that the protocol ends with success
    let result = join_handle.await.unwrap();
    assert!(result.is_ok());

    // Check transaction status is updated
    let db_completed_txs = resources.db.get_completed_transactions().await.unwrap();

    for tx in db_completed_txs.values() {
        assert!(tx.valid, "TxId: {} should be valid", tx.tx_id);
    }
}

/// Test the validation protocol reacts correctly when the RPC client returns an error between calls and only retry
/// finite amount of times
#[tokio::test]
#[allow(clippy::identity_op)]
async fn tx_validation_protocol_rpc_client_broken_finite_retries() {
    let (
        resources,
        _connectivity_mock_state,
        _outbound_mock_state,
        _mock_rpc_server,
        server_node_identity,
        mut rpc_service_state,
        _timeout_update_publisher,
        _shutdown,
        _temp_dir,
        _transaction_event_receiver,
    ) = setup(TxProtocolTestConfig::WithConnection).await;
    let (base_node_update_publisher, _) = broadcast::channel(20);
    let (_timeout_update_publisher, _) = broadcast::channel(20);
    let mut event_stream = resources.event_publisher.subscribe();
    add_transaction_to_database(
        1,
        1 * T,
        true,
        Some(TransactionStatus::MinedConfirmed),
        resources.db.clone(),
    )
    .await;

    add_transaction_to_database(
        2,
        2 * T,
        false,
        Some(TransactionStatus::MinedConfirmed),
        resources.db.clone(),
    )
    .await;

    // Set Base Node to respond with AlreadyMined
    rpc_service_state.set_transaction_query_response(TxQueryResponse {
        location: TxLocation::Mined,
        block_hash: None,
        confirmations: 1,
        is_synced: true,
        height_of_longest_chain: 0,
    });
    rpc_service_state.set_rpc_status_error(Some(RpcStatus::bad_request("blah".to_string())));

    rpc_service_state.set_response_delay(Some(Duration::from_secs(1)));

    let protocol = TransactionValidationProtocol::new(
        1,
        resources.clone(),
        server_node_identity.public_key().clone(),
        Duration::from_secs(5),
        base_node_update_publisher.subscribe(),
        _timeout_update_publisher.subscribe(),
        ValidationRetryStrategy::Limited(2),
    );

    let join_handle = task::spawn(protocol.execute());

    let _ = rpc_service_state
        .wait_pop_transaction_batch_query_calls(3, Duration::from_secs(60))
        .await
        .unwrap();

    // Check that the protocol ends with success
    let result = join_handle.await.unwrap();
    assert!(result.is_err());

    // Check that the connection problem event was emitted at least twice
    let delay = sleep(Duration::from_secs(10));
    tokio::pin!(delay);
    let mut timeouts = 0i32;
    let mut failures = 0i32;
    loop {
        tokio::select! {
            event = event_stream.recv() => {
            log::error!("EVENT: {:?}", event);
                match &*event.unwrap() {
                    TransactionEvent::TransactionValidationTimedOut(_) => {
                        timeouts +=1 ;
                    }
                    TransactionEvent::TransactionValidationFailure(_) => {
                        failures +=1 ;
                    }
                    _ => (),
                }
                if failures + timeouts >= 4 {
                    break;
                }
            },
            () = &mut delay => {
                break;
            },
        }
    }
    assert!(timeouts >= 3, "Should have timed out twice");
    assert!(failures >= 1, "Should have failed");
}

/// Validate completed transactions, will check that valid ones stay valid and incorrectly marked invalid tx become
/// valid.
#[tokio::test]
#[allow(clippy::identity_op)]
async fn tx_validation_protocol_base_node_not_synced() {
    let (
        resources,
        _connectivity_mock_state,
        _outbound_mock_state,
        _mock_rpc_server,
        server_node_identity,
        rpc_service_state,
        _timeout_update_publisher,
        _shutdown,
        _temp_dir,
        _transaction_event_receiver,
    ) = setup(TxProtocolTestConfig::WithConnection).await;
    let (base_node_update_publisher, _) = broadcast::channel(20);
    let (_timeout_update_publisher, _) = broadcast::channel(20);
    let mut event_stream = resources.event_publisher.subscribe();

    add_transaction_to_database(
        1,
        1 * T,
        true,
        Some(TransactionStatus::MinedConfirmed),
        resources.db.clone(),
    )
    .await;
    add_transaction_to_database(
        2,
        2 * T,
        false,
        Some(TransactionStatus::MinedConfirmed),
        resources.db.clone(),
    )
    .await;
    add_transaction_to_database(
        3,
        3 * T,
        true,
        Some(TransactionStatus::MinedConfirmed),
        resources.db.clone(),
    )
    .await;

    rpc_service_state.set_transaction_query_response(TxQueryResponse {
        location: TxLocation::Mined,
        block_hash: None,
        confirmations: resources.config.num_confirmations_required,
        is_synced: false,
        height_of_longest_chain: 0,
    });

    rpc_service_state.set_is_synced(false);

    let protocol = TransactionValidationProtocol::new(
        1,
        resources.clone(),
        server_node_identity.public_key().clone(),
        Duration::from_secs(1),
        base_node_update_publisher.subscribe(),
        _timeout_update_publisher.subscribe(),
        ValidationRetryStrategy::Limited(0),
    );

    let join_handle = task::spawn(protocol.execute());

    // Check that the protocol ends with success
    let result = join_handle.await.unwrap();
    assert!(result.is_err());

    let delay = sleep(Duration::from_secs(10));
    tokio::pin!(delay);
    let mut delayed = 0i32;
    let mut failures = 0i32;
    loop {
        tokio::select! {
            event = event_stream.recv() => {
                match &*event.unwrap() {
                    TransactionEvent::TransactionValidationDelayed(_) => {
                        delayed +=1 ;
                    }
                    TransactionEvent::TransactionValidationFailure(_) => {
                        failures +=1 ;
                    }
                    _ => (),
                }

            },
            () = &mut delay => {
                break;
            },
        }
    }
    assert!(delayed >= 1, "Should have been delayed");
    assert_eq!(failures, 0, "Should not have failed when BN is not synced");
}<|MERGE_RESOLUTION|>--- conflicted
+++ resolved
@@ -25,13 +25,7 @@
 use chrono::Utc;
 use futures::StreamExt;
 use rand::rngs::OsRng;
-<<<<<<< HEAD
-use tempfile::{tempdir, TempDir};
-use tokio::{sync::broadcast, task, time::delay_for};
-
-=======
 use std::{sync::Arc, time::Duration};
->>>>>>> 504fbb8b
 use tari_comms::{
     peer_manager::PeerFeatures,
     protocol::rpc::{mock::MockRpcServer, NamedProtocolService, RpcStatus},
@@ -83,16 +77,13 @@
     },
     types::ValidationRetryStrategy,
 };
-<<<<<<< HEAD
+use tempfile::{tempdir, TempDir};
+use tokio::{sync::broadcast, task, time::sleep};
 
 use crate::support::{
     rpc::{BaseNodeWalletRpcMockService, BaseNodeWalletRpcMockState},
     utils::make_input,
 };
-=======
-use tempfile::{tempdir, TempDir};
-use tokio::{sync::broadcast, task, time::sleep};
->>>>>>> 504fbb8b
 
 // Just in case other options become apparent in later testing
 #[derive(PartialEq)]
