--- conflicted
+++ resolved
@@ -1030,24 +1030,15 @@
     let hash = output.hash();
     bob_ts_interface.base_node_rpc_mock_state.set_utxos(vec![output]);
     runtime.block_on(async move {
-<<<<<<< HEAD
-        let (tx_id_htlc, htlc_fee, htlc_amount, tx) = bob_ts_interface
+        let (tx_id_htlc, _htlc_fee, htlc_amount, tx) = bob_ts_interface
             .output_manager_service_handle
-=======
-        let (tx_id_htlc, _htlc_fee, htlc_amount, tx) = bob_oms
->>>>>>> 2ff6fed9
             .create_claim_sha_atomic_swap_transaction(hash, pre_image, 20.into())
             .await
             .unwrap();
 
-<<<<<<< HEAD
         bob_ts_interface
             .transaction_service_handle
-            .submit_transaction(tx_id_htlc, tx, htlc_fee, htlc_amount, "".to_string())
-=======
-        bob_ts
             .submit_transaction(tx_id_htlc, tx, htlc_amount, "".to_string())
->>>>>>> 2ff6fed9
             .await
             .unwrap();
         assert_eq!(
@@ -1519,32 +1510,21 @@
         .block_on(bob_ts_interface.output_manager_service_handle.add_output(uo, None))
         .unwrap();
     let mut stp = runtime
-<<<<<<< HEAD
         .block_on(
             bob_ts_interface
                 .output_manager_service_handle
                 .prepare_transaction_to_send(
-                    OsRng.next_u64(),
+                    TxId::new_random(),
                     MicroTari::from(5000),
+                    None,
+                    None,
                     MicroTari::from(25),
                     None,
                     "".to_string(),
                     script!(Nop),
+                    Covenant::default(),
                 ),
         )
-=======
-        .block_on(bob_output_manager.prepare_transaction_to_send(
-            TxId::new_random(),
-            MicroTari::from(5000),
-            None,
-            None,
-            MicroTari::from(25),
-            None,
-            "".to_string(),
-            script!(Nop),
-            Covenant::default(),
-        ))
->>>>>>> 2ff6fed9
         .unwrap();
     let msg = stp.build_single_round_message().unwrap();
     let tx_message = create_dummy_message(
@@ -1651,32 +1631,21 @@
         .unwrap();
 
     let mut stp = runtime
-<<<<<<< HEAD
         .block_on(
             bob_ts_interface
                 .output_manager_service_handle
                 .prepare_transaction_to_send(
-                    OsRng.next_u64(),
+                    TxId::new_random(),
                     MicroTari::from(5000),
+                    None,
+                    None,
                     MicroTari::from(20),
                     None,
                     "".to_string(),
                     script!(Nop),
+                    Covenant::default(),
                 ),
         )
-=======
-        .block_on(bob_output_manager.prepare_transaction_to_send(
-            TxId::new_random(),
-            MicroTari::from(5000),
-            None,
-            None,
-            MicroTari::from(20),
-            None,
-            "".to_string(),
-            script!(Nop),
-            Covenant::default(),
-        ))
->>>>>>> 2ff6fed9
         .unwrap();
     let msg = stp.build_single_round_message().unwrap();
     let tx_message = create_dummy_message(
@@ -5450,7 +5419,6 @@
         )
         .unwrap();
 
-<<<<<<< HEAD
     let transaction = runtime
         .block_on(alice_ts_interface.transaction_service_handle.get_any_transaction(tx_id))
         .unwrap()
@@ -5460,29 +5428,6 @@
     } else {
         panic!("Should find a complete transaction");
     }
-=======
-    let completed_tx1 = CompletedTransaction {
-        tx_id: 1.into(),
-        source_public_key: PublicKey::from_secret_key(&PrivateKey::random(&mut OsRng)),
-        destination_public_key: PublicKey::from_secret_key(&PrivateKey::random(&mut OsRng)),
-        amount: 5000 * uT,
-        fee: MicroTari::from(20),
-        transaction: tx.clone(),
-        status: TransactionStatus::Completed,
-        message: "Yo!".to_string(),
-        timestamp: Utc::now().naive_utc(),
-        cancelled: false,
-        direction: TransactionDirection::Outbound,
-        coinbase_block_height: None,
-        send_count: 0,
-        last_send_timestamp: None,
-        valid: false,
-        transaction_signature: tx.first_kernel_excess_sig().unwrap_or(&Signature::default()).clone(),
-        confirmations: None,
-        mined_height: None,
-        mined_in_block: None,
-    };
->>>>>>> 2ff6fed9
 
     alice_ts_interface
         .output_manager_service_event_publisher
