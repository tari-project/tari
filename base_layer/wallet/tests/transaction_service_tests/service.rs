// Copyright 2019. The Tari Project
//
// Redistribution and use in source and binary forms, with or without modification, are permitted provided that the
// following conditions are met:
//
// 1. Redistributions of source code must retain the above copyright notice, this list of conditions and the following
// disclaimer.
//
// 2. Redistributions in binary form must reproduce the above copyright notice, this list of conditions and the
// following disclaimer in the documentation and/or other materials provided with the distribution.
//
// 3. Neither the name of the copyright holder nor the names of its contributors may be used to endorse or promote
// products derived from this software without specific prior written permission.
//
// THIS SOFTWARE IS PROVIDED BY THE COPYRIGHT HOLDERS AND CONTRIBUTORS "AS IS" AND ANY EXPRESS OR IMPLIED WARRANTIES,
// INCLUDING, BUT NOT LIMITED TO, THE IMPLIED WARRANTIES OF MERCHANTABILITY AND FITNESS FOR A PARTICULAR PURPOSE ARE
// DISCLAIMED. IN NO EVENT SHALL THE COPYRIGHT HOLDER OR CONTRIBUTORS BE LIABLE FOR ANY DIRECT, INDIRECT, INCIDENTAL,
// SPECIAL, EXEMPLARY, OR CONSEQUENTIAL DAMAGES (INCLUDING, BUT NOT LIMITED TO, PROCUREMENT OF SUBSTITUTE GOODS OR
// SERVICES; LOSS OF USE, DATA, OR PROFITS; OR BUSINESS INTERRUPTION) HOWEVER CAUSED AND ON ANY THEORY OF LIABILITY,
// WHETHER IN CONTRACT, STRICT LIABILITY, OR TORT (INCLUDING NEGLIGENCE OR OTHERWISE) ARISING IN ANY WAY OUT OF THE
// USE OF THIS SOFTWARE, EVEN IF ADVISED OF THE POSSIBILITY OF SUCH DAMAGE.

use std::{
    collections::HashMap,
    convert::{TryFrom, TryInto},
    path::Path,
    sync::Arc,
    time::Duration,
};

use chrono::{Duration as ChronoDuration, Utc};
use futures::{
    channel::{mpsc, mpsc::Sender},
    FutureExt,
    SinkExt,
};
use prost::Message;
use rand::rngs::OsRng;
use tari_common_types::{
    chain_metadata::ChainMetadata,
    transaction::{ImportStatus, TransactionDirection, TransactionStatus, TxId},
    types::{PrivateKey, PublicKey, Signature},
};
use tari_comms::{
    message::EnvelopeBody,
    peer_manager::{NodeIdentity, PeerFeatures},
    protocol::rpc::{mock::MockRpcServer, NamedProtocolService},
    test_utils::node_identity::build_node_identity,
    CommsNode,
    PeerConnection,
};
use tari_comms_dht::outbound::mock::{
    create_outbound_service_mock,
    MockBehaviour,
    OutboundServiceMockState,
    ResponseType,
};
use tari_core::{
    base_node::{
        proto::wallet_rpc::{TxLocation, TxQueryResponse, TxSubmissionRejectionReason, TxSubmissionResponse},
        rpc::BaseNodeWalletRpcServer,
    },
    blocks::BlockHeader,
    consensus::ConsensusConstantsBuilder,
    covenants::Covenant,
    proto::{
        base_node as base_node_proto,
        base_node::{
            TxLocation as TxLocationProto,
            TxQueryBatchResponse as TxQueryBatchResponseProto,
            TxQueryBatchResponses as TxQueryBatchResponsesProto,
        },
        types::Signature as SignatureProto,
    },
    transactions::{
        fee::Fee,
        tari_amount::*,
        test_helpers::{create_unblinded_output, TestParams as TestParamsHelpers},
        transaction_components::{KernelBuilder, KernelFeatures, OutputFeatures, Transaction},
        transaction_protocol::{
            proto::protocol as proto,
            recipient::RecipientSignedMessage,
            sender::TransactionSenderMessage,
        },
        CryptoFactories,
        ReceiverTransactionProtocol,
        SenderTransactionProtocol,
    },
};
use tari_crypto::{
    commitment::HomomorphicCommitmentFactory,
    hash::blake2::Blake256,
    keys::{PublicKey as PK, SecretKey as SK},
};
use tari_key_manager::cipher_seed::CipherSeed;
use tari_p2p::{comms_connector::pubsub_connector, domain_message::DomainMessage, Network};
use tari_script::{inputs, script, ExecutionStack, TariScript};
use tari_service_framework::{reply_channel, RegisterHandle, StackBuilder};
use tari_shutdown::{Shutdown, ShutdownSignal};
use tari_test_utils::random;
use tari_utilities::Hashable;
use tari_wallet::{
    base_node_service::{config::BaseNodeServiceConfig, handle::BaseNodeServiceHandle, BaseNodeServiceInitializer},
    connectivity_service::{
        create_wallet_connectivity_mock,
        WalletConnectivityHandle,
        WalletConnectivityInitializer,
        WalletConnectivityInterface,
        WalletConnectivityMock,
    },
    key_manager_service::{storage::sqlite_db::KeyManagerSqliteDatabase, KeyManagerInitializer, KeyManagerMock},
    output_manager_service::{
        config::OutputManagerServiceConfig,
        handle::{OutputManagerEvent, OutputManagerHandle},
        service::{Balance, OutputManagerService},
        storage::{
            database::OutputManagerDatabase,
            models::KnownOneSidedPaymentScript,
            sqlite_db::OutputManagerSqliteDatabase,
        },
        OutputManagerServiceInitializer,
        UtxoSelectionCriteria,
    },
    storage::{
        database::WalletDatabase,
        sqlite_db::wallet::WalletSqliteDatabase,
        sqlite_utilities::{run_migration_and_create_sqlite_connection, WalletDbConnection},
    },
    test_utils::{create_consensus_constants, make_wallet_database_connection},
    transaction_service::{
        config::TransactionServiceConfig,
        error::TransactionServiceError,
        handle::{TransactionEvent, TransactionSendStatus, TransactionServiceHandle},
        service::TransactionService,
        storage::{
            database::{DbKeyValuePair, TransactionBackend, TransactionDatabase, WriteOperation},
            models::{CompletedTransaction, InboundTransaction, OutboundTransaction, WalletTransaction},
            sqlite_db::TransactionServiceSqliteDatabase,
        },
        TransactionServiceInitializer,
    },
    types::HashDigest,
};
use tempfile::tempdir;
use tokio::{
    sync::{broadcast, broadcast::channel},
    task,
    time::sleep,
};

use crate::support::{
    base_node_service_mock::MockBaseNodeService,
    comms_and_services::{create_dummy_message, get_next_memory_address, setup_comms_services},
    comms_rpc::{connect_rpc_client, BaseNodeWalletRpcMockService, BaseNodeWalletRpcMockState},
    utils::{make_input, TestParams},
};

async fn setup_transaction_service<P: AsRef<Path>>(
    node_identity: Arc<NodeIdentity>,
    peers: Vec<Arc<NodeIdentity>>,
    factories: CryptoFactories,
    db_connection: WalletDbConnection,
    database_path: P,
    discovery_request_timeout: Duration,
    shutdown_signal: ShutdownSignal,
) -> (
    TransactionServiceHandle,
    OutputManagerHandle,
    CommsNode,
    WalletConnectivityHandle,
) {
    let (publisher, subscription_factory) = pubsub_connector(100, 20);
    let subscription_factory = Arc::new(subscription_factory);
    let (comms, dht) = setup_comms_services(
        node_identity,
        peers,
        publisher,
        database_path.as_ref().to_str().unwrap().to_owned(),
        discovery_request_timeout,
        shutdown_signal.clone(),
    )
    .await;

    let db = WalletDatabase::new(WalletSqliteDatabase::new(db_connection.clone(), None).unwrap());
    let metadata = ChainMetadata::new(std::i64::MAX as u64, Vec::new(), 0, 0, 0, 0);

    db.set_chain_metadata(metadata).await.unwrap();

    let ts_backend = TransactionServiceSqliteDatabase::new(db_connection.clone(), None);
    let oms_backend = OutputManagerSqliteDatabase::new(db_connection.clone(), None);
    let kms_backend = KeyManagerSqliteDatabase::new(db_connection, None).unwrap();

    let cipher = CipherSeed::new();
    let handles = StackBuilder::new(shutdown_signal)
        .add_initializer(RegisterHandle::new(dht))
        .add_initializer(RegisterHandle::new(comms.connectivity()))
        .add_initializer(OutputManagerServiceInitializer::<
            OutputManagerSqliteDatabase,
            KeyManagerSqliteDatabase,
        >::new(
            OutputManagerServiceConfig::default(),
            oms_backend,
            factories.clone(),
            Network::Weatherwax.into(),
            comms.node_identity(),
        ))
        .add_initializer(TransactionServiceInitializer::new(
            TransactionServiceConfig {
                broadcast_monitoring_timeout: Duration::from_secs(5),
                chain_monitoring_timeout: Duration::from_secs(5),
                low_power_polling_timeout: Duration::from_secs(20),
                num_confirmations_required: 0,
                ..Default::default()
            },
            subscription_factory,
            ts_backend,
            comms.node_identity(),
            factories,
            db.clone(),
        ))
        .add_initializer(BaseNodeServiceInitializer::new(BaseNodeServiceConfig::default(), db))
        .add_initializer(WalletConnectivityInitializer::new(BaseNodeServiceConfig::default()))
        .add_initializer(KeyManagerInitializer::new(kms_backend, cipher))
        .build()
        .await
        .unwrap();

    let output_manager_handle = handles.expect_handle::<OutputManagerHandle>();
    let transaction_service_handle = handles.expect_handle::<TransactionServiceHandle>();
    let connectivity_service_handle = handles.expect_handle::<WalletConnectivityHandle>();

    (
        transaction_service_handle,
        output_manager_handle,
        comms,
        connectivity_service_handle,
    )
}

/// This struct holds a collection of interfaces that can be used in tests to interact with a Transaction Service that
/// is constructed without a comms layer, base node etc
pub struct TransactionServiceNoCommsInterface {
    transaction_service_handle: TransactionServiceHandle,
    output_manager_service_handle: OutputManagerHandle,
    outbound_service_mock_state: OutboundServiceMockState,
    transaction_send_message_channel: Sender<DomainMessage<proto::TransactionSenderMessage>>,
    transaction_ack_message_channel: Sender<DomainMessage<proto::RecipientSignedMessage>>,
    transaction_finalize_message_channel: Sender<DomainMessage<proto::TransactionFinalizedMessage>>,
    _base_node_response_message_channel: Sender<DomainMessage<base_node_proto::BaseNodeServiceResponse>>,
    transaction_cancelled_message_channel: Sender<DomainMessage<proto::TransactionCancelledMessage>>,
    _shutdown: Shutdown,
    _mock_rpc_server: MockRpcServer<BaseNodeWalletRpcServer<BaseNodeWalletRpcMockService>>,
    base_node_identity: Arc<NodeIdentity>,
    base_node_rpc_mock_state: BaseNodeWalletRpcMockState,
    wallet_connectivity_service_mock: WalletConnectivityMock,
    _rpc_server_connection: PeerConnection,
    output_manager_service_event_publisher: broadcast::Sender<Arc<OutputManagerEvent>>,
}

/// This utility function creates a Transaction service without using the Service Framework Stack and exposes all the
/// streams for testing purposes.
#[allow(clippy::type_complexity)]
async fn setup_transaction_service_no_comms(
    factories: CryptoFactories,
    db_connection: WalletDbConnection,
    config: Option<TransactionServiceConfig>,
) -> TransactionServiceNoCommsInterface {
    let (oms_request_sender, oms_request_receiver) = reply_channel::unbounded();

    let (output_manager_service_event_publisher, _) = broadcast::channel(200);
    let (outbound_message_requester, mock_outbound_service) = create_outbound_service_mock(100);

    let (ts_request_sender, ts_request_receiver) = reply_channel::unbounded();
    let (event_publisher, _) = channel(100);
    let transaction_service_handle = TransactionServiceHandle::new(ts_request_sender, event_publisher.clone());
    let (transaction_send_message_channel, tx_receiver) = mpsc::channel(20);
    let (transaction_ack_message_channel, tx_ack_receiver) = mpsc::channel(20);
    let (transaction_finalize_message_channel, tx_finalized_receiver) = mpsc::channel(20);
    let (base_node_response_message_channel, base_node_response_receiver) = mpsc::channel(20);
    let (transaction_cancelled_message_channel, tx_cancelled_receiver) = mpsc::channel(20);

    let outbound_service_mock_state = mock_outbound_service.get_state();
    task::spawn(mock_outbound_service.run());

    let service = BaseNodeWalletRpcMockService::new();
    let base_node_rpc_mock_state = service.get_state();

    let server = BaseNodeWalletRpcServer::new(service);
    let protocol_name = server.as_protocol_name();

    let base_node_identity = build_node_identity(PeerFeatures::COMMUNICATION_NODE);

    let mut mock_rpc_server = MockRpcServer::new(server, base_node_identity.clone());

    mock_rpc_server.serve();

    let wallet_connectivity_service_mock = create_wallet_connectivity_mock();

    let mut rpc_server_connection = mock_rpc_server
        .create_connection(base_node_identity.to_peer(), protocol_name.into())
        .await;

    wallet_connectivity_service_mock
        .set_base_node_wallet_rpc_client(connect_rpc_client(&mut rpc_server_connection).await);

    let constants = ConsensusConstantsBuilder::new(Network::Weatherwax).build();

    let shutdown = Shutdown::new();

    let (sender, receiver_bns) = reply_channel::unbounded();
    let (base_node_service_event_publisher, _) = broadcast::channel(100);

    let base_node_service_handle = BaseNodeServiceHandle::new(sender, base_node_service_event_publisher);
    let mut mock_base_node_service = MockBaseNodeService::new(receiver_bns, shutdown.to_signal());
    mock_base_node_service.set_default_base_node_state();
    task::spawn(mock_base_node_service.run());

    let wallet_db = WalletDatabase::new(
        WalletSqliteDatabase::new(db_connection.clone(), None).expect("Should be able to create wallet database"),
    );
    let ts_db = TransactionDatabase::new(TransactionServiceSqliteDatabase::new(db_connection.clone(), None));
    let cipher = CipherSeed::new();
    let key_manager = KeyManagerMock::new(cipher);
    let oms_db = OutputManagerDatabase::new(OutputManagerSqliteDatabase::new(db_connection, None));
    let output_manager_service = OutputManagerService::new(
        OutputManagerServiceConfig::default(),
        oms_request_receiver,
        oms_db,
        output_manager_service_event_publisher.clone(),
        factories.clone(),
        constants,
        shutdown.to_signal(),
        base_node_service_handle.clone(),
        wallet_connectivity_service_mock.clone(),
        base_node_identity.clone(),
        key_manager,
    )
    .await
    .unwrap();

    let output_manager_service_handle =
        OutputManagerHandle::new(oms_request_sender, output_manager_service_event_publisher.clone());

    let test_config = config.unwrap_or(TransactionServiceConfig {
        broadcast_monitoring_timeout: Duration::from_secs(5),
        chain_monitoring_timeout: Duration::from_secs(5),
        direct_send_timeout: Duration::from_secs(5),
        broadcast_send_timeout: Duration::from_secs(5),
        low_power_polling_timeout: Duration::from_secs(6),
        transaction_resend_period: Duration::from_secs(200),
        resend_response_cooldown: Duration::from_secs(200),
        pending_transaction_cancellation_timeout: Duration::from_secs(300),
        transaction_mempool_resubmission_window: Duration::from_secs(2),
        max_tx_query_batch_size: 2,
        ..Default::default()
    });

    let ts_service = TransactionService::new(
        test_config,
        ts_db,
        wallet_db,
        ts_request_receiver,
        tx_receiver,
        tx_ack_receiver,
        tx_finalized_receiver,
        base_node_response_receiver,
        tx_cancelled_receiver,
        output_manager_service_handle.clone(),
        outbound_message_requester,
        wallet_connectivity_service_mock.clone(),
        event_publisher,
        base_node_identity.clone(),
        factories,
        shutdown.to_signal(),
        base_node_service_handle,
    );
    task::spawn(async move { output_manager_service.start().await.unwrap() });
    task::spawn(async move { ts_service.start().await.unwrap() });
    TransactionServiceNoCommsInterface {
        transaction_service_handle,
        output_manager_service_handle,
        outbound_service_mock_state,
        transaction_send_message_channel,
        transaction_ack_message_channel,
        transaction_finalize_message_channel,
        _base_node_response_message_channel: base_node_response_message_channel,
        transaction_cancelled_message_channel,
        _shutdown: shutdown,
        _mock_rpc_server: mock_rpc_server,
        base_node_identity,
        base_node_rpc_mock_state,
        wallet_connectivity_service_mock,
        _rpc_server_connection: rpc_server_connection,
        output_manager_service_event_publisher,
    }
}

fn try_decode_sender_message(bytes: Vec<u8>) -> Option<TransactionSenderMessage> {
    let envelope_body = EnvelopeBody::decode(&mut bytes.as_slice()).unwrap();
    let tx_sender_msg = match envelope_body.decode_part::<proto::TransactionSenderMessage>(1) {
        Err(_) => return None,
        Ok(d) => match d {
            None => return None,
            Some(r) => r,
        },
    };

    match TransactionSenderMessage::try_from(tx_sender_msg) {
        Ok(msr) => Some(msr),
        Err(_) => None,
    }
}

// These are helpers functions to attempt to decode the various types of comms messages when using the Mock outbound
// service
fn try_decode_transaction_reply_message(bytes: Vec<u8>) -> Option<RecipientSignedMessage> {
    let envelope_body = EnvelopeBody::decode(&mut bytes.as_slice()).unwrap();
    let tx_reply_msg = match envelope_body.decode_part::<proto::RecipientSignedMessage>(1) {
        Err(_) => return None,
        Ok(d) => match d {
            None => return None,
            Some(r) => r,
        },
    };

    match RecipientSignedMessage::try_from(tx_reply_msg) {
        Ok(msr) => Some(msr),
        Err(_) => None,
    }
}

fn try_decode_finalized_transaction_message(bytes: Vec<u8>) -> Option<proto::TransactionFinalizedMessage> {
    let envelope_body = EnvelopeBody::decode(&mut bytes.as_slice()).unwrap();
    match envelope_body.decode_part::<proto::TransactionFinalizedMessage>(1) {
        Err(_) => None,
        Ok(d) => d,
    }
}

fn try_decode_transaction_cancelled_message(bytes: Vec<u8>) -> Option<proto::TransactionCancelledMessage> {
    let envelope_body = EnvelopeBody::decode(&mut bytes.as_slice()).unwrap();
    match envelope_body.decode_part::<proto::TransactionCancelledMessage>(1) {
        Err(_) => None,
        Ok(d) => d,
    }
}

#[tokio::test]
async fn manage_single_transaction() {
    let factories = CryptoFactories::default();
    // Alice's parameters
    let alice_node_identity = Arc::new(NodeIdentity::random(
        &mut OsRng,
        get_next_memory_address(),
        PeerFeatures::COMMUNICATION_NODE,
    ));

    // Bob's parameters
    let bob_node_identity = Arc::new(NodeIdentity::random(
        &mut OsRng,
        get_next_memory_address(),
        PeerFeatures::COMMUNICATION_NODE,
    ));

    let base_node_identity = Arc::new(NodeIdentity::random(
        &mut OsRng,
        get_next_memory_address(),
        PeerFeatures::COMMUNICATION_NODE,
    ));

    log::info!(
        "manage_single_transaction: Alice: '{}', Bob: '{}', Base: '{}'",
        alice_node_identity.node_id().short_str(),
        bob_node_identity.node_id().short_str(),
        base_node_identity.node_id().short_str()
    );
    let temp_dir = tempdir().unwrap();
    let database_path = temp_dir.path().to_str().unwrap().to_string();
    let (alice_connection, _tempdir) = make_wallet_database_connection(Some(database_path.clone()));
    let (bob_connection, _tempdir) = make_wallet_database_connection(Some(database_path.clone()));

    let shutdown = Shutdown::new();
    let (mut alice_ts, mut alice_oms, _alice_comms, mut alice_connectivity) = setup_transaction_service(
        alice_node_identity.clone(),
        vec![],
        factories.clone(),
        alice_connection,
        database_path.clone(),
        Duration::from_secs(0),
        shutdown.to_signal(),
    )
    .await;

    alice_connectivity.set_base_node(base_node_identity.to_peer());

    let mut alice_event_stream = alice_ts.get_event_stream();

    sleep(Duration::from_secs(2)).await;

    let (mut bob_ts, mut bob_oms, bob_comms, mut bob_connectivity) = setup_transaction_service(
        bob_node_identity.clone(),
        vec![alice_node_identity.clone()],
        factories.clone(),
        bob_connection,
        database_path,
        Duration::from_secs(0),
        shutdown.to_signal(),
    )
    .await;
    bob_connectivity.set_base_node(base_node_identity.to_peer());

    let mut bob_event_stream = bob_ts.get_event_stream();

    let _peer_connection = bob_comms
        .connectivity()
        .dial_peer(alice_node_identity.node_id().clone())
        .await
        .unwrap();

    let value = MicroTari::from(1000);
    let (_utxo, uo1) = make_input(&mut OsRng, MicroTari(2500), &factories.commitment).await;

    assert!(alice_ts
        .send_transaction(
            bob_node_identity.public_key().clone(),
            value,
            OutputFeatures::default(),
            MicroTari::from(4),
            "".to_string()
        )
        .await
        .is_err());

    alice_oms.add_output(uo1, None).await.unwrap();
    let message = "TAKE MAH MONEYS!".to_string();
    alice_ts
        .send_transaction(
            bob_node_identity.public_key().clone(),
            value,
            OutputFeatures::default(),
            MicroTari::from(4),
            message,
        )
        .await
        .expect("Alice sending tx");

    let delay = sleep(Duration::from_secs(90));
    tokio::pin!(delay);
    let mut count = 0;
    loop {
        tokio::select! {
            _event = alice_event_stream.recv() => {
                println!("alice: {:?}", &*_event.as_ref().unwrap());
                count+=1;
                if count>=2 {
                    break;
                }
            },
            () = &mut delay => {
                break;
            },
        }
    }

    let mut tx_id = TxId::from(0u64);
    let delay = sleep(Duration::from_secs(90));
    tokio::pin!(delay);
    let mut finalized = 0;
    loop {
        tokio::select! {
            event = bob_event_stream.recv() => {
                if let TransactionEvent::ReceivedFinalizedTransaction(id) = &*event.unwrap() {
                    tx_id = *id;
                    finalized+=1;
                    break;
                }
            },
            () = &mut delay => {
                break;
            },
        }
    }
    assert_eq!(finalized, 1);

    assert!(bob_ts.get_completed_transaction(999u64.into()).await.is_err());

    let _bob_completed_tx = bob_ts
        .get_completed_transaction(tx_id)
        .await
        .expect("Could not find tx");

    assert_eq!(bob_oms.get_balance().await.unwrap().pending_incoming_balance, value);
}

#[tokio::test]
async fn single_transaction_to_self() {
    let factories = CryptoFactories::default();
    // Alice's parameters
    let alice_node_identity = Arc::new(NodeIdentity::random(
        &mut OsRng,
        get_next_memory_address(),
        PeerFeatures::COMMUNICATION_NODE,
    ));

    let base_node_identity = Arc::new(NodeIdentity::random(
        &mut OsRng,
        get_next_memory_address(),
        PeerFeatures::COMMUNICATION_NODE,
    ));

    log::info!(
        "manage_single_transaction: Alice: '{}', Base: '{}'",
        alice_node_identity.node_id().short_str(),
        base_node_identity.node_id().short_str()
    );

    let temp_dir = tempdir().unwrap();
    let database_path = temp_dir.path().to_str().unwrap().to_string();

    let (db_connection, _tempdir) = make_wallet_database_connection(Some(database_path.clone()));

    let shutdown = Shutdown::new();
    let (mut alice_ts, mut alice_oms, _alice_comms, mut alice_connectivity) = setup_transaction_service(
        alice_node_identity.clone(),
        vec![],
        factories.clone(),
        db_connection,
        database_path,
        Duration::from_secs(0),
        shutdown.to_signal(),
    )
    .await;

    alice_connectivity.set_base_node(base_node_identity.to_peer());

    let initial_wallet_value = 2500.into();
    let (_utxo, uo1) = make_input(&mut OsRng, initial_wallet_value, &factories.commitment).await;

    alice_oms.add_rewindable_output(uo1, None, None).await.unwrap();
    let message = "TAKE MAH _OWN_ MONEYS!".to_string();
    let value = 1000.into();
    let tx_id = alice_ts
        .send_transaction(
            alice_node_identity.public_key().clone(),
            value,
            OutputFeatures::default(),
            20.into(),
            message.clone(),
        )
        .await
        .expect("Alice sending tx");

    let completed_tx = alice_ts
        .get_completed_transaction(tx_id)
        .await
        .expect("Could not find tx");

    let fees = completed_tx.fee;

    assert_eq!(
        alice_oms.get_balance().await.unwrap().pending_incoming_balance,
        initial_wallet_value - fees
    );
}

#[tokio::test]
async fn send_one_sided_transaction_to_other() {
    let factories = CryptoFactories::default();
    // Alice's parameters
    let alice_node_identity = Arc::new(NodeIdentity::random(
        &mut OsRng,
        get_next_memory_address(),
        PeerFeatures::COMMUNICATION_NODE,
    ));

    // Bob's parameters
    let bob_node_identity = Arc::new(NodeIdentity::random(
        &mut OsRng,
        get_next_memory_address(),
        PeerFeatures::COMMUNICATION_NODE,
    ));

    let base_node_identity = Arc::new(NodeIdentity::random(
        &mut OsRng,
        get_next_memory_address(),
        PeerFeatures::COMMUNICATION_NODE,
    ));

    log::info!(
        "manage_single_transaction: Alice: '{}', Bob: '{}', Base: '{}'",
        alice_node_identity.node_id().short_str(),
        bob_node_identity.node_id().short_str(),
        base_node_identity.node_id().short_str()
    );

    let temp_dir = tempdir().unwrap();
    let database_path = temp_dir.path().to_str().unwrap().to_string();

    let (db_connection, _tempdir) = make_wallet_database_connection(Some(database_path.clone()));

    let shutdown = Shutdown::new();
    let (mut alice_ts, mut alice_oms, _alice_comms, mut alice_connectivity) = setup_transaction_service(
        alice_node_identity,
        vec![],
        factories.clone(),
        db_connection,
        database_path,
        Duration::from_secs(0),
        shutdown.to_signal(),
    )
    .await;

    let mut alice_event_stream = alice_ts.get_event_stream();

    alice_connectivity.set_base_node(base_node_identity.to_peer());

    let initial_wallet_value = 2500.into();
    let (_utxo, uo1) = make_input(&mut OsRng, initial_wallet_value, &factories.commitment).await;
    let mut alice_oms_clone = alice_oms.clone();
    alice_oms_clone.add_output(uo1, None).await.unwrap();

    let message = "SEE IF YOU CAN CATCH THIS ONE..... SIDED TX!".to_string();
    let value = 1000.into();
    let mut alice_ts_clone = alice_ts.clone();
    let tx_id = alice_ts_clone
        .send_one_sided_transaction(
            bob_node_identity.public_key().clone(),
            value,
            OutputFeatures::default(),
            20.into(),
            message.clone(),
        )
        .await
        .expect("Alice sending one-sided tx to Bob");

    let completed_tx = alice_ts
        .get_completed_transaction(tx_id)
        .await
        .expect("Could not find completed one-sided tx");

    let fees = completed_tx.fee;

    assert_eq!(
        alice_oms.get_balance().await.unwrap().pending_incoming_balance,
        initial_wallet_value - value - fees
    );

    let delay = sleep(Duration::from_secs(30));
    tokio::pin!(delay);
    let mut found = false;
    loop {
        tokio::select! {
            event = alice_event_stream.recv() => {
                if let TransactionEvent::TransactionCompletedImmediately(id) = &*event.unwrap() {
                    if id == &tx_id {
                        found = true;
                        break;
                    }
                }
            },
            () = &mut delay => {
                break;
            },
        }
    }
    assert!(found, "'TransactionCompletedImmediately(_)' event not found");
}

#[tokio::test]
async fn recover_one_sided_transaction() {
    let factories = CryptoFactories::default();
    // Alice's parameters
    let alice_node_identity = Arc::new(NodeIdentity::random(
        &mut OsRng,
        get_next_memory_address(),
        PeerFeatures::COMMUNICATION_NODE,
    ));

    // Bob's parameters
    let bob_node_identity = Arc::new(NodeIdentity::random(
        &mut OsRng,
        get_next_memory_address(),
        PeerFeatures::COMMUNICATION_NODE,
    ));

    let base_node_identity = Arc::new(NodeIdentity::random(
        &mut OsRng,
        get_next_memory_address(),
        PeerFeatures::COMMUNICATION_NODE,
    ));

    log::info!(
        "manage_single_transaction: Alice: '{}', Bob: '{}', Base: '{}'",
        alice_node_identity.node_id().short_str(),
        bob_node_identity.node_id().short_str(),
        base_node_identity.node_id().short_str()
    );

    let temp_dir = tempdir().unwrap();
    let temp_dir2 = tempdir().unwrap();
    let database_path = temp_dir.path().to_str().unwrap().to_string();
    let database_path2 = temp_dir2.path().to_str().unwrap().to_string();

    let (alice_connection, _tempdir) = make_wallet_database_connection(Some(database_path.clone()));
    let (bob_connection, _tempdir) = make_wallet_database_connection(Some(database_path2.clone()));

    let shutdown = Shutdown::new();
    let (mut alice_ts, alice_oms, _alice_comms, mut alice_connectivity) = setup_transaction_service(
        alice_node_identity,
        vec![],
        factories.clone(),
        alice_connection,
        database_path,
        Duration::from_secs(0),
        shutdown.to_signal(),
    )
    .await;

    let (_bob_ts, mut bob_oms, _bob_comms, _bob_connectivity) = setup_transaction_service(
        bob_node_identity.clone(),
        vec![],
        factories.clone(),
        bob_connection,
        database_path2,
        Duration::from_secs(0),
        shutdown.to_signal(),
    )
    .await;
    let script = script!(PushPubKey(Box::new(bob_node_identity.public_key().clone())));
    let known_script = KnownOneSidedPaymentScript {
        script_hash: script.as_hash::<Blake256>().unwrap().to_vec(),
        private_key: bob_node_identity.secret_key().clone(),
        script,
        input: ExecutionStack::default(),
        script_lock_height: 0,
    };
    let mut cloned_bob_oms = bob_oms.clone();
    cloned_bob_oms.add_known_script(known_script).await.unwrap();

    alice_connectivity.set_base_node(base_node_identity.to_peer());

    let initial_wallet_value = 2500.into();
    let (_utxo, uo1) = make_input(&mut OsRng, initial_wallet_value, &factories.commitment).await;
    let mut alice_oms_clone = alice_oms;
    alice_oms_clone.add_rewindable_output(uo1, None, None).await.unwrap();

    let message = "".to_string();
    let value = 1000.into();
    let mut alice_ts_clone = alice_ts.clone();
    let tx_id = alice_ts_clone
        .send_one_sided_transaction(
            bob_node_identity.public_key().clone(),
            value,
            OutputFeatures::default(),
            20.into(),
            message.clone(),
        )
        .await
        .expect("Alice sending one-sided tx to Bob");

    let completed_tx = alice_ts
        .get_completed_transaction(tx_id)
        .await
        .expect("Could not find completed one-sided tx");
    let outputs = completed_tx.transaction.body.outputs().clone();

    let unblinded = bob_oms
        .scan_outputs_for_one_sided_payments(outputs.clone())
        .await
        .unwrap();
    // Bob should be able to claim 1 output.
    assert_eq!(1, unblinded.len());
    assert_eq!(value, unblinded[0].output.value);

    // Should ignore already existing outputs
    let unblinded = bob_oms.scan_outputs_for_one_sided_payments(outputs).await.unwrap();
    assert!(unblinded.is_empty());
}

#[tokio::test]
async fn test_htlc_send_and_claim() {
    let factories = CryptoFactories::default();
    // Alice's parameters
    let alice_node_identity = Arc::new(NodeIdentity::random(
        &mut OsRng,
        get_next_memory_address(),
        PeerFeatures::COMMUNICATION_NODE,
    ));

    let base_node_identity = Arc::new(NodeIdentity::random(
        &mut OsRng,
        get_next_memory_address(),
        PeerFeatures::COMMUNICATION_NODE,
    ));

    log::info!(
        "manage_single_transaction: Alice: '{}', Base: '{}'",
        alice_node_identity.node_id().short_str(),
        base_node_identity.node_id().short_str()
    );

    let temp_dir = tempdir().unwrap();
    let temp_dir_bob = tempdir().unwrap();
    let database_path = temp_dir.path().to_str().unwrap().to_string();
    let path_string = temp_dir_bob.path().to_str().unwrap().to_string();
    let bob_db_name = format!("{}.sqlite3", random::string(8).as_str());
    let bob_db_path = format!("{}/{}", path_string, bob_db_name);

    let (db_connection, _tempdir) = make_wallet_database_connection(Some(database_path.clone()));
    let bob_connection = run_migration_and_create_sqlite_connection(&bob_db_path, 16).unwrap();

    let shutdown = Shutdown::new();
    let (mut alice_ts, mut alice_oms, _alice_comms, mut alice_connectivity) = setup_transaction_service(
        alice_node_identity,
        vec![],
        factories.clone(),
        db_connection,
        database_path,
        Duration::from_secs(0),
        shutdown.to_signal(),
    )
    .await;

    let mut bob_ts_interface = setup_transaction_service_no_comms(factories.clone(), bob_connection, None).await;

    log::info!(
        "manage_single_transaction: Bob: '{}'",
        bob_ts_interface.base_node_identity.node_id().short_str(),
    );

    let mut alice_event_stream = alice_ts.get_event_stream();

    alice_connectivity.set_base_node(base_node_identity.to_peer());

    let initial_wallet_value = 2500.into();
    let (_utxo, uo1) = make_input(&mut OsRng, initial_wallet_value, &factories.commitment).await;
    let mut alice_oms_clone = alice_oms.clone();
    alice_oms_clone.add_rewindable_output(uo1, None, None).await.unwrap();

    let message = "".to_string();
    let value = 1000.into();
    let mut alice_ts_clone = alice_ts.clone();
    let bob_pubkey = bob_ts_interface.base_node_identity.public_key().clone();
    let (tx_id, pre_image, output) = alice_ts_clone
        .send_sha_atomic_swap_transaction(bob_pubkey, value, 20.into(), message.clone())
        .await
        .expect("Alice sending HTLC transaction");

    let completed_tx = alice_ts
        .get_completed_transaction(tx_id)
        .await
        .expect("Could not find completed HTLC tx");

    let fees = completed_tx.fee;

    assert_eq!(
        alice_oms.get_balance().await.unwrap().pending_incoming_balance,
        initial_wallet_value - value - fees
    );

    let delay = sleep(Duration::from_secs(30));
    tokio::pin!(delay);
    loop {
        tokio::select! {
            event = alice_event_stream.recv() => {
                if let TransactionEvent::TransactionCompletedImmediately(id) = &*event.unwrap() {
                    if id == &tx_id {
                        break;
                    }
                }
            },
            () = &mut delay => {
                break;
            },
        }
    }
    let hash = output.hash();
    bob_ts_interface.base_node_rpc_mock_state.set_utxos(vec![output]);
    let (tx_id_htlc, _htlc_fee, htlc_amount, tx) = bob_ts_interface
        .output_manager_service_handle
        .create_claim_sha_atomic_swap_transaction(hash, pre_image, 20.into())
        .await
        .unwrap();

    bob_ts_interface
        .transaction_service_handle
        .submit_transaction(tx_id_htlc, tx, htlc_amount, "".to_string())
        .await
        .unwrap();
    assert_eq!(
        bob_ts_interface
            .output_manager_service_handle
            .get_balance()
            .await
            .unwrap()
            .pending_incoming_balance,
        htlc_amount
    );
}

#[tokio::test]
async fn send_one_sided_transaction_to_self() {
    let factories = CryptoFactories::default();
    // Alice's parameters
    let alice_node_identity = Arc::new(NodeIdentity::random(
        &mut OsRng,
        get_next_memory_address(),
        PeerFeatures::COMMUNICATION_NODE,
    ));

    let base_node_identity = Arc::new(NodeIdentity::random(
        &mut OsRng,
        get_next_memory_address(),
        PeerFeatures::COMMUNICATION_NODE,
    ));

    log::info!(
        "manage_single_transaction: Alice: '{}', Base: '{}'",
        alice_node_identity.node_id().short_str(),
        base_node_identity.node_id().short_str()
    );

    let temp_dir = tempdir().unwrap();
    let database_path = temp_dir.path().to_str().unwrap().to_string();

    let (alice_connection, _tempdir) = make_wallet_database_connection(Some(database_path.clone()));

    let shutdown = Shutdown::new();
    let (alice_ts, alice_oms, _alice_comms, mut alice_connectivity) = setup_transaction_service(
        alice_node_identity.clone(),
        vec![],
        factories.clone(),
        alice_connection,
        database_path,
        Duration::from_secs(0),
        shutdown.to_signal(),
    )
    .await;

    alice_connectivity.set_base_node(base_node_identity.to_peer());

    let initial_wallet_value = 2500.into();
    let (_utxo, uo1) = make_input(&mut OsRng, initial_wallet_value, &factories.commitment).await;
    let mut alice_oms_clone = alice_oms;
    alice_oms_clone.add_output(uo1, None).await.unwrap();

    let message = "SEE IF YOU CAN CATCH THIS ONE..... SIDED TX!".to_string();
    let value = 1000.into();
    let mut alice_ts_clone = alice_ts;
    match alice_ts_clone
        .send_one_sided_transaction(
            alice_node_identity.public_key().clone(),
            value,
            OutputFeatures::default(),
            20.into(),
            message.clone(),
        )
        .await
    {
        Err(TransactionServiceError::OneSidedTransactionError(e)) => {
            assert_eq!(e.as_str(), "One-sided spend-to-self transactions not supported");
        },
        _ => {
            panic!("Expected: OneSidedTransactionError(\"One-sided spend-to-self transactions not supported\")");
        },
    };
}

#[tokio::test]
async fn manage_multiple_transactions() {
    env_logger::init();
    let factories = CryptoFactories::default();
    // Alice's parameters
    let alice_node_identity = Arc::new(NodeIdentity::random(
        &mut OsRng,
        get_next_memory_address(),
        PeerFeatures::COMMUNICATION_NODE,
    ));

    // Bob's parameters
    let bob_node_identity = Arc::new(NodeIdentity::random(
        &mut OsRng,
        get_next_memory_address(),
        PeerFeatures::COMMUNICATION_NODE,
    ));

    // Carols's parameters
    let carol_node_identity = Arc::new(NodeIdentity::random(
        &mut OsRng,
        get_next_memory_address(),
        PeerFeatures::COMMUNICATION_NODE,
    ));

    log::info!(
        "wallet::manage_multiple_transactions: Alice: '{}', Bob: '{}', carol: '{}'",
        alice_node_identity.node_id().short_str(),
        bob_node_identity.node_id().short_str(),
        carol_node_identity.node_id().short_str()
    );

    let temp_dir = tempdir().unwrap();

    let database_path = temp_dir.path().to_str().unwrap().to_string();

    let (alice_connection, _tempdir) = make_wallet_database_connection(Some(database_path.clone()));
    let (bob_connection, _tempdir) = make_wallet_database_connection(Some(database_path.clone()));
    let (carol_connection, _tempdir) = make_wallet_database_connection(Some(database_path.clone()));

    let mut shutdown = Shutdown::new();

    let (mut alice_ts, mut alice_oms, alice_comms, _alice_connectivity) = setup_transaction_service(
        alice_node_identity.clone(),
        vec![bob_node_identity.clone(), carol_node_identity.clone()],
        factories.clone(),
        alice_connection,
        database_path.clone(),
        Duration::from_secs(60),
        shutdown.to_signal(),
    )
    .await;
    let mut alice_event_stream = alice_ts.get_event_stream();

    sleep(Duration::from_secs(5)).await;

    // Spin up Bob and Carol
    let (mut bob_ts, mut bob_oms, bob_comms, _bob_connectivity) = setup_transaction_service(
        bob_node_identity.clone(),
        vec![alice_node_identity.clone()],
        factories.clone(),
        bob_connection,
        database_path.clone(),
        Duration::from_secs(1),
        shutdown.to_signal(),
    )
    .await;
    let mut bob_event_stream = bob_ts.get_event_stream();
    sleep(Duration::from_secs(5)).await;

    let (mut carol_ts, mut carol_oms, carol_comms, _carol_connectivity) = setup_transaction_service(
        carol_node_identity.clone(),
        vec![alice_node_identity.clone()],
        factories.clone(),
        carol_connection,
        database_path,
        Duration::from_secs(1),
        shutdown.to_signal(),
    )
    .await;
    let mut carol_event_stream = carol_ts.get_event_stream();

    // Establish some connections beforehand, to reduce the amount of work done concurrently in tests
    // Connect Bob and Alice
    sleep(Duration::from_secs(3)).await;

    let _peer_connection = bob_comms
        .connectivity()
        .dial_peer(alice_node_identity.node_id().clone())
        .await
        .unwrap();
    sleep(Duration::from_secs(3)).await;

    // Connect alice to carol
    let _peer_connection = alice_comms
        .connectivity()
        .dial_peer(carol_node_identity.node_id().clone())
        .await
        .unwrap();

    let (_utxo, uo2) = make_input(&mut OsRng, MicroTari(3500), &factories.commitment).await;
    bob_oms.add_output(uo2, None).await.unwrap();
    let (_utxo, uo3) = make_input(&mut OsRng, MicroTari(4500), &factories.commitment).await;
    carol_oms.add_output(uo3, None).await.unwrap();

    // Add some funds to Alices wallet
    let (_utxo, uo1a) = make_input(&mut OsRng, MicroTari(5500), &factories.commitment).await;
    alice_oms.add_output(uo1a, None).await.unwrap();
    let (_utxo, uo1b) = make_input(&mut OsRng, MicroTari(3000), &factories.commitment).await;
    alice_oms.add_output(uo1b, None).await.unwrap();
    let (_utxo, uo1c) = make_input(&mut OsRng, MicroTari(3000), &factories.commitment).await;
    alice_oms.add_output(uo1c, None).await.unwrap();

    // A series of interleaved transactions. First with Bob and Carol offline and then two with them online
    let value_a_to_b_1 = MicroTari::from(1000);
    let value_a_to_b_2 = MicroTari::from(800);
    let value_b_to_a_1 = MicroTari::from(1100);
    let value_a_to_c_1 = MicroTari::from(1400);
    log::trace!("Sending A to B 1");
    let tx_id_a_to_b_1 = alice_ts
        .send_transaction(
            bob_node_identity.public_key().clone(),
            value_a_to_b_1,
            OutputFeatures::default(),
            MicroTari::from(20),
            "a to b 1".to_string(),
        )
        .await
        .unwrap();
    log::trace!("A to B 1 TxID: {}", tx_id_a_to_b_1);
    log::trace!("Sending A to C 1");
    let tx_id_a_to_c_1 = alice_ts
        .send_transaction(
            carol_node_identity.public_key().clone(),
            value_a_to_c_1,
            OutputFeatures::default(),
            MicroTari::from(20),
            "a to c 1".to_string(),
        )
        .await
        .unwrap();
    let alice_completed_tx = alice_ts.get_completed_transactions().await.unwrap();
    assert_eq!(alice_completed_tx.len(), 0);
    log::trace!("A to C 1 TxID: {}", tx_id_a_to_c_1);

    bob_ts
        .send_transaction(
            alice_node_identity.public_key().clone(),
            value_b_to_a_1,
            OutputFeatures::default(),
            MicroTari::from(20),
            "b to a 1".to_string(),
        )
        .await
        .unwrap();
    alice_ts
        .send_transaction(
            bob_node_identity.public_key().clone(),
            value_a_to_b_2,
            OutputFeatures::default(),
            MicroTari::from(20),
            "a to b 2".to_string(),
        )
        .await
        .unwrap();

    let delay = sleep(Duration::from_secs(90));
    tokio::pin!(delay);
    let mut tx_reply = 0;
    let mut finalized = 0;
    loop {
        tokio::select! {
            event = alice_event_stream.recv() => {
                match &*event.unwrap() {
                    TransactionEvent::ReceivedTransactionReply(_) => tx_reply+=1,
                    TransactionEvent::ReceivedFinalizedTransaction(_) => finalized+=1,
                    _ => (),
                }

                if tx_reply == 3 && finalized ==1 {
                    break;
                }
            },
            () = &mut delay => {
                break;
            },
        }
    }
    assert_eq!(tx_reply, 3, "Need 3 replies");
    assert_eq!(finalized, 1);

    log::trace!("Alice received all Tx messages");

    let delay = sleep(Duration::from_secs(90));

    tokio::pin!(delay);
    let mut tx_reply = 0;
    let mut finalized = 0;
    loop {
        tokio::select! {
            event = bob_event_stream.recv() => {
                match &*event.unwrap() {
                    TransactionEvent::ReceivedTransactionReply(_) => tx_reply+=1,
                    TransactionEvent::ReceivedFinalizedTransaction(_) => finalized+=1,
                    _ => (),
                }
                if tx_reply == 1 && finalized == 2 {
                    break;
                }
            },
            () = &mut delay => {
                break;
            },
        }
    }
    assert_eq!(tx_reply, 1);
    assert_eq!(finalized, 2);

    let delay = sleep(Duration::from_secs(90));
    tokio::pin!(delay);

    tokio::pin!(delay);
    let mut finalized = 0;
    loop {
        tokio::select! {
            event = carol_event_stream.recv() => {
                if let TransactionEvent::ReceivedFinalizedTransaction(_) = &*event.unwrap() { finalized+=1 }
            },
            () = &mut delay => {
                break;
            },
        }
    }
    assert_eq!(finalized, 1);

    let alice_pending_outbound = alice_ts.get_pending_outbound_transactions().await.unwrap();
    let alice_completed_tx = alice_ts.get_completed_transactions().await.unwrap();
    assert_eq!(alice_pending_outbound.len(), 0);
    assert_eq!(alice_completed_tx.len(), 4, "Not enough transactions for Alice");
    let bob_pending_outbound = bob_ts.get_pending_outbound_transactions().await.unwrap();
    let bob_completed_tx = bob_ts.get_completed_transactions().await.unwrap();
    assert_eq!(bob_pending_outbound.len(), 0);
    assert_eq!(bob_completed_tx.len(), 3, "Not enough transactions for Bob");

    let carol_pending_inbound = carol_ts.get_pending_inbound_transactions().await.unwrap();
    let carol_completed_tx = carol_ts.get_completed_transactions().await.unwrap();
    assert_eq!(carol_pending_inbound.len(), 0);
    assert_eq!(carol_completed_tx.len(), 1);

    shutdown.trigger();
    alice_comms.wait_until_shutdown().await;
    bob_comms.wait_until_shutdown().await;
    carol_comms.wait_until_shutdown().await;
}

#[tokio::test]
async fn test_accepting_unknown_tx_id_and_malformed_reply() {
    let factories = CryptoFactories::default();

    let temp_dir = tempdir().unwrap();
    let path_string = temp_dir.path().to_str().unwrap().to_string();
    let alice_db_name = format!("{}.sqlite3", random::string(8).as_str());
    let alice_db_path = format!("{}/{}", path_string, alice_db_name);
    let connection_alice = run_migration_and_create_sqlite_connection(&alice_db_path, 16).unwrap();

    let bob_node_identity =
        NodeIdentity::random(&mut OsRng, get_next_memory_address(), PeerFeatures::COMMUNICATION_NODE);

    let mut alice_ts_interface = setup_transaction_service_no_comms(factories.clone(), connection_alice, None).await;

    let mut alice_event_stream = alice_ts_interface.transaction_service_handle.get_event_stream();

    let (_utxo, uo) = make_input(&mut OsRng, MicroTari(250000), &factories.commitment).await;

    alice_ts_interface
        .output_manager_service_handle
        .add_output(uo, None)
        .await
        .unwrap();

    alice_ts_interface
        .transaction_service_handle
        .send_transaction(
            bob_node_identity.public_key().clone(),
            MicroTari::from(5000),
            OutputFeatures::default(),
            MicroTari::from(20),
            "".to_string(),
        )
        .await
        .unwrap();
    alice_ts_interface
        .outbound_service_mock_state
        .wait_call_count(1, Duration::from_secs(60))
        .await
        .unwrap();
    let (_, body) = alice_ts_interface.outbound_service_mock_state.pop_call().await.unwrap();

    let envelope_body = EnvelopeBody::decode(body.to_vec().as_slice()).unwrap();
    let sender_message = envelope_body
        .decode_part::<proto::TransactionSenderMessage>(1)
        .unwrap()
        .unwrap();

    let params = TestParams::new(&mut OsRng);

    let rtp = ReceiverTransactionProtocol::new(
        sender_message.try_into().unwrap(),
        params.nonce,
        params.spend_key,
        &factories,
    );

    let mut tx_reply = rtp.get_signed_data().unwrap().clone();
    let mut wrong_tx_id = tx_reply.clone();
    wrong_tx_id.tx_id = 2u64.into();
    let (_p, pub_key) = PublicKey::random_keypair(&mut OsRng);
    tx_reply.public_spend_key = pub_key;
    alice_ts_interface
        .transaction_ack_message_channel
        .send(create_dummy_message(wrong_tx_id.into(), bob_node_identity.public_key()))
        .await
        .unwrap();

    alice_ts_interface
        .transaction_ack_message_channel
        .send(create_dummy_message(tx_reply.into(), bob_node_identity.public_key()))
        .await
        .unwrap();

    let delay = sleep(Duration::from_secs(30));
    tokio::pin!(delay);

    let mut errors = 0;
    loop {
        tokio::select! {
            event = alice_event_stream.recv() => {
                if let TransactionEvent::Error(s) = &*event.unwrap() {
                    if s == &"TransactionProtocolError(TransactionBuildError(InvalidSignatureError(\"Verifying kernel signature\")))".to_string()                         {
                        errors+=1;
                    }
                    if errors >= 1 {
                        break;
                    }
                }
            },
            () = &mut delay => {
                break;
            },
        }
    }
    assert!(errors >= 1);
}

#[tokio::test]
async fn finalize_tx_with_incorrect_pubkey() {
    let factories = CryptoFactories::default();

    let temp_dir = tempdir().unwrap();
    let path_string = temp_dir.path().to_str().unwrap().to_string();

    let alice_db_name = format!("{}.sqlite3", random::string(8).as_str());
    let alice_db_path = format!("{}/{}", path_string, alice_db_name);
    let bob_db_name = format!("{}.sqlite3", random::string(8).as_str());
    let bob_db_path = format!("{}/{}", path_string, bob_db_name);
    let connection_alice = run_migration_and_create_sqlite_connection(&alice_db_path, 16).unwrap();
    let connection_bob = run_migration_and_create_sqlite_connection(&bob_db_path, 16).unwrap();

    let mut alice_ts_interface = setup_transaction_service_no_comms(factories.clone(), connection_alice, None).await;
    let mut alice_event_stream = alice_ts_interface.transaction_service_handle.get_event_stream();

    let bob_node_identity =
        NodeIdentity::random(&mut OsRng, get_next_memory_address(), PeerFeatures::COMMUNICATION_NODE);
    let mut bob_ts_interface = setup_transaction_service_no_comms(factories.clone(), connection_bob, None).await;

    let (_utxo, uo) = make_input(&mut OsRng, MicroTari(250000), &factories.commitment).await;
    bob_ts_interface
        .output_manager_service_handle
        .add_output(uo, None)
        .await
        .unwrap();
    let mut stp = bob_ts_interface
        .output_manager_service_handle
        .prepare_transaction_to_send(
            TxId::new_random(),
            MicroTari::from(5000),
            UtxoSelectionCriteria::default(),
            OutputFeatures::default(),
            MicroTari::from(25),
            None,
            "".to_string(),
            script!(Nop),
            Covenant::default(),
            MicroTari::zero(),
        )
        .await
        .unwrap();
    let msg = stp.build_single_round_message().unwrap();
    let tx_message = create_dummy_message(
        TransactionSenderMessage::Single(Box::new(msg)).into(),
        bob_node_identity.public_key(),
    );

    alice_ts_interface
        .transaction_send_message_channel
        .send(tx_message)
        .await
        .unwrap();

    alice_ts_interface
        .outbound_service_mock_state
        .wait_call_count(1, Duration::from_secs(10))
        .await
        .unwrap();
    let (_, body) = alice_ts_interface.outbound_service_mock_state.pop_call().await.unwrap();

    let envelope_body = EnvelopeBody::decode(body.to_vec().as_slice()).unwrap();
    let recipient_reply: RecipientSignedMessage = envelope_body
        .decode_part::<proto::RecipientSignedMessage>(1)
        .unwrap()
        .unwrap()
        .try_into()
        .unwrap();

    stp.add_single_recipient_info(recipient_reply.clone(), &factories.range_proof)
        .unwrap();
    stp.finalize(KernelFeatures::empty(), &factories, None, u64::MAX)
        .unwrap();
    let tx = stp.get_transaction().unwrap();

    let finalized_transaction_message = proto::TransactionFinalizedMessage {
        tx_id: recipient_reply.tx_id.as_u64(),
        transaction: Some(tx.clone().try_into().unwrap()),
    };

    alice_ts_interface
        .transaction_finalize_message_channel
        .send(create_dummy_message(
            finalized_transaction_message,
            &PublicKey::from_secret_key(&PrivateKey::random(&mut OsRng)),
        ))
        .await
        .unwrap();

    let delay = sleep(Duration::from_secs(15));
    tokio::pin!(delay);

    tokio::pin!(delay);
    loop {
        tokio::select! {
            event = alice_event_stream.recv() => {
                 if let TransactionEvent::ReceivedFinalizedTransaction(_) = (*event.unwrap()).clone() {
                     panic!("Should not have received finalized event!");
                }
            },
            () = &mut delay => {
                break;
            },
        }
    }

    assert!(alice_ts_interface
        .transaction_service_handle
        .get_completed_transaction(recipient_reply.tx_id)
        .await
        .is_err());
}

#[tokio::test]
async fn finalize_tx_with_missing_output() {
    let factories = CryptoFactories::default();

    let temp_dir = tempdir().unwrap();
    let path_string = temp_dir.path().to_str().unwrap().to_string();

    let alice_db_name = format!("{}.sqlite3", random::string(8).as_str());
    let alice_db_path = format!("{}/{}", path_string, alice_db_name);
    let bob_db_name = format!("{}.sqlite3", random::string(8).as_str());
    let bob_db_path = format!("{}/{}", path_string, bob_db_name);
    let connection_alice = run_migration_and_create_sqlite_connection(&alice_db_path, 16).unwrap();
    let connection_bob = run_migration_and_create_sqlite_connection(&bob_db_path, 16).unwrap();

    let mut alice_ts_interface = setup_transaction_service_no_comms(factories.clone(), connection_alice, None).await;
    let mut alice_event_stream = alice_ts_interface.transaction_service_handle.get_event_stream();

    let bob_node_identity =
        NodeIdentity::random(&mut OsRng, get_next_memory_address(), PeerFeatures::COMMUNICATION_NODE);
    let mut bob_ts_interface = setup_transaction_service_no_comms(factories.clone(), connection_bob, None).await;

    let (_utxo, uo) = make_input(&mut OsRng, MicroTari(250000), &factories.commitment).await;

    bob_ts_interface
        .output_manager_service_handle
        .add_output(uo, None)
        .await
        .unwrap();

    let mut stp = bob_ts_interface
        .output_manager_service_handle
        .prepare_transaction_to_send(
            TxId::new_random(),
            MicroTari::from(5000),
            UtxoSelectionCriteria::default(),
            OutputFeatures::default(),
            MicroTari::from(20),
            None,
            "".to_string(),
            script!(Nop),
            Covenant::default(),
            MicroTari::zero(),
        )
        .await
        .unwrap();
    let msg = stp.build_single_round_message().unwrap();
    let tx_message = create_dummy_message(
        TransactionSenderMessage::Single(Box::new(msg)).into(),
        bob_node_identity.public_key(),
    );

    alice_ts_interface
        .transaction_send_message_channel
        .send(tx_message)
        .await
        .unwrap();

    alice_ts_interface
        .outbound_service_mock_state
        .wait_call_count(1, Duration::from_secs(10))
        .await
        .unwrap();
    let (_, body) = alice_ts_interface.outbound_service_mock_state.pop_call().await.unwrap();

    let envelope_body = EnvelopeBody::decode(body.to_vec().as_slice()).unwrap();
    let recipient_reply: RecipientSignedMessage = envelope_body
        .decode_part::<proto::RecipientSignedMessage>(1)
        .unwrap()
        .unwrap()
        .try_into()
        .unwrap();

    stp.add_single_recipient_info(recipient_reply.clone(), &factories.range_proof)
        .unwrap();
    stp.finalize(KernelFeatures::empty(), &factories, None, u64::MAX)
        .unwrap();

    let finalized_transaction_message = proto::TransactionFinalizedMessage {
        tx_id: recipient_reply.tx_id.as_u64(),
        transaction: Some(
            Transaction::new(
                vec![],
                vec![],
                vec![],
                PrivateKey::random(&mut OsRng),
                PrivateKey::random(&mut OsRng),
            )
            .try_into()
            .unwrap(),
        ),
    };

    alice_ts_interface
        .transaction_finalize_message_channel
        .send(create_dummy_message(
            finalized_transaction_message,
            bob_node_identity.public_key(),
        ))
        .await
        .unwrap();

    let delay = sleep(Duration::from_secs(15));
    tokio::pin!(delay);

    tokio::pin!(delay);
    loop {
        tokio::select! {
            event = alice_event_stream.recv() => {
                 if let TransactionEvent::ReceivedFinalizedTransaction(_) = (*event.unwrap()).clone() {
                    panic!("Should not have received finalized event");
                }
            },
            () = &mut delay => {
                break;
            },
        }
    }

    assert!(alice_ts_interface
        .transaction_service_handle
        .get_completed_transaction(recipient_reply.tx_id)
        .await
        .is_err());
}

#[tokio::test]
async fn discovery_async_return_test() {
    let db_tempdir = tempdir().unwrap();
    let db_folder = db_tempdir.path();
    let factories = CryptoFactories::default();

    // Alice's parameters
    let alice_node_identity = Arc::new(NodeIdentity::random(
        &mut OsRng,
        get_next_memory_address(),
        PeerFeatures::COMMUNICATION_NODE,
    ));

    // Bob's parameters
    let bob_node_identity = Arc::new(NodeIdentity::random(
        &mut OsRng,
        get_next_memory_address(),
        PeerFeatures::COMMUNICATION_NODE,
    ));

    // Carols's parameters
    let carol_node_identity = Arc::new(NodeIdentity::random(
        &mut OsRng,
        get_next_memory_address(),
        PeerFeatures::COMMUNICATION_NODE,
    ));

    log::info!(
        "discovery_async_return_test: Alice: '{}', Bob: '{}', Carol: '{}'",
        alice_node_identity.node_id().short_str(),
        bob_node_identity.node_id().short_str(),
        carol_node_identity.node_id().short_str(),
    );
    let mut shutdown = Shutdown::new();

    let (carol_connection, _temp_dir1) = make_wallet_database_connection(None);

    let (_carol_ts, _carol_oms, carol_comms, _carol_connectivity) = setup_transaction_service(
        carol_node_identity.clone(),
        vec![],
        factories.clone(),
        carol_connection,
        db_folder.join("carol"),
        Duration::from_secs(1),
        shutdown.to_signal(),
    )
    .await;

    let (alice_connection, _temp_dir2) = make_wallet_database_connection(None);

    let (mut alice_ts, mut alice_oms, alice_comms, _alice_connectivity) = setup_transaction_service(
        alice_node_identity,
        vec![carol_node_identity.clone()],
        factories.clone(),
        alice_connection,
        db_folder.join("alice"),
        Duration::from_secs(20),
        shutdown.to_signal(),
    )
    .await;
    let mut alice_event_stream = alice_ts.get_event_stream();

    let (_utxo, uo1a) = make_input(&mut OsRng, MicroTari(5500), &factories.commitment).await;
    alice_oms.add_output(uo1a, None).await.unwrap();
    let (_utxo, uo1b) = make_input(&mut OsRng, MicroTari(3000), &factories.commitment).await;
    alice_oms.add_output(uo1b, None).await.unwrap();
    let (_utxo, uo1c) = make_input(&mut OsRng, MicroTari(3000), &factories.commitment).await;
    alice_oms.add_output(uo1c, None).await.unwrap();

    let initial_balance = alice_oms.get_balance().await.unwrap();

    let value_a_to_c_1 = MicroTari::from(1400);

    let tx_id = alice_ts
        .send_transaction(
            bob_node_identity.public_key().clone(),
            value_a_to_c_1,
            OutputFeatures::default(),
            MicroTari::from(20),
            "Discovery Tx!".to_string(),
        )
        .await
        .unwrap();

    assert_ne!(initial_balance, alice_oms.get_balance().await.unwrap());

    #[allow(unused_assignments)]
    let mut found_txid = TxId::from(0u64);
    #[allow(unused_assignments)]
    let mut is_direct_send = true;
    let delay = sleep(Duration::from_secs(60));
    tokio::pin!(delay);
    loop {
        tokio::select! {
            event = alice_event_stream.recv() => {
                if let TransactionEvent::TransactionSendResult(tx_id, status) = (*event.unwrap()).clone() {
                    found_txid = tx_id;
                    is_direct_send = status.direct_send_result;
                    break;
                }
            },
            () = &mut delay => {
                panic!("Timeout while waiting for transaction to fail sending");
            },
        }
    }
    assert_eq!(found_txid, tx_id);
    assert!(!is_direct_send);

    let tx_id2 = alice_ts
        .send_transaction(
            carol_node_identity.public_key().clone(),
            value_a_to_c_1,
            OutputFeatures::default(),
            MicroTari::from(20),
            "Discovery Tx2!".to_string(),
        )
        .await
        .unwrap();

    #[allow(unused_assignments)]
    let mut success_result = false;
    #[allow(unused_assignments)]
    let mut success_tx_id = TxId::from(0u64);
    let delay = sleep(Duration::from_secs(60));
    tokio::pin!(delay);

    loop {
        tokio::select! {
            event = alice_event_stream.recv() => {
                if let TransactionEvent::TransactionSendResult(tx_id, status) = &*event.unwrap() {
                    success_result = status.direct_send_result;
                    success_tx_id = *tx_id;
                    break;
                }
            },
            () = &mut delay => {
                panic!("Timeout while waiting for transaction to successfully be sent");
            },
        }
    }

    assert_eq!(success_tx_id, tx_id2);
    assert!(success_result);

    let delay = sleep(Duration::from_secs(60));
    tokio::pin!(delay);
    tokio::pin!(delay);
    loop {
        tokio::select! {
            event = alice_event_stream.recv() => {
                if let TransactionEvent::ReceivedTransactionReply(tx_id) = &*event.unwrap() {
                    if tx_id == &tx_id2 {
                        break;
                    }
                }
            },
            () = &mut delay => {
                panic!("Timeout while Alice was waiting for a transaction reply");
            },
        }
    }

    shutdown.trigger();
    alice_comms.wait_until_shutdown().await;
    carol_comms.wait_until_shutdown().await;
}

#[tokio::test]
async fn test_power_mode_updates() {
    let factories = CryptoFactories::default();
    let (connection, _temp_dir) = make_wallet_database_connection(None);
    let tx_backend = TransactionServiceSqliteDatabase::new(connection.clone(), None);

    let kernel = KernelBuilder::new()
        .with_excess(&factories.commitment.zero())
        .with_signature(&Signature::default())
        .build()
        .unwrap();
    let tx = Transaction::new(
        vec![],
        vec![],
        vec![kernel],
        PrivateKey::random(&mut OsRng),
        PrivateKey::random(&mut OsRng),
    );
    let completed_tx1 = CompletedTransaction {
        tx_id: 1u64.into(),
        source_public_key: PublicKey::from_secret_key(&PrivateKey::random(&mut OsRng)),
        destination_public_key: PublicKey::from_secret_key(&PrivateKey::random(&mut OsRng)),
        amount: 5000 * uT,
        fee: MicroTari::from(100),
        transaction: tx.clone(),
        status: TransactionStatus::Completed,
        message: "Yo!".to_string(),
        timestamp: Utc::now().naive_utc(),
        cancelled: None,
        direction: TransactionDirection::Outbound,
        coinbase_block_height: None,
        send_count: 0,
        last_send_timestamp: None,
        transaction_signature: tx.first_kernel_excess_sig().unwrap_or(&Signature::default()).clone(),
        confirmations: None,
        mined_height: None,
        mined_in_block: None,
        mined_timestamp: None,
    };

    let completed_tx2 = CompletedTransaction {
        tx_id: 2u64.into(),
        source_public_key: PublicKey::from_secret_key(&PrivateKey::random(&mut OsRng)),
        destination_public_key: PublicKey::from_secret_key(&PrivateKey::random(&mut OsRng)),
        amount: 6000 * uT,
        fee: MicroTari::from(200),
        transaction: tx.clone(),
        status: TransactionStatus::Completed,
        message: "Yo!".to_string(),
        timestamp: Utc::now().naive_utc(),
        cancelled: None,
        direction: TransactionDirection::Outbound,
        coinbase_block_height: None,
        send_count: 0,
        last_send_timestamp: None,
        transaction_signature: tx.first_kernel_excess_sig().unwrap_or(&Signature::default()).clone(),
        confirmations: None,
        mined_height: None,
        mined_in_block: None,
        mined_timestamp: None,
    };

    tx_backend
        .write(WriteOperation::Insert(DbKeyValuePair::CompletedTransaction(
            1u64.into(),
            Box::new(completed_tx1),
        )))
        .unwrap();
    tx_backend
        .write(WriteOperation::Insert(DbKeyValuePair::CompletedTransaction(
            2u64.into(),
            Box::new(completed_tx2),
        )))
        .unwrap();

    let mut alice_ts_interface = setup_transaction_service_no_comms(factories, connection, None).await;

    alice_ts_interface
        .wallet_connectivity_service_mock
        .set_base_node(alice_ts_interface.base_node_identity.to_peer());

    alice_ts_interface
        .wallet_connectivity_service_mock
        .notify_base_node_set(alice_ts_interface.base_node_identity.to_peer());

    alice_ts_interface
        .base_node_rpc_mock_state
        .set_transaction_query_response(TxQueryResponse {
            location: TxLocation::NotStored,
            block_hash: None,
            confirmations: 0,
            is_synced: true,
            height_of_longest_chain: 10,
            mined_timestamp: None,
        });

    let result = alice_ts_interface
        .transaction_service_handle
        .restart_broadcast_protocols()
        .await;

    assert!(result.is_ok());

    // Wait for first 4 messages
    let _schnorr_signatures = alice_ts_interface
        .base_node_rpc_mock_state
        .wait_pop_transaction_query_calls(4, Duration::from_secs(20))
        .await
        .unwrap();

    alice_ts_interface
        .transaction_service_handle
        .set_low_power_mode()
        .await
        .unwrap();
    // expect 4 messages more
    let _schnorr_signatures = alice_ts_interface
        .base_node_rpc_mock_state
        .wait_pop_transaction_query_calls(4, Duration::from_secs(60))
        .await
        .unwrap();

    alice_ts_interface
        .transaction_service_handle
        .set_normal_power_mode()
        .await
        .unwrap();
    // and 4 more
    let _schnorr_signatures = alice_ts_interface
        .base_node_rpc_mock_state
        .wait_pop_transaction_query_calls(4, Duration::from_secs(60))
        .await
        .unwrap();
}

#[tokio::test]
async fn test_set_num_confirmations() {
    let factories = CryptoFactories::default();

    let (connection, _temp_dir) = make_wallet_database_connection(None);

    let mut ts_interface = setup_transaction_service_no_comms(
        factories,
        connection,
        Some(TransactionServiceConfig {
            broadcast_monitoring_timeout: Duration::from_secs(20),
            chain_monitoring_timeout: Duration::from_secs(20),
            ..Default::default()
        }),
    )
    .await;

    let num_confirmations_required = ts_interface
        .transaction_service_handle
        .get_num_confirmations_required()
        .await
        .unwrap();
    assert_eq!(
        num_confirmations_required,
        TransactionServiceConfig::default().num_confirmations_required
    );

    for number in 1..10 {
        ts_interface
            .transaction_service_handle
            .set_num_confirmations_required(number)
            .await
            .unwrap();

        let num_confirmations_required = ts_interface
            .transaction_service_handle
            .get_num_confirmations_required()
            .await
            .unwrap();
        assert_eq!(num_confirmations_required, number);
    }
}

#[tokio::test]
async fn test_transaction_cancellation() {
    let factories = CryptoFactories::default();

    let bob_node_identity =
        NodeIdentity::random(&mut OsRng, get_next_memory_address(), PeerFeatures::COMMUNICATION_NODE);

    let (connection, _temp_dir) = make_wallet_database_connection(None);

    let mut alice_ts_interface = setup_transaction_service_no_comms(
        factories.clone(),
        connection,
        Some(TransactionServiceConfig {
            broadcast_monitoring_timeout: Duration::from_secs(20),
            chain_monitoring_timeout: Duration::from_secs(20),
            ..Default::default()
        }),
    )
    .await;
    let mut alice_event_stream = alice_ts_interface.transaction_service_handle.get_event_stream();

    let alice_total_available = 250000 * uT;
    let (_utxo, uo) = make_input(&mut OsRng, alice_total_available, &factories.commitment).await;
    alice_ts_interface
        .output_manager_service_handle
        .add_output(uo, None)
        .await
        .unwrap();

    let amount_sent = 10000 * uT;

    let tx_id = alice_ts_interface
        .transaction_service_handle
        .send_transaction(
            bob_node_identity.public_key().clone(),
            amount_sent,
            OutputFeatures::default(),
            100 * uT,
            "Testing Message".to_string(),
        )
        .await
        .unwrap();

    let delay = sleep(Duration::from_secs(60));
    tokio::pin!(delay);
    tokio::pin!(delay);
    loop {
        tokio::select! {
            event = alice_event_stream.recv() => {
                if let TransactionEvent::TransactionSendResult(_,_) = &*event.unwrap() {
                    break;
                }
            },
            () = &mut delay => {
                break;
            },
        }
    }

    for i in 0..=12 {
        match alice_ts_interface
            .transaction_service_handle
            .get_pending_outbound_transactions()
            .await
            .unwrap()
            .remove(&tx_id)
        {
            None => (),
            Some(_) => break,
        }
        sleep(Duration::from_secs(5)).await;
        if i >= 12 {
            panic!("Pending outbound transaction should have been added by now");
        }
    }

    let _result = alice_ts_interface.outbound_service_mock_state.take_calls().await;

    alice_ts_interface
        .transaction_service_handle
        .cancel_transaction(tx_id)
        .await
        .unwrap();

    // Wait for cancellation event, in an effort to nail down where the issue is for the flakey CI test
    let delay = sleep(Duration::from_secs(60));
    tokio::pin!(delay);
    let mut cancelled = false;
    loop {
        tokio::select! {
            event = alice_event_stream.recv() => {
                if let TransactionEvent::TransactionCancelled(..) = &*event.unwrap() {
                   cancelled = true;
                   break;
                }
            },
            () = &mut delay => {
                break;
            },
        }
    }
    assert!(cancelled, "Cancelled event should have occurred");
    // We expect 1 sent direct and via SAF
    alice_ts_interface
        .outbound_service_mock_state
        .wait_call_count(2, Duration::from_secs(60))
        .await
        .expect("alice call wait 1");

    let call = alice_ts_interface.outbound_service_mock_state.pop_call().await.unwrap();
    let alice_cancel_message = try_decode_transaction_cancelled_message(call.1.to_vec()).unwrap();
    assert_eq!(alice_cancel_message.tx_id, tx_id.as_u64(), "DIRECT");

    let call = alice_ts_interface.outbound_service_mock_state.pop_call().await.unwrap();
    let alice_cancel_message = try_decode_transaction_cancelled_message(call.1.to_vec()).unwrap();
    assert_eq!(alice_cancel_message.tx_id, tx_id.as_u64(), "SAF");

    assert!(alice_ts_interface
        .transaction_service_handle
        .get_pending_outbound_transactions()
        .await
        .unwrap()
        .remove(&tx_id)
        .is_none());

    let input = create_unblinded_output(
        TariScript::default(),
        OutputFeatures::default(),
        &TestParamsHelpers::new(),
        MicroTari::from(100_000),
    );

    let constants = create_consensus_constants(0);
    let mut builder = SenderTransactionProtocol::builder(1, constants);
    let amount = MicroTari::from(10_000);
    builder
        .with_lock_height(0)
        .with_fee_per_gram(MicroTari::from(5))
        .with_offset(PrivateKey::random(&mut OsRng))
        .with_private_nonce(PrivateKey::random(&mut OsRng))
        .with_amount(0, amount)
        .with_message("Yo!".to_string())
        .with_input(
            input
                .as_transaction_input(&factories.commitment)
                .expect("Should be able to make transaction input"),
            input,
        )
        .with_change_secret(PrivateKey::random(&mut OsRng))
        .with_recipient_data(
            0,
            script!(Nop),
            PrivateKey::random(&mut OsRng),
            Default::default(),
            PrivateKey::random(&mut OsRng),
            Covenant::default(),
            MicroTari::zero(),
        )
        .with_change_script(script!(Nop), ExecutionStack::default(), PrivateKey::random(&mut OsRng));

    let mut stp = builder.build::<HashDigest>(&factories, None, u64::MAX).unwrap();
    let tx_sender_msg = stp.build_single_round_message().unwrap();
    let tx_id2 = tx_sender_msg.tx_id;
    let proto_message = proto::TransactionSenderMessage::single(tx_sender_msg.into());
    alice_ts_interface
        .transaction_send_message_channel
        .send(create_dummy_message(proto_message, bob_node_identity.public_key()))
        .await
        .unwrap();

    let delay = sleep(Duration::from_secs(60));
    tokio::pin!(delay);
    loop {
        tokio::select! {
            event = alice_event_stream.recv() => {
                if let TransactionEvent::ReceivedTransaction(_) = &*event.unwrap() {
                   break;
                }
            },
            () = &mut delay => {
                break;
            },
        }
    }

    alice_ts_interface
        .transaction_service_handle
        .get_pending_inbound_transactions()
        .await
        .unwrap()
        .remove(&tx_id2)
        .expect("Pending Transaction 2 should be in list");

    alice_ts_interface
        .transaction_service_handle
        .cancel_transaction(tx_id2)
        .await
        .unwrap();

    assert!(alice_ts_interface
        .transaction_service_handle
        .get_pending_inbound_transactions()
        .await
        .unwrap()
        .remove(&tx_id2)
        .is_none());

    // Lets cancel the last one using a Comms stack message
    let input = create_unblinded_output(
        TariScript::default(),
        OutputFeatures::default(),
        &TestParamsHelpers::new(),
        MicroTari::from(100_000),
    );
    let constants = create_consensus_constants(0);
    let mut builder = SenderTransactionProtocol::builder(1, constants);
    let amount = MicroTari::from(10_000);
    builder
        .with_lock_height(0)
        .with_fee_per_gram(MicroTari::from(5))
        .with_offset(PrivateKey::random(&mut OsRng))
        .with_private_nonce(PrivateKey::random(&mut OsRng))
        .with_amount(0, amount)
        .with_message("Yo!".to_string())
        .with_input(
            input
                .as_transaction_input(&factories.commitment)
                .expect("Should be able to make transaction input"),
            input,
        )
        .with_change_secret(PrivateKey::random(&mut OsRng))
        .with_recipient_data(
            0,
            script!(Nop),
            PrivateKey::random(&mut OsRng),
            Default::default(),
            PrivateKey::random(&mut OsRng),
            Covenant::default(),
            MicroTari::zero(),
        )
        .with_change_script(script!(Nop), ExecutionStack::default(), PrivateKey::random(&mut OsRng));

    let mut stp = builder.build::<HashDigest>(&factories, None, u64::MAX).unwrap();
    let tx_sender_msg = stp.build_single_round_message().unwrap();
    let tx_id3 = tx_sender_msg.tx_id;
    let proto_message = proto::TransactionSenderMessage::single(tx_sender_msg.into());
    alice_ts_interface
        .transaction_send_message_channel
        .send(create_dummy_message(proto_message, bob_node_identity.public_key()))
        .await
        .unwrap();

    let delay = sleep(Duration::from_secs(60));
    tokio::pin!(delay);
    loop {
        tokio::select! {
            event = alice_event_stream.recv() => {
                if let TransactionEvent::ReceivedTransaction(_) = &*event.unwrap() {
                   break;
                }
            },
            () = &mut delay => {
                break;
            },
        }
    }

    alice_ts_interface
        .transaction_service_handle
        .get_pending_inbound_transactions()
        .await
        .unwrap()
        .remove(&tx_id3)
        .expect("Pending Transaction 3 should be in list");

    let proto_message = proto::TransactionCancelledMessage { tx_id: tx_id3.as_u64() };
    // Sent from the wrong source address so should not cancel
    alice_ts_interface
        .transaction_cancelled_message_channel
        .send(create_dummy_message(
            proto_message,
            &PublicKey::from_secret_key(&PrivateKey::random(&mut OsRng)),
        ))
        .await
        .unwrap();

    sleep(Duration::from_secs(5)).await;

    alice_ts_interface
        .transaction_service_handle
        .get_pending_inbound_transactions()
        .await
        .unwrap()
        .remove(&tx_id3)
        .expect("Pending Transaction 3 should be in list");

    let proto_message = proto::TransactionCancelledMessage { tx_id: tx_id3.as_u64() };
    alice_ts_interface
        .transaction_cancelled_message_channel
        .send(create_dummy_message(proto_message, bob_node_identity.public_key()))
        .await
        .unwrap();

    let delay = sleep(Duration::from_secs(30)).fuse();
    tokio::pin!(delay);
    let mut cancelled = false;
    loop {
        tokio::select! {
            event = alice_event_stream.recv() => {
                if let TransactionEvent::TransactionCancelled(..) = &*event.unwrap() {
                   cancelled = true;
                   break;
                }
            },
            () = &mut delay => {
                break;
            },
        }
    }
    assert!(cancelled, "Should received cancelled event");

    assert!(alice_ts_interface
        .transaction_service_handle
        .get_pending_inbound_transactions()
        .await
        .unwrap()
        .remove(&tx_id3)
        .is_none());
}
#[tokio::test]
async fn test_direct_vs_saf_send_of_tx_reply_and_finalize() {
    let factories = CryptoFactories::default();

    let alice_node_identity =
        NodeIdentity::random(&mut OsRng, get_next_memory_address(), PeerFeatures::COMMUNICATION_NODE);

    let bob_node_identity =
        NodeIdentity::random(&mut OsRng, get_next_memory_address(), PeerFeatures::COMMUNICATION_NODE);
    let (connection, _temp_dir) = make_wallet_database_connection(None);

    let mut alice_ts_interface = setup_transaction_service_no_comms(factories.clone(), connection, None).await;

    let alice_total_available = 250000 * uT;
    let (_utxo, uo) = make_input(&mut OsRng, alice_total_available, &factories.commitment).await;
    alice_ts_interface
        .output_manager_service_handle
        .add_output(uo, None)
        .await
        .unwrap();

    let amount_sent = 10000 * uT;

    let tx_id = alice_ts_interface
        .transaction_service_handle
        .send_transaction(
            bob_node_identity.public_key().clone(),
            amount_sent,
            OutputFeatures::default(),
            100 * uT,
            "Testing Message".to_string(),
        )
        .await
        .unwrap();

    alice_ts_interface
        .outbound_service_mock_state
        .wait_call_count(2, Duration::from_secs(60))
        .await
        .unwrap();

    let (_, _body) = alice_ts_interface.outbound_service_mock_state.pop_call().await.unwrap();
    let (_, body) = alice_ts_interface.outbound_service_mock_state.pop_call().await.unwrap();

    let envelope_body = EnvelopeBody::decode(body.to_vec().as_slice()).unwrap();
    let tx_sender_msg: TransactionSenderMessage = envelope_body
        .decode_part::<proto::TransactionSenderMessage>(1)
        .unwrap()
        .unwrap()
        .try_into()
        .unwrap();
    let msg_tx_id = match tx_sender_msg.clone() {
        TransactionSenderMessage::Single(s) => s.tx_id,
        _ => {
            panic!("Transaction is the not a single rounder sender variant");
        },
    };
    assert_eq!(tx_id, msg_tx_id);
    let (connection, _temp_dir) = make_wallet_database_connection(None);

    // Test sending the Reply to a receiver with Direct and then with SAF and never both
    let mut bob_ts_interface = setup_transaction_service_no_comms(
        factories.clone(),
        connection,
        Some(TransactionServiceConfig {
            broadcast_monitoring_timeout: Duration::from_secs(20),
            chain_monitoring_timeout: Duration::from_secs(20),
            ..Default::default()
        }),
    )
    .await;

    bob_ts_interface
        .outbound_service_mock_state
        .set_behaviour(MockBehaviour {
            direct: ResponseType::Queued,
            broadcast: ResponseType::Failed,
        })
        .await;

    bob_ts_interface
        .transaction_send_message_channel
        .send(create_dummy_message(
            tx_sender_msg.clone().into(),
            alice_node_identity.public_key(),
        ))
        .await
        .unwrap();
    bob_ts_interface
        .outbound_service_mock_state
        .wait_call_count(1, Duration::from_secs(60))
        .await
        .unwrap();

    let (_, body) = bob_ts_interface.outbound_service_mock_state.pop_call().await.unwrap();

    let envelope_body = EnvelopeBody::decode(body.to_vec().as_slice()).unwrap();
    let _recipient_signed_message: RecipientSignedMessage = envelope_body
        .decode_part::<proto::RecipientSignedMessage>(1)
        .unwrap()
        .unwrap()
        .try_into()
        .unwrap();

    sleep(Duration::from_secs(5)).await;
    assert_eq!(
        bob_ts_interface.outbound_service_mock_state.call_count().await,
        0,
        "Should be no more calls"
    );
    let (connection, _temp_dir) = make_wallet_database_connection(None);

    let mut bob2_ts_interface = setup_transaction_service_no_comms(
        factories.clone(),
        connection,
        Some(TransactionServiceConfig {
            broadcast_monitoring_timeout: Duration::from_secs(20),
            chain_monitoring_timeout: Duration::from_secs(20),
            ..Default::default()
        }),
    )
    .await;
    bob2_ts_interface
        .outbound_service_mock_state
        .set_behaviour(MockBehaviour {
            direct: ResponseType::Failed,
            broadcast: ResponseType::Queued,
        })
        .await;

    bob2_ts_interface
        .transaction_send_message_channel
        .send(create_dummy_message(
            tx_sender_msg.into(),
            alice_node_identity.public_key(),
        ))
        .await
        .unwrap();

    bob2_ts_interface
        .outbound_service_mock_state
        .wait_call_count(1, Duration::from_secs(60))
        .await
        .unwrap();

    let (_, body) = bob2_ts_interface.outbound_service_mock_state.pop_call().await.unwrap();

    let envelope_body = EnvelopeBody::decode(body.to_vec().as_slice()).unwrap();
    let tx_reply_msg: RecipientSignedMessage = envelope_body
        .decode_part::<proto::RecipientSignedMessage>(1)
        .unwrap()
        .unwrap()
        .try_into()
        .unwrap();

    sleep(Duration::from_secs(5)).await;
    assert_eq!(
        bob2_ts_interface.outbound_service_mock_state.call_count().await,
        0,
        "Should be no more calls"
    );

    // Test finalize is sent Direct Only.
    // UPDATE: both direct and SAF will be sent
    alice_ts_interface
        .outbound_service_mock_state
        .set_behaviour(MockBehaviour {
            direct: ResponseType::Queued,
            broadcast: ResponseType::Queued,
        })
        .await;

    alice_ts_interface
        .transaction_ack_message_channel
        .send(create_dummy_message(
            tx_reply_msg.into(),
            bob_node_identity.public_key(),
        ))
        .await
        .unwrap();

    let _size = alice_ts_interface
        .outbound_service_mock_state
        .wait_call_count(2, Duration::from_secs(60))
        .await
        .unwrap();
    let _result = alice_ts_interface.outbound_service_mock_state.pop_call().await.unwrap();
    let _result = alice_ts_interface.outbound_service_mock_state.pop_call().await.unwrap();

    sleep(Duration::from_secs(5)).await;
    assert_eq!(
        alice_ts_interface.outbound_service_mock_state.call_count().await,
        0,
        "Should be no more calls"
    );

    // Now to repeat sending so we can test the SAF send of the finalize message
    let alice_total_available = 250000 * uT;
    let (_utxo, uo) = make_input(&mut OsRng, alice_total_available, &factories.commitment).await;
    alice_ts_interface
        .output_manager_service_handle
        .add_output(uo, None)
        .await
        .unwrap();

    let amount_sent = 20000 * uT;

    let _tx_id2 = alice_ts_interface
        .transaction_service_handle
        .send_transaction(
            bob_node_identity.public_key().clone(),
            amount_sent,
            OutputFeatures::default(),
            100 * uT,
            "Testing Message".to_string(),
        )
        .await
        .unwrap();

    alice_ts_interface
        .outbound_service_mock_state
        .wait_call_count(2, Duration::from_secs(60))
        .await
        .unwrap();

    let (_, _body) = alice_ts_interface.outbound_service_mock_state.pop_call().await.unwrap();
    let (_, body) = alice_ts_interface.outbound_service_mock_state.pop_call().await.unwrap();

    let envelope_body = EnvelopeBody::decode(body.to_vec().as_slice()).unwrap();
    let tx_sender_msg: TransactionSenderMessage = envelope_body
        .decode_part::<proto::TransactionSenderMessage>(1)
        .unwrap()
        .unwrap()
        .try_into()
        .unwrap();

    bob_ts_interface
        .transaction_send_message_channel
        .send(create_dummy_message(
            tx_sender_msg.into(),
            alice_node_identity.public_key(),
        ))
        .await
        .unwrap();

    bob_ts_interface
        .outbound_service_mock_state
        .wait_call_count(1, Duration::from_secs(60))
        .await
        .unwrap();

    let (_, body) = bob_ts_interface.outbound_service_mock_state.pop_call().await.unwrap();

    let envelope_body = EnvelopeBody::decode(body.to_vec().as_slice()).unwrap();
    let tx_reply_msg: RecipientSignedMessage = envelope_body
        .decode_part::<proto::RecipientSignedMessage>(1)
        .unwrap()
        .unwrap()
        .try_into()
        .unwrap();

    alice_ts_interface
        .outbound_service_mock_state
        .set_behaviour(MockBehaviour {
            direct: ResponseType::Failed,
            broadcast: ResponseType::Queued,
        })
        .await;

    alice_ts_interface
        .transaction_ack_message_channel
        .send(create_dummy_message(
            tx_reply_msg.into(),
            bob_node_identity.public_key(),
        ))
        .await
        .unwrap();

    let _size = alice_ts_interface
        .outbound_service_mock_state
        .wait_call_count(1, Duration::from_secs(60))
        .await;

    assert_eq!(alice_ts_interface.outbound_service_mock_state.call_count().await, 1);
    let _result = alice_ts_interface.outbound_service_mock_state.pop_call().await;
    sleep(Duration::from_secs(5)).await;
    assert_eq!(
        alice_ts_interface.outbound_service_mock_state.call_count().await,
        0,
        "Should be no more calls2"
    );
}

#[tokio::test]
async fn test_tx_direct_send_behaviour() {
    let factories = CryptoFactories::default();

    let bob_node_identity =
        NodeIdentity::random(&mut OsRng, get_next_memory_address(), PeerFeatures::COMMUNICATION_NODE);
    let (connection, _temp_dir) = make_wallet_database_connection(None);

    let mut alice_ts_interface = setup_transaction_service_no_comms(factories.clone(), connection, None).await;
    let mut alice_event_stream = alice_ts_interface.transaction_service_handle.get_event_stream();

    let (_utxo, uo) = make_input(&mut OsRng, 1000000 * uT, &factories.commitment).await;
    alice_ts_interface
        .output_manager_service_handle
        .add_output(uo, None)
        .await
        .unwrap();
    let (_utxo, uo) = make_input(&mut OsRng, 1000000 * uT, &factories.commitment).await;
    alice_ts_interface
        .output_manager_service_handle
        .add_output(uo, None)
        .await
        .unwrap();
    let (_utxo, uo) = make_input(&mut OsRng, 1000000 * uT, &factories.commitment).await;
    alice_ts_interface
        .output_manager_service_handle
        .add_output(uo, None)
        .await
        .unwrap();
    let (_utxo, uo) = make_input(&mut OsRng, 1000000 * uT, &factories.commitment).await;
    alice_ts_interface
        .output_manager_service_handle
        .add_output(uo, None)
        .await
        .unwrap();

    let amount_sent = 10000 * uT;

    alice_ts_interface
        .outbound_service_mock_state
        .set_behaviour(MockBehaviour {
            direct: ResponseType::Failed,
            broadcast: ResponseType::Failed,
        })
        .await;

    let _tx_id = alice_ts_interface
        .transaction_service_handle
        .send_transaction(
            bob_node_identity.public_key().clone(),
            amount_sent,
            OutputFeatures::default(),
            100 * uT,
            "Testing Message1".to_string(),
        )
        .await
        .unwrap();
    let mut transaction_send_status = TransactionSendStatus::default();

    let delay = sleep(Duration::from_secs(60));
    tokio::pin!(delay);
    loop {
        tokio::select! {
            event = alice_event_stream.recv() => {
                if let TransactionEvent::TransactionSendResult(_, status) = &*event.unwrap() {
                    transaction_send_status = status.clone();
                    break;
                }
            },
            () = &mut delay => {
                break;
            },
        }
    }
    assert!(!transaction_send_status.direct_send_result, "Should be 1 failed direct");
    assert!(
        !transaction_send_status.store_and_forward_send_result,
        "Should be 1 failed saf"
    );
    assert!(transaction_send_status.queued_for_retry, "Should be 1 queued");

    alice_ts_interface
        .outbound_service_mock_state
        .set_behaviour(MockBehaviour {
            direct: ResponseType::QueuedFail,
            broadcast: ResponseType::Queued,
        })
        .await;

    let _tx_id = alice_ts_interface
        .transaction_service_handle
        .send_transaction(
            bob_node_identity.public_key().clone(),
            amount_sent,
            OutputFeatures::default(),
            100 * uT,
            "Testing Message2".to_string(),
        )
        .await
        .unwrap();

    alice_ts_interface
        .outbound_service_mock_state
        .wait_call_count(1, Duration::from_secs(60))
        .await
        .unwrap();

    let delay = sleep(Duration::from_secs(60));
    tokio::pin!(delay);
    loop {
        tokio::select! {
            event = alice_event_stream.recv() => {
                if let TransactionEvent::TransactionSendResult(_, status) = &*event.unwrap() {
                    transaction_send_status = status.clone();
                    break;
                }
            },
            () = &mut delay => {
                break;
            },
        }
    }
    assert!(!transaction_send_status.direct_send_result, "Should be 1 failed direct");
    assert!(
        transaction_send_status.store_and_forward_send_result,
        "Should be 1 succeed saf"
    );
    assert!(!transaction_send_status.queued_for_retry, "Should be 0 queued");

    alice_ts_interface
        .outbound_service_mock_state
        .set_behaviour(MockBehaviour {
            direct: ResponseType::QueuedSuccessDelay(Duration::from_secs(1)),
            broadcast: ResponseType::QueuedFail,
        })
        .await;

    let _tx_id = alice_ts_interface
        .transaction_service_handle
        .send_transaction(
            bob_node_identity.public_key().clone(),
            amount_sent,
            OutputFeatures::default(),
            100 * uT,
            "Testing Message3".to_string(),
        )
        .await
        .unwrap();

    alice_ts_interface
        .outbound_service_mock_state
        .wait_call_count(1, Duration::from_secs(60))
        .await
        .unwrap();

    let delay = sleep(Duration::from_secs(60));
    tokio::pin!(delay);
    loop {
        tokio::select! {
            event = alice_event_stream.recv() => {
                if let TransactionEvent::TransactionSendResult(_, status) = &*event.unwrap() {
                    transaction_send_status = status.clone();
                    break;
                }
            },
            () = &mut delay => {
                break;
            },
        }
    }
    assert!(transaction_send_status.direct_send_result, "Should be 1 succeed direct");
    assert!(
        !transaction_send_status.store_and_forward_send_result,
        "Should be 1 failed saf"
    );
    assert!(!transaction_send_status.queued_for_retry, "Should be 0 queued");

    alice_ts_interface
        .outbound_service_mock_state
        .set_behaviour(MockBehaviour {
            direct: ResponseType::QueuedSuccessDelay(Duration::from_secs(30)),
            broadcast: ResponseType::Queued,
        })
        .await;

    let _tx_id = alice_ts_interface
        .transaction_service_handle
        .send_transaction(
            bob_node_identity.public_key().clone(),
            amount_sent,
            OutputFeatures::default(),
            100 * uT,
            "Testing Message4".to_string(),
        )
        .await
        .unwrap();

    alice_ts_interface
        .outbound_service_mock_state
        .wait_call_count(1, Duration::from_secs(60))
        .await
        .unwrap();

    let delay = sleep(Duration::from_secs(60));
    tokio::pin!(delay);
    loop {
        tokio::select! {
            event = alice_event_stream.recv() => {
                if let TransactionEvent::TransactionSendResult(_, status) = &*event.unwrap() {
                    transaction_send_status = status.clone();
                    break;
                }
            },
            () = &mut delay => {
                break;
            },
        }
    }
    assert!(!transaction_send_status.direct_send_result, "Should be 1 failed direct");
    assert!(
        transaction_send_status.store_and_forward_send_result,
        "Should be 1 succeed saf"
    );
    assert!(!transaction_send_status.queued_for_retry, "Should be 0 queued");
}

#[tokio::test]
async fn test_restarting_transaction_protocols() {
    let factories = CryptoFactories::default();
    let (alice_connection, _temp_dir) = make_wallet_database_connection(None);
    let alice_backend = TransactionServiceSqliteDatabase::new(alice_connection.clone(), None);

    let (bob_connection, _temp_dir2) = make_wallet_database_connection(None);
    let bob_backend = TransactionServiceSqliteDatabase::new(bob_connection.clone(), None);

    let base_node_identity = Arc::new(NodeIdentity::random(
        &mut OsRng,
        get_next_memory_address(),
        PeerFeatures::COMMUNICATION_NODE,
    ));

    let alice_identity = Arc::new(NodeIdentity::random(
        &mut OsRng,
        get_next_memory_address(),
        PeerFeatures::COMMUNICATION_NODE,
    ));

    let bob_identity = Arc::new(NodeIdentity::random(
        &mut OsRng,
        get_next_memory_address(),
        PeerFeatures::COMMUNICATION_NODE,
    ));

    // Bob is going to send a transaction to Alice
    let alice = TestParams::new(&mut OsRng);
    let bob = TestParams::new(&mut OsRng);
    let (utxo, input) = make_input(&mut OsRng, MicroTari(2000), &factories.commitment).await;
    let constants = create_consensus_constants(0);
    let fee_calc = Fee::new(*constants.transaction_weight());
    let mut builder = SenderTransactionProtocol::builder(1, constants);
    let fee = fee_calc.calculate(MicroTari(4), 1, 1, 1, 0);
    let script_private_key = PrivateKey::random(&mut OsRng);
    builder
        .with_lock_height(0)
        .with_fee_per_gram(MicroTari(4))
        .with_offset(bob.offset.clone())
        .with_private_nonce(bob.nonce)
        .with_input(utxo, input)
        .with_amount(0, MicroTari(2000) - fee - MicroTari(10))
        .with_recipient_data(
            0,
            script!(Nop),
            PrivateKey::random(&mut OsRng),
            Default::default(),
            PrivateKey::random(&mut OsRng),
            Covenant::default(),
            MicroTari::zero(),
        )
        .with_change_script(
            script!(Nop),
            inputs!(PublicKey::from_secret_key(&script_private_key)),
            script_private_key,
        );
    let mut bob_stp = builder.build::<Blake256>(&factories, None, u64::MAX).unwrap();
    let msg = bob_stp.build_single_round_message().unwrap();
    let bob_pre_finalize = bob_stp.clone();

    let tx_id = msg.tx_id;

    let sender_info = TransactionSenderMessage::Single(Box::new(msg.clone()));
    let receiver_protocol =
        ReceiverTransactionProtocol::new(sender_info, alice.nonce.clone(), alice.spend_key, &factories);

    let alice_reply = receiver_protocol.get_signed_data().unwrap().clone();

    bob_stp
        .add_single_recipient_info(alice_reply.clone(), &factories.range_proof)
        .unwrap();

    match bob_stp.finalize(KernelFeatures::empty(), &factories, None, u64::MAX) {
        Ok(_) => (),
        Err(e) => panic!("Should be able to finalize tx: {}", e),
    };
    let tx = bob_stp.get_transaction().unwrap().clone();

    let inbound_tx = InboundTransaction {
        tx_id,
        source_public_key: bob_identity.public_key().clone(),
        amount: msg.amount,
        receiver_protocol,
        status: TransactionStatus::Pending,
        message: msg.message.clone(),
        timestamp: Utc::now().naive_utc(),
        cancelled: false,
        direct_send_success: false,
        send_count: 0,
        last_send_timestamp: None,
    };

    alice_backend
        .write(WriteOperation::Insert(DbKeyValuePair::PendingInboundTransaction(
            tx_id,
            Box::new(inbound_tx),
        )))
        .unwrap();

    let outbound_tx = OutboundTransaction {
        tx_id,
        destination_public_key: alice_identity.public_key().clone(),
        amount: msg.amount,
        fee,
        sender_protocol: bob_pre_finalize,
        status: TransactionStatus::Pending,
        message: msg.message,
        timestamp: Utc::now().naive_utc(),
        cancelled: false,
        direct_send_success: false,
        send_count: 0,
        last_send_timestamp: None,
    };
    bob_backend
        .write(WriteOperation::Insert(DbKeyValuePair::PendingOutboundTransaction(
            tx_id,
            Box::new(outbound_tx),
        )))
        .unwrap();

    // Test that Bob's node restarts the send protocol
    let mut bob_ts_interface = setup_transaction_service_no_comms(factories.clone(), bob_connection, None).await;
    let mut bob_event_stream = bob_ts_interface.transaction_service_handle.get_event_stream();

    bob_ts_interface
        .wallet_connectivity_service_mock
        .set_base_node(base_node_identity.to_peer());
    assert!(bob_ts_interface
        .transaction_service_handle
        .restart_transaction_protocols()
        .await
        .is_ok());

    bob_ts_interface
        .transaction_ack_message_channel
        .send(create_dummy_message(alice_reply.into(), alice_identity.public_key()))
        .await
        .unwrap();

    let delay = sleep(Duration::from_secs(15));
    tokio::pin!(delay);
    let mut received_reply = false;
    loop {
        tokio::select! {
            event = bob_event_stream.recv() => {
                 if let TransactionEvent::ReceivedTransactionReply(id) = (*event.unwrap()).clone() {
                    assert_eq!(id, tx_id);
                    received_reply = true;
                    break;
                }
            },
            () = &mut delay => {
                break;
            },
        }
    }
    assert!(received_reply, "Should have received tx reply");

    // Test Alice's node restarts the receive protocol
    let mut alice_ts_interface = setup_transaction_service_no_comms(factories, alice_connection, None).await;
    let mut alice_event_stream = alice_ts_interface.transaction_service_handle.get_event_stream();

    alice_ts_interface
        .wallet_connectivity_service_mock
        .set_base_node(base_node_identity.to_peer());

    assert!(alice_ts_interface
        .transaction_service_handle
        .restart_transaction_protocols()
        .await
        .is_ok());

    let finalized_transaction_message = proto::TransactionFinalizedMessage {
        tx_id: tx_id.as_u64(),
        transaction: Some(tx.try_into().unwrap()),
    };

    alice_ts_interface
        .transaction_finalize_message_channel
        .send(create_dummy_message(
            finalized_transaction_message,
            bob_identity.public_key(),
        ))
        .await
        .unwrap();

    let delay = sleep(Duration::from_secs(15));
    tokio::pin!(delay);
    let mut received_finalized = false;
    loop {
        tokio::select! {
            event = alice_event_stream.recv() => {
                 if let TransactionEvent::ReceivedFinalizedTransaction(id) = (*event.unwrap()).clone() {
                    assert_eq!(id, tx_id);
                    received_finalized = true;
                    break;
                }
            },
            () = &mut delay => {
                break;
            },
        }
    }
    assert!(received_finalized, "Should have received finalized tx");
}

#[tokio::test]
async fn test_coinbase_transactions_rejection_same_height() {
    let factories = CryptoFactories::default();

    let (connection, _temp_dir) = make_wallet_database_connection(None);

    let mut alice_ts_interface = setup_transaction_service_no_comms(factories, connection, None).await;

    let block_height_a = 10;
    let block_height_b = block_height_a + 1;

    let fees1 = 1000 * uT;
    let reward1 = 1_000_000 * uT;

    let fees2 = 2000 * uT;
    let reward2 = 2_000_000 * uT;

    let fees3 = 4000 * uT;
    let reward3 = 4_000_000 * uT;

    // Create a coinbase Txn at the first block height
    let _tx1 = alice_ts_interface
        .transaction_service_handle
        .generate_coinbase_transaction(reward1, fees1, block_height_a)
        .await
        .unwrap();
    let transactions = alice_ts_interface
        .transaction_service_handle
        .get_completed_transactions()
        .await
        .unwrap();
    assert_eq!(transactions.len(), 1);
    let _tx_id1 = transactions
        .values()
        .find(|tx| tx.amount == fees1 + reward1)
        .unwrap()
        .tx_id;
    assert_eq!(
        alice_ts_interface
            .output_manager_service_handle
            .get_balance()
            .await
            .unwrap()
            .pending_incoming_balance,
        fees1 + reward1
    );

    // Create another coinbase Txn at the same block height; the previous one will be cancelled
    let _tx2 = alice_ts_interface
        .transaction_service_handle
        .generate_coinbase_transaction(reward2, fees2, block_height_a)
        .await
        .unwrap();
    let transactions = alice_ts_interface
        .transaction_service_handle
        .get_completed_transactions()
        .await
        .unwrap(); // Only one valid coinbase txn remains
    assert_eq!(transactions.len(), 1);
    let _tx_id2 = transactions
        .values()
        .find(|tx| tx.amount == fees2 + reward2)
        .unwrap()
        .tx_id;
    assert_eq!(
        alice_ts_interface
            .output_manager_service_handle
            .get_balance()
            .await
            .unwrap()
            .pending_incoming_balance,
        fees2 + reward2
    );

    // Create a third coinbase Txn at the second block height; only the last two will be valid
    let _tx3 = alice_ts_interface
        .transaction_service_handle
        .generate_coinbase_transaction(reward3, fees3, block_height_b)
        .await
        .unwrap();
    let transactions = alice_ts_interface
        .transaction_service_handle
        .get_completed_transactions()
        .await
        .unwrap();
    assert_eq!(transactions.len(), 2);
    let _tx_id3 = transactions
        .values()
        .find(|tx| tx.amount == fees3 + reward3)
        .unwrap()
        .tx_id;
    assert_eq!(
        alice_ts_interface
            .output_manager_service_handle
            .get_balance()
            .await
            .unwrap()
            .pending_incoming_balance,
        fees2 + reward2 + fees3 + reward3
    );

    assert!(!transactions.values().any(|tx| tx.amount == fees1 + reward1));
    assert!(transactions.values().any(|tx| tx.amount == fees2 + reward2));
    assert!(transactions.values().any(|tx| tx.amount == fees3 + reward3));
}

#[tokio::test]
async fn test_coinbase_generation_and_monitoring() {
    let factories = CryptoFactories::default();

    let (connection, _temp_dir) = make_wallet_database_connection(None);
    let tx_backend = TransactionServiceSqliteDatabase::new(connection.clone(), None);
    let db = TransactionDatabase::new(tx_backend);
    let mut alice_ts_interface = setup_transaction_service_no_comms(factories, connection, None).await;
    let mut alice_event_stream = alice_ts_interface.transaction_service_handle.get_event_stream();
    alice_ts_interface
        .base_node_rpc_mock_state
        .set_response_delay(Some(Duration::from_secs(1)));

    let block_height_a = 10;
    let block_height_b = block_height_a + 1;

    let fees1 = 1000 * uT;
    let reward1 = 1_000_000 * uT;

    let fees2 = 2000 * uT;
    let fees2b = 5000 * uT;
    let reward2 = 2_000_000 * uT;

    // Create a coinbase Txn at the first block height
    let _tx1 = alice_ts_interface
        .transaction_service_handle
        .generate_coinbase_transaction(reward1, fees1, block_height_a)
        .await
        .unwrap();
    let transactions = alice_ts_interface
        .transaction_service_handle
        .get_completed_transactions()
        .await
        .unwrap();
    assert_eq!(transactions.len(), 1);
    let tx_id1 = transactions
        .values()
        .find(|tx| tx.amount == fees1 + reward1)
        .unwrap()
        .tx_id;
    assert_eq!(
        alice_ts_interface
            .output_manager_service_handle
            .get_balance()
            .await
            .unwrap()
            .pending_incoming_balance,
        fees1 + reward1
    );

    // Create another coinbase Txn at the next block height
    let _tx2 = alice_ts_interface
        .transaction_service_handle
        .generate_coinbase_transaction(reward2, fees2, block_height_b)
        .await
        .unwrap();
    let transactions = alice_ts_interface
        .transaction_service_handle
        .get_completed_transactions()
        .await
        .unwrap();
    assert_eq!(transactions.len(), 2);
    let tx_id2 = transactions
        .values()
        .find(|tx| tx.amount == fees2 + reward2)
        .unwrap()
        .tx_id;
    assert_eq!(
        alice_ts_interface
            .output_manager_service_handle
            .get_balance()
            .await
            .unwrap()
            .pending_incoming_balance,
        fees1 + reward1 + fees2 + reward2
    );

    // Take out a second one at the second height which should overwrite the initial one
    let _tx2b = alice_ts_interface
        .transaction_service_handle
        .generate_coinbase_transaction(reward2, fees2b, block_height_b)
        .await
        .unwrap();
    let transactions = alice_ts_interface
        .transaction_service_handle
        .get_completed_transactions()
        .await
        .unwrap();
    assert_eq!(transactions.len(), 2);
    let tx_id2b = transactions
        .values()
        .find(|tx| tx.amount == fees2b + reward2)
        .unwrap()
        .tx_id;
    assert_eq!(
        alice_ts_interface
            .output_manager_service_handle
            .get_balance()
            .await
            .unwrap()
            .pending_incoming_balance,
        fees1 + reward1 + fees2b + reward2
    );

    assert!(transactions.values().any(|tx| tx.amount == fees1 + reward1));
    assert!(transactions.values().any(|tx| tx.amount == fees2b + reward2));

    // Start the transaction protocols
    alice_ts_interface
        .wallet_connectivity_service_mock
        .set_base_node(alice_ts_interface.base_node_identity.to_peer());

    let delay = sleep(Duration::from_secs(30));
    tokio::pin!(delay);
    let mut count = 0usize;
    loop {
        tokio::select! {
            event = alice_event_stream.recv() => {
                if let TransactionEvent::ReceivedFinalizedTransaction(tx_id) = &*event.unwrap() {
                    if tx_id == &tx_id1 || tx_id == &tx_id2 || tx_id == &tx_id2b {
                        count += 1;
                    }
                    if count == 3 {
                        break;
                    }
                }
            },
            () = &mut delay => {
                break;
            },
        }
    }
    assert_eq!(
        count, 3,
        "Expected exactly two 'ReceivedFinalizedTransaction(_)' events"
    );

    // Now we will test validation where tx1 will not be found but tx2b will be unconfirmed, then confirmed.
    let tx1 = db.get_completed_transaction(tx_id1).await.unwrap();
    let tx2b = db.get_completed_transaction(tx_id2b).await.unwrap();

    let mut block_headers = HashMap::new();
    for i in 0..=4 {
        let mut block_header = BlockHeader::new(1);
        block_header.height = i;
        block_headers.insert(i, block_header.clone());
    }
    alice_ts_interface
        .base_node_rpc_mock_state
        .set_blocks(block_headers.clone());
    let mut transaction_query_batch_responses = vec![
        TxQueryBatchResponseProto {
            signature: Some(SignatureProto::from(
                tx1.transaction.first_kernel_excess_sig().unwrap().clone(),
            )),
            location: TxLocationProto::from(TxLocation::NotStored) as i32,
            block_hash: None,
            confirmations: 0,
            block_height: 0,
            mined_timestamp: None,
        },
        TxQueryBatchResponseProto {
            signature: Some(SignatureProto::from(
                tx2b.transaction.first_kernel_excess_sig().unwrap().clone(),
            )),
            location: TxLocationProto::from(TxLocation::Mined) as i32,
            block_hash: Some(block_headers.get(&1).unwrap().hash()),
            confirmations: 0,
            block_height: 1,
            mined_timestamp: Some(0),
        },
    ];
    let batch_query_response = TxQueryBatchResponsesProto {
        responses: transaction_query_batch_responses.clone(),
        is_synced: true,
        tip_hash: Some(block_headers.get(&1).unwrap().hash()),
        height_of_longest_chain: 1,
        tip_mined_timestamp: Some(0),
    };

    alice_ts_interface
        .base_node_rpc_mock_state
        .set_transaction_query_batch_responses(batch_query_response);

    alice_ts_interface
        .wallet_connectivity_service_mock
        .set_base_node(alice_ts_interface.base_node_identity.to_peer());

    alice_ts_interface
        .transaction_service_handle
        .validate_transactions()
        .await
        .expect("Validation should start");

    let _tx_batch_query_calls = alice_ts_interface
        .base_node_rpc_mock_state
        .wait_pop_transaction_batch_query_calls(1, Duration::from_secs(30))
        .await
        .unwrap();

    let completed_txs = alice_ts_interface
        .transaction_service_handle
        .get_completed_transactions()
        .await
        .unwrap();

    assert_eq!(completed_txs.len(), 2);

    let tx = completed_txs.get(&tx_id1).unwrap();
    assert_eq!(tx.status, TransactionStatus::Coinbase);

    let tx = completed_txs.get(&tx_id2b).unwrap();
    assert_eq!(tx.status, TransactionStatus::MinedUnconfirmed);

    // Now we will have tx_id2b becoming confirmed
    let _tx_query_batch_responses = transaction_query_batch_responses.pop();
    transaction_query_batch_responses.push(TxQueryBatchResponseProto {
        signature: Some(SignatureProto::from(
            tx2b.transaction.first_kernel_excess_sig().unwrap().clone(),
        )),
        location: TxLocationProto::from(TxLocation::Mined) as i32,
        block_hash: Some(block_headers.get(&4).unwrap().hash()),
        confirmations: 3,
        block_height: 4,
        mined_timestamp: Some(0),
    });

    let batch_query_response = TxQueryBatchResponsesProto {
        responses: transaction_query_batch_responses,
        is_synced: true,
        tip_hash: Some(block_headers.get(&4).unwrap().hash()),
        height_of_longest_chain: 4,
        tip_mined_timestamp: Some(0),
    };
    alice_ts_interface
        .base_node_rpc_mock_state
        .set_transaction_query_batch_responses(batch_query_response);

    alice_ts_interface
        .transaction_service_handle
        .validate_transactions()
        .await
        .expect("Validation should start");

    let _tx_batch_query_calls = alice_ts_interface
        .base_node_rpc_mock_state
        .wait_pop_transaction_batch_query_calls(1, Duration::from_secs(30))
        .await
        .unwrap();

    let completed_txs = alice_ts_interface
        .transaction_service_handle
        .get_completed_transactions()
        .await
        .unwrap();

    let tx = completed_txs.get(&tx_id2b).unwrap();
    assert_eq!(tx.status, TransactionStatus::MinedConfirmed);
}

#[tokio::test]
async fn test_coinbase_abandoned() {
    let factories = CryptoFactories::default();

    let (connection, _temp_dir) = make_wallet_database_connection(None);

    let mut alice_ts_interface = setup_transaction_service_no_comms(factories, connection, None).await;
    let mut alice_event_stream = alice_ts_interface.transaction_service_handle.get_event_stream();

    let block_height_a = 10;

    // First we create un unmined coinbase and then abandon it
    let fees1 = 1000 * uT;
    let reward1 = 1_000_000 * uT;

    let tx1 = alice_ts_interface
        .transaction_service_handle
        .generate_coinbase_transaction(reward1, fees1, block_height_a)
        .await
        .unwrap();
    let transactions = alice_ts_interface
        .transaction_service_handle
        .get_completed_transactions()
        .await
        .unwrap();
    assert_eq!(transactions.len(), 1);
    let tx_id1 = transactions
        .values()
        .find(|tx| tx.amount == fees1 + reward1)
        .unwrap()
        .tx_id;
    assert_eq!(
        alice_ts_interface
            .output_manager_service_handle
            .get_balance()
            .await
            .unwrap()
            .pending_incoming_balance,
        fees1 + reward1
    );

    let transaction_query_batch_responses = vec![TxQueryBatchResponseProto {
        signature: Some(SignatureProto::from(tx1.first_kernel_excess_sig().unwrap().clone())),
        location: TxLocationProto::from(TxLocation::InMempool) as i32,
        block_hash: None,
        confirmations: 0,
        block_height: 0,
        mined_timestamp: None,
    }];

    let batch_query_response = TxQueryBatchResponsesProto {
        responses: transaction_query_batch_responses,
        is_synced: true,
        tip_hash: Some([5u8; 16].to_vec()),
        height_of_longest_chain: block_height_a + TransactionServiceConfig::default().num_confirmations_required + 1,
        tip_mined_timestamp: Some(0),
    };

    alice_ts_interface
        .base_node_rpc_mock_state
        .set_transaction_query_batch_responses(batch_query_response);

    // Start the transaction protocols
    alice_ts_interface
        .wallet_connectivity_service_mock
        .set_base_node(alice_ts_interface.base_node_identity.to_peer());

    let balance = alice_ts_interface
        .output_manager_service_handle
        .get_balance()
        .await
        .unwrap();
    assert_eq!(balance.pending_incoming_balance, fees1 + reward1);

    let validation_id = alice_ts_interface
        .transaction_service_handle
        .validate_transactions()
        .await
        .expect("Validation should start");

    let delay = sleep(Duration::from_secs(30));
    tokio::pin!(delay);
    let mut cancelled = false;
    let mut completed = false;
    loop {
        tokio::select! {
            event = alice_event_stream.recv() => {
                match &*event.unwrap() {
                    TransactionEvent::TransactionValidationCompleted(id) => {
                        if id == &validation_id  {
                            completed = true;
                        }
                    },
                    TransactionEvent::TransactionCancelled(tx_id, _) => {
                         if tx_id == &tx_id1  {
                            cancelled = true;
                        }
                    },
                    _ => (),
                }

                if cancelled && completed {
                    break;
                }
            },
            () = &mut delay => {
                break;
            },
        }
    }
    assert!(cancelled, "Expected a TransactionCancelled event");
    assert!(completed, "Expected a TransactionValidationCompleted event");

    let txs = alice_ts_interface
        .transaction_service_handle
        .get_cancelled_completed_transactions()
        .await
        .unwrap();
    assert!(txs.get(&tx_id1).is_some());

    let balance = alice_ts_interface
        .output_manager_service_handle
        .get_balance()
        .await
        .unwrap();
    assert_eq!(balance, Balance {
        available_balance: MicroTari(0),
        time_locked_balance: Some(MicroTari(0)),
        pending_incoming_balance: MicroTari(0),
        pending_outgoing_balance: MicroTari(0)
    });

    let invalid_txs = alice_ts_interface
        .output_manager_service_handle
        .get_invalid_outputs()
        .await
        .unwrap();
    assert!(invalid_txs.is_empty());

    // Now we will make a coinbase that will be mined, reorged out and then reorged back in
    let fees2 = 2000 * uT;
    let reward2 = 2_000_000 * uT;
    let block_height_b = 11;

    let tx2 = alice_ts_interface
        .transaction_service_handle
        .generate_coinbase_transaction(reward2, fees2, block_height_b)
        .await
        .unwrap();
    let transactions = alice_ts_interface
        .transaction_service_handle
        .get_completed_transactions()
        .await
        .unwrap();
    assert_eq!(transactions.len(), 1);
    let tx_id2 = transactions
        .values()
        .find(|tx| tx.amount == fees2 + reward2)
        .unwrap()
        .tx_id;
    assert_eq!(
        alice_ts_interface
            .output_manager_service_handle
            .get_balance()
            .await
            .unwrap()
            .pending_incoming_balance,
        fees2 + reward2
    );

    let transaction_query_batch_responses = vec![
        TxQueryBatchResponseProto {
            signature: Some(SignatureProto::from(tx1.first_kernel_excess_sig().unwrap().clone())),
            location: TxLocationProto::from(TxLocation::NotStored) as i32,
            block_hash: None,
            confirmations: 0,
            block_height: 0,
            mined_timestamp: None,
        },
        TxQueryBatchResponseProto {
            signature: Some(SignatureProto::from(tx2.first_kernel_excess_sig().unwrap().clone())),
            location: TxLocationProto::from(TxLocation::Mined) as i32,
            block_hash: Some([11u8; 16].to_vec()),
            confirmations: 2,
            block_height: block_height_b,
            mined_timestamp: Some(0),
        },
    ];

    let batch_query_response = TxQueryBatchResponsesProto {
        responses: transaction_query_batch_responses,
        is_synced: true,
        tip_hash: Some([13u8; 16].to_vec()),
        height_of_longest_chain: block_height_b + 2,
        tip_mined_timestamp: Some(0),
    };

    alice_ts_interface
        .base_node_rpc_mock_state
        .set_transaction_query_batch_responses(batch_query_response);

    let mut block_headers = HashMap::new();
    for i in 0..=(block_height_b + 2) {
        let mut block_header = BlockHeader::new(1);
        block_header.height = i;
        block_headers.insert(i, block_header.clone());
    }
    alice_ts_interface.base_node_rpc_mock_state.set_blocks(block_headers);

    let validation_id = alice_ts_interface
        .transaction_service_handle
        .validate_transactions()
        .await
        .expect("Validation should start");

    let delay = sleep(Duration::from_secs(30));
    tokio::pin!(delay);
    let mut completed = false;
    let mut mined_unconfirmed = false;
    loop {
        tokio::select! {
            event = alice_event_stream.recv() => {
                match &*event.unwrap() {
                    TransactionEvent::TransactionValidationCompleted(id) => {
                        if id == &validation_id  {
                            completed = true;
                        }
                    },
                    TransactionEvent::TransactionMinedUnconfirmed{tx_id, num_confirmations:_, is_valid: _} => {
                         if tx_id == &tx_id2  {
                            mined_unconfirmed = true;
                        }
                    },
                    _ => (),
                }

                if mined_unconfirmed && completed {
                    break;
                }
            },
            () = &mut delay => {
                break;
            },
        }
    }
    assert!(mined_unconfirmed, "Expected a TransactionMinedUnconfirmed event");
    assert!(completed, "Expected a TransactionValidationCompleted event");

    let tx = alice_ts_interface
        .transaction_service_handle
        .get_completed_transaction(tx_id2)
        .await
        .unwrap();
    assert_eq!(tx.status, TransactionStatus::MinedUnconfirmed);

    // Now we create a reorg
    let transaction_query_batch_responses = vec![
        TxQueryBatchResponseProto {
            signature: Some(SignatureProto::from(tx1.first_kernel_excess_sig().unwrap().clone())),
            location: TxLocationProto::from(TxLocation::NotStored) as i32,
            block_hash: None,
            confirmations: 0,
            block_height: 0,
            mined_timestamp: None,
        },
        TxQueryBatchResponseProto {
            signature: Some(SignatureProto::from(tx2.first_kernel_excess_sig().unwrap().clone())),
            location: TxLocationProto::from(TxLocation::NotStored) as i32,
            block_hash: None,
            confirmations: 0,
            block_height: 0,
            mined_timestamp: None,
        },
    ];

    let batch_query_response = TxQueryBatchResponsesProto {
        responses: transaction_query_batch_responses,
        is_synced: true,
        tip_hash: Some([12u8; 16].to_vec()),
        height_of_longest_chain: block_height_b + TransactionServiceConfig::default().num_confirmations_required + 1,
        tip_mined_timestamp: Some(0),
    };

    alice_ts_interface
        .base_node_rpc_mock_state
        .set_transaction_query_batch_responses(batch_query_response);

    let mut block_headers = HashMap::new();
    for i in 0..=(block_height_b + TransactionServiceConfig::default().num_confirmations_required + 1) {
        let mut block_header = BlockHeader::new(2);
        block_header.height = i;
        block_headers.insert(i, block_header.clone());
    }
    alice_ts_interface.base_node_rpc_mock_state.set_blocks(block_headers);

    let validation_id = alice_ts_interface
        .transaction_service_handle
        .validate_transactions()
        .await
        .expect("Validation should start");

    let delay = sleep(Duration::from_secs(30));
    tokio::pin!(delay);
    let mut completed = false;
    let mut broadcast = false;
    let mut cancelled = false;
    loop {
        tokio::select! {
            event = alice_event_stream.recv() => {
                match &*event.unwrap() {
                    TransactionEvent::TransactionBroadcast(tx_id) => {
                        if tx_id == &tx_id2  {
                           broadcast = true;
                        }
                    },
                    TransactionEvent::TransactionCancelled(tx_id, _) => {
                         if tx_id == &tx_id2  {
                            cancelled = true;
                        }
                    },
                    TransactionEvent::TransactionValidationCompleted(id) => {
                        if id == &validation_id  {
                            completed = true;
                        }
                    },
                    _ => (),
                }

                if cancelled && broadcast && completed {
                    break;
                }
            },
            () = &mut delay => {
                break;
            },
        }
    }
    assert!(cancelled, "Expected a TransactionCancelled event");
    assert!(broadcast, "Expected a TransactionBroadcast event");
    assert!(completed, "Expected a TransactionValidationCompleted event");

    let txs = alice_ts_interface
        .transaction_service_handle
        .get_cancelled_completed_transactions()
        .await
        .unwrap();

    assert!(txs.get(&tx_id1).is_some());
    assert!(txs.get(&tx_id2).is_some());

    let balance = alice_ts_interface
        .output_manager_service_handle
        .get_balance()
        .await
        .unwrap();
    assert_eq!(balance, Balance {
        available_balance: MicroTari(0),
        time_locked_balance: Some(MicroTari(0)),
        pending_incoming_balance: MicroTari(0),
        pending_outgoing_balance: MicroTari(0)
    });

    // Now reorg again and have tx2 be mined
    let mut block_headers = HashMap::new();
    for i in 0..=15 {
        let mut block_header = BlockHeader::new(1);
        block_header.height = i;
        block_headers.insert(i, block_header.clone());
    }
    alice_ts_interface
        .base_node_rpc_mock_state
        .set_blocks(block_headers.clone());

    let transaction_query_batch_responses = vec![
        TxQueryBatchResponseProto {
            signature: Some(SignatureProto::from(tx1.first_kernel_excess_sig().unwrap().clone())),
            location: TxLocationProto::from(TxLocation::NotStored) as i32,
            block_hash: None,
            confirmations: 0,
            block_height: 0,
            mined_timestamp: None,
        },
        TxQueryBatchResponseProto {
            signature: Some(SignatureProto::from(tx2.first_kernel_excess_sig().unwrap().clone())),
            location: TxLocationProto::from(TxLocation::Mined) as i32,
            block_hash: Some(block_headers.get(&10).unwrap().hash()),
            confirmations: 5,
            block_height: 10,
            mined_timestamp: Some(0),
        },
    ];

    let batch_query_response = TxQueryBatchResponsesProto {
        responses: transaction_query_batch_responses,
        is_synced: true,
        tip_hash: Some([20u8; 16].to_vec()),
        height_of_longest_chain: 20,
        tip_mined_timestamp: Some(0),
    };

    alice_ts_interface
        .base_node_rpc_mock_state
        .set_transaction_query_batch_responses(batch_query_response);

    let validation_id = alice_ts_interface
        .transaction_service_handle
        .validate_transactions()
        .await
        .expect("Validation should start");

    let delay = sleep(Duration::from_secs(60));
    tokio::pin!(delay);
    let mut mined = false;
    let mut cancelled = false;
    let mut completed = false;
    loop {
        tokio::select! {
            event = alice_event_stream.recv() => {
                match &*event.unwrap() {
                    TransactionEvent::TransactionMined { tx_id, is_valid: _ }  => {
                        if tx_id == &tx_id2  {
                            mined = true;
                        }
                    },
                    TransactionEvent::TransactionCancelled(tx_id, _) => {
                         if tx_id == &tx_id1  {
                            cancelled = true;
                        }
                    },
                    TransactionEvent::TransactionValidationCompleted(id) => {
                        if id == &validation_id  {
                            completed = true;
                        }
                    },
                    _ => (),
                }

                if mined && cancelled && completed {
                    break;
                }
            },
            () = &mut delay => {
                break;
            },
        }
    }
    assert!(mined, "Expected to received TransactionMined event");
    assert!(cancelled, "Expected to received TransactionCancelled event");
    assert!(completed, "Expected a TransactionValidationCompleted event");
}

#[tokio::test]
async fn test_coinbase_transaction_reused_for_same_height() {
    let factories = CryptoFactories::default();
    let (connection, _temp_dir) = make_wallet_database_connection(None);

    let mut ts_interface = setup_transaction_service_no_comms(factories, connection, None).await;

    let blockheight1 = 10;
    let fees1 = 2000 * uT;
    let reward1 = 1_000_000 * uT;

    let blockheight2 = 11;
    let fees2 = 3000 * uT;
    let reward2 = 2_000_000 * uT;

    // a requested coinbase transaction for the same height and amount should be the same
    let tx1 = ts_interface
        .transaction_service_handle
        .generate_coinbase_transaction(reward1, fees1, blockheight1)
        .await
        .unwrap();

    let tx2 = ts_interface
        .transaction_service_handle
        .generate_coinbase_transaction(reward1, fees1, blockheight1)
        .await
        .unwrap();

    assert_eq!(tx1, tx2);
    let transactions = ts_interface
        .transaction_service_handle
        .get_completed_transactions()
        .await
        .unwrap();

    assert_eq!(transactions.len(), 1);
    for tx in transactions.values() {
        assert_eq!(tx.amount, fees1 + reward1);
    }
    assert_eq!(
        ts_interface
            .output_manager_service_handle
            .get_balance()
            .await
            .unwrap()
            .pending_incoming_balance,
        fees1 + reward1
    );

    // a requested coinbase transaction for the same height but new amount should be different
    let tx3 = ts_interface
        .transaction_service_handle
        .generate_coinbase_transaction(reward2, fees2, blockheight1)
        .await
        .unwrap();

    assert_ne!(tx3, tx1);
    let transactions = ts_interface
        .transaction_service_handle
        .get_completed_transactions()
        .await
        .unwrap();
    assert_eq!(transactions.len(), 1); // tx1 and tx2 should be cancelled
    for tx in transactions.values() {
        assert_eq!(tx.amount, fees2 + reward2);
    }
    assert_eq!(
        ts_interface
            .output_manager_service_handle
            .get_balance()
            .await
            .unwrap()
            .pending_incoming_balance,
        fees2 + reward2
    );

    // a requested coinbase transaction for a new height should be different
    let tx_height2 = ts_interface
        .transaction_service_handle
        .generate_coinbase_transaction(reward2, fees2, blockheight2)
        .await
        .unwrap();

    assert_ne!(tx1, tx_height2);
    let transactions = ts_interface
        .transaction_service_handle
        .get_completed_transactions()
        .await
        .unwrap();
    assert_eq!(transactions.len(), 2);
    for tx in transactions.values() {
        assert_eq!(tx.amount, fees2 + reward2);
    }
    assert_eq!(
        ts_interface
            .output_manager_service_handle
            .get_balance()
            .await
            .unwrap()
            .pending_incoming_balance,
        2 * (fees2 + reward2)
    );
}

#[tokio::test]
async fn test_transaction_resending() {
    let factories = CryptoFactories::default();

    let alice_node_identity =
        NodeIdentity::random(&mut OsRng, get_next_memory_address(), PeerFeatures::COMMUNICATION_NODE);
    let bob_node_identity =
        NodeIdentity::random(&mut OsRng, get_next_memory_address(), PeerFeatures::COMMUNICATION_NODE);
    // Setup Alice wallet with no comms stack
    let (connection, _tempdir) = make_wallet_database_connection(None);

    let mut alice_ts_interface = setup_transaction_service_no_comms(
        factories.clone(),
        connection,
        Some(TransactionServiceConfig {
            transaction_resend_period: Duration::from_secs(20),
            resend_response_cooldown: Duration::from_secs(10),
            ..Default::default()
        }),
    )
    .await;

    // Send a transaction to Bob
    let alice_total_available = 250000 * uT;
    let (_utxo, uo) = make_input(&mut OsRng, alice_total_available, &factories.commitment).await;
    alice_ts_interface
        .output_manager_service_handle
        .add_output(uo, None)
        .await
        .unwrap();

    let amount_sent = 10000 * uT;

    let tx_id = alice_ts_interface
        .transaction_service_handle
        .send_transaction(
            bob_node_identity.public_key().clone(),
            amount_sent,
            OutputFeatures::default(),
            100 * uT,
            "Testing Message".to_string(),
        )
        .await
        .unwrap();

    // Check that there were repeats
    alice_ts_interface
        .outbound_service_mock_state
        .wait_call_count(2, Duration::from_secs(60))
        .await
        .expect("Alice call wait 1");

    let mut alice_sender_message = TransactionSenderMessage::None;
    for _ in 0..2 {
        let call = alice_ts_interface.outbound_service_mock_state.pop_call().await.unwrap();
        alice_sender_message = try_decode_sender_message(call.1.to_vec().clone()).unwrap();
        if let TransactionSenderMessage::Single(data) = alice_sender_message.clone() {
            assert_eq!(data.tx_id, tx_id);
        } else {
            panic!("Should be a Single Transaction Sender Message")
        }
    }

    // Setup Bob's wallet with no comms stack
    let (connection, _tempdir) = make_wallet_database_connection(None);

    let mut bob_ts_interface = setup_transaction_service_no_comms(
        factories,
        connection,
        Some(TransactionServiceConfig {
            transaction_resend_period: Duration::from_secs(20),
            resend_response_cooldown: Duration::from_secs(10),
            ..Default::default()
        }),
    )
    .await;

    // Pass sender message to Bob's wallet
    bob_ts_interface
        .transaction_send_message_channel
        .send(create_dummy_message(
            alice_sender_message.clone().into(),
            alice_node_identity.public_key(),
        ))
        .await
        .unwrap();

    // Check that the reply was repeated
    bob_ts_interface
        .outbound_service_mock_state
        .wait_call_count(2, Duration::from_secs(60))
        .await
        .expect("Bob call wait 1");

    let mut bob_reply_message;
    for _ in 0..2 {
        let call = bob_ts_interface.outbound_service_mock_state.pop_call().await.unwrap();
        bob_reply_message = try_decode_transaction_reply_message(call.1.to_vec().clone()).unwrap();
        assert_eq!(bob_reply_message.tx_id, tx_id);
    }

    sleep(Duration::from_secs(2)).await;
    // See if sending a second message too soon is ignored
    bob_ts_interface
        .transaction_send_message_channel
        .send(create_dummy_message(
            alice_sender_message.clone().into(),
            alice_node_identity.public_key(),
        ))
        .await
        .unwrap();

    assert!(bob_ts_interface
        .outbound_service_mock_state
        .wait_call_count(1, Duration::from_secs(2))
        .await
        .is_err());

    // Wait for the cooldown to expire but before the resend period has elapsed see if a repeat illicits a response.
    sleep(Duration::from_secs(8)).await;
    bob_ts_interface
        .transaction_send_message_channel
        .send(create_dummy_message(
            alice_sender_message.into(),
            alice_node_identity.public_key(),
        ))
        .await
        .unwrap();
    bob_ts_interface
        .outbound_service_mock_state
        .wait_call_count(2, Duration::from_secs(60))
        .await
        .expect("Bob call wait 2");
    let _result = bob_ts_interface.outbound_service_mock_state.pop_call().await.unwrap();
    let call = bob_ts_interface.outbound_service_mock_state.pop_call().await.unwrap();
    bob_reply_message = try_decode_transaction_reply_message(call.1.to_vec()).unwrap();
    assert_eq!(bob_reply_message.tx_id, tx_id);

    let _result = alice_ts_interface.outbound_service_mock_state.take_calls().await;

    // Send the reply to Alice
    alice_ts_interface
        .transaction_ack_message_channel
        .send(create_dummy_message(
            bob_reply_message.clone().into(),
            bob_node_identity.public_key(),
        ))
        .await
        .unwrap();

    alice_ts_interface
        .outbound_service_mock_state
        .wait_call_count(2, Duration::from_secs(60))
        .await
        .expect("Alice call wait 2");

    let _result = alice_ts_interface.outbound_service_mock_state.pop_call().await.unwrap();
    let call = alice_ts_interface.outbound_service_mock_state.pop_call().await.unwrap();
    let alice_finalize_message = try_decode_finalized_transaction_message(call.1.to_vec()).unwrap();
    assert_eq!(alice_finalize_message.tx_id, tx_id.as_u64());

    // See if sending a second message before cooldown and see if it is ignored
    alice_ts_interface
        .transaction_ack_message_channel
        .send(create_dummy_message(
            bob_reply_message.clone().into(),
            bob_node_identity.public_key(),
        ))
        .await
        .unwrap();

    assert!(alice_ts_interface
        .outbound_service_mock_state
        .wait_call_count(1, Duration::from_secs(5))
        .await
        .is_err());

    // Wait for the cooldown to expire but before the resend period has elapsed see if a repeat illicts a response.
    sleep(Duration::from_secs(6)).await;

    alice_ts_interface
        .transaction_ack_message_channel
        .send(create_dummy_message(
            bob_reply_message.into(),
            bob_node_identity.public_key(),
        ))
        .await
        .unwrap();

    alice_ts_interface
        .outbound_service_mock_state
        .wait_call_count(1, Duration::from_secs(30))
        .await
        .expect("Alice call wait 3");

    let call = alice_ts_interface.outbound_service_mock_state.pop_call().await.unwrap();
    let alice_finalize_message = try_decode_finalized_transaction_message(call.1.to_vec()).unwrap();
    assert_eq!(alice_finalize_message.tx_id, tx_id);
}

#[tokio::test]
async fn test_resend_on_startup() {
    // Test that messages are resent on startup if enough time has passed
    let factories = CryptoFactories::default();

    let alice_node_identity =
        NodeIdentity::random(&mut OsRng, get_next_memory_address(), PeerFeatures::COMMUNICATION_NODE);

    // First we will check the Send Tranasction message
    let input = create_unblinded_output(
        script!(Nop),
        OutputFeatures::default(),
        &TestParamsHelpers::new(),
        MicroTari::from(100_000),
    );
    let constants = create_consensus_constants(0);
    let mut builder = SenderTransactionProtocol::builder(1, constants);
    let amount = MicroTari::from(10_000);
    builder
        .with_lock_height(0)
        .with_fee_per_gram(MicroTari::from(177 / 5))
        .with_offset(PrivateKey::random(&mut OsRng))
        .with_private_nonce(PrivateKey::random(&mut OsRng))
        .with_amount(0, amount)
        .with_message("Yo!".to_string())
        .with_input(
            input
                .as_transaction_input(&factories.commitment)
                .expect("Should be able to make transaction input"),
            input,
        )
        .with_change_secret(PrivateKey::random(&mut OsRng))
        .with_recipient_data(
            0,
            script!(Nop),
            PrivateKey::random(&mut OsRng),
            Default::default(),
            PrivateKey::random(&mut OsRng),
            Covenant::default(),
            MicroTari::zero(),
        )
        .with_change_script(script!(Nop), ExecutionStack::default(), PrivateKey::random(&mut OsRng));

    let mut stp = builder.build::<HashDigest>(&factories, None, u64::MAX).unwrap();
    let stp_msg = stp.build_single_round_message().unwrap();
    let tx_sender_msg = TransactionSenderMessage::Single(Box::new(stp_msg));

    let tx_id = stp.get_tx_id().unwrap();
    let mut outbound_tx = OutboundTransaction {
        tx_id,
        destination_public_key: PublicKey::from_secret_key(&PrivateKey::random(&mut OsRng)),
        amount,
        fee: stp.get_fee_amount().unwrap(),
        sender_protocol: stp,
        status: TransactionStatus::Pending,
        message: "Yo!".to_string(),
        timestamp: Utc::now().naive_utc(),
        cancelled: false,
        direct_send_success: false,
        send_count: 1,
        last_send_timestamp: Some(Utc::now().naive_utc()),
    };
    let (connection, _temp_dir) = make_wallet_database_connection(None);
    let alice_backend = TransactionServiceSqliteDatabase::new(connection.clone(), None);
    alice_backend
        .write(WriteOperation::Insert(DbKeyValuePair::PendingOutboundTransaction(
            tx_id,
            Box::new(outbound_tx.clone()),
        )))
        .unwrap();

    let mut alice_ts_interface = setup_transaction_service_no_comms(
        factories.clone(),
        connection,
        Some(TransactionServiceConfig {
            transaction_resend_period: Duration::from_secs(10),
            resend_response_cooldown: Duration::from_secs(5),
            ..Default::default()
        }),
    )
    .await;

    // Need to set something for alices base node, doesn't matter what
    alice_ts_interface
        .wallet_connectivity_service_mock
        .set_base_node(alice_node_identity.to_peer());

    assert!(alice_ts_interface
        .transaction_service_handle
        .restart_broadcast_protocols()
        .await
        .is_ok());
    assert!(alice_ts_interface
        .transaction_service_handle
        .restart_transaction_protocols()
        .await
        .is_ok());

    // Check that if the cooldown is not done that a message will not be sent.
    assert!(alice_ts_interface
        .outbound_service_mock_state
        .wait_call_count(1, Duration::from_secs(5))
        .await
        .is_err());
    drop(alice_ts_interface);

    // Now we do it again with the timestamp prior to the cooldown and see that a message is sent
    outbound_tx.send_count = 1;
    outbound_tx.last_send_timestamp = Utc::now().naive_utc().checked_sub_signed(ChronoDuration::seconds(20));

    let (connection2, _temp_dir2) = make_wallet_database_connection(None);
    let alice_backend2 = TransactionServiceSqliteDatabase::new(connection2.clone(), None);

    alice_backend2
        .write(WriteOperation::Insert(DbKeyValuePair::PendingOutboundTransaction(
            tx_id,
            Box::new(outbound_tx),
        )))
        .unwrap();

    let mut alice2_ts_interface = setup_transaction_service_no_comms(
        factories.clone(),
        connection2,
        Some(TransactionServiceConfig {
            transaction_resend_period: Duration::from_secs(10),
            resend_response_cooldown: Duration::from_secs(5),
            ..Default::default()
        }),
    )
    .await;

    // Need to set something for alices base node, doesn't matter what
    alice2_ts_interface
        .wallet_connectivity_service_mock
        .set_base_node(alice_node_identity.to_peer());

    assert!(alice2_ts_interface
        .transaction_service_handle
        .restart_broadcast_protocols()
        .await
        .is_ok());
    assert!(alice2_ts_interface
        .transaction_service_handle
        .restart_transaction_protocols()
        .await
        .is_ok());

    // Check for resend on startup
    alice2_ts_interface
        .outbound_service_mock_state
        .wait_call_count(1, Duration::from_secs(30))
        .await
        .expect("Carol call wait 1");

    let call = alice2_ts_interface
        .outbound_service_mock_state
        .pop_call()
        .await
        .unwrap();

    if let TransactionSenderMessage::Single(data) = try_decode_sender_message(call.1.to_vec()).unwrap() {
        assert_eq!(data.tx_id, tx_id);
    } else {
        panic!("Should be a Single Transaction Sender Message")
    }

    // Now we do this for the Transaction Reply

    let rtp = ReceiverTransactionProtocol::new(
        tx_sender_msg,
        PrivateKey::random(&mut OsRng),
        PrivateKey::random(&mut OsRng),
        &factories,
    );

    let mut inbound_tx = InboundTransaction {
        tx_id,
        source_public_key: PublicKey::from_secret_key(&PrivateKey::random(&mut OsRng)),
        amount,
        receiver_protocol: rtp,
        status: TransactionStatus::Pending,
        message: "Yo2".to_string(),
        timestamp: Utc::now().naive_utc(),
        cancelled: false,
        direct_send_success: false,
        send_count: 0,
        last_send_timestamp: Some(Utc::now().naive_utc()),
    };
    let (bob_connection, _temp_dir) = make_wallet_database_connection(None);
    let bob_backend = TransactionServiceSqliteDatabase::new(bob_connection.clone(), None);

    bob_backend
        .write(WriteOperation::Insert(DbKeyValuePair::PendingInboundTransaction(
            tx_id,
            Box::new(inbound_tx.clone()),
        )))
        .unwrap();

    let mut bob_ts_interface = setup_transaction_service_no_comms(
        factories.clone(),
        bob_connection,
        Some(TransactionServiceConfig {
            transaction_resend_period: Duration::from_secs(10),
            resend_response_cooldown: Duration::from_secs(5),
            ..Default::default()
        }),
    )
    .await;

    // Need to set something for bobs base node, doesn't matter what
    bob_ts_interface
        .wallet_connectivity_service_mock
        .set_base_node(alice_node_identity.to_peer());

    assert!(bob_ts_interface
        .transaction_service_handle
        .restart_broadcast_protocols()
        .await
        .is_ok());
    assert!(bob_ts_interface
        .transaction_service_handle
        .restart_transaction_protocols()
        .await
        .is_ok());

    // Check that if the cooldown is not done that a message will not be sent.
    assert!(bob_ts_interface
        .outbound_service_mock_state
        .wait_call_count(1, Duration::from_secs(5))
        .await
        .is_err());

    drop(bob_ts_interface);

    // Now we do it again with the timestamp prior to the cooldown and see that a message is sent
    inbound_tx.send_count = 1;
    inbound_tx.last_send_timestamp = Utc::now().naive_utc().checked_sub_signed(ChronoDuration::seconds(20));
    let (bob_connection2, _temp_dir2) = make_wallet_database_connection(None);
    let bob_backend2 = TransactionServiceSqliteDatabase::new(bob_connection2.clone(), None);
    bob_backend2
        .write(WriteOperation::Insert(DbKeyValuePair::PendingInboundTransaction(
            tx_id,
            Box::new(inbound_tx),
        )))
        .unwrap();

    let mut bob2_ts_interface = setup_transaction_service_no_comms(
        factories,
        bob_connection2,
        Some(TransactionServiceConfig {
            transaction_resend_period: Duration::from_secs(10),
            resend_response_cooldown: Duration::from_secs(5),
            ..Default::default()
        }),
    )
    .await;

    // Need to set something for bobs base node, doesn't matter what
    bob2_ts_interface
        .wallet_connectivity_service_mock
        .set_base_node(alice_node_identity.to_peer());

    assert!(bob2_ts_interface
        .transaction_service_handle
        .restart_broadcast_protocols()
        .await
        .is_ok());
    assert!(bob2_ts_interface
        .transaction_service_handle
        .restart_transaction_protocols()
        .await
        .is_ok());
    // Check for resend on startup

    bob2_ts_interface
        .outbound_service_mock_state
        .wait_call_count(1, Duration::from_secs(30))
        .await
        .expect("Dave call wait 1");

    let call = bob2_ts_interface.outbound_service_mock_state.pop_call().await.unwrap();

    let reply = try_decode_transaction_reply_message(call.1.to_vec()).unwrap();
    assert_eq!(reply.tx_id, tx_id);
}

#[tokio::test]
async fn test_replying_to_cancelled_tx() {
    let factories = CryptoFactories::default();

    let alice_node_identity =
        NodeIdentity::random(&mut OsRng, get_next_memory_address(), PeerFeatures::COMMUNICATION_NODE);
    let bob_node_identity =
        NodeIdentity::random(&mut OsRng, get_next_memory_address(), PeerFeatures::COMMUNICATION_NODE);
    // Testing if a Tx Reply is received for a Cancelled Outbound Tx that a Cancelled message is sent back:
    let (alice_connection, _tempdir) = make_wallet_database_connection(None);

    let mut alice_ts_interface = setup_transaction_service_no_comms(
        factories.clone(),
        alice_connection,
        Some(TransactionServiceConfig {
            transaction_resend_period: Duration::from_secs(10),
            resend_response_cooldown: Duration::from_secs(5),
            pending_transaction_cancellation_timeout: Duration::from_secs(20),
            ..Default::default()
        }),
    )
    .await;

    // Send a transaction to Bob
    let alice_total_available = 250000 * uT;
    let (_utxo, uo) = make_input(&mut OsRng, alice_total_available, &factories.commitment).await;
    alice_ts_interface
        .output_manager_service_handle
        .add_output(uo, None)
        .await
        .unwrap();

    let amount_sent = 10000 * uT;

    let tx_id = alice_ts_interface
        .transaction_service_handle
        .send_transaction(
            bob_node_identity.public_key().clone(),
            amount_sent,
            OutputFeatures::default(),
            100 * uT,
            "Testing Message".to_string(),
        )
        .await
        .unwrap();
    alice_ts_interface
        .outbound_service_mock_state
        .wait_call_count(1, Duration::from_secs(30))
        .await
        .expect("Alice call wait 1");

    let call = alice_ts_interface.outbound_service_mock_state.pop_call().await.unwrap();
    let alice_sender_message = try_decode_sender_message(call.1.to_vec()).unwrap();
    if let TransactionSenderMessage::Single(data) = alice_sender_message.clone() {
        assert_eq!(data.tx_id, tx_id);
    }
    // Need a moment for Alice's wallet to finish writing to its database before cancelling
    sleep(Duration::from_secs(5)).await;

    alice_ts_interface
        .transaction_service_handle
        .cancel_transaction(tx_id)
        .await
        .unwrap();

    // Setup Bob's wallet with no comms stack
    let (bob_connection, _tempdir) = make_wallet_database_connection(None);

    let mut bob_ts_interface = setup_transaction_service_no_comms(
        factories,
        bob_connection,
        Some(TransactionServiceConfig {
            transaction_resend_period: Duration::from_secs(10),
            resend_response_cooldown: Duration::from_secs(5),
            pending_transaction_cancellation_timeout: Duration::from_secs(15),
            ..Default::default()
        }),
    )
    .await;

    // Pass sender message to Bob's wallet
    bob_ts_interface
        .transaction_send_message_channel
        .send(create_dummy_message(
            alice_sender_message.into(),
            alice_node_identity.public_key(),
        ))
        .await
        .unwrap();
    bob_ts_interface
        .outbound_service_mock_state
        .wait_call_count(1, Duration::from_secs(30))
        .await
        .expect("Bob call wait 1");

    let call = bob_ts_interface.outbound_service_mock_state.pop_call().await.unwrap();
    let bob_reply_message = try_decode_transaction_reply_message(call.1.to_vec()).unwrap();
    assert_eq!(bob_reply_message.tx_id, tx_id);

    // Wait for cooldown to expire
    sleep(Duration::from_secs(5)).await;

    let _result = alice_ts_interface.outbound_service_mock_state.take_calls().await;

    alice_ts_interface
        .transaction_ack_message_channel
        .send(create_dummy_message(
            bob_reply_message.into(),
            bob_node_identity.public_key(),
        ))
        .await
        .unwrap();

    alice_ts_interface
        .outbound_service_mock_state
        .wait_call_count(1, Duration::from_secs(30))
        .await
        .expect("Alice call wait 2");

    let call = alice_ts_interface.outbound_service_mock_state.pop_call().await.unwrap();
    let alice_cancelled_message = try_decode_transaction_cancelled_message(call.1.to_vec()).unwrap();
    assert_eq!(alice_cancelled_message.tx_id, tx_id.as_u64());
}

#[tokio::test]
async fn test_transaction_timeout_cancellation() {
    let factories = CryptoFactories::default();

    let bob_node_identity =
        NodeIdentity::random(&mut OsRng, get_next_memory_address(), PeerFeatures::COMMUNICATION_NODE);
    // Testing if a Tx Reply is received for a Cancelled Outbound Tx that a Cancelled message is sent back:
    let (alice_connection, _tempdir) = make_wallet_database_connection(None);

    let mut alice_ts_interface = setup_transaction_service_no_comms(
        factories.clone(),
        alice_connection,
        Some(TransactionServiceConfig {
            transaction_resend_period: Duration::from_secs(10),
            resend_response_cooldown: Duration::from_secs(5),
            pending_transaction_cancellation_timeout: Duration::from_secs(15),
            ..Default::default()
        }),
    )
    .await;

    // Send a transaction to Bob
    let alice_total_available = 250000 * uT;
    let (_utxo, uo) = make_input(&mut OsRng, alice_total_available, &factories.commitment).await;
    alice_ts_interface
        .output_manager_service_handle
        .add_output(uo, None)
        .await
        .unwrap();

    let amount_sent = 10000 * uT;

    let tx_id = alice_ts_interface
        .transaction_service_handle
        .send_transaction(
            bob_node_identity.public_key().clone(),
            amount_sent,
            OutputFeatures::default(),
            20 * uT,
            "Testing Message".to_string(),
        )
        .await
        .unwrap();

    // For testing the resend period is set to 10 seconds and the timeout period is set to 15 seconds so we are going
    // to wait for 3 messages The intial send, the resend and then the cancellation
    alice_ts_interface
        .outbound_service_mock_state
        .wait_call_count(5, Duration::from_secs(60))
        .await
        .expect("Alice call wait 1");

    let calls = alice_ts_interface.outbound_service_mock_state.take_calls().await;

    // First call

    let sender_message = try_decode_sender_message(calls[0].1.to_vec()).unwrap();
    if let TransactionSenderMessage::Single(data) = sender_message {
        assert_eq!(data.tx_id, tx_id);
    } else {
        panic!("Should be a Single Transaction Sender Message")
    }
    // Resend
    let sender_message = try_decode_sender_message(calls[2].1.to_vec()).unwrap();
    if let TransactionSenderMessage::Single(data) = sender_message {
        assert_eq!(data.tx_id, tx_id);
    } else {
        panic!("Should be a Single Transaction Sender Message")
    }

    // Timeout Cancellation
    let alice_cancelled_message = try_decode_transaction_cancelled_message(calls[4].1.to_vec()).unwrap();
    assert_eq!(alice_cancelled_message.tx_id, tx_id.as_u64());

    // Now to test if the timeout has elapsed during downtime and that it is honoured on startup
    // First we will check the Send Transction message
    let input = create_unblinded_output(
        TariScript::default(),
        OutputFeatures::default(),
        &TestParamsHelpers::new(),
        MicroTari::from(100_000),
    );
    let constants = create_consensus_constants(0);
    let mut builder = SenderTransactionProtocol::builder(1, constants);
    let amount = MicroTari::from(10_000);
    builder
        .with_lock_height(0)
        .with_fee_per_gram(MicroTari::from(177 / 5))
        .with_offset(PrivateKey::random(&mut OsRng))
        .with_private_nonce(PrivateKey::random(&mut OsRng))
        .with_amount(0, amount)
        .with_message("Yo!".to_string())
        .with_input(
            input
                .as_transaction_input(&factories.commitment)
                .expect("Should be able to make transaction input"),
            input,
        )
        .with_change_secret(PrivateKey::random(&mut OsRng))
        .with_recipient_data(
            0,
            script!(Nop),
            PrivateKey::random(&mut OsRng),
            Default::default(),
            PrivateKey::random(&mut OsRng),
            Covenant::default(),
            MicroTari::zero(),
        )
        .with_change_script(script!(Nop), ExecutionStack::default(), PrivateKey::random(&mut OsRng));

    let mut stp = builder.build::<HashDigest>(&factories, None, u64::MAX).unwrap();
    let stp_msg = stp.build_single_round_message().unwrap();
    let tx_sender_msg = TransactionSenderMessage::Single(Box::new(stp_msg));

    let tx_id = stp.get_tx_id().unwrap();
    let outbound_tx = OutboundTransaction {
        tx_id,
        destination_public_key: PublicKey::from_secret_key(&PrivateKey::random(&mut OsRng)),
        amount,
        fee: stp.get_fee_amount().unwrap(),
        sender_protocol: stp,
        status: TransactionStatus::Pending,
        message: "Yo!".to_string(),
        timestamp: Utc::now()
            .naive_utc()
            .checked_sub_signed(ChronoDuration::seconds(20))
            .unwrap(),
        cancelled: false,
        direct_send_success: false,
        send_count: 1,
        last_send_timestamp: Some(Utc::now().naive_utc()),
    };
    let (bob_connection, _temp_dir) = make_wallet_database_connection(None);
    let bob_backend = TransactionServiceSqliteDatabase::new(bob_connection.clone(), None);
    bob_backend
        .write(WriteOperation::Insert(DbKeyValuePair::PendingOutboundTransaction(
            tx_id,
            Box::new(outbound_tx),
        )))
        .unwrap();

    let mut bob_ts_interface = setup_transaction_service_no_comms(
        factories.clone(),
        bob_connection,
        Some(TransactionServiceConfig {
            transaction_resend_period: Duration::from_secs(10),
            resend_response_cooldown: Duration::from_secs(5),
            pending_transaction_cancellation_timeout: Duration::from_secs(15),
            ..Default::default()
        }),
    )
    .await;

    // Need to set something for bobs base node, doesn't matter what
    bob_ts_interface
        .wallet_connectivity_service_mock
        .set_base_node(bob_node_identity.to_peer());
    assert!(bob_ts_interface
        .transaction_service_handle
        .restart_broadcast_protocols()
        .await
        .is_ok());
    assert!(bob_ts_interface
        .transaction_service_handle
        .restart_transaction_protocols()
        .await
        .is_ok());

    // Make sure we receive this before the timeout as it should be sent immediately on startup
    bob_ts_interface
        .outbound_service_mock_state
        .wait_call_count(2, Duration::from_secs(14))
        .await
        .expect("Bob call wait 1");
    let call = bob_ts_interface.outbound_service_mock_state.pop_call().await.unwrap();
    let bob_cancelled_message = try_decode_transaction_cancelled_message(call.1.to_vec()).unwrap();
    assert_eq!(bob_cancelled_message.tx_id, tx_id.as_u64());

    let call = bob_ts_interface.outbound_service_mock_state.pop_call().await.unwrap();
    let bob_cancelled_message = try_decode_transaction_cancelled_message(call.1.to_vec()).unwrap();
    assert_eq!(bob_cancelled_message.tx_id, tx_id.as_u64());
    let (carol_connection, _temp) = make_wallet_database_connection(None);

    // Now to do this for the Receiver
    let mut carol_ts_interface = setup_transaction_service_no_comms(
        factories,
        carol_connection,
        Some(TransactionServiceConfig {
            transaction_resend_period: Duration::from_secs(10),
            resend_response_cooldown: Duration::from_secs(5),
            pending_transaction_cancellation_timeout: Duration::from_secs(15),
            ..Default::default()
        }),
    )
    .await;
    let mut carol_event_stream = carol_ts_interface.transaction_service_handle.get_event_stream();

    carol_ts_interface
        .transaction_send_message_channel
        .send(create_dummy_message(
            tx_sender_msg.into(),
            bob_node_identity.public_key(),
        ))
        .await
        .unwrap();

    // Then we should get 2 reply messages and 1 cancellation event
    carol_ts_interface
        .outbound_service_mock_state
        .wait_call_count(2, Duration::from_secs(60))
        .await
        .expect("Carol call wait 1");

    let calls = carol_ts_interface.outbound_service_mock_state.take_calls().await;

    // Initial Reply
    let carol_reply_message = try_decode_transaction_reply_message(calls[0].1.to_vec()).unwrap();
    assert_eq!(carol_reply_message.tx_id, tx_id);

    // Resend
    let carol_reply_message = try_decode_transaction_reply_message(calls[1].1.to_vec()).unwrap();
    assert_eq!(carol_reply_message.tx_id, tx_id);

    let delay = sleep(Duration::from_secs(60));
    tokio::pin!(delay);
    let mut transaction_cancelled = false;
    loop {
        tokio::select! {
            event = carol_event_stream.recv() => {
                 if let TransactionEvent::TransactionCancelled(t, _) = &*event.unwrap() {
                    if t == &tx_id {
                        transaction_cancelled = true;
                        break;
                    }
                 }
            },
            () = &mut delay => {
                break;
            },
        }
    }
    assert!(transaction_cancelled, "Transaction must be cancelled");
}

/// This test will check that the Transaction Service starts the tx broadcast protocol correctly and reacts correctly
/// to a tx being broadcast and to a tx being rejected.
#[tokio::test]
async fn transaction_service_tx_broadcast() {
    let factories = CryptoFactories::default();

    let alice_node_identity =
        NodeIdentity::random(&mut OsRng, get_next_memory_address(), PeerFeatures::COMMUNICATION_NODE);

    let bob_node_identity =
        NodeIdentity::random(&mut OsRng, get_next_memory_address(), PeerFeatures::COMMUNICATION_NODE);
    let (connection, _temp_dir) = make_wallet_database_connection(None);

    let mut alice_ts_interface = setup_transaction_service_no_comms(factories.clone(), connection, None).await;
    let mut alice_event_stream = alice_ts_interface.transaction_service_handle.get_event_stream();

    alice_ts_interface
        .wallet_connectivity_service_mock
        .set_base_node(alice_ts_interface.base_node_identity.to_peer());

    let (connection2, _temp_dir2) = make_wallet_database_connection(None);
    let mut bob_ts_interface = setup_transaction_service_no_comms(factories.clone(), connection2, None).await;

    let alice_output_value = MicroTari(250000);

    let (_utxo, uo) = make_input(&mut OsRng, alice_output_value, &factories.commitment).await;
    alice_ts_interface
        .output_manager_service_handle
        .add_output(uo, None)
        .await
        .unwrap();

    let (_utxo, uo2) = make_input(&mut OsRng, alice_output_value, &factories.commitment).await;
    alice_ts_interface
        .output_manager_service_handle
        .add_output(uo2, None)
        .await
        .unwrap();

    let amount_sent1 = 10000 * uT;

    // Send Tx1
    let tx_id1 = alice_ts_interface
        .transaction_service_handle
        .send_transaction(
            bob_node_identity.public_key().clone(),
            amount_sent1,
            OutputFeatures::default(),
            100 * uT,
            "Testing Message".to_string(),
        )
        .await
        .unwrap();
    alice_ts_interface
        .outbound_service_mock_state
        .wait_call_count(2, Duration::from_secs(60))
        .await
        .expect("Alice call wait 1");
    let (_, _body) = alice_ts_interface.outbound_service_mock_state.pop_call().await.unwrap();
    let (_, body) = alice_ts_interface.outbound_service_mock_state.pop_call().await.unwrap();

    let envelope_body = EnvelopeBody::decode(body.to_vec().as_slice()).unwrap();
    let tx_sender_msg: TransactionSenderMessage = envelope_body
        .decode_part::<proto::TransactionSenderMessage>(1)
        .unwrap()
        .unwrap()
        .try_into()
        .unwrap();
    match tx_sender_msg {
        TransactionSenderMessage::Single(_) => (),
        _ => {
            panic!("Transaction is the not a single rounder sender variant");
        },
    };

    bob_ts_interface
        .transaction_send_message_channel
        .send(create_dummy_message(
            tx_sender_msg.into(),
            alice_node_identity.public_key(),
        ))
        .await
        .unwrap();
    bob_ts_interface
        .outbound_service_mock_state
        .wait_call_count(2, Duration::from_secs(60))
        .await
        .expect("bob call wait 1");

    let _result = bob_ts_interface.outbound_service_mock_state.pop_call().await.unwrap();
    let call = bob_ts_interface.outbound_service_mock_state.pop_call().await.unwrap();

    let envelope_body = EnvelopeBody::decode(&mut call.1.to_vec().as_slice()).unwrap();
    let bob_tx_reply_msg1: RecipientSignedMessage = envelope_body
        .decode_part::<proto::RecipientSignedMessage>(1)
        .unwrap()
        .unwrap()
        .try_into()
        .unwrap();

    // Send Tx2
    let amount_sent2 = 100001 * uT;
    let tx_id2 = alice_ts_interface
        .transaction_service_handle
        .send_transaction(
            bob_node_identity.public_key().clone(),
            amount_sent2,
            OutputFeatures::default(),
            20 * uT,
            "Testing Message2".to_string(),
        )
        .await
        .unwrap();
    alice_ts_interface
        .outbound_service_mock_state
        .wait_call_count(2, Duration::from_secs(60))
        .await
        .expect("Alice call wait 2");

    let _result = alice_ts_interface.outbound_service_mock_state.pop_call().await.unwrap();
    let call = alice_ts_interface.outbound_service_mock_state.pop_call().await.unwrap();
    let tx_sender_msg = try_decode_sender_message(call.1.to_vec()).unwrap();

    match tx_sender_msg {
        TransactionSenderMessage::Single(_) => (),
        _ => {
            panic!("Transaction is the not a single rounder sender variant");
        },
    };

    bob_ts_interface
        .transaction_send_message_channel
        .send(create_dummy_message(
            tx_sender_msg.into(),
            alice_node_identity.public_key(),
        ))
        .await
        .unwrap();
    bob_ts_interface
        .outbound_service_mock_state
        .wait_call_count(2, Duration::from_secs(60))
        .await
        .expect("Bob call wait 2");

    let (_, _body) = bob_ts_interface.outbound_service_mock_state.pop_call().await.unwrap();
    let (_, body) = bob_ts_interface.outbound_service_mock_state.pop_call().await.unwrap();

    let envelope_body = EnvelopeBody::decode(body.to_vec().as_slice()).unwrap();
    let bob_tx_reply_msg2: RecipientSignedMessage = envelope_body
        .decode_part::<proto::RecipientSignedMessage>(1)
        .unwrap()
        .unwrap()
        .try_into()
        .unwrap();

    let balance = alice_ts_interface
        .output_manager_service_handle
        .get_balance()
        .await
        .unwrap();
    assert_eq!(balance.available_balance, MicroTari(0));

    // Give Alice the first of tx reply to start the broadcast process.
    alice_ts_interface
        .transaction_ack_message_channel
        .send(create_dummy_message(
            bob_tx_reply_msg1.into(),
            bob_node_identity.public_key(),
        ))
        .await
        .unwrap();

    let delay = sleep(Duration::from_secs(60));
    tokio::pin!(delay);
    let mut tx1_received = false;
    loop {
        tokio::select! {
            event = alice_event_stream.recv() => {
                 if let TransactionEvent::ReceivedTransactionReply(tx_id) = &*event.unwrap(){
                    if tx_id == &tx_id1 {
                        tx1_received = true;
                        break;
                    }
                }
            },
            () = &mut delay => {
                break;
            },
        }
    }
    assert!(tx1_received);

    let alice_completed_tx1 = alice_ts_interface
        .transaction_service_handle
        .get_completed_transactions()
        .await
        .unwrap()
        .remove(&tx_id1)
        .expect("Transaction must be in collection");

    let tx1_fee = alice_completed_tx1.fee;

    assert_eq!(alice_completed_tx1.status, TransactionStatus::Completed);

    let _transactions = alice_ts_interface
        .base_node_rpc_mock_state
        .wait_pop_submit_transaction_calls(1, Duration::from_secs(30))
        .await
        .expect("Should receive a tx submission");
    let _schnorr_signatures = alice_ts_interface
        .base_node_rpc_mock_state
        .wait_pop_transaction_query_calls(1, Duration::from_secs(30))
        .await
        .expect("Should receive a tx query");

    alice_ts_interface
        .base_node_rpc_mock_state
        .set_transaction_query_response(TxQueryResponse {
            location: TxLocation::Mined,
            block_hash: None,
            confirmations: TransactionServiceConfig::default().num_confirmations_required,
            is_synced: true,
            height_of_longest_chain: 0,
            mined_timestamp: None,
        });

    let delay = sleep(Duration::from_secs(60));
    tokio::pin!(delay);
    let mut tx1_broadcast = false;
    loop {
        tokio::select! {
            event = alice_event_stream.recv() => {
                println!("Event: {:?}", event);
                 if let TransactionEvent::TransactionBroadcast(tx_id) = &*event.unwrap(){
                    if tx_id == &tx_id1 {
                        tx1_broadcast = true;
                        break;
                    }
                }
            },
            () = &mut delay => {
                break;
            },
        }
    }
    assert!(tx1_broadcast);

    alice_ts_interface
        .transaction_ack_message_channel
        .send(create_dummy_message(
            bob_tx_reply_msg2.into(),
            bob_node_identity.public_key(),
        ))
        .await
        .unwrap();

    let delay = sleep(Duration::from_secs(60));
    tokio::pin!(delay);
    let mut tx2_received = false;
    loop {
        tokio::select! {
            event = alice_event_stream.recv() => {
                 if let TransactionEvent::ReceivedTransactionReply(tx_id) = &*event.unwrap(){
                    if tx_id == &tx_id2 {
                        tx2_received = true;
                        break;
                    }
                }
            },
            () = &mut delay => {
                break;
            },
        }
    }
    assert!(tx2_received);

    alice_ts_interface
        .base_node_rpc_mock_state
        .set_submit_transaction_response(TxSubmissionResponse {
            accepted: false,
            rejection_reason: TxSubmissionRejectionReason::Orphan,
            is_synced: true,
        });

    alice_ts_interface
        .base_node_rpc_mock_state
        .set_transaction_query_response(TxQueryResponse {
            location: TxLocation::NotStored,
            block_hash: None,
            confirmations: TransactionServiceConfig::default().num_confirmations_required,
            is_synced: true,
            height_of_longest_chain: 0,
            mined_timestamp: None,
        });

    let alice_completed_tx2 = alice_ts_interface
        .transaction_service_handle
        .get_completed_transactions()
        .await
        .unwrap()
        .remove(&tx_id2)
        .expect("Transaction must be in collection");

    assert_eq!(alice_completed_tx2.status, TransactionStatus::Completed);

    let _transactions = alice_ts_interface
        .base_node_rpc_mock_state
        .wait_pop_submit_transaction_calls(1, Duration::from_secs(30))
        .await
        .expect("Should receive a tx submission");

    let delay = sleep(Duration::from_secs(60));
    tokio::pin!(delay);
    let mut tx2_cancelled = false;
    loop {
        tokio::select! {
            event = alice_event_stream.recv() => {
                 if let TransactionEvent::TransactionCancelled(tx_id, _) = &*event.unwrap(){
                    if tx_id == &tx_id2 {
                        tx2_cancelled = true;
                        break;
                    }
                }
            },
            () = &mut delay => {
                break;
            },
        }
    }
    assert!(tx2_cancelled);

    // Check that the cancelled Tx value + change from tx1 is available
    let balance = alice_ts_interface
        .output_manager_service_handle
        .get_balance()
        .await
        .unwrap();

    assert_eq!(
        balance.pending_incoming_balance,
        alice_output_value - amount_sent1 - tx1_fee
    );
    assert_eq!(balance.available_balance, alice_output_value);
}

#[tokio::test]
async fn broadcast_all_completed_transactions_on_startup() {
    let factories = CryptoFactories::default();
    let (connection, _temp_dir) = make_wallet_database_connection(None);
    let db = TransactionServiceSqliteDatabase::new(connection.clone(), None);
    let kernel = KernelBuilder::new()
        .with_excess(&factories.commitment.zero())
        .with_signature(&Signature::default())
        .build()
        .unwrap();

    let tx = Transaction::new(
        vec![],
        vec![],
        vec![kernel],
        PrivateKey::random(&mut OsRng),
        PrivateKey::random(&mut OsRng),
    );

    let completed_tx1 = CompletedTransaction {
        tx_id: 1u64.into(),
        source_public_key: PublicKey::from_secret_key(&PrivateKey::random(&mut OsRng)),
        destination_public_key: PublicKey::from_secret_key(&PrivateKey::random(&mut OsRng)),
        amount: 5000 * uT,
        fee: MicroTari::from(20),
        transaction: tx.clone(),
        status: TransactionStatus::Completed,
        message: "Yo!".to_string(),
        timestamp: Utc::now().naive_utc(),
        cancelled: None,
        direction: TransactionDirection::Outbound,
        coinbase_block_height: None,
        send_count: 0,
        last_send_timestamp: None,
        transaction_signature: tx.first_kernel_excess_sig().unwrap_or(&Signature::default()).clone(),
        confirmations: None,
        mined_height: None,
        mined_in_block: None,
        mined_timestamp: None,
    };

    let completed_tx2 = CompletedTransaction {
        tx_id: 2u64.into(),
        status: TransactionStatus::MinedConfirmed,
        ..completed_tx1.clone()
    };

    let completed_tx3 = CompletedTransaction {
        tx_id: 3u64.into(),
        status: TransactionStatus::Completed,
        ..completed_tx1.clone()
    };

    db.write(WriteOperation::Insert(DbKeyValuePair::CompletedTransaction(
        completed_tx1.tx_id,
        Box::new(completed_tx1),
    )))
    .unwrap();

    db.write(WriteOperation::Insert(DbKeyValuePair::CompletedTransaction(
        completed_tx2.tx_id,
        Box::new(completed_tx2),
    )))
    .unwrap();

    db.write(WriteOperation::Insert(DbKeyValuePair::CompletedTransaction(
        completed_tx3.tx_id,
        Box::new(completed_tx3),
    )))
    .unwrap();

    let mut alice_ts_interface = setup_transaction_service_no_comms(factories, connection, None).await;

    alice_ts_interface
        .base_node_rpc_mock_state
        .set_transaction_query_response(TxQueryResponse {
            location: TxLocation::Mined,
            block_hash: None,
            confirmations: TransactionServiceConfig::default().num_confirmations_required,
            is_synced: true,
            height_of_longest_chain: 0,
            mined_timestamp: None,
        });

    assert!(alice_ts_interface
        .transaction_service_handle
        .restart_broadcast_protocols()
        .await
        .is_err());

    alice_ts_interface
        .wallet_connectivity_service_mock
        .set_base_node(alice_ts_interface.base_node_identity.to_peer());

    assert!(alice_ts_interface
        .transaction_service_handle
        .restart_broadcast_protocols()
        .await
        .is_ok());

    let mut event_stream = alice_ts_interface.transaction_service_handle.get_event_stream();
    let delay = sleep(Duration::from_secs(60));
    tokio::pin!(delay);
    let mut found1 = false;
    let mut found2 = false;
    let mut found3 = false;
    loop {
        tokio::select! {
            event = event_stream.recv() => {
                if let TransactionEvent::TransactionBroadcast(tx_id) = (*event.unwrap()).clone() {
                    if tx_id == 1u64 {
                        found1 = true
                    }
                    if tx_id == 2u64 {
                        found2 = true
                    }
                    if tx_id == 3u64 {
                        found3 = true
                    }
                    if found1 && found3 {
                        break;
                    }

                }
            },
            () = &mut delay => {
                break;
            },
        }
    }
    assert!(found1);
    assert!(!found2);
    assert!(found3);
}

#[tokio::test]
async fn test_update_faux_tx_on_oms_validation() {
    let factories = CryptoFactories::default();

    let (connection, _temp_dir) = make_wallet_database_connection(None);

    let mut alice_ts_interface = setup_transaction_service_no_comms(factories.clone(), connection, None).await;

    let tx_id_1 = alice_ts_interface
        .transaction_service_handle
        .import_utxo_with_status(
            MicroTari::from(10000),
            alice_ts_interface.base_node_identity.public_key().clone(),
            "blah".to_string(),
            None,
            ImportStatus::Imported,
            None,
            None,
<<<<<<< HEAD
        )
        .await
=======
            None,
        ))
>>>>>>> cd15cee8
        .unwrap();
    let tx_id_2 = alice_ts_interface
        .transaction_service_handle
        .import_utxo_with_status(
            MicroTari::from(20000),
            alice_ts_interface.base_node_identity.public_key().clone(),
            "one-sided 1".to_string(),
            None,
            ImportStatus::FauxUnconfirmed,
            None,
            None,
<<<<<<< HEAD
        )
        .await
=======
            None,
        ))
>>>>>>> cd15cee8
        .unwrap();

    let tx_id_3 = alice_ts_interface
        .transaction_service_handle
        .import_utxo_with_status(
            MicroTari::from(30000),
            alice_ts_interface.base_node_identity.public_key().clone(),
            "one-sided 2".to_string(),
            None,
            ImportStatus::FauxConfirmed,
            None,
            None,
<<<<<<< HEAD
        )
        .await
=======
            None,
        ))
>>>>>>> cd15cee8
        .unwrap();

    let (_ti, uo_1) = make_input(&mut OsRng.clone(), MicroTari::from(10000), &factories.commitment).await;
    let (_ti, uo_2) = make_input(&mut OsRng.clone(), MicroTari::from(20000), &factories.commitment).await;
    let (_ti, uo_3) = make_input(&mut OsRng.clone(), MicroTari::from(30000), &factories.commitment).await;
    for (tx_id, uo) in [(tx_id_1, uo_1), (tx_id_2, uo_2), (tx_id_3, uo_3)] {
        alice_ts_interface
            .output_manager_service_handle
            .add_output_with_tx_id(tx_id, uo, None)
            .await
            .unwrap();
    }

    for tx_id in [tx_id_1, tx_id_2, tx_id_3] {
        let transaction = alice_ts_interface
            .transaction_service_handle
            .get_any_transaction(tx_id)
            .await
            .unwrap()
            .unwrap();
        if tx_id == tx_id_1 {
            if let WalletTransaction::Completed(tx) = &transaction {
                assert_eq!(tx.status, TransactionStatus::Imported);
            } else {
                panic!("Should find a complete Imported transaction");
            }
        }
        if tx_id == tx_id_2 {
            if let WalletTransaction::Completed(tx) = &transaction {
                assert_eq!(tx.status, TransactionStatus::FauxUnconfirmed);
            } else {
                panic!("Should find a complete FauxUnconfirmed transaction");
            }
        }
        if tx_id == tx_id_3 {
            if let WalletTransaction::Completed(tx) = &transaction {
                assert_eq!(tx.status, TransactionStatus::FauxConfirmed);
            } else {
                panic!("Should find a complete FauxConfirmed transaction");
            }
        }
    }

    // This will change the status of the imported transaction
    alice_ts_interface
        .output_manager_service_event_publisher
        .send(Arc::new(OutputManagerEvent::TxoValidationSuccess(1u64)))
        .unwrap();

    let mut found_imported = false;
    let mut found_faux_unconfirmed = false;
    let mut found_faux_confirmed = false;
    for _ in 0..20 {
        sleep(Duration::from_secs(1)).await;
        for tx_id in [tx_id_1, tx_id_2, tx_id_3] {
            let transaction = alice_ts_interface
                .transaction_service_handle
                .get_any_transaction(tx_id)
                .await
                .unwrap()
                .unwrap();
            if let WalletTransaction::Completed(tx) = transaction {
                if tx_id == tx_id_1 && tx.status == TransactionStatus::FauxUnconfirmed && !found_imported {
                    found_imported = true;
                }
                if tx_id == tx_id_2 && tx.status == TransactionStatus::FauxUnconfirmed && !found_faux_unconfirmed {
                    found_faux_unconfirmed = true;
                }
                if tx_id == tx_id_3 && tx.status == TransactionStatus::FauxConfirmed && !found_faux_confirmed {
                    found_faux_confirmed = true;
                }
            }
        }
        if found_imported && found_faux_unconfirmed && found_faux_confirmed {
            break;
        }
    }
    assert!(
        found_imported && found_faux_unconfirmed && found_faux_confirmed,
        "Should have found the updated statuses"
    );
}

#[tokio::test]
async fn test_get_fee_per_gram_per_block_basic() {
    let factories = CryptoFactories::default();
    let (connection, _temp_dir) = make_wallet_database_connection(None);
    let mut alice_ts_interface = setup_transaction_service_no_comms(factories, connection, None).await;
    let stats = vec![base_node_proto::MempoolFeePerGramStat {
        order: 0,
        min_fee_per_gram: 1,
        avg_fee_per_gram: 2,
        max_fee_per_gram: 3,
    }];
    alice_ts_interface
        .base_node_rpc_mock_state
        .set_fee_per_gram_stats_response(base_node_proto::GetMempoolFeePerGramStatsResponse { stats: stats.clone() });

    let estimates = alice_ts_interface
        .transaction_service_handle
        .get_fee_per_gram_stats_per_block(10)
        .await
        .unwrap();
    assert_eq!(estimates.stats, stats.into_iter().map(Into::into).collect::<Vec<_>>());
    assert_eq!(estimates.stats.len(), 1)
}<|MERGE_RESOLUTION|>--- conflicted
+++ resolved
@@ -5333,13 +5333,9 @@
             ImportStatus::Imported,
             None,
             None,
-<<<<<<< HEAD
+            None,
         )
         .await
-=======
-            None,
-        ))
->>>>>>> cd15cee8
         .unwrap();
     let tx_id_2 = alice_ts_interface
         .transaction_service_handle
@@ -5351,13 +5347,9 @@
             ImportStatus::FauxUnconfirmed,
             None,
             None,
-<<<<<<< HEAD
+            None,
         )
         .await
-=======
-            None,
-        ))
->>>>>>> cd15cee8
         .unwrap();
 
     let tx_id_3 = alice_ts_interface
@@ -5370,13 +5362,9 @@
             ImportStatus::FauxConfirmed,
             None,
             None,
-<<<<<<< HEAD
+            None,
         )
         .await
-=======
-            None,
-        ))
->>>>>>> cd15cee8
         .unwrap();
 
     let (_ti, uo_1) = make_input(&mut OsRng.clone(), MicroTari::from(10000), &factories.commitment).await;
