--- conflicted
+++ resolved
@@ -20,35 +20,11 @@
 // WHETHER IN CONTRACT, STRICT LIABILITY, OR TORT (INCLUDING NEGLIGENCE OR OTHERWISE) ARISING IN ANY WAY OUT OF THE
 // USE OF THIS SOFTWARE, EVEN IF ADVISED OF THE POSSIBILITY OF SUCH DAMAGE.
 
-<<<<<<< HEAD
 use std::{sync::Arc, thread, time::Duration};
 
-use futures::{FutureExt, StreamExt};
-use rand::{rngs::OsRng, RngCore};
-use tari_crypto::{
-    hash::blake2::Blake256,
-    inputs,
-    keys::{PublicKey as PublicKeyTrait, SecretKey},
-    script,
-    script::TariScript,
-};
-use tokio::{
-    runtime::Runtime,
-    sync::{broadcast, broadcast::channel},
-    time::delay_for,
-};
-
-use tari_common_types::types::{PrivateKey, PublicKey};
-=======
-use crate::support::{
-    data::get_temp_sqlite_database_connection,
-    rpc::{BaseNodeWalletRpcMockService, BaseNodeWalletRpcMockState},
-    utils::{make_input, make_input_with_features, TestParams},
-};
 use futures::FutureExt;
 use rand::{rngs::OsRng, RngCore};
 use std::{sync::Arc, time::Duration};
->>>>>>> 504fbb8b
 use tari_comms::{
     peer_manager::{NodeIdentity, PeerFeatures},
     protocol::rpc::{mock::MockRpcServer, NamedProtocolService, RpcClientConfig, RpcStatus},
@@ -97,18 +73,15 @@
     transaction_service::handle::TransactionServiceHandle,
     types::ValidationRetryStrategy,
 };
-<<<<<<< HEAD
+use tokio::{
+    sync::{broadcast, broadcast::channel},
+    task,
+    time,
 
 use crate::support::{
     data::get_temp_sqlite_database_connection,
     rpc::{BaseNodeWalletRpcMockService, BaseNodeWalletRpcMockState},
     utils::{make_input, make_input_with_features, TestParams},
-=======
-use tokio::{
-    sync::{broadcast, broadcast::channel},
-    task,
-    time,
->>>>>>> 504fbb8b
 };
 
 #[allow(clippy::type_complexity)]
