//  Copyright 2019 The Tari Project
//
//  Redistribution and use in source and binary forms, with or without modification, are permitted provided that the
//  following conditions are met:
//
//  1. Redistributions of source code must retain the above copyright notice, this list of conditions and the following
//  disclaimer.
//
//  2. Redistributions in binary form must reproduce the above copyright notice, this list of conditions and the
//  following disclaimer in the documentation and/or other materials provided with the distribution.
//
//  3. Neither the name of the copyright holder nor the names of its contributors may be used to endorse or promote
//  products derived from this software without specific prior written permission.
//
//  THIS SOFTWARE IS PROVIDED BY THE COPYRIGHT HOLDERS AND CONTRIBUTORS "AS IS" AND ANY EXPRESS OR IMPLIED WARRANTIES,
//  INCLUDING, BUT NOT LIMITED TO, THE IMPLIED WARRANTIES OF MERCHANTABILITY AND FITNESS FOR A PARTICULAR PURPOSE ARE
//  DISCLAIMED. IN NO EVENT SHALL THE COPYRIGHT HOLDER OR CONTRIBUTORS BE LIABLE FOR ANY DIRECT, INDIRECT, INCIDENTAL,
//  SPECIAL, EXEMPLARY, OR CONSEQUENTIAL DAMAGES (INCLUDING, BUT NOT LIMITED TO, PROCUREMENT OF SUBSTITUTE GOODS OR
//  SERVICES; LOSS OF USE, DATA, OR PROFITS; OR BUSINESS INTERRUPTION) HOWEVER CAUSED AND ON ANY THEORY OF LIABILITY,
//  WHETHER IN CONTRACT, STRICT LIABILITY, OR TORT (INCLUDING NEGLIGENCE OR OTHERWISE) ARISING IN ANY WAY OUT OF THE
//  USE OF THIS SOFTWARE, EVEN IF ADVISED OF THE POSSIBILITY OF SUCH DAMAGE.

use crate::support::{
    comms_and_services::get_next_memory_address,
    utils::{make_input, random_string},
};
use tari_core::transactions::{transaction::OutputFeatures};

use aes_gcm::{
    aead::{generic_array::GenericArray, NewAead},
    Aes256Gcm,
};
use digest::Digest;
use futures::{FutureExt, StreamExt};
use rand::rngs::OsRng;
use std::{panic, path::Path, sync::Arc, time::Duration};
use tari_common_types::chain_metadata::ChainMetadata;
use tari_comms::{
    multiaddr::Multiaddr,
    peer_manager::{NodeId, NodeIdentity, Peer, PeerFeatures, PeerFlags},
    types::CommsPublicKey,
};
use tari_comms_dht::DhtConfig;
use tari_core::{
    consensus::Network,
    transactions::{
        tari_amount::{uT, MicroTari},
        transaction::{OutputFeatures, UnblindedOutput},
        types::{CryptoFactories, PrivateKey, PublicKey},
    },
};
use tari_crypto::{
    common::Blake256,
    inputs,
    keys::{PublicKey as PublicKeyTrait, SecretKey},
    script,
};
use tari_p2p::{initialization::CommsConfig, transport::TransportType, DEFAULT_DNS_SEED_RESOLVER};
use tari_shutdown::{Shutdown, ShutdownSignal};
use tari_wallet::{
    contacts_service::storage::{database::Contact, memory_db::ContactsServiceMemoryDatabase},
    error::{WalletError, WalletStorageError},
    storage::{
        database::{DbKeyValuePair, WalletBackend, WalletDatabase, WriteOperation},
        sqlite_db::WalletSqliteDatabase,
        sqlite_utilities::{
            initialize_sqlite_database_backends,
            partial_wallet_backup,
            run_migration_and_create_sqlite_connection,
        },
    },
    test_utils::make_wallet_databases,
    transaction_service::{config::TransactionServiceConfig, handle::TransactionEvent},
    Wallet,
    WalletConfig,
    WalletSqlite,
};
use tempfile::tempdir;
use tokio::{runtime::Runtime, time::delay_for};
use tari_crypto::ristretto::RistrettoPublicKey;

fn create_peer(public_key: CommsPublicKey, net_address: Multiaddr) -> Peer {
    Peer::new(
        public_key.clone(),
        NodeId::from_key(&public_key).unwrap(),
        net_address.into(),
        PeerFlags::empty(),
        PeerFeatures::COMMUNICATION_NODE,
        Default::default(),
        Default::default(),
    )
}

async fn create_wallet(
    data_path: &Path,
    database_name: &str,
    factories: CryptoFactories,
    shutdown_signal: ShutdownSignal,
    passphrase: Option<String>,
) -> WalletSqlite {
    let node_identity =
        NodeIdentity::random(&mut OsRng, get_next_memory_address(), PeerFeatures::COMMUNICATION_NODE).unwrap();
    let comms_config = CommsConfig {
        node_identity: Arc::new(node_identity.clone()),
        transport_type: TransportType::Memory {
            listener_address: node_identity.public_address(),
        },
        datastore_path: data_path.to_path_buf(),
        peer_database_name: random_string(8),
        max_concurrent_inbound_tasks: 100,
        outbound_buffer_size: 100,
        dht: DhtConfig {
            discovery_request_timeout: Duration::from_secs(1),
            auto_join: true,
            saf_auto_request: true,
            ..Default::default()
        },
        allow_test_addresses: true,
        listener_liveness_allowlist_cidrs: Vec::new(),
        listener_liveness_max_sessions: 0,
        user_agent: "tari/test-wallet".to_string(),
        dns_seeds_name_server: DEFAULT_DNS_SEED_RESOLVER.parse().unwrap(),
        peer_seeds: Default::default(),
        dns_seeds: Default::default(),
        dns_seeds_use_dnssec: false,
    };

    let sql_database_path = comms_config
        .datastore_path
        .clone()
        .join(database_name)
        .with_extension("sqlite3");

    let (wallet_backend, transaction_backend, output_manager_backend, contacts_backend) =
        initialize_sqlite_database_backends(sql_database_path, passphrase).unwrap();

    let transaction_service_config = TransactionServiceConfig {
        resend_response_cooldown: Duration::from_secs(1),
        ..Default::default()
    };

    let config = WalletConfig::new(
        comms_config,
        factories,
        Some(transaction_service_config),
        None,
        Network::Weatherwax,
        None,
        None,
        None,
        None,
    );
    let meta_data = ChainMetadata::new(std::u64::MAX, Vec::new(), 0, 0, 0);

    let _ = wallet_backend.write(WriteOperation::Insert(DbKeyValuePair::BaseNodeChainMetadata(meta_data)));

    let wallet = Wallet::start(
        config,
        WalletDatabase::new(wallet_backend),
        transaction_backend,
        output_manager_backend,
        contacts_backend,
        shutdown_signal,
    )
    .await
    .unwrap();
    wallet
}

#[tokio_macros::test]
async fn test_wallet() {
    let mut shutdown_a = Shutdown::new();
    let mut shutdown_b = Shutdown::new();
    let alice_db_tempdir = tempdir().unwrap();
    let bob_db_tempdir = tempdir().unwrap();

    let factories = CryptoFactories::default();

    let base_node_identity =
        NodeIdentity::random(&mut OsRng, get_next_memory_address(), PeerFeatures::COMMUNICATION_NODE).unwrap();

    let mut alice_wallet = create_wallet(
        &alice_db_tempdir.path(),
        "alice_db",
        factories.clone(),
        shutdown_a.to_signal(),
        None,
    )
    .await;
    let alice_identity = (*alice_wallet.comms.node_identity()).clone();

    let bob_wallet = create_wallet(
        &bob_db_tempdir.path(),
        "bob_db",
        factories.clone(),
        shutdown_b.to_signal(),
        None,
    )
    .await;
    let bob_identity = (*bob_wallet.comms.node_identity()).clone();

    alice_wallet
        .comms
        .peer_manager()
        .add_peer(create_peer(
            bob_identity.public_key().clone(),
            bob_identity.public_address(),
        ))
        .await
        .unwrap();

    bob_wallet
        .comms
        .peer_manager()
        .add_peer(create_peer(
            alice_identity.public_key().clone(),
            alice_identity.public_address(),
        ))
        .await
        .unwrap();

    alice_wallet
        .set_base_node_peer(
            (*base_node_identity.public_key()).clone(),
            get_next_memory_address().to_string(),
        )
        .await
        .unwrap();

    let mut alice_event_stream = alice_wallet.transaction_service.get_event_stream_fused();

    let value = MicroTari::from(1000);
    let (_utxo, uo1) = make_input(&mut OsRng, MicroTari(2500), &factories.commitment);

    alice_wallet.output_manager_service.add_output(uo1).await.unwrap();

    alice_wallet
        .transaction_service
        .send_transaction(
            bob_identity.public_key().clone(),
            value,
            MicroTari::from(20),
            "".to_string(),
        )
        .await
        .unwrap();

    let mut delay = delay_for(Duration::from_secs(60)).fuse();
    let mut reply_count = false;
    loop {
        futures::select! {
            event = alice_event_stream.select_next_some() => if let TransactionEvent::ReceivedTransactionReply(_) = &*event.unwrap() {
                        reply_count = true;
                        break;
                    },
            () = delay => {
                break;
            },
        }
    }
    assert!(reply_count);

    let mut contacts = Vec::new();
    for i in 0..2 {
        let (_secret_key, public_key) = PublicKey::random_keypair(&mut OsRng);

        contacts.push(Contact {
            alias: random_string(8),
            public_key,
        });

        alice_wallet
            .contacts_service
            .upsert_contact(contacts[i].clone())
            .await
            .unwrap();
    }

    let got_contacts = alice_wallet.contacts_service.get_contacts().await.unwrap();
    assert_eq!(contacts, got_contacts);

    // Test applying and removing encryption
    let current_wallet_path = alice_db_tempdir.path().join("alice_db").with_extension("sqlite3");

    alice_wallet
        .apply_encryption("It's turtles all the way down".to_string())
        .await
        .unwrap();

    // Second encryption should fail
    match alice_wallet
        .apply_encryption("It's turtles all the way down".to_string())
        .await
    {
        Ok(_) => panic!("Should not be able to encrypt twice"),
        Err(WalletError::WalletStorageError(WalletStorageError::AlreadyEncrypted)) => {},
        Err(_) => panic!("Should be the Already Encrypted error"),
    }

    drop(alice_event_stream);
    shutdown_a.trigger().unwrap();
    alice_wallet.wait_until_shutdown().await;

    let connection =
        run_migration_and_create_sqlite_connection(&current_wallet_path).expect("Could not open Sqlite db");

    if WalletSqliteDatabase::new(connection.clone(), None).is_ok() {
        panic!("Should not be able to instantiate encrypted wallet without cipher");
    }

    let passphrase_hash = Blake256::new()
        .chain("wrong passphrase".to_string().as_bytes())
        .result()
        .to_vec();
    let key = GenericArray::from_slice(passphrase_hash.as_slice());
    let cipher = Aes256Gcm::new(key);
    let result = WalletSqliteDatabase::new(connection.clone(), Some(cipher));

    if let Err(err) = result {
        assert!(matches!(err, WalletStorageError::IncorrectPassword));
    } else {
        panic!("Should not be able to instantiate encrypted wallet without cipher");
    }

    let passphrase_hash = Blake256::new()
        .chain("It's turtles all the way down".to_string().as_bytes())
        .result()
        .to_vec();
    let key = GenericArray::from_slice(passphrase_hash.as_slice());
    let cipher = Aes256Gcm::new(key);
    let db = WalletSqliteDatabase::new(connection, Some(cipher)).expect("Should be able to instantiate db with cipher");
    drop(db);

    let mut shutdown_a = Shutdown::new();
    let mut alice_wallet = create_wallet(
        &alice_db_tempdir.path(),
        "alice_db",
        factories.clone(),
        shutdown_a.to_signal(),
        Some("It's turtles all the way down".to_string()),
    )
    .await;

    alice_wallet.remove_encryption().await.unwrap();

    shutdown_a.trigger().unwrap();
    alice_wallet.wait_until_shutdown().await;

    let connection =
        run_migration_and_create_sqlite_connection(&current_wallet_path).expect("Could not open Sqlite db");
    let db = WalletSqliteDatabase::new(connection, None).expect(
        "Should be able to instantiate db with
    cipher",
    );
    drop(db);

    // Test the partial db backup in this test so that we can work with the data generated during the test
    let mut shutdown_a = Shutdown::new();
    let alice_wallet = create_wallet(
        &alice_db_tempdir.path(),
        "alice_db",
        factories.clone(),
        shutdown_a.to_signal(),
        None,
    )
    .await;

    let backup_db_tempdir = tempdir().unwrap();
    let backup_wallet_path = backup_db_tempdir
        .path()
        .join("alice_db_backup")
        .with_extension("sqlite3");

    alice_wallet
        .db
        .set_master_secret_key(alice_identity.secret_key().clone())
        .await
        .unwrap();

    shutdown_a.trigger().unwrap();
    alice_wallet.wait_until_shutdown().await;

    partial_wallet_backup(current_wallet_path.clone(), backup_wallet_path.clone())
        .await
        .unwrap();

    let connection =
        run_migration_and_create_sqlite_connection(&current_wallet_path).expect("Could not open Sqlite db");
    let wallet_db = WalletDatabase::new(WalletSqliteDatabase::new(connection.clone(), None).unwrap());
    let master_private_key = wallet_db.get_master_secret_key().await.unwrap();
    assert!(master_private_key.is_some());
    // Checking that the backup has had its Comms Private Key is cleared.
    let connection = run_migration_and_create_sqlite_connection(&backup_wallet_path).expect(
        "Could not open Sqlite
    db",
    );
    let backup_wallet_db = WalletDatabase::new(WalletSqliteDatabase::new(connection.clone(), None).unwrap());
    let master_secret_key = backup_wallet_db.get_master_secret_key().await.unwrap();
    assert!(master_secret_key.is_none());

    shutdown_b.trigger().unwrap();

    bob_wallet.wait_until_shutdown().await;
}

#[test]
#[ignore = "Useful for debugging, ignored because it takes over 30 minutes to run"]
#[allow(clippy::redundant_closure)]
fn test_20_store_and_forward_send_tx() {
    let mut fails = 0;
    for _n in 1..=20 {
        let hook = panic::take_hook();
        panic::set_hook(Box::new(|_| {}));
        let result = panic::catch_unwind(move || test_store_and_forward_send_tx());
        panic::set_hook(hook);
        match result {
            Ok(_) => {},
            Err(_) => {
                fails += 1;
            },
        }
    }
    assert_eq!(fails, 0);
}

#[test]
fn test_store_and_forward_send_tx() {
    let mut shutdown_a = Shutdown::new();
    let mut shutdown_b = Shutdown::new();
    let mut shutdown_c = Shutdown::new();
    let mut shutdown_c2 = Shutdown::new();
    let factories = CryptoFactories::default();
    let alice_db_tempdir = tempdir().unwrap();
    let bob_db_tempdir = tempdir().unwrap();
    let carol_db_tempdir = tempdir().unwrap();

    let mut alice_runtime = Runtime::new().expect("Failed to initialize tokio runtime");
    let mut bob_runtime = Runtime::new().expect("Failed to initialize tokio runtime");
    let mut carol_runtime = Runtime::new().expect("Failed to initialize tokio runtime");

    let mut alice_wallet = alice_runtime.block_on(create_wallet(
        &alice_db_tempdir.path(),
        "alice_db",
        factories.clone(),
        shutdown_a.to_signal(),
        None,
    ));

    let bob_wallet = bob_runtime.block_on(create_wallet(
        &bob_db_tempdir.path(),
        "bob_db",
        factories.clone(),
        shutdown_b.to_signal(),
        None,
    ));
    let bob_identity = (*bob_wallet.comms.node_identity()).clone();

    let carol_wallet = carol_runtime.block_on(create_wallet(
        &carol_db_tempdir.path(),
        "carol_db",
        factories.clone(),
        shutdown_c.to_signal(),
        None,
    ));
    let carol_identity = (*carol_wallet.comms.node_identity()).clone();
    shutdown_c.trigger().unwrap();
    carol_runtime.block_on(carol_wallet.wait_until_shutdown());

    alice_runtime
        .block_on(alice_wallet.comms.peer_manager().add_peer(bob_identity.to_peer()))
        .unwrap();

    bob_runtime
        .block_on(bob_wallet.comms.peer_manager().add_peer(carol_identity.to_peer()))
        .unwrap();

    alice_runtime
        .block_on(
            alice_wallet
                .comms
                .connectivity()
                .dial_peer(bob_identity.node_id().clone()),
        )
        .unwrap();

    let value = MicroTari::from(1000);
    let (_utxo, uo1) = make_input(&mut OsRng, MicroTari(2500), &factories.commitment);

    alice_runtime
        .block_on(alice_wallet.output_manager_service.add_output(uo1))
        .unwrap();

    let tx_id = alice_runtime
        .block_on(alice_wallet.transaction_service.send_transaction(
            carol_identity.public_key().clone(),
            value,
            MicroTari::from(20),
            "Store and Forward!".to_string(),
        ))
        .unwrap();

    // Waiting here for a while to make sure the discovery retry is over
    alice_runtime.block_on(async { delay_for(Duration::from_secs(60)).await });

    alice_runtime
        .block_on(alice_wallet.transaction_service.cancel_transaction(tx_id))
        .unwrap();

    alice_runtime.block_on(async { delay_for(Duration::from_secs(60)).await });

    let carol_wallet = carol_runtime.block_on(create_wallet(
        &carol_db_tempdir.path(),
        "carol_db",
        factories,
        shutdown_c2.to_signal(),
        None,
    ));

    let mut carol_event_stream = carol_wallet.transaction_service.get_event_stream_fused();

    carol_runtime
        .block_on(carol_wallet.comms.peer_manager().add_peer(create_peer(
            bob_identity.public_key().clone(),
            bob_identity.public_address(),
        )))
        .unwrap();
    carol_runtime
        .block_on(carol_wallet.dht_service.dht_requester().send_join())
        .unwrap();

    carol_runtime.block_on(async {
        let mut delay = delay_for(Duration::from_secs(60)).fuse();

        let mut tx_recv = false;
        let mut tx_cancelled = false;
        loop {
            futures::select! {
                event = carol_event_stream.select_next_some() => {
                    match &*event.unwrap() {
                        TransactionEvent::ReceivedTransaction(_) => tx_recv = true,
                        TransactionEvent::TransactionCancelled(_) => tx_cancelled = true,
                        _ => (),
                    }
                    if tx_recv && tx_cancelled {
                        break;
                    }
                },
                () = delay => {
                    break;
                },
            }
        }
        assert!(tx_recv, "Must have received a tx from alice");
        assert!(tx_cancelled, "Must have received a cancel tx from alice");
    });
    shutdown_a.trigger().unwrap();
    shutdown_b.trigger().unwrap();
    shutdown_c2.trigger().unwrap();
    alice_runtime.block_on(alice_wallet.wait_until_shutdown());
    bob_runtime.block_on(bob_wallet.wait_until_shutdown());
    carol_runtime.block_on(carol_wallet.wait_until_shutdown());
}

#[tokio_macros::test]
async fn test_import_utxo() {
    let shutdown = Shutdown::new();
    let factories = CryptoFactories::default();
    let alice_identity = NodeIdentity::random(
        &mut OsRng,
        "/ip4/127.0.0.1/tcp/24521".parse().unwrap(),
        PeerFeatures::COMMUNICATION_NODE,
    )
    .unwrap();
    let base_node_identity = NodeIdentity::random(
        &mut OsRng,
        "/ip4/127.0.0.1/tcp/24522".parse().unwrap(),
        PeerFeatures::COMMUNICATION_NODE,
    )
    .unwrap();
    let temp_dir = tempdir().unwrap();
    let (wallet_backend, tx_backend, oms_backend, _temp_dir) = make_wallet_databases(None);
    let comms_config = CommsConfig {
        node_identity: Arc::new(alice_identity.clone()),
        transport_type: TransportType::Tcp {
            listener_address: "/ip4/127.0.0.1/tcp/0".parse().unwrap(),
            tor_socks_config: None,
        },
        datastore_path: temp_dir.path().to_path_buf(),
        peer_database_name: random_string(8),
        max_concurrent_inbound_tasks: 100,
        outbound_buffer_size: 100,
        dht: Default::default(),
        allow_test_addresses: true,
        listener_liveness_allowlist_cidrs: Vec::new(),
        listener_liveness_max_sessions: 0,
        user_agent: "tari/test-wallet".to_string(),
        dns_seeds_name_server: DEFAULT_DNS_SEED_RESOLVER.parse().unwrap(),
        peer_seeds: Default::default(),
        dns_seeds: Default::default(),
        dns_seeds_use_dnssec: false,
    };
    let config = WalletConfig::new(
        comms_config,
        factories.clone(),
        None,
        None,
        Network::Weatherwax,
        None,
        None,
        None,
        None,
    );
    let mut alice_wallet = Wallet::start(
        config,
        WalletDatabase::new(wallet_backend),
        tx_backend,
        oms_backend,
        ContactsServiceMemoryDatabase::new(),
        shutdown.to_signal(),
    )
    .await
    .unwrap();
    let key = PrivateKey::random(&mut OsRng);
    let claim = PublicKey::from_secret_key(&key);
    let script = script!(Nop);
    let input = inputs!(claim);
    let features = OutputFeatures::create_coinbase(50);

    let utxo = UnblindedOutput::new(
        20000 * uT,
        PrivateKey::random(&mut OsRng),
        Some(features.clone()),
        script.clone(),
        input.clone(),
        0,
<<<<<<< HEAD
        PrivateKey::default(),
        RistrettoPublicKey::default(),
=======
        key,
        PublicKey::from_secret_key(&PrivateKey::random(&mut OsRng)),
>>>>>>> 266ad172
    );

    let tx_id = alice_wallet
        .import_utxo(
            utxo.value,
            &utxo.spending_key,
            features,
            script,
            input,
            base_node_identity.public_key(),
            OutputFeatures::default(),
            "Testing".to_string(),
        )
        .await
        .unwrap();

    let balance = alice_wallet.output_manager_service.get_balance().await.unwrap();

    assert_eq!(balance.available_balance, 20000 * uT);

    let completed_tx = alice_wallet
        .transaction_service
        .get_completed_transactions()
        .await
        .unwrap()
        .remove(&tx_id)
        .expect("Tx should be in collection");

    assert_eq!(completed_tx.amount, 20000 * uT);
    let stored_utxo = alice_wallet.output_manager_service.get_unspent_outputs().await.unwrap()[0].clone();
    assert_eq!(stored_utxo, utxo);
}

#[cfg(feature = "test_harness")]
#[tokio_macros::test]
async fn test_data_generation() {
    use tari_comms_dht::envelope::Network as DhtNetwork;

    let mut shutdown = Shutdown::new();
    use tari_wallet::testnet_utils::generate_wallet_test_data;
    let factories = CryptoFactories::default();
    let node_id =
        NodeIdentity::random(&mut OsRng, get_next_memory_address(), PeerFeatures::COMMUNICATION_NODE).unwrap();
    let temp_dir = tempdir().unwrap();
    let comms_config = CommsConfig {
        node_identity: Arc::new(node_id.clone()),
        transport_type: TransportType::Memory {
            listener_address: node_id.public_address(),
        },
        datastore_path: temp_dir.path().to_path_buf(),
        peer_database_name: random_string(8),
        max_concurrent_inbound_tasks: 100,
        outbound_buffer_size: 100,
        dht: DhtConfig {
            discovery_request_timeout: Duration::from_millis(500),
            network: DhtNetwork::Weatherwax,
            allow_test_addresses: true,
            ..Default::default()
        },
        allow_test_addresses: true,
        listener_liveness_allowlist_cidrs: Vec::new(),
        listener_liveness_max_sessions: 0,
        user_agent: "tari/test-wallet".to_string(),
        dns_seeds_name_server: DEFAULT_DNS_SEED_RESOLVER.parse().unwrap(),
        peer_seeds: Default::default(),
        dns_seeds: Default::default(),
        dns_seeds_use_dnssec: false,
    };

    let config = WalletConfig::new(
        comms_config,
        factories,
        None,
        None,
        Network::Weatherwax,
        None,
        None,
        None,
        None,
    );

    let (db, transaction_backend, oms_backend, _temp_dir) = make_wallet_databases(None);

    let meta_data = ChainMetadata::new(std::u64::MAX, Vec::new(), 0, 0, 0);

    db.write(WriteOperation::Insert(DbKeyValuePair::BaseNodeChainMetadata(meta_data)))
        .unwrap();

    let mut wallet = Wallet::start(
        config,
        WalletDatabase::new(db),
        transaction_backend.clone(),
        oms_backend,
        ContactsServiceMemoryDatabase::new(),
        shutdown.to_signal(),
    )
    .await
    .unwrap();

    generate_wallet_test_data(&mut wallet, temp_dir.path(), transaction_backend)
        .await
        .unwrap();

    let contacts = wallet.contacts_service.get_contacts().await.unwrap();
    assert!(!contacts.is_empty());

    let balance = wallet.output_manager_service.get_balance().await.unwrap();
    assert!(balance.available_balance > MicroTari::from(0));

    // TODO Put this back when the new comms goes in and we use the new Event bus
    //    let outbound_tx = wallet
    //        .runtime
    //        .block_on(wallet.transaction_service.get_pending_outbound_transactions())
    //        .unwrap();
    //    assert!(outbound_tx.len() > 0);

    let completed_tx = wallet.transaction_service.get_completed_transactions().await.unwrap();
    assert!(!completed_tx.is_empty());

    shutdown.trigger().unwrap();
    wallet.wait_until_shutdown().await;
}

#[test]
fn test_db_file_locking() {
    let db_tempdir = tempdir().unwrap();
    let wallet_path = db_tempdir.path().join("alice_db").with_extension("sqlite3");

    let connection = run_migration_and_create_sqlite_connection(&wallet_path).expect("Could not open Sqlite db");

    match run_migration_and_create_sqlite_connection(&wallet_path) {
        Err(WalletStorageError::CannotAcquireFileLock) => {},
        _ => panic!("Should not be able to acquire file lock"),
    }

    drop(connection);

    assert!(run_migration_and_create_sqlite_connection(&wallet_path).is_ok());
}<|MERGE_RESOLUTION|>--- conflicted
+++ resolved
@@ -633,13 +633,8 @@
         script.clone(),
         input.clone(),
         0,
-<<<<<<< HEAD
-        PrivateKey::default(),
-        RistrettoPublicKey::default(),
-=======
         key,
-        PublicKey::from_secret_key(&PrivateKey::random(&mut OsRng)),
->>>>>>> 266ad172
+        RistrettoPublicKey::from_secret_key(&PrivateKey::random(&mut OsRng)),
     );
 
     let tx_id = alice_wallet
