//  Copyright 2019 The Tari Project
//
//  Redistribution and use in source and binary forms, with or without modification, are permitted provided that the
//  following conditions are met:
//
//  1. Redistributions of source code must retain the above copyright notice, this list of conditions and the following
//  disclaimer.
//
//  2. Redistributions in binary form must reproduce the above copyright notice, this list of conditions and the
//  following disclaimer in the documentation and/or other materials provided with the distribution.
//
//  3. Neither the name of the copyright holder nor the names of its contributors may be used to endorse or promote
//  products derived from this software without specific prior written permission.
//
//  THIS SOFTWARE IS PROVIDED BY THE COPYRIGHT HOLDERS AND CONTRIBUTORS "AS IS" AND ANY EXPRESS OR IMPLIED WARRANTIES,
//  INCLUDING, BUT NOT LIMITED TO, THE IMPLIED WARRANTIES OF MERCHANTABILITY AND FITNESS FOR A PARTICULAR PURPOSE ARE
//  DISCLAIMED. IN NO EVENT SHALL THE COPYRIGHT HOLDER OR CONTRIBUTORS BE LIABLE FOR ANY DIRECT, INDIRECT, INCIDENTAL,
//  SPECIAL, EXEMPLARY, OR CONSEQUENTIAL DAMAGES (INCLUDING, BUT NOT LIMITED TO, PROCUREMENT OF SUBSTITUTE GOODS OR
//  SERVICES; LOSS OF USE, DATA, OR PROFITS; OR BUSINESS INTERRUPTION) HOWEVER CAUSED AND ON ANY THEORY OF LIABILITY,
//  WHETHER IN CONTRACT, STRICT LIABILITY, OR TORT (INCLUDING NEGLIGENCE OR OTHERWISE) ARISING IN ANY WAY OUT OF THE
//  USE OF THIS SOFTWARE, EVEN IF ADVISED OF THE POSSIBILITY OF SUCH DAMAGE.

use std::{panic, path::Path, sync::Arc, time::Duration};

use aes_gcm::{
    aead::{generic_array::GenericArray, NewAead},
    Aes256Gcm,
};
use digest::Digest;
use rand::rngs::OsRng;
use tari_crypto::{
    common::Blake256,
    inputs,
    keys::{PublicKey as PublicKeyTrait, SecretKey},
    script,
};
use tempfile::tempdir;
use tokio::{runtime::Runtime, time::delay_for};

use tari_common_types::{
    chain_metadata::ChainMetadata,
    types::{PrivateKey, PublicKey},
};
use tari_comms::{
    multiaddr::Multiaddr,
    peer_manager::{NodeId, NodeIdentity, Peer, PeerFeatures, PeerFlags},
    types::{CommsPublicKey, CommsSecretKey},
};
use tari_comms_dht::DhtConfig;
use tari_core::transactions::{
    helpers::{create_unblinded_output, TestParams},
    tari_amount::{uT, MicroTari},
    transaction::OutputFeatures,
    CryptoFactories,
};
use tari_p2p::{initialization::CommsConfig, transport::TransportType, Network, DEFAULT_DNS_NAME_SERVER};
use tari_shutdown::{Shutdown, ShutdownSignal};
use tari_test_utils::random;
use tari_wallet::{
    contacts_service::storage::database::Contact,
    error::{WalletError, WalletStorageError},
    storage::{
        database::{DbKeyValuePair, WalletBackend, WalletDatabase, WriteOperation},
        sqlite_db::WalletSqliteDatabase,
        sqlite_utilities::{
            initialize_sqlite_database_backends,
            partial_wallet_backup,
            run_migration_and_create_sqlite_connection,
        },
    },
    test_utils::make_wallet_databases,
    transaction_service::{config::TransactionServiceConfig, handle::TransactionEvent},
    Wallet,
    WalletConfig,
    WalletSqlite,
};
<<<<<<< HEAD

use crate::support::{comms_and_services::get_next_memory_address, utils::make_input};
=======
use tempfile::tempdir;
use tokio::{runtime::Runtime, time::sleep};
>>>>>>> 504fbb8b

fn create_peer(public_key: CommsPublicKey, net_address: Multiaddr) -> Peer {
    Peer::new(
        public_key.clone(),
        NodeId::from_key(&public_key),
        net_address.into(),
        PeerFlags::empty(),
        PeerFeatures::COMMUNICATION_NODE,
        Default::default(),
        Default::default(),
    )
}

async fn create_wallet(
    data_path: &Path,
    database_name: &str,
    factories: CryptoFactories,
    shutdown_signal: ShutdownSignal,
    passphrase: Option<String>,
    recovery_master_key: Option<CommsSecretKey>,
) -> Result<WalletSqlite, WalletError> {
    const NETWORK: Network = Network::Weatherwax;
    let node_identity = NodeIdentity::random(&mut OsRng, get_next_memory_address(), PeerFeatures::COMMUNICATION_NODE);
    let comms_config = CommsConfig {
        network: NETWORK,
        node_identity: Arc::new(node_identity.clone()),
        transport_type: TransportType::Memory {
            listener_address: node_identity.public_address(),
        },
        auxilary_tcp_listener_address: None,
        datastore_path: data_path.to_path_buf(),
        peer_database_name: random::string(8),
        max_concurrent_inbound_tasks: 100,
        outbound_buffer_size: 100,
        dht: DhtConfig {
            discovery_request_timeout: Duration::from_secs(1),
            auto_join: true,
            saf_auto_request: true,
            ..Default::default()
        },
        allow_test_addresses: true,
        listener_liveness_allowlist_cidrs: Vec::new(),
        listener_liveness_max_sessions: 0,
        user_agent: "tari/test-wallet".to_string(),
        dns_seeds_name_server: DEFAULT_DNS_NAME_SERVER.parse().unwrap(),
        peer_seeds: Default::default(),
        dns_seeds: Default::default(),
        dns_seeds_use_dnssec: false,
    };

    let sql_database_path = comms_config
        .datastore_path
        .clone()
        .join(database_name)
        .with_extension("sqlite3");

    let (wallet_backend, transaction_backend, output_manager_backend, contacts_backend) =
        initialize_sqlite_database_backends(sql_database_path, passphrase).unwrap();

    let transaction_service_config = TransactionServiceConfig {
        resend_response_cooldown: Duration::from_secs(1),
        ..Default::default()
    };

    let config = WalletConfig::new(
        comms_config,
        factories,
        Some(transaction_service_config),
        None,
        NETWORK.into(),
        None,
        None,
        None,
        None,
    );
    let metadata = ChainMetadata::new(std::u64::MAX, Vec::new(), 0, 0, 0);

    let _ = wallet_backend.write(WriteOperation::Insert(DbKeyValuePair::BaseNodeChainMetadata(metadata)));

    Wallet::start(
        config,
        WalletDatabase::new(wallet_backend),
        transaction_backend,
        output_manager_backend,
        contacts_backend,
        shutdown_signal,
        recovery_master_key,
    )
    .await
}

#[tokio::test]
async fn test_wallet() {
    let mut shutdown_a = Shutdown::new();
    let mut shutdown_b = Shutdown::new();
    let alice_db_tempdir = tempdir().unwrap();
    let bob_db_tempdir = tempdir().unwrap();

    let factories = CryptoFactories::default();

    let base_node_identity =
        NodeIdentity::random(&mut OsRng, get_next_memory_address(), PeerFeatures::COMMUNICATION_NODE);

    let mut alice_wallet = create_wallet(
        &alice_db_tempdir.path(),
        "alice_db",
        factories.clone(),
        shutdown_a.to_signal(),
        None,
        None,
    )
    .await
    .unwrap();
    let alice_identity = (*alice_wallet.comms.node_identity()).clone();

    let bob_wallet = create_wallet(
        &bob_db_tempdir.path(),
        "bob_db",
        factories.clone(),
        shutdown_b.to_signal(),
        None,
        None,
    )
    .await
    .unwrap();
    let bob_identity = (*bob_wallet.comms.node_identity()).clone();

    alice_wallet
        .comms
        .peer_manager()
        .add_peer(create_peer(
            bob_identity.public_key().clone(),
            bob_identity.public_address(),
        ))
        .await
        .unwrap();

    bob_wallet
        .comms
        .peer_manager()
        .add_peer(create_peer(
            alice_identity.public_key().clone(),
            alice_identity.public_address(),
        ))
        .await
        .unwrap();

    alice_wallet
        .set_base_node_peer(
            (*base_node_identity.public_key()).clone(),
            get_next_memory_address().to_string(),
        )
        .await
        .unwrap();

    let mut alice_event_stream = alice_wallet.transaction_service.get_event_stream();

    let value = MicroTari::from(1000);
    let (_utxo, uo1) = make_input(&mut OsRng, MicroTari(2500), &factories.commitment);

    alice_wallet.output_manager_service.add_output(uo1).await.unwrap();

    alice_wallet
        .transaction_service
        .send_transaction(
            bob_identity.public_key().clone(),
            value,
            MicroTari::from(20),
            "".to_string(),
        )
        .await
        .unwrap();

    let delay = sleep(Duration::from_secs(60));
    tokio::pin!(delay);
    let mut reply_count = false;
    loop {
        tokio::select! {
            event = alice_event_stream.recv() => if let TransactionEvent::ReceivedTransactionReply(_) = &*event.unwrap() {
                reply_count = true;
                break;
            },
            () = &mut delay => {
                break;
            },
        }
    }
    assert!(reply_count);

    let mut contacts = Vec::new();
    for i in 0..2 {
        let (_secret_key, public_key) = PublicKey::random_keypair(&mut OsRng);

        contacts.push(Contact {
            alias: random::string(8),
            public_key,
        });

        alice_wallet
            .contacts_service
            .upsert_contact(contacts[i].clone())
            .await
            .unwrap();
    }

    let got_contacts = alice_wallet.contacts_service.get_contacts().await.unwrap();
    assert_eq!(contacts, got_contacts);

    // Test applying and removing encryption
    let current_wallet_path = alice_db_tempdir.path().join("alice_db").with_extension("sqlite3");

    alice_wallet
        .apply_encryption("It's turtles all the way down".to_string())
        .await
        .unwrap();

    // Second encryption should fail
    match alice_wallet
        .apply_encryption("It's turtles all the way down".to_string())
        .await
    {
        Ok(_) => panic!("Should not be able to encrypt twice"),
        Err(WalletError::WalletStorageError(WalletStorageError::AlreadyEncrypted)) => {},
        Err(_) => panic!("Should be the Already Encrypted error"),
    }

    drop(alice_event_stream);
    shutdown_a.trigger();
    alice_wallet.wait_until_shutdown().await;

    let connection =
        run_migration_and_create_sqlite_connection(&current_wallet_path).expect("Could not open Sqlite db");

    if WalletSqliteDatabase::new(connection.clone(), None).is_ok() {
        panic!("Should not be able to instantiate encrypted wallet without cipher");
    }

    let passphrase_hash = Blake256::new()
        .chain("wrong passphrase".to_string().as_bytes())
        .finalize();
    let key = GenericArray::from_slice(passphrase_hash.as_slice());
    let cipher = Aes256Gcm::new(key);
    let result = WalletSqliteDatabase::new(connection.clone(), Some(cipher));

    if let Err(err) = result {
        assert!(matches!(err, WalletStorageError::IncorrectPassword));
    } else {
        panic!("Should not be able to instantiate encrypted wallet without cipher");
    }

    let passphrase_hash = Blake256::new()
        .chain("It's turtles all the way down".to_string().as_bytes())
        .finalize();
    let key = GenericArray::from_slice(passphrase_hash.as_slice());
    let cipher = Aes256Gcm::new(key);
    let db = WalletSqliteDatabase::new(connection, Some(cipher)).expect("Should be able to instantiate db with cipher");
    drop(db);

    let mut shutdown_a = Shutdown::new();
    let mut alice_wallet = create_wallet(
        &alice_db_tempdir.path(),
        "alice_db",
        factories.clone(),
        shutdown_a.to_signal(),
        Some("It's turtles all the way down".to_string()),
        None,
    )
    .await
    .unwrap();

    alice_wallet.remove_encryption().await.unwrap();

    shutdown_a.trigger();
    alice_wallet.wait_until_shutdown().await;

    let connection =
        run_migration_and_create_sqlite_connection(&current_wallet_path).expect("Could not open Sqlite db");
    let db = WalletSqliteDatabase::new(connection, None).expect(
        "Should be able to instantiate db with
    cipher",
    );
    drop(db);

    // Test the partial db backup in this test so that we can work with the data generated during the test
    let mut shutdown_a = Shutdown::new();
    let alice_wallet = create_wallet(
        &alice_db_tempdir.path(),
        "alice_db",
        factories.clone(),
        shutdown_a.to_signal(),
        None,
        None,
    )
    .await
    .unwrap();

    let backup_db_tempdir = tempdir().unwrap();
    let backup_wallet_path = backup_db_tempdir
        .path()
        .join("alice_db_backup")
        .with_extension("sqlite3");

    alice_wallet
        .db
        .set_master_secret_key(alice_identity.secret_key().clone())
        .await
        .unwrap();

    shutdown_a.trigger();
    alice_wallet.wait_until_shutdown().await;

    partial_wallet_backup(current_wallet_path.clone(), backup_wallet_path.clone())
        .await
        .unwrap();

    let connection =
        run_migration_and_create_sqlite_connection(&current_wallet_path).expect("Could not open Sqlite db");
    let wallet_db = WalletDatabase::new(WalletSqliteDatabase::new(connection.clone(), None).unwrap());
    let master_private_key = wallet_db.get_master_secret_key().await.unwrap();
    assert!(master_private_key.is_some());
    // Checking that the backup has had its Comms Private Key is cleared.
    let connection = run_migration_and_create_sqlite_connection(&backup_wallet_path).expect(
        "Could not open Sqlite
    db",
    );
    let backup_wallet_db = WalletDatabase::new(WalletSqliteDatabase::new(connection.clone(), None).unwrap());
    let master_secret_key = backup_wallet_db.get_master_secret_key().await.unwrap();
    assert!(master_secret_key.is_none());

    shutdown_b.trigger();

    bob_wallet.wait_until_shutdown().await;
}

#[tokio::test]
async fn test_do_not_overwrite_master_key() {
    let factories = CryptoFactories::default();
    let dir = tempdir().unwrap();

    // create a wallet and shut it down
    let mut shutdown = Shutdown::new();
    let (recovery_master_key, _) = PublicKey::random_keypair(&mut OsRng);
    let wallet = create_wallet(
        &dir.path(),
        "wallet_db",
        factories.clone(),
        shutdown.to_signal(),
        None,
        Some(recovery_master_key),
    )
    .await
    .unwrap();
    shutdown.trigger();
    wallet.wait_until_shutdown().await;

    // try to use a new master key to create a wallet using the existing wallet database
    let shutdown = Shutdown::new();
    let (recovery_master_key, _) = PublicKey::random_keypair(&mut OsRng);
    match create_wallet(
        &dir.path(),
        "wallet_db",
        factories.clone(),
        shutdown.to_signal(),
        None,
        Some(recovery_master_key.clone()),
    )
    .await
    {
        Ok(_) => panic!("Should not be able to overwrite wallet master secret key!"),
        Err(e) => assert!(matches!(e, WalletError::WalletRecoveryError(_))),
    }

    // make sure we can create a new wallet with recovery key if the db file does not exist
    let dir = tempdir().unwrap();
    let _wallet = create_wallet(
        &dir.path(),
        "wallet_db",
        factories.clone(),
        shutdown.to_signal(),
        None,
        Some(recovery_master_key),
    )
    .await
    .unwrap();
}

#[tokio::test]
async fn test_sign_message() {
    let factories = CryptoFactories::default();
    let dir = tempdir().unwrap();

    let shutdown = Shutdown::new();
    let mut wallet = create_wallet(
        &dir.path(),
        "wallet_db",
        factories.clone(),
        shutdown.to_signal(),
        None,
        None,
    )
    .await
    .unwrap();

    let (secret, public_key) = PublicKey::random_keypair(&mut OsRng);
    let (nonce, public_nonce) = PublicKey::random_keypair(&mut OsRng);
    let message = "Tragedy will find us.";
    let schnorr = wallet.sign_message(secret, nonce, message).unwrap();
    let signature = schnorr.get_signature().clone();

    assert!(wallet.verify_message_signature(public_key, public_nonce, signature, message.into()));
}

#[test]
#[ignore = "Useful for debugging, ignored because it takes over 30 minutes to run"]
#[allow(clippy::redundant_closure)]
fn test_20_store_and_forward_send_tx() {
    let mut fails = 0;
    for _n in 1..=20 {
        let hook = panic::take_hook();
        panic::set_hook(Box::new(|_| {}));
        let result = panic::catch_unwind(move || test_store_and_forward_send_tx());
        panic::set_hook(hook);
        match result {
            Ok(_) => {},
            Err(_) => {
                fails += 1;
            },
        }
    }
    assert_eq!(fails, 0);
}

#[test]
#[ignore = "Flakey on CI, theory is that it is due to SAF neighbourhoods. Retry after Kademlia style neighbourhoods \
            are included"]
fn test_store_and_forward_send_tx() {
    let mut shutdown_a = Shutdown::new();
    let mut shutdown_b = Shutdown::new();
    let mut shutdown_c = Shutdown::new();
    let mut shutdown_c2 = Shutdown::new();
    let factories = CryptoFactories::default();
    let alice_db_tempdir = tempdir().unwrap();
    let bob_db_tempdir = tempdir().unwrap();
    let carol_db_tempdir = tempdir().unwrap();

    let alice_runtime = Runtime::new().expect("Failed to initialize tokio runtime");
    let bob_runtime = Runtime::new().expect("Failed to initialize tokio runtime");
    let carol_runtime = Runtime::new().expect("Failed to initialize tokio runtime");

    let mut alice_wallet = alice_runtime
        .block_on(create_wallet(
            &alice_db_tempdir.path(),
            "alice_db",
            factories.clone(),
            shutdown_a.to_signal(),
            None,
            None,
        ))
        .unwrap();

    let bob_wallet = bob_runtime
        .block_on(create_wallet(
            &bob_db_tempdir.path(),
            "bob_db",
            factories.clone(),
            shutdown_b.to_signal(),
            None,
            None,
        ))
        .unwrap();
    let bob_identity = (*bob_wallet.comms.node_identity()).clone();

    let carol_wallet = carol_runtime
        .block_on(create_wallet(
            &carol_db_tempdir.path(),
            "carol_db",
            factories.clone(),
            shutdown_c.to_signal(),
            None,
            None,
        ))
        .unwrap();
    let carol_identity = (*carol_wallet.comms.node_identity()).clone();
    shutdown_c.trigger();
    carol_runtime.block_on(carol_wallet.wait_until_shutdown());

    alice_runtime
        .block_on(alice_wallet.comms.peer_manager().add_peer(bob_identity.to_peer()))
        .unwrap();

    bob_runtime
        .block_on(bob_wallet.comms.peer_manager().add_peer(carol_identity.to_peer()))
        .unwrap();

    alice_runtime
        .block_on(
            alice_wallet
                .comms
                .connectivity()
                .dial_peer(bob_identity.node_id().clone()),
        )
        .unwrap();

    let value = MicroTari::from(1000);
    let (_utxo, uo1) = make_input(&mut OsRng, MicroTari(2500), &factories.commitment);

    alice_runtime
        .block_on(alice_wallet.output_manager_service.add_output(uo1))
        .unwrap();

    let tx_id = alice_runtime
        .block_on(alice_wallet.transaction_service.send_transaction(
            carol_identity.public_key().clone(),
            value,
            MicroTari::from(20),
            "Store and Forward!".to_string(),
        ))
        .unwrap();

    // Waiting here for a while to make sure the discovery retry is over
    alice_runtime.block_on(async { sleep(Duration::from_secs(60)).await });

    alice_runtime
        .block_on(alice_wallet.transaction_service.cancel_transaction(tx_id))
        .unwrap();

    alice_runtime.block_on(async { sleep(Duration::from_secs(60)).await });

    let carol_wallet = carol_runtime
        .block_on(create_wallet(
            &carol_db_tempdir.path(),
            "carol_db",
            factories,
            shutdown_c2.to_signal(),
            None,
            None,
        ))
        .unwrap();

    let mut carol_event_stream = carol_wallet.transaction_service.get_event_stream();

    carol_runtime
        .block_on(carol_wallet.comms.peer_manager().add_peer(create_peer(
            bob_identity.public_key().clone(),
            bob_identity.public_address(),
        )))
        .unwrap();
    carol_runtime
        .block_on(carol_wallet.dht_service.dht_requester().send_join())
        .unwrap();

    carol_runtime.block_on(async {
        let delay = sleep(Duration::from_secs(60));
        tokio::pin!(delay);

        let mut tx_recv = false;
        let mut tx_cancelled = false;
        loop {
            tokio::select! {
                event = carol_event_stream.recv() => {
                    match &*event.unwrap() {
                        TransactionEvent::ReceivedTransaction(_) => tx_recv = true,
                        TransactionEvent::TransactionCancelled(_) => tx_cancelled = true,
                        _ => (),
                    }
                    if tx_recv && tx_cancelled {
                        break;
                    }
                },
                () = &mut delay => {
                    break;
                },
            }
        }
        assert!(tx_recv, "Must have received a tx from alice");
        assert!(tx_cancelled, "Must have received a cancel tx from alice");
    });
    shutdown_a.trigger();
    shutdown_b.trigger();
    shutdown_c2.trigger();
    alice_runtime.block_on(alice_wallet.wait_until_shutdown());
    bob_runtime.block_on(bob_wallet.wait_until_shutdown());
    carol_runtime.block_on(carol_wallet.wait_until_shutdown());
}

#[tokio::test]
async fn test_import_utxo() {
    let shutdown = Shutdown::new();
    let factories = CryptoFactories::default();
    let alice_identity = NodeIdentity::random(
        &mut OsRng,
        "/ip4/127.0.0.1/tcp/24521".parse().unwrap(),
        PeerFeatures::COMMUNICATION_NODE,
    );
    let base_node_identity = NodeIdentity::random(
        &mut OsRng,
        "/ip4/127.0.0.1/tcp/24522".parse().unwrap(),
        PeerFeatures::COMMUNICATION_NODE,
    );
    let temp_dir = tempdir().unwrap();
    let (wallet_backend, tx_backend, oms_backend, contacts_backend, _temp_dir) = make_wallet_databases(None);
    let comms_config = CommsConfig {
        network: Network::Weatherwax,
        node_identity: Arc::new(alice_identity.clone()),
        transport_type: TransportType::Tcp {
            listener_address: "/ip4/127.0.0.1/tcp/0".parse().unwrap(),
            tor_socks_config: None,
        },
        auxilary_tcp_listener_address: None,
        datastore_path: temp_dir.path().to_path_buf(),
        peer_database_name: random::string(8),
        max_concurrent_inbound_tasks: 100,
        outbound_buffer_size: 100,
        dht: Default::default(),
        allow_test_addresses: true,
        listener_liveness_allowlist_cidrs: Vec::new(),
        listener_liveness_max_sessions: 0,
        user_agent: "tari/test-wallet".to_string(),
        dns_seeds_name_server: DEFAULT_DNS_NAME_SERVER.parse().unwrap(),
        peer_seeds: Default::default(),
        dns_seeds: Default::default(),
        dns_seeds_use_dnssec: false,
    };
    let config = WalletConfig::new(
        comms_config,
        factories.clone(),
        None,
        None,
        Network::Weatherwax.into(),
        None,
        None,
        None,
        None,
    );
    let mut alice_wallet = Wallet::start(
        config,
        WalletDatabase::new(wallet_backend),
        tx_backend,
        oms_backend,
        contacts_backend,
        shutdown.to_signal(),
        None,
    )
    .await
    .unwrap();
    let key = PrivateKey::random(&mut OsRng);
    let claim = PublicKey::from_secret_key(&key);
    let script = script!(Nop);
    let input = inputs!(claim);
    let features = OutputFeatures::create_coinbase(50);

    let p = TestParams::new();
    let utxo = create_unblinded_output(script.clone(), features.clone(), p.clone(), 20000 * uT);

    let tx_id = alice_wallet
        .import_utxo(
            utxo.value,
            &utxo.spending_key,
            script,
            input,
            base_node_identity.public_key(),
            features,
            "Testing".to_string(),
            utxo.metadata_signature.clone(),
            &p.script_private_key,
            &p.sender_offset_public_key,
        )
        .await
        .unwrap();

    let balance = alice_wallet.output_manager_service.get_balance().await.unwrap();

    assert_eq!(balance.available_balance, 20000 * uT);

    let completed_tx = alice_wallet
        .transaction_service
        .get_completed_transactions()
        .await
        .unwrap()
        .remove(&tx_id)
        .expect("Tx should be in collection");

    assert_eq!(completed_tx.amount, 20000 * uT);
    let stored_utxo = alice_wallet.output_manager_service.get_unspent_outputs().await.unwrap()[0].clone();
    assert_eq!(stored_utxo, utxo);
}

#[test]
fn test_db_file_locking() {
    let db_tempdir = tempdir().unwrap();
    let wallet_path = db_tempdir.path().join("alice_db").with_extension("sqlite3");

    let connection = run_migration_and_create_sqlite_connection(&wallet_path).expect("Could not open Sqlite db");

    match run_migration_and_create_sqlite_connection(&wallet_path) {
        Err(WalletStorageError::CannotAcquireFileLock) => {},
        _ => panic!("Should not be able to acquire file lock"),
    }

    drop(connection);

    assert!(run_migration_and_create_sqlite_connection(&wallet_path).is_ok());
}<|MERGE_RESOLUTION|>--- conflicted
+++ resolved
@@ -74,13 +74,10 @@
     WalletConfig,
     WalletSqlite,
 };
-<<<<<<< HEAD
-
-use crate::support::{comms_and_services::get_next_memory_address, utils::make_input};
-=======
 use tempfile::tempdir;
 use tokio::{runtime::Runtime, time::sleep};
->>>>>>> 504fbb8b
+
+use crate::support::{comms_and_services::get_next_memory_address, utils::make_input};
 
 fn create_peer(public_key: CommsPublicKey, net_address: Multiaddr) -> Peer {
     Peer::new(
