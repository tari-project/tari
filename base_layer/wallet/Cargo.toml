[package]
name = "tari_wallet"
authors = ["The Tari Development Community"]
description = "Tari cryptocurrency wallet library"
license = "BSD-3-Clause"
version = "0.9.5"
edition = "2018"

[dependencies]
tari_common_types = { version = "^0.9", path = "../../base_layer/common_types" }
tari_comms = { version = "^0.9", path = "../../comms" }
tari_comms_dht = { version = "^0.9", path = "../../comms/dht" }
tari_crypto = "0.11.1"
tari_key_manager = { version = "^0.9", path = "../key_manager" }
tari_p2p = { version = "^0.9", path = "../p2p" }
tari_service_framework = { version = "^0.9", path = "../service_framework" }
tari_shutdown = { version = "^0.9", path = "../../infrastructure/shutdown" }
tari_storage = { version = "^0.9", path = "../../infrastructure/storage" }

aes-gcm = "^0.8"
blake2 = "0.9.0"
chrono = { version = "0.4.6", features = ["serde"] }
crossbeam-channel = "0.3.8"
digest = "0.9.0"
diesel = { version = "1.4.7", features = ["sqlite", "serde_json", "chrono"] }
diesel_migrations = "1.4.0"
libsqlite3-sys = { version = ">=0.8.0, <0.13.0", features = ["bundled"], optional = true }
fs2 = "0.3.0"
<<<<<<< HEAD
futures =  { version = "^0.3.1", features =["compat", "std"]}
=======
futures = { version = "^0.3.1", features = ["compat", "std"] }
lazy_static = "1.4.0"
>>>>>>> 504fbb8b
log = "0.4.6"
log4rs = { version = "1.0.0", features = ["console_appender", "file_appender", "yaml_format"] }
lmdb-zero = "0.4.4"
rand = "0.8"
serde = { version = "1.0.89", features = ["derive"] }
serde_json = "1.0.39"
tokio = { version = "1.10", features = ["sync", "macros"] }
tower = "0.3.0-alpha.2"
tempfile = "3.1.0"
time = { version = "0.1.39" }
thiserror = "1.0.26"
bincode = "1.3.1"

[dependencies.tari_core]
path = "../../base_layer/core"
version = "^0.9"
default-features = false
features = ["transactions", "mempool_proto", "base_node_proto", ]

[dev-dependencies]
tari_p2p = { version = "^0.9", path = "../p2p", features = ["test-mocks"] }
tari_comms_dht = { version = "^0.9", path = "../../comms/dht", features = ["test-mocks"] }
tari_test_utils = { version = "^0.9", path = "../../infrastructure/test_utils" }
env_logger = "0.7.1"
prost = "0.8.0"

[features]
c_integration = []
avx2 = ["tari_crypto/avx2", "tari_core/avx2"]
bundled_sqlite = ["libsqlite3-sys"]<|MERGE_RESOLUTION|>--- conflicted
+++ resolved
@@ -26,12 +26,7 @@
 diesel_migrations = "1.4.0"
 libsqlite3-sys = { version = ">=0.8.0, <0.13.0", features = ["bundled"], optional = true }
 fs2 = "0.3.0"
-<<<<<<< HEAD
-futures =  { version = "^0.3.1", features =["compat", "std"]}
-=======
 futures = { version = "^0.3.1", features = ["compat", "std"] }
-lazy_static = "1.4.0"
->>>>>>> 504fbb8b
 log = "0.4.6"
 log4rs = { version = "1.0.0", features = ["console_appender", "file_appender", "yaml_format"] }
 lmdb-zero = "0.4.4"
