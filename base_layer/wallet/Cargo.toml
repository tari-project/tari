--- conflicted
+++ resolved
@@ -7,7 +7,7 @@
 edition = "2018"
 
 [dependencies]
-tari_core = {path = "../../base_layer/core", version = "^0.36", default-features = false, features = ["transactions", "mempool_proto", "base_node_proto"]}
+tari_core = {path = "../../base_layer/core", version = "^0.38", default-features = false, features = ["transactions", "mempool_proto", "base_node_proto"]}
 tari_common = { path = "../../common" }
 tari_common_types = { version = "^0.38", path = "../../base_layer/common_types" }
 tari_comms = { version = "^0.38", path = "../../comms/core" }
@@ -58,25 +58,12 @@
 itertools = "0.10.3"
 chacha20poly1305 = "0.10.1"
 
-<<<<<<< HEAD
-
-[dev-dependencies]
-tari_p2p = { version = "^0.36", path = "../p2p", features = ["test-mocks"] }
-tari_comms_dht = { version = "^0.36", path = "../../comms/dht", features = ["test-mocks"] }
-tari_test_utils = { version = "^0.36", path = "../../infrastructure/test_utils" }
-tari_core = {path = "../../base_layer/core", version = "^0.36", default-features = false, features = ["transactions", "mempool_proto", "base_node_proto", "base_node"]}
-=======
-[dependencies.tari_core]
-path = "../../base_layer/core"
-version = "^0.38"
-default-features = false
-features = ["transactions", "mempool_proto", "base_node_proto", ]
 
 [dev-dependencies]
 tari_p2p = { version = "^0.38", path = "../p2p", features = ["test-mocks"] }
 tari_comms_dht = { version = "^0.38", path = "../../comms/dht", features = ["test-mocks"] }
 tari_test_utils = { version = "^0.38", path = "../../infrastructure/test_utils" }
->>>>>>> b8e0a544
+tari_core = {path = "../../base_layer/core", version = "^0.36", default-features = false, features = ["transactions", "mempool_proto", "base_node_proto", "base_node"]}
 env_logger = "0.7.1"
 prost = "0.9.0"
 
