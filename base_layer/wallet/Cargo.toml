--- conflicted
+++ resolved
@@ -8,21 +8,12 @@
 
 [dependencies]
 tari_common = { path = "../../common" }
-<<<<<<< HEAD
-tari_common_types = { version = "^0.31", path = "../../base_layer/common_types" }
-tari_comms = { version = "^0.31", path = "../../comms/core" }
-tari_comms_dht = { version = "^0.31", path = "../../comms/dht" }
-tari_crypto = { git = "https://github.com/tari-project/tari-crypto.git", tag = "v0.13.0" }
-tari_key_manager = { version = "^0.31", path = "../key_manager" }
-tari_p2p = { version = "^0.31", path = "../p2p", features = ["auto-update"] }
-=======
 tari_common_types = { version = "^0.32", path = "../../base_layer/common_types" }
 tari_comms = { version = "^0.32", path = "../../comms/core" }
 tari_comms_dht = { version = "^0.32", path = "../../comms/dht" }
 tari_crypto = { git = "https://github.com/tari-project/tari-crypto.git", tag = "v0.13.0" }
 tari_key_manager = { version = "^0.32", path = "../key_manager" }
 tari_p2p = { version = "^0.32", path = "../p2p", features = ["auto-update"] }
->>>>>>> 66fd67e9
 tari_script = { path = "../../infrastructure/tari_script" }
 tari_service_framework = { version = "^0.32", path = "../service_framework" }
 tari_shutdown = { version = "^0.32", path = "../../infrastructure/shutdown" }
