[package]
name = "tari_common_types"
authors = ["The Tari Development Community"]
description = "Tari cryptocurrency common types"
license = "BSD-3-Clause"
<<<<<<< HEAD
version = "0.51.0-rc.1"
=======
version = "0.53.0-pre.0"
>>>>>>> 04e0246d
edition = "2018"

[dependencies]
tari_crypto = { version = "0.19" }
tari_utilities = { version = "0.6" }
tari_common = {  path = "../../common" }


chacha20poly1305 = "0.10.1"
borsh = "0.10"
digest = "0.10"
lazy_static = "1.4.0"
newtype-ops = "0.1"
rand = "0.8"
serde = { version = "1.0.106", features = ["derive"] }
thiserror = "1.0.29"
tokio = { version = "1.23", features = ["time", "sync"] }
base64 = "0.21.0"
blake2 = "0.10"<|MERGE_RESOLUTION|>--- conflicted
+++ resolved
@@ -3,11 +3,8 @@
 authors = ["The Tari Development Community"]
 description = "Tari cryptocurrency common types"
 license = "BSD-3-Clause"
-<<<<<<< HEAD
-version = "0.51.0-rc.1"
-=======
-version = "0.53.0-pre.0"
->>>>>>> 04e0246d
+version = "0.52.0-rc.0"
+
 edition = "2018"
 
 [dependencies]
