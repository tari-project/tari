--- conflicted
+++ resolved
@@ -31,9 +31,5 @@
 pub mod tari_address;
 pub mod transaction;
 mod tx_id;
-<<<<<<< HEAD
 pub mod types;
-=======
-pub mod types;
-pub mod wallet_types;
->>>>>>> 0d661260
+pub mod wallet_types;