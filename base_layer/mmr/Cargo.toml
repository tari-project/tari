[package]
name = "tari_mmr"
authors = ["The Tari Development Community"]
description = "A Merkle Mountain Range implementation"
repository = "https://github.com/tari-project/tari"
license = "BSD-3-Clause"
version = "0.40.2"
edition = "2018"

[features]
default = []
native_bitmap = ["croaring"]
benches = ["criterion"]

[dependencies]
tari_utilities = { git = "https://github.com/tari-project/tari_utilities.git", tag="v0.4.7" }
<<<<<<< HEAD
tari_crypto = { git = "https://github.com/tari-project/tari-crypto.git", tag = "v0.16.0" }
=======
tari_crypto = { git = "https://github.com/tari-project/tari-crypto.git", tag = "v0.16.1" }
>>>>>>> d7b4699c
tari_common = {path = "../../common"}
thiserror = "1.0.26"
digest = "0.9.0"
log = "0.4"
serde = { version = "1.0.97", features = ["derive"] }
croaring =  { version = "0.5.2", optional = true }
criterion = { version="0.2", optional = true }

[dev-dependencies]
rand="0.8.0"
blake2 = "0.9.0"
serde_json = "1.0"
bincode = "1.1"
[lib]
# Disable libtest from intercepting Criterion bench arguments
bench = false

[[bench]]
name = "bench"
harness = false<|MERGE_RESOLUTION|>--- conflicted
+++ resolved
@@ -14,11 +14,7 @@
 
 [dependencies]
 tari_utilities = { git = "https://github.com/tari-project/tari_utilities.git", tag="v0.4.7" }
-<<<<<<< HEAD
-tari_crypto = { git = "https://github.com/tari-project/tari-crypto.git", tag = "v0.16.0" }
-=======
 tari_crypto = { git = "https://github.com/tari-project/tari-crypto.git", tag = "v0.16.1" }
->>>>>>> d7b4699c
 tari_common = {path = "../../common"}
 thiserror = "1.0.26"
 digest = "0.9.0"
