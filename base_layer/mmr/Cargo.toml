[package]
name = "tari_mmr"
authors = ["The Tari Development Community"]
description = "A Merkle Mountain Range implementation"
repository = "https://github.com/tari-project/tari"
license = "BSD-3-Clause"
version = "0.21.1"
edition = "2018"

[features]
default = ["native_bitmap"]
native_bitmap = ["croaring"]
benches = ["criterion"]

[dependencies]
tari_utilities = "^0.3"
thiserror = "1.0.26"
digest = "0.9.0"
log = "0.4"
serde = { version = "1.0.97", features = ["derive"] }
croaring =  { version = "=0.4.5", optional = true }
criterion = { version="0.2", optional = true }

[dev-dependencies]
rand="0.8.0"
blake2 = "0.9.0"
<<<<<<< HEAD
tari_infra_derive= { path = "../../infrastructure/derive", version = "^0.12" }
tari_crypto = { git = "https://github.com/mikethetike/tari-crypto.git", branch = "mb-compressed-pk" }
=======
tari_infra_derive= { path = "../../infrastructure/derive", version = "^0.21" }
tari_crypto = { git = "https://github.com/tari-project/tari-crypto.git", branch = "main" }
>>>>>>> 3456733b
serde_json = "1.0"
bincode = "1.1"
[lib]
# Disable libtest from intercepting Criterion bench arguments
bench = false

[[bench]]
name = "bench"
harness = false<|MERGE_RESOLUTION|>--- conflicted
+++ resolved
@@ -24,13 +24,8 @@
 [dev-dependencies]
 rand="0.8.0"
 blake2 = "0.9.0"
-<<<<<<< HEAD
-tari_infra_derive= { path = "../../infrastructure/derive", version = "^0.12" }
+tari_infra_derive= { path = "../../infrastructure/derive", version = "^0.21" }
 tari_crypto = { git = "https://github.com/mikethetike/tari-crypto.git", branch = "mb-compressed-pk" }
-=======
-tari_infra_derive= { path = "../../infrastructure/derive", version = "^0.21" }
-tari_crypto = { git = "https://github.com/tari-project/tari-crypto.git", branch = "main" }
->>>>>>> 3456733b
 serde_json = "1.0"
 bincode = "1.1"
 [lib]
