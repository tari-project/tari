--- conflicted
+++ resolved
@@ -4,11 +4,7 @@
 description = "A Merkle Mountain Range implementation"
 repository = "https://github.com/tari-project/tari"
 license = "BSD-3-Clause"
-<<<<<<< HEAD
-version = "0.45.1-stagenet.0"
-=======
-version = "0.48.0-rc.2"
->>>>>>> 386667c6
+version = "0.48.0"
 edition = "2018"
 
 [features]
