[package]
name = "tari_mmr"
authors = ["The Tari Development Community"]
description = "A Merkle Mountain Range implementation"
repository = "https://github.com/tari-project/tari"
license = "BSD-3-Clause"
version = "0.2.11"
edition = "2018"

[features]
default = ["native_bitmap"]
native_bitmap = ["croaring"]
benches = ["criterion"]

[dependencies]
tari_utilities = "^0.3"
thiserror = "1.0.20"
digest = "0.8.0"
log = "0.4"
serde = { version = "1.0.97", features = ["derive"] }
croaring =  { version = "=0.4.5", optional = true }
criterion = { version="0.2", optional = true }

[dev-dependencies]
rand="0.7.0"
blake2 = "0.8.0"
tari_infra_derive= { path = "../../infrastructure/derive", version = "^0.0" }
<<<<<<< HEAD
tari_crypto = { version = "^0.7", path = "../../../tari_crypto" }
=======
tari_crypto = { version = "^0.8" }
>>>>>>> 35de5b55
serde_json = "1.0"
bincode = "1.1"
[lib]
# Disable libtest from intercepting Criterion bench arguments
bench = false

[[bench]]
name = "bench"
harness = false<|MERGE_RESOLUTION|>--- conflicted
+++ resolved
@@ -25,11 +25,7 @@
 rand="0.7.0"
 blake2 = "0.8.0"
 tari_infra_derive= { path = "../../infrastructure/derive", version = "^0.0" }
-<<<<<<< HEAD
-tari_crypto = { version = "^0.7", path = "../../../tari_crypto" }
-=======
 tari_crypto = { version = "^0.8" }
->>>>>>> 35de5b55
 serde_json = "1.0"
 bincode = "1.1"
 [lib]
