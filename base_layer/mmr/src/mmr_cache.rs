--- conflicted
+++ resolved
@@ -198,11 +198,7 @@
             self.update_base_mmr()?;
             self.create_curr_mmr()?;
         } else {
-<<<<<<< HEAD
-            // We should not update anything
-=======
             //we should not update anything
->>>>>>> ffb987a7
         }
         Ok(())
     }
