--- conflicted
+++ resolved
@@ -10,22 +10,12 @@
 edition = "2021"
 
 [dependencies]
-<<<<<<< HEAD
 tari_network = { workspace = true }
-tari_common = { path = "../../common", version = "1.7.0-pre.0" }
-tari_common_types = { path = "../common_types", version = "1.7.0-pre.0" }
-tari_crypto = { version = "0.21.0" }
-tari_service_framework = { path = "../service_framework", version = "1.7.0-pre.0" }
-tari_shutdown = { path = "../../infrastructure/shutdown", version = "1.7.0-pre.0" }
-=======
-tari_comms = { path = "../../comms/core", version = "1.7.0-pre.2" }
-tari_comms_dht = { path = "../../comms/dht", version = "1.7.0-pre.2" }
 tari_common = { path = "../../common", version = "1.7.0-pre.2" }
+tari_common_types = { path = "../common_types", version = "1.7.0-pre.2" }
 tari_crypto = { version = "0.21.0" }
 tari_service_framework = { path = "../service_framework", version = "1.7.0-pre.2" }
 tari_shutdown = { path = "../../infrastructure/shutdown", version = "1.7.0-pre.2" }
-tari_storage = { path = "../../infrastructure/storage", version = "1.7.0-pre.2" }
->>>>>>> 1319e247
 tari_utilities = { version = "0.8" }
 
 anyhow = "1.0.53"
