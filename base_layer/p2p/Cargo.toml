--- conflicted
+++ resolved
@@ -1,10 +1,6 @@
 [package]
 name = "tari_p2p"
-<<<<<<< HEAD
 version = "1.0.0-dan.5"
-=======
-version = "1.0.0-pre.11a"
->>>>>>> 0d661260
 authors = ["The Tari Development community"]
 description = "Tari base layer-specific peer-to-peer communication features"
 repository = "https://github.com/tari-project/tari"
@@ -14,15 +10,6 @@
 edition = "2018"
 
 [dependencies]
-<<<<<<< HEAD
-tari_comms = {  path = "../../comms/core" }
-tari_comms_dht = {  path = "../../comms/dht" }
-tari_common = {  path = "../../common" }
-tari_crypto = { version = "0.20" }
-tari_service_framework = {  path = "../service_framework" }
-tari_shutdown = {  path = "../../infrastructure/shutdown" }
-tari_storage = {  path = "../../infrastructure/storage" }
-=======
 tari_comms = {  path = "../../comms/core", version = "1.0.0-pre.11a" }
 tari_comms_dht = {  path = "../../comms/dht", version = "1.0.0-pre.11a" }
 tari_common = {  path = "../../common", version = "1.0.0-pre.11a" }
@@ -30,7 +17,6 @@
 tari_service_framework = {  path = "../service_framework", version = "1.0.0-pre.11a" }
 tari_shutdown = {  path = "../../infrastructure/shutdown", version = "1.0.0-pre.11a" }
 tari_storage = {  path = "../../infrastructure/storage", version = "1.0.0-pre.11a" }
->>>>>>> 0d661260
 tari_utilities = { version = "0.7" }
 
 anyhow = "1.0.53"
