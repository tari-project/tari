[package]
name = "tari_p2p"
<<<<<<< HEAD
version = "0.53.0-dan.0"
=======
version = "1.0.0-pre.4"
>>>>>>> 3ab7d5db
authors = ["The Tari Development community"]
description = "Tari base layer-specific peer-to-peer communication features"
repository = "https://github.com/tari-project/tari"
homepage = "https://tari.com"
readme = "README.md"
license = "BSD-3-Clause"
edition = "2018"

[dependencies]
tari_comms = {  path = "../../comms/core" }
tari_comms_dht = {  path = "../../comms/dht" }
tari_common = {  path = "../../common" }
tari_crypto = { version = "0.20" }
tari_service_framework = {  path = "../service_framework" }
tari_shutdown = {  path = "../../infrastructure/shutdown" }
tari_storage = {  path = "../../infrastructure/storage" }
tari_utilities = { version = "0.7" }

anyhow = "1.0.53"
fs2 = "0.4.0"
futures = { version = "^0.3.1" }
lmdb-zero = "0.4.4"
log = "0.4.6"
pgp = { version = "0.10", optional = true }
prost = "0.11.9"
rand = "0.8"
reqwest = { version = "0.11", optional = true, default-features = false }
rustls = "0.20.2"
semver = { version = "1.0.1", optional = true }
serde = "1.0.90"
thiserror = "1.0.26"
tokio = { version = "1.23", features = ["macros"] }
tokio-stream = { version = "0.1.9", default-features = false, features = ["time"] }
tower = "0.4.11"
trust-dns-client = { version = "=0.21.0-alpha.5", features = ["dns-over-rustls"] }
webpki = "0.22"

[dev-dependencies]
tari_test_utils = {  path = "../../infrastructure/test_utils" }

config = "0.13.0"
clap = "3.2"
tempfile = "3.1.0"

[build-dependencies]
tari_common = {  path = "../../common", features = ["build"] }

[features]
test-mocks = []
auto-update = ["reqwest/default", "pgp", "semver"]<|MERGE_RESOLUTION|>--- conflicted
+++ resolved
@@ -1,10 +1,6 @@
 [package]
 name = "tari_p2p"
-<<<<<<< HEAD
 version = "0.53.0-dan.0"
-=======
-version = "1.0.0-pre.4"
->>>>>>> 3ab7d5db
 authors = ["The Tari Development community"]
 description = "Tari base layer-specific peer-to-peer communication features"
 repository = "https://github.com/tari-project/tari"
@@ -14,13 +10,13 @@
 edition = "2018"
 
 [dependencies]
-tari_comms = {  path = "../../comms/core" }
-tari_comms_dht = {  path = "../../comms/dht" }
-tari_common = {  path = "../../common" }
+tari_comms = { path = "../../comms/core" }
+tari_comms_dht = { path = "../../comms/dht" }
+tari_common = { path = "../../common" }
 tari_crypto = { version = "0.20" }
-tari_service_framework = {  path = "../service_framework" }
-tari_shutdown = {  path = "../../infrastructure/shutdown" }
-tari_storage = {  path = "../../infrastructure/storage" }
+tari_service_framework = { path = "../service_framework" }
+tari_shutdown = { path = "../../infrastructure/shutdown" }
+tari_storage = { path = "../../infrastructure/storage" }
 tari_utilities = { version = "0.7" }
 
 anyhow = "1.0.53"
@@ -37,20 +33,24 @@
 serde = "1.0.90"
 thiserror = "1.0.26"
 tokio = { version = "1.23", features = ["macros"] }
-tokio-stream = { version = "0.1.9", default-features = false, features = ["time"] }
+tokio-stream = { version = "0.1.9", default-features = false, features = [
+  "time",
+] }
 tower = "0.4.11"
-trust-dns-client = { version = "=0.21.0-alpha.5", features = ["dns-over-rustls"] }
+trust-dns-client = { version = "=0.21.0-alpha.5", features = [
+  "dns-over-rustls",
+] }
 webpki = "0.22"
 
 [dev-dependencies]
-tari_test_utils = {  path = "../../infrastructure/test_utils" }
+tari_test_utils = { path = "../../infrastructure/test_utils" }
 
 config = "0.13.0"
 clap = "3.2"
 tempfile = "3.1.0"
 
 [build-dependencies]
-tari_common = {  path = "../../common", features = ["build"] }
+tari_common = { path = "../../common", features = ["build"] }
 
 [features]
 test-mocks = []
