[package]
name = "tari_p2p"
<<<<<<< HEAD
version = "0.52.0-dan.5"
=======
version = "0.52.0-pre.2"
>>>>>>> 597b9ef7
authors = ["The Tari Development community"]
description = "Tari base layer-specific peer-to-peer communication features"
repository = "https://github.com/tari-project/tari"
homepage = "https://tari.com"
readme = "README.md"
license = "BSD-3-Clause"
edition = "2018"

[dependencies]
tari_comms = {  path = "../../comms/core" }
tari_comms_dht = {  path = "../../comms/dht" }
tari_common = {  path = "../../common" }
tari_crypto = { version = "0.19" }
tari_service_framework = {  path = "../service_framework" }
tari_shutdown = {  path = "../../infrastructure/shutdown" }
tari_storage = {  path = "../../infrastructure/storage" }
tari_utilities = { version = "0.6" }

anyhow = "1.0.53"
fs2 = "0.4.0"
futures = { version = "^0.3.1" }
lmdb-zero = "0.4.4"
log = "0.4.6"
pgp = { version = "0.10", optional = true }
prost = "=0.9.0"
rand = "0.8"
reqwest = { version = "0.11", optional = true, default-features = false }
rustls = "0.20.2"
semver = { version = "1.0.1", optional = true }
serde = "1.0.90"
thiserror = "1.0.26"
tokio = { version = "1.23", features = ["macros"] }
tokio-stream = { version = "0.1.9", default-features = false, features = ["time"] }
tower = "0.4.11"
trust-dns-client = { version = "=0.21.0-alpha.5", features = ["dns-over-rustls"] }
webpki = "0.22"

[dev-dependencies]
tari_test_utils = {  path = "../../infrastructure/test_utils" }

config = "0.13.0"
clap = "3.2"
lazy_static = "1.3.0"
tempfile = "3.1.0"

[build-dependencies]
tari_common = {  path = "../../common", features = ["build"] }

[features]
test-mocks = []
auto-update = ["reqwest/default", "pgp", "semver"]<|MERGE_RESOLUTION|>--- conflicted
+++ resolved
@@ -1,10 +1,6 @@
 [package]
 name = "tari_p2p"
-<<<<<<< HEAD
 version = "0.52.0-dan.5"
-=======
-version = "0.52.0-pre.2"
->>>>>>> 597b9ef7
 authors = ["The Tari Development community"]
 description = "Tari base layer-specific peer-to-peer communication features"
 repository = "https://github.com/tari-project/tari"
