--- conflicted
+++ resolved
@@ -10,15 +10,6 @@
 edition = "2018"
 
 [dependencies]
-<<<<<<< HEAD
-tari_comms = { version = "^0.31", path = "../../comms/core" }
-tari_comms_dht = { version = "^0.31", path = "../../comms/dht" }
-tari_common = { version = "^0.31", path = "../../common" }
-tari_crypto = { git = "https://github.com/tari-project/tari-crypto.git", tag = "v0.13.0" }
-tari_service_framework = { version = "^0.31", path = "../service_framework" }
-tari_shutdown = { version = "^0.31", path = "../../infrastructure/shutdown" }
-tari_storage = { version = "^0.31", path = "../../infrastructure/storage" }
-=======
 tari_comms = { version = "^0.32", path = "../../comms/core" }
 tari_comms_dht = { version = "^0.32", path = "../../comms/dht" }
 tari_common = { version = "^0.32", path = "../../common" }
@@ -26,7 +17,6 @@
 tari_service_framework = { version = "^0.32", path = "../service_framework" }
 tari_shutdown = { version = "^0.32", path = "../../infrastructure/shutdown" }
 tari_storage = { version = "^0.32", path = "../../infrastructure/storage" }
->>>>>>> 66fd67e9
 tari_utilities = { git = "https://github.com/tari-project/tari_utilities.git", tag = "v0.4.3" }
 
 anyhow = "1.0.53"
