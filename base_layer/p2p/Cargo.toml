--- conflicted
+++ resolved
@@ -1,10 +1,6 @@
 [package]
 name = "tari_p2p"
-<<<<<<< HEAD
-version = "0.48.0-rc.0"
-=======
 version = "v0.48.0-rc.1"
->>>>>>> 16ae38fa
 authors = ["The Tari Development community"]
 description = "Tari base layer-specific peer-to-peer communication features"
 repository = "https://github.com/tari-project/tari"
