--- conflicted
+++ resolved
@@ -1,10 +1,6 @@
 [package]
 name = "tari_p2p"
-<<<<<<< HEAD
-version = "0.53.0-dan.0"
-=======
-version = "1.0.0-pre.5"
->>>>>>> ee8846d8
+version = "1.0.0-dan.5"
 authors = ["The Tari Development community"]
 description = "Tari base layer-specific peer-to-peer communication features"
 repository = "https://github.com/tari-project/tari"
