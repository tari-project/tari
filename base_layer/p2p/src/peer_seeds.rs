//  Copyright 2021, The Tari Project
//
//  Redistribution and use in source and binary forms, with or without modification, are permitted provided that the
//  following conditions are met:
//
//  1. Redistributions of source code must retain the above copyright notice, this list of conditions and the following
//  disclaimer.
//
//  2. Redistributions in binary form must reproduce the above copyright notice, this list of conditions and the
//  following disclaimer in the documentation and/or other materials provided with the distribution.
//
//  3. Neither the name of the copyright holder nor the names of its contributors may be used to endorse or promote
//  products derived from this software without specific prior written permission.
//
//  THIS SOFTWARE IS PROVIDED BY THE COPYRIGHT HOLDERS AND CONTRIBUTORS "AS IS" AND ANY EXPRESS OR IMPLIED WARRANTIES,
//  INCLUDING, BUT NOT LIMITED TO, THE IMPLIED WARRANTIES OF MERCHANTABILITY AND FITNESS FOR A PARTICULAR PURPOSE ARE
//  DISCLAIMED. IN NO EVENT SHALL THE COPYRIGHT HOLDER OR CONTRIBUTORS BE LIABLE FOR ANY DIRECT, INDIRECT, INCIDENTAL,
//  SPECIAL, EXEMPLARY, OR CONSEQUENTIAL DAMAGES (INCLUDING, BUT NOT LIMITED TO, PROCUREMENT OF SUBSTITUTE GOODS OR
//  SERVICES; LOSS OF USE, DATA, OR PROFITS; OR BUSINESS INTERRUPTION) HOWEVER CAUSED AND ON ANY THEORY OF LIABILITY,
//  WHETHER IN CONTRACT, STRICT LIABILITY, OR TORT (INCLUDING NEGLIGENCE OR OTHERWISE) ARISING IN ANY WAY OUT OF THE
//  USE OF THIS SOFTWARE, EVEN IF ADVISED OF THE POSSIBILITY OF SUCH DAMAGE.

use std::{
    convert::TryFrom,
    fmt::{Display, Formatter},
    str::FromStr,
};

use anyhow::anyhow;
use serde::{Deserialize, Serialize};
use tari_common::DnsNameServer;
use tari_comms::{
    multiaddr::Multiaddr,
    net_address::{MultiaddressesWithStats, PeerAddressSource},
    peer_manager::{NodeId, Peer, PeerFeatures},
    types::CommsPublicKey,
};
use tari_utilities::hex::Hex;

use super::dns::DnsClientError;
use crate::dns::{default_trust_anchor, DnsClient};

#[derive(Clone)]
pub struct DnsSeedResolver {
    client: DnsClient,
}

impl DnsSeedResolver {
    /// Connect to DNS host with DNSSEC protection using default root DNSKEY public keys
    /// obtained from root DNS.
    ///
    /// ## Arguments
    /// -`name_server` - the DNS name server to use to resolve records
    pub async fn connect_secure(name_server: DnsNameServer) -> Result<Self, DnsClientError> {
        let client = DnsClient::connect_secure(name_server, default_trust_anchor()).await?;
        Ok(Self { client })
    }

    /// Connect without DNSSEC protection
    ///
    /// ## Arguments
    /// -`name_server` - the DNS name server to use to resolve records
    pub async fn connect(name_server: DnsNameServer) -> Result<Self, DnsClientError> {
        let client = DnsClient::connect(name_server).await?;
        Ok(Self { client })
    }

    /// Resolves DNS TXT records and parses them into [`SeedPeer`]s.
    ///
    /// Example TXT record:
    /// ```text
    /// 06e98e9c5eb52bd504836edec1878eccf12eb9f26a5fe5ec0e279423156e657a::/onion3/bsmuof2cn4y2ysz253gzsvg3s72fcgh4f3qcm3hdlxdtcwe6al2dicyd:1234
    /// ```
    pub async fn resolve(&mut self, addr: &str) -> Result<Vec<SeedPeer>, DnsClientError> {
        let records = self.client.query_txt(addr).await?;
        let peers = records.into_iter().filter_map(|txt| txt.parse().ok()).collect();
        Ok(peers)
    }
}

/// Parsed information from a DNS seed record
#[derive(Debug, Clone, Serialize, Deserialize)]
#[serde(try_from = "String", into = "String")]
pub struct SeedPeer {
    pub public_key: CommsPublicKey,
    pub addresses: Vec<Multiaddr>,
}

impl SeedPeer {
    pub fn new(public_key: CommsPublicKey, addresses: Vec<Multiaddr>) -> Self {
        Self { public_key, addresses }
    }

    #[inline]
    pub fn derive_node_id(&self) -> NodeId {
        NodeId::from_public_key(&self.public_key)
    }
}

impl TryFrom<String> for SeedPeer {
    type Error = anyhow::Error;

    fn try_from(value: String) -> Result<Self, Self::Error> {
        Self::from_str(value.as_str())
    }
}

impl FromStr for SeedPeer {
    type Err = anyhow::Error;

    fn from_str(s: &str) -> Result<Self, Self::Err> {
        let mut parts = s.split("::").map(|s| s.trim());
        let public_key = parts
            .next()
            .and_then(|s| CommsPublicKey::from_hex(s).ok())
            .ok_or_else(|| anyhow!("Invalid public key string"))?;
        let addresses = parts.map(Multiaddr::from_str).collect::<Result<Vec<_>, _>>()?;
        if addresses.is_empty() || addresses.iter().any(|a| a.is_empty()) {
            return Err(anyhow!("Empty or invalid address in seed peer string"));
        }
        Ok(SeedPeer { public_key, addresses })
    }
}

impl Display for SeedPeer {
    fn fmt(&self, f: &mut Formatter<'_>) -> std::fmt::Result {
        write!(
            f,
            "{}::{}",
            self.public_key.to_hex(),
            self.addresses
                .iter()
                .map(|ma| ma.to_string())
                .collect::<Vec<_>>()
                .join("::")
        )
    }
}

impl From<SeedPeer> for String {
    fn from(s: SeedPeer) -> Self {
        s.to_string()
    }
}

impl From<SeedPeer> for Peer {
    fn from(seed: SeedPeer) -> Self {
        let node_id = seed.derive_node_id();
        Peer::new(
            seed.public_key,
            node_id,
            MultiaddressesWithStats::from_addresses_with_source(seed.addresses, &PeerAddressSource::Config),
            Default::default(),
            PeerFeatures::COMMUNICATION_NODE,
            Default::default(),
            Default::default(),
        )
    }
}

#[cfg(test)]
mod test {
    use tari_utilities::hex::Hex;

    use super::*;

    const TEST_NAME: &str = "test.local.";

    mod peer_seed {
        use super::*;

        #[test]
        fn it_parses_single_address() {
            let sample = "06e98e9c5eb52bd504836edec1878eccf12eb9f26a5fe5ec0e279423156e657a::/ip4/127.0.0.1/tcp/8000";
            let seed = SeedPeer::from_str(sample).unwrap();
            assert_eq!(
                seed.public_key.to_hex(),
                "06e98e9c5eb52bd504836edec1878eccf12eb9f26a5fe5ec0e279423156e657a"
            );
            assert_eq!(seed.addresses.len(), 1);
            assert_eq!(seed.addresses[0].to_string(), "/ip4/127.0.0.1/tcp/8000");
        }

        #[test]
        fn it_parses_mulitple_addresses() {
            let sample = "06e98e9c5eb52bd504836edec1878eccf12eb9f26a5fe5ec0e279423156e657a::/ip4/127.0.0.1/tcp/8000::/\
                          onion3/bsmuof2cn4y2ysz253gzsvg3s72fcgh4f3qcm3hdlxdtcwe6al2dicyd:1234";

            let seed = SeedPeer::from_str(sample).unwrap();
            assert_eq!(
                seed.public_key.to_hex(),
                "06e98e9c5eb52bd504836edec1878eccf12eb9f26a5fe5ec0e279423156e657a"
            );
            assert_eq!(seed.addresses.len(), 2);
        }

        #[test]
        fn it_errors_if_empty_or_blank() {
            SeedPeer::from_str("").unwrap_err();
            SeedPeer::from_str(" ").unwrap_err();
        }

        #[test]
        fn it_errors_if_not_a_seed_peer() {
            SeedPeer::from_str("nonsensical::garbage").unwrap_err();
        }

        #[test]
        fn it_errors_if_trailing_delim() {
            let sample = "06e98e9c5eb52bd504836edec1878eccf12eb9f26a5fe5ec0e279423156e657a::/ip4/127.0.0.1/tcp/8000::";
            SeedPeer::from_str(sample).unwrap_err();
            let sample = "06e98e9c5eb52bd504836edec1878eccf12eb9f26a5fe5ec0e279423156e657a::";
            SeedPeer::from_str(sample).unwrap_err();
        }

        #[test]
        fn it_errors_invalid_public_key() {
            let sample = "16e98e9c5eb52bd504836edec1878eccf12eb9f26a5fe5ec0e279423156e657a::/ip4/127.0.0.1/tcp/8000";
            SeedPeer::from_str(sample).unwrap_err();
        }

        #[test]
        fn it_errors_invalid_address() {
            let sample = "06e98e9c5eb52bd504836edec1878eccf12eb9f26a5fe5ec0e279423156e657a::/ip4/invalid/tcp/8000";
            SeedPeer::from_str(sample).unwrap_err();
        }
    }

    mod peer_seed_resolver {
        use trust_dns_client::{
            proto::{
                op::Query,
                rr::{DNSClass, Name},
                xfer::DnsResponse,
            },
            rr::{rdata, RData, Record, RecordType},
        };

        use super::*;
        use crate::{dns::mock, DEFAULT_DNS_NAME_SERVER};

        #[ignore]
        #[tokio::test]
        #[ignore = "Useful for developer testing but will fail unless the DNS has TXT records setup correctly."]
        async fn it_returns_seeds_from_real_address() {
            let mut resolver = DnsSeedResolver::connect(DEFAULT_DNS_NAME_SERVER.parse().unwrap())
                .await
                .unwrap();
<<<<<<< HEAD
            let seeds = resolver.resolve("seeds.esme.tari.com").await.unwrap();
=======
            let seeds = resolver.resolve("seeds.esmeralda.tari.com").await.unwrap();
>>>>>>> 8abce6f3
            println!("{:?}", seeds);
            assert!(!seeds.is_empty());
        }

        fn create_txt_record(contents: Vec<&str>) -> DnsResponse {
            let mut resp_query = Query::query(Name::from_str(TEST_NAME).unwrap(), RecordType::TXT);
            resp_query.set_query_class(DNSClass::IN);
            let mut record = Record::new();
            record
                .set_record_type(RecordType::TXT)
                .set_data(Some(RData::TXT(rdata::TXT::new(
                    contents.into_iter().map(ToString::to_string).collect(),
                ))));

            mock::message(resp_query, vec![record], vec![], vec![]).into()
        }

        #[tokio::test]
        async fn it_returns_peer_seeds() {
            let records = vec![
                // Multiple addresses(works)
                Ok(create_txt_record(vec![
                    "fab24c542183073996ddf3a6c73ff8b8562fed351d252ec5cb8f269d1ad92f0c::/ip4/127.0.0.1/tcp/8000::/\
                     onion3/bsmuof2cn4y2ysz253gzsvg3s72fcgh4f3qcm3hdlxdtcwe6al2dicyd:1234",
                ])),
                // Misc
                Ok(create_txt_record(vec!["v=spf1 include:_spf.spf.com ~all"])),
                // Single address (works)
                Ok(create_txt_record(vec![
                    "06e98e9c5eb52bd504836edec1878eccf12eb9f26a5fe5ec0e279423156e657a::/ip4/127.0.0.1/tcp/8000",
                ])),
                // Single address trailing delim
                Ok(create_txt_record(vec![
                    "06e98e9c5eb52bd504836edec1878eccf12eb9f26a5fe5ec0e279423156e657a::/ip4/127.0.0.1/tcp/8000::",
                ])),
                // Invalid public key
                Ok(create_txt_record(vec![
                    "07e98e9c5eb52bd504836edec1878eccf12eb9f26a5fe5ec0e279423156e657a::/ip4/127.0.0.1/tcp/8000",
                ])),
                // No Address with delim
                Ok(create_txt_record(vec![
                    "06e98e9c5eb52bd504836edec1878eccf12eb9f26a5fe5ec0e279423156e657a::",
                ])),
                // No Address no delim
                Ok(create_txt_record(vec![
                    "06e98e9c5eb52bd504836edec1878eccf12eb9f26a5fe5ec0e279423156e657a",
                ])),
                // Invalid address
                Ok(create_txt_record(vec![
                    "06e98e9c5eb52bd504836edec1878eccf12eb9f26a5fe5ec0e279423156e657a::/onion3/invalid:1234",
                ])),
            ];
            let mut resolver = DnsSeedResolver {
                client: DnsClient::connect_mock(records).await.unwrap(),
            };
            let seeds = resolver.resolve(TEST_NAME).await.unwrap();
            assert_eq!(seeds.len(), 2);
            assert_eq!(
                seeds[0].public_key.to_hex(),
                "fab24c542183073996ddf3a6c73ff8b8562fed351d252ec5cb8f269d1ad92f0c"
            );
            assert_eq!(seeds[0].addresses.len(), 2);
            assert_eq!(
                seeds[1].public_key.to_hex(),
                "06e98e9c5eb52bd504836edec1878eccf12eb9f26a5fe5ec0e279423156e657a"
            );
            assert_eq!(seeds[1].addresses.len(), 1);
        }
    }
}<|MERGE_RESOLUTION|>--- conflicted
+++ resolved
@@ -239,18 +239,13 @@
         use super::*;
         use crate::{dns::mock, DEFAULT_DNS_NAME_SERVER};
 
-        #[ignore]
         #[tokio::test]
         #[ignore = "Useful for developer testing but will fail unless the DNS has TXT records setup correctly."]
         async fn it_returns_seeds_from_real_address() {
             let mut resolver = DnsSeedResolver::connect(DEFAULT_DNS_NAME_SERVER.parse().unwrap())
                 .await
                 .unwrap();
-<<<<<<< HEAD
-            let seeds = resolver.resolve("seeds.esme.tari.com").await.unwrap();
-=======
             let seeds = resolver.resolve("seeds.esmeralda.tari.com").await.unwrap();
->>>>>>> 8abce6f3
             println!("{:?}", seeds);
             assert!(!seeds.is_empty());
         }
