--- conflicted
+++ resolved
@@ -54,11 +54,8 @@
 lmdb-zero = "0.4.4"
 log = "0.4"
 log-mdc = "0.1.0"
-<<<<<<< HEAD
-monero = { git = "https://github.com/tari-project/monero-rs.git", rev = "7aebfd0aa037025cac6cbded3f72d73bf3c18123" , features = ["serde"], optional = true }
-=======
+#monero = { git = "https://github.com/tari-project/monero-rs.git", rev = "7aebfd0aa037025cac6cbded3f72d73bf3c18123" , features = ["serde"], optional = true }
 monero = { git = "https://github.com/monero-rs/monero-rs.git", version = "0.18" , features = ["serde"], optional = true }
->>>>>>> abe0e6ca
 newtype-ops = "0.1.4"
 num-traits = "0.2.15"
 num-derive = "0.3.3"
