--- conflicted
+++ resolved
@@ -30,10 +30,7 @@
 newtype-ops = "0.1.4"
 arrayref = "0.3.5"
 bincode = "1.1.4"
-<<<<<<< HEAD
 log = "0.4"
 blake2 = "^0.8.0"
 bigint = "^4.4.1"
-=======
-ttl_cache = "0.5.1"
->>>>>>> 225e56db
+ttl_cache = "0.5.1"