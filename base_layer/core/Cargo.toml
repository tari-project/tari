[package]
name = "tari_core"
description = "Core Tari protocol components"
authors = ["The Tari Development Community"]
repository = "https://github.com/tari-project/tari"
homepage = "https://tari.com"
readme = "README.md"
license = "BSD-3-Clause"
version = "0.21.1"
edition = "2018"

[features]
default = ["croaring", "tari_mmr", "transactions", "base_node", "mempool_proto", "base_node_proto", "monero", "randomx-rs"]
transactions = []
mempool_proto = []
base_node = []
base_node_proto = []
avx2 = ["tari_crypto/avx2"]

[dependencies]
<<<<<<< HEAD
tari_common = { version = "^0.12", path = "../../common" }
tari_common_types = { version = "^0.12", path = "../../base_layer/common_types" }
tari_comms = { version = "^0.12", path = "../../comms" }
tari_comms_dht = { version = "^0.12", path = "../../comms/dht" }
tari_comms_rpc_macros = { version = "^0.12", path = "../../comms/rpc_macros" }
tari_crypto = { git = "https://github.com/mikethetike/tari-crypto.git", branch = "mb-compressed-pk" }
tari_mmr = { version = "^0.12", path = "../../base_layer/mmr", optional = true }
tari_p2p = { version = "^0.12", path = "../../base_layer/p2p" }
tari_service_framework = { version = "^0.12", path = "../service_framework" }
tari_shutdown = { version = "^0.12", path = "../../infrastructure/shutdown" }
tari_storage = { version = "^0.12", path = "../../infrastructure/storage" }
tari_test_utils = { version = "^0.12", path = "../../infrastructure/test_utils" }
=======
tari_common = { version = "^0.21", path = "../../common" }
tari_common_types = { version = "^0.21", path = "../../base_layer/common_types" }
tari_comms = { version = "^0.21", path = "../../comms" }
tari_comms_dht = { version = "^0.21", path = "../../comms/dht" }
tari_comms_rpc_macros = { version = "^0.21", path = "../../comms/rpc_macros" }
tari_crypto = { git = "https://github.com/tari-project/tari-crypto.git", branch = "main" }
tari_mmr = { version = "^0.21", path = "../../base_layer/mmr", optional = true }
tari_p2p = { version = "^0.21", path = "../../base_layer/p2p" }
tari_service_framework = { version = "^0.21", path = "../service_framework" }
tari_shutdown = { version = "^0.21", path = "../../infrastructure/shutdown" }
tari_storage = { version = "^0.21", path = "../../infrastructure/storage" }
tari_test_utils = { version = "^0.21", path = "../../infrastructure/test_utils" }
>>>>>>> 3456733b

async-trait = "0.1.50"
bincode = "1.1.4"
bitflags = "1.0.4"
blake2 = "^0.9.0"
bytes = "0.5"
chrono = { version = "0.4.19", default-features = false, features = ["serde"] }
croaring = { version = "=0.4.5", optional = true }
decimal-rs = "0.1.20"
derive_more = "0.99.16"
digest = "0.9.0"
fs2 = "0.3.0"
futures = { version = "^0.3.16", features = ["async-await"] }
hex = "0.4.2"
integer-encoding = "3.0.2"
lazy_static = "1.4.0"
lmdb-zero = "0.4.4"
log = "0.4"
log-mdc = "0.1.0"
monero = { version = "^0.13.0", features = ["serde_support"], optional = true }
newtype-ops = "0.1.4"
num = "0.3"
num-format = "0.4.0"
prost = "0.8.0"
prost-types = "0.8.0"
rand = "0.8"
randomx-rs = { version = "1.1.9", optional = true }
serde = { version = "1.0.106", features = ["derive"] }
serde_json = "1.0"
sha3 = "0.9"
strum_macros = "0.17.1"
thiserror = "1.0.26"
tokio = { version = "1.11", features = ["time", "sync", "macros"] }
tracing = "0.1.26"
tracing-attributes = "*"
tracing-futures = "*"
ttl_cache = "0.5.1"
uint = { version = "0.9", default-features = false }

[dev-dependencies]
tari_p2p = { version = "^0.21", path = "../../base_layer/p2p", features = ["test-mocks"] }
tari_test_utils = { version = "^0.21", path = "../../infrastructure/test_utils" }

config = { version = "0.9.3" }
env_logger = "0.7.0"
tempfile = "3.1.0"

[build-dependencies]
tari_common = { version = "^0.21", path = "../../common", features = ["build"] }<|MERGE_RESOLUTION|>--- conflicted
+++ resolved
@@ -18,33 +18,18 @@
 avx2 = ["tari_crypto/avx2"]
 
 [dependencies]
-<<<<<<< HEAD
-tari_common = { version = "^0.12", path = "../../common" }
-tari_common_types = { version = "^0.12", path = "../../base_layer/common_types" }
-tari_comms = { version = "^0.12", path = "../../comms" }
-tari_comms_dht = { version = "^0.12", path = "../../comms/dht" }
-tari_comms_rpc_macros = { version = "^0.12", path = "../../comms/rpc_macros" }
-tari_crypto = { git = "https://github.com/mikethetike/tari-crypto.git", branch = "mb-compressed-pk" }
-tari_mmr = { version = "^0.12", path = "../../base_layer/mmr", optional = true }
-tari_p2p = { version = "^0.12", path = "../../base_layer/p2p" }
-tari_service_framework = { version = "^0.12", path = "../service_framework" }
-tari_shutdown = { version = "^0.12", path = "../../infrastructure/shutdown" }
-tari_storage = { version = "^0.12", path = "../../infrastructure/storage" }
-tari_test_utils = { version = "^0.12", path = "../../infrastructure/test_utils" }
-=======
 tari_common = { version = "^0.21", path = "../../common" }
 tari_common_types = { version = "^0.21", path = "../../base_layer/common_types" }
 tari_comms = { version = "^0.21", path = "../../comms" }
 tari_comms_dht = { version = "^0.21", path = "../../comms/dht" }
 tari_comms_rpc_macros = { version = "^0.21", path = "../../comms/rpc_macros" }
-tari_crypto = { git = "https://github.com/tari-project/tari-crypto.git", branch = "main" }
+tari_crypto = { git = "https://github.com/mikethetike/tari-crypto.git", branch = "mb-compressed-pk" }
 tari_mmr = { version = "^0.21", path = "../../base_layer/mmr", optional = true }
 tari_p2p = { version = "^0.21", path = "../../base_layer/p2p" }
 tari_service_framework = { version = "^0.21", path = "../service_framework" }
 tari_shutdown = { version = "^0.21", path = "../../infrastructure/shutdown" }
 tari_storage = { version = "^0.21", path = "../../infrastructure/storage" }
 tari_test_utils = { version = "^0.21", path = "../../infrastructure/test_utils" }
->>>>>>> 3456733b
 
 async-trait = "0.1.50"
 bincode = "1.1.4"
