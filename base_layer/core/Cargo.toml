--- conflicted
+++ resolved
@@ -6,13 +6,8 @@
 homepage = "https://tari.com"
 readme = "README.md"
 license = "BSD-3-Clause"
-<<<<<<< HEAD
 version.workspace = true
 edition.workspace = true
-=======
-version = "1.0.0-pre.16"
-edition = "2018"
->>>>>>> 54bccd7c
 
 [features]
 default = ["base_node"]
@@ -29,17 +24,11 @@
 base_node_proto = []
 benches = ["base_node"]
 ledger = [
-<<<<<<< HEAD
-    "ledger-transport",
-    "ledger-transport-hid"
-=======
     "minotari_ledger_wallet_comms",
->>>>>>> 54bccd7c
 ]
 metrics = ["tari_metrics"]
 
 [dependencies]
-<<<<<<< HEAD
 tari_common = { workspace = true }
 tari_common_types = { workspace = true }
 tari_comms = { workspace = true }
@@ -60,29 +49,6 @@
 ] }
 tari_common_sqlite = { workspace = true }
 tari_hashing = { workspace = true }
-=======
-minotari_ledger_wallet_comms = { path = "../../applications/minotari_ledger_wallet/comms", version = "1.0.0-pre.16", optional = true }
-tari_common = { path = "../../common", version = "1.0.0-pre.16" }
-tari_common_types = { path = "../../base_layer/common_types", version = "1.0.0-pre.16" }
-tari_comms = { path = "../../comms/core", version = "1.0.0-pre.16" }
-tari_comms_dht = { path = "../../comms/dht", version = "1.0.0-pre.16" }
-tari_comms_rpc_macros = { path = "../../comms/rpc_macros", version = "1.0.0-pre.16" }
-tari_crypto = { version = "0.20.3", features = ["borsh"] }
-tari_metrics = { path = "../../infrastructure/metrics", optional = true, version = "1.0.0-pre.16" }
-tari_mmr = { path = "../../base_layer/mmr", optional = true, version = "1.0.0-pre.16" }
-tari_p2p = { path = "../../base_layer/p2p", version = "1.0.0-pre.16" }
-tari_script = { path = "../../infrastructure/tari_script", version = "1.0.0-pre.16" }
-tari_service_framework = { path = "../service_framework", version = "1.0.0-pre.16" }
-tari_shutdown = { path = "../../infrastructure/shutdown", version = "1.0.0-pre.16" }
-tari_storage = { path = "../../infrastructure/storage", version = "1.0.0-pre.16" }
-tari_test_utils = { path = "../../infrastructure/test_utils", version = "1.0.0-pre.16" }
-tari_utilities = { version = "0.7", features = ["borsh"] }
-tari_key_manager = { path = "../key_manager", features = [
-    "key_manager_service",
-], version = "1.0.0-pre.16" }
-tari_common_sqlite = { path = "../../common_sqlite" }
-tari_hashing = { path = "../../hashing" }
->>>>>>> 54bccd7c
 
 async-trait = { version = "0.1.50" }
 bincode = "1.1.4"
@@ -129,14 +95,8 @@
 
 [dev-dependencies]
 criterion = { version = "0.4.0" }
-<<<<<<< HEAD
 tari_p2p = { workspace = true, features = ["test-mocks"] }
 tari_test_utils = { workspace = true }
-curve25519-dalek = { package = "tari-curve25519-dalek", version = "4.0.3" }
-=======
-tari_p2p = { path = "../../base_layer/p2p", features = ["test-mocks"] }
-tari_test_utils = { path = "../../infrastructure/test_utils" }
->>>>>>> 54bccd7c
 # SQLite required for the integration tests
 libsqlite3-sys = { version = "0.25.1", features = ["bundled"] }
 config = { version = "0.14.0" }
@@ -146,13 +106,8 @@
 quickcheck = "1.0"
 
 [build-dependencies]
-<<<<<<< HEAD
 tari_common = { workspace = true, features = ["build"] }
 tari_features = { workspace = true }
-=======
-tari_common = { path = "../../common", features = ["build"], version = "1.0.0-pre.16" }
-tari_features = { path = "../../common/tari_features", version = "1.0.0-pre.16" }
->>>>>>> 54bccd7c
 
 [[bench]]
 name = "mempool"
