--- conflicted
+++ resolved
@@ -6,42 +6,47 @@
 homepage = "https://tari.com"
 readme = "README.md"
 license = "BSD-3-Clause"
-<<<<<<< HEAD
 version = "0.53.0-dan.0"
-=======
-version = "1.0.0-pre.4"
->>>>>>> 3ab7d5db
 edition = "2018"
 
 [features]
 default = ["base_node"]
 transactions = []
 mempool_proto = []
-base_node = ["tari_mmr", "transactions", "mempool_proto", "base_node_proto", "monero", "randomx-rs"]
+base_node = [
+  "tari_mmr",
+  "transactions",
+  "mempool_proto",
+  "base_node_proto",
+  "monero",
+  "randomx-rs",
+]
 base_node_proto = []
 benches = ["base_node"]
 metrics = ["tari_metrics"]
 
 [dependencies]
-tari_common = {  path = "../../common" }
-tari_common_types = {  path = "../../base_layer/common_types" }
-tari_comms = {  path = "../../comms/core" }
-tari_comms_dht = {  path = "../../comms/dht" }
-tari_comms_rpc_macros = {  path = "../../comms/rpc_macros" }
+tari_common = { path = "../../common" }
+tari_common_types = { path = "../../base_layer/common_types" }
+tari_comms = { path = "../../comms/core" }
+tari_comms_dht = { path = "../../comms/dht" }
+tari_comms_rpc_macros = { path = "../../comms/rpc_macros" }
 tari_crypto = { version = "0.20", features = ["borsh"] }
 tari_metrics = { path = "../../infrastructure/metrics", optional = true }
-tari_mmr = {  path = "../../base_layer/mmr", optional = true}
-tari_p2p = {  path = "../../base_layer/p2p" }
+tari_mmr = { path = "../../base_layer/mmr", optional = true }
+tari_p2p = { path = "../../base_layer/p2p" }
 tari_script = { path = "../../infrastructure/tari_script" }
-tari_service_framework = {  path = "../service_framework" }
-tari_shutdown = {  path = "../../infrastructure/shutdown" }
-tari_storage = {  path = "../../infrastructure/storage" }
-tari_test_utils = {  path = "../../infrastructure/test_utils" }
+tari_service_framework = { path = "../service_framework" }
+tari_shutdown = { path = "../../infrastructure/shutdown" }
+tari_storage = { path = "../../infrastructure/storage" }
+tari_test_utils = { path = "../../infrastructure/test_utils" }
 tari_utilities = { version = "0.7", features = ["borsh"] }
-tari_key_manager = {  path = "../key_manager", features = ["key_manager_service"] }
+tari_key_manager = { path = "../key_manager", features = [
+  "key_manager_service",
+] }
 tari_common_sqlite = { path = "../../common_sqlite" }
 
-async-trait = {version = "0.1.50"}
+async-trait = { version = "0.1.50" }
 bincode = "1.1.4"
 bitflags = { version = "2.4", features = ["serde"] }
 blake2 = "0.10"
@@ -80,12 +85,14 @@
 tracing = "0.1.26"
 zeroize = "1"
 primitive-types = { version = "0.12", features = ["serde"] }
-tiny-keccak = { git = "https://github.com/tari-project/tiny-keccak", rev = "bcddc65530d8646de7282cd8d18d891dc434b643",features = ["keccak"] }
+tiny-keccak = { git = "https://github.com/tari-project/tiny-keccak", rev = "bcddc65530d8646de7282cd8d18d891dc434b643", features = [
+  "keccak",
+] }
 
 [dev-dependencies]
 criterion = { version = "0.4.0" }
-tari_p2p = {  path = "../../base_layer/p2p", features = ["test-mocks"] }
-tari_test_utils = {  path = "../../infrastructure/test_utils" }
+tari_p2p = { path = "../../base_layer/p2p", features = ["test-mocks"] }
+tari_test_utils = { path = "../../infrastructure/test_utils" }
 curve25519-dalek = { package = "tari-curve25519-dalek", version = "4.0.3" }
 # SQLite required for the integration tests
 libsqlite3-sys = { version = "0.25.1", features = ["bundled"] }
@@ -96,7 +103,7 @@
 quickcheck = "1.0"
 
 [build-dependencies]
-tari_common = {  path = "../../common", features = ["build"] }
+tari_common = { path = "../../common", features = ["build"] }
 
 [[bench]]
 name = "mempool"
