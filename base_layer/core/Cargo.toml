--- conflicted
+++ resolved
@@ -18,13 +18,6 @@
 avx2 = ["tari_crypto/avx2"]
 
 [dependencies]
-<<<<<<< HEAD
-tari_comms = { version = "^0.2", path = "../../comms"}
-tari_infra_derive = { version = "^0.0",  path = "../../infrastructure/derive" }
-tari_crypto = { version = "^0.7", path = "../../../tari_crypto" }
-tari_storage = { version = "^0.2", path = "../../infrastructure/storage" }
-=======
->>>>>>> 35de5b55
 tari_common = { version = "^0.2", path = "../../common"}
 tari_comms = { version = "^0.2", path = "../../comms"}
 tari_comms_dht = { version = "^0.2.1", path = "../../comms/dht"}
