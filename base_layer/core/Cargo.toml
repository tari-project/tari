[package]
name = "tari_core"
description = "Core Tari protocol components"
authors = ["The Tari Development Community"]
repository = "https://github.com/tari-project/tari"
homepage = "https://tari.com"
readme = "README.md"
license = "BSD-3-Clause"
version = "0.32.0"
edition = "2018"

[features]
default = ["croaring", "tari_mmr", "transactions", "base_node", "mempool_proto", "base_node_proto", "monero", "randomx-rs"]
transactions = []
mempool_proto = []
base_node = []
base_node_proto = []
avx2 = ["tari_crypto/avx2"]
benches = ["base_node", "criterion"]

[dependencies]
<<<<<<< HEAD
tari_common = { version = "^0.31", path = "../../common" }
tari_common_types = { version = "^0.31", path = "../../base_layer/common_types" }
tari_comms = { version = "^0.31", path = "../../comms/core" }
tari_comms_dht = { version = "^0.31", path = "../../comms/dht" }
tari_comms_rpc_macros = { version = "^0.31", path = "../../comms/rpc_macros" }
=======
tari_common = { version = "^0.32", path = "../../common" }
tari_common_types = { version = "^0.32", path = "../../base_layer/common_types" }
tari_comms = { version = "^0.32", path = "../../comms/core" }
tari_comms_dht = { version = "^0.32", path = "../../comms/dht" }
tari_comms_rpc_macros = { version = "^0.32", path = "../../comms/rpc_macros" }
>>>>>>> 66fd67e9
tari_crypto = { git = "https://github.com/tari-project/tari-crypto.git", tag = "v0.13.0" }
tari_metrics = { path = "../../infrastructure/metrics" }
tari_mmr = { version = "^0.32", path = "../../base_layer/mmr", optional = true, features = ["native_bitmap"] }
tari_p2p = { version = "^0.32", path = "../../base_layer/p2p" }
tari_script = { path = "../../infrastructure/tari_script" }
<<<<<<< HEAD
tari_service_framework = { version = "^0.31", path = "../service_framework" }
tari_shutdown = { version = "^0.31", path = "../../infrastructure/shutdown" }
tari_storage = { version = "^0.31", path = "../../infrastructure/storage" }
tari_test_utils = { version = "^0.31", path = "../../infrastructure/test_utils" }
=======
tari_service_framework = { version = "^0.32", path = "../service_framework" }
tari_shutdown = { version = "^0.32", path = "../../infrastructure/shutdown" }
tari_storage = { version = "^0.32", path = "../../infrastructure/storage" }
tari_test_utils = { version = "^0.32", path = "../../infrastructure/test_utils" }
>>>>>>> 66fd67e9
tari_utilities = { git = "https://github.com/tari-project/tari_utilities.git", tag = "v0.4.3" }

async-trait = "0.1.50"
bincode = "1.1.4"
bitflags = "1.0.4"
blake2 = "^0.9.0"
bytes = "0.5"
chrono = { version = "0.4.19", default-features = false, features = ["serde"] }
criterion = { version = "0.3.5", optional = true  }
croaring = { version = "=0.4.5", optional = true }
decimal-rs = "0.1.20"
derivative = "2.2.0"
digest = "0.9.0"
fs2 = "0.3.0"
futures = { version = "^0.3.16", features = ["async-await"] }
hex = "0.4.2"
integer-encoding = "3.0.2"
lmdb-zero = "0.4.4"
log = "0.4"
log-mdc = "0.1.0"
monero = { version = "^0.13.0", features = ["serde_support"], optional = true }
newtype-ops = "0.1.4"
num-format = "0.4.0"
once_cell = "1.8.0"
prost = "0.9"
prost-types = "0.9"
rand = "0.8"
randomx-rs = { version = "1.1.9", optional = true }
serde = { version = "1.0.106", features = ["derive"] }
serde_json = "1.0"
sha3 = "0.9"
strum_macros = "0.22"
thiserror = "1.0.26"
tokio = { version = "1.11", features = ["time", "sync", "macros"] }
tracing = "0.1.26"
tracing-attributes = "*"
uint = { version = "0.9", default-features = false }

[dev-dependencies]
tari_p2p = { version = "^0.32", path = "../../base_layer/p2p", features = ["test-mocks"] }
tari_test_utils = { version = "^0.32", path = "../../infrastructure/test_utils" }

config = { version = "0.13.0" }
env_logger = "0.7.0"
tempfile = "3.1.0"

[build-dependencies]
tari_common = { version = "^0.32", path = "../../common", features = ["build"] }

[[bench]]
name = "mempool"
harness = false<|MERGE_RESOLUTION|>--- conflicted
+++ resolved
@@ -19,35 +19,20 @@
 benches = ["base_node", "criterion"]
 
 [dependencies]
-<<<<<<< HEAD
-tari_common = { version = "^0.31", path = "../../common" }
-tari_common_types = { version = "^0.31", path = "../../base_layer/common_types" }
-tari_comms = { version = "^0.31", path = "../../comms/core" }
-tari_comms_dht = { version = "^0.31", path = "../../comms/dht" }
-tari_comms_rpc_macros = { version = "^0.31", path = "../../comms/rpc_macros" }
-=======
 tari_common = { version = "^0.32", path = "../../common" }
 tari_common_types = { version = "^0.32", path = "../../base_layer/common_types" }
 tari_comms = { version = "^0.32", path = "../../comms/core" }
 tari_comms_dht = { version = "^0.32", path = "../../comms/dht" }
 tari_comms_rpc_macros = { version = "^0.32", path = "../../comms/rpc_macros" }
->>>>>>> 66fd67e9
 tari_crypto = { git = "https://github.com/tari-project/tari-crypto.git", tag = "v0.13.0" }
 tari_metrics = { path = "../../infrastructure/metrics" }
 tari_mmr = { version = "^0.32", path = "../../base_layer/mmr", optional = true, features = ["native_bitmap"] }
 tari_p2p = { version = "^0.32", path = "../../base_layer/p2p" }
 tari_script = { path = "../../infrastructure/tari_script" }
-<<<<<<< HEAD
-tari_service_framework = { version = "^0.31", path = "../service_framework" }
-tari_shutdown = { version = "^0.31", path = "../../infrastructure/shutdown" }
-tari_storage = { version = "^0.31", path = "../../infrastructure/storage" }
-tari_test_utils = { version = "^0.31", path = "../../infrastructure/test_utils" }
-=======
 tari_service_framework = { version = "^0.32", path = "../service_framework" }
 tari_shutdown = { version = "^0.32", path = "../../infrastructure/shutdown" }
 tari_storage = { version = "^0.32", path = "../../infrastructure/storage" }
 tari_test_utils = { version = "^0.32", path = "../../infrastructure/test_utils" }
->>>>>>> 66fd67e9
 tari_utilities = { git = "https://github.com/tari-project/tari_utilities.git", tag = "v0.4.3" }
 
 async-trait = "0.1.50"
