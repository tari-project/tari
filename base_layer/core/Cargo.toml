[package]
name = "tari_core"
description = "Core Tari protocol components"
authors = ["The Tari Development Community"]
repository = "https://github.com/tari-project/tari"
homepage = "https://tari.com"
readme = "README.md"
license = "BSD-3-Clause"
version = "0.40.2"
edition = "2018"

[features]
default = ["base_node"]
transactions = []
mempool_proto = []
base_node = ["croaring", "tari_mmr", "transactions", "mempool_proto", "base_node_proto", "monero", "randomx-rs"]
base_node_proto = []
avx2 = ["tari_crypto/simd_backend"]
benches = ["base_node", "criterion"]

[dependencies]
<<<<<<< HEAD
tari_common = { version = "^0.39", path = "../../common" }
tari_common_types = { version = "^0.39", path = "../../base_layer/common_types" }
tari_comms = { version = "^0.39", path = "../../comms/core" }
tari_comms_dht = { version = "^0.39", path = "../../comms/dht" }
tari_comms_rpc_macros = { version = "^0.39", path = "../../comms/rpc_macros" }
tari_crypto = { git = "https://github.com/tari-project/tari-crypto.git", tag = "v0.16.0" }
=======
tari_common = { version = "^0.40", path = "../../common" }
tari_common_types = { version = "^0.40", path = "../../base_layer/common_types" }
tari_comms = { version = "^0.40", path = "../../comms/core" }
tari_comms_dht = { version = "^0.40", path = "../../comms/dht" }
tari_comms_rpc_macros = { version = "^0.40", path = "../../comms/rpc_macros" }
tari_crypto = { git = "https://github.com/tari-project/tari-crypto.git", tag = "v0.16.1" }
>>>>>>> d7b4699c
tari_metrics = { path = "../../infrastructure/metrics" }
tari_mmr = { version = "^0.40", path = "../../base_layer/mmr", optional = true, features = ["native_bitmap"] }
tari_p2p = { version = "^0.40", path = "../../base_layer/p2p" }
tari_script = { path = "../../infrastructure/tari_script" }
tari_service_framework = { version = "^0.40", path = "../service_framework" }
tari_shutdown = { version = "^0.40", path = "../../infrastructure/shutdown" }
tari_storage = { version = "^0.40", path = "../../infrastructure/storage" }
tari_test_utils = { version = "^0.40", path = "../../infrastructure/test_utils" }
tari_utilities = { git = "https://github.com/tari-project/tari_utilities.git", tag="v0.4.7" }

async-trait = "0.1.50"
bincode = "1.1.4"
bitflags = "1.0.4"
blake2 = "^0.9.0"
bytes = "0.5"
chacha20poly1305 = "0.9.0"
chrono = { version = "0.4.19", default-features = false, features = ["serde"] }
criterion = { version = "0.3.5", optional = true  }
croaring = { version = "0.5.2", optional = true }
decimal-rs = "0.1.20"
derivative = "2.2.0"
digest = "0.9.0"
fs2 = "0.4.0"
futures = { version = "^0.3.16", features = ["async-await"] }
hex = "0.4.2"
integer-encoding = "3.0.2"
lmdb-zero = "0.4.4"
log = "0.4"
log-mdc = "0.1.0"
monero = { git = "https://github.com/tari-project/monero-rs.git", branch = "main" , features = ["serde"], optional = true }
newtype-ops = "0.1.4"
num-traits = "0.2.15"
num-derive = "0.3.3"
num-format = "0.4.0"
once_cell = "1.8.0"
prost = "0.9"
prost-types = "0.9"
rand = "0.7.3"
randomx-rs = { git = "https://github.com/tari-project/randomx-rs", tag = "v1.1.13", optional = true }
serde = { version = "1.0.106", features = ["derive"] }
serde_json = "1.0"
serde_repr = "0.1.8"
sha3 = "0.9"
strum_macros = "0.22"
thiserror = "1.0.26"
tokio = { version = "1.20", features = ["time", "sync", "macros"] }
tracing = "0.1.26"
tracing-attributes = "*"
uint = { version = "0.9", default-features = false }

[dev-dependencies]
tari_p2p = { version = "^0.40", path = "../../base_layer/p2p", features = ["test-mocks"] }
tari_test_utils = { version = "^0.40", path = "../../infrastructure/test_utils" }

config = { version = "0.13.0" }
env_logger = "0.7.0"
tempfile = "3.1.0"

[build-dependencies]
tari_common = { version = "^0.40", path = "../../common", features = ["build"] }

[[bench]]
name = "mempool"
harness = false<|MERGE_RESOLUTION|>--- conflicted
+++ resolved
@@ -19,21 +19,12 @@
 benches = ["base_node", "criterion"]
 
 [dependencies]
-<<<<<<< HEAD
-tari_common = { version = "^0.39", path = "../../common" }
-tari_common_types = { version = "^0.39", path = "../../base_layer/common_types" }
-tari_comms = { version = "^0.39", path = "../../comms/core" }
-tari_comms_dht = { version = "^0.39", path = "../../comms/dht" }
-tari_comms_rpc_macros = { version = "^0.39", path = "../../comms/rpc_macros" }
-tari_crypto = { git = "https://github.com/tari-project/tari-crypto.git", tag = "v0.16.0" }
-=======
 tari_common = { version = "^0.40", path = "../../common" }
 tari_common_types = { version = "^0.40", path = "../../base_layer/common_types" }
 tari_comms = { version = "^0.40", path = "../../comms/core" }
 tari_comms_dht = { version = "^0.40", path = "../../comms/dht" }
 tari_comms_rpc_macros = { version = "^0.40", path = "../../comms/rpc_macros" }
-tari_crypto = { git = "https://github.com/tari-project/tari-crypto.git", tag = "v0.16.1" }
->>>>>>> d7b4699c
+tari_crypto = { git = "https://github.com/tari-project/tari-crypto.git", tag = "v0.16.2" }
 tari_metrics = { path = "../../infrastructure/metrics" }
 tari_mmr = { version = "^0.40", path = "../../base_layer/mmr", optional = true, features = ["native_bitmap"] }
 tari_p2p = { version = "^0.40", path = "../../base_layer/p2p" }
@@ -42,7 +33,7 @@
 tari_shutdown = { version = "^0.40", path = "../../infrastructure/shutdown" }
 tari_storage = { version = "^0.40", path = "../../infrastructure/storage" }
 tari_test_utils = { version = "^0.40", path = "../../infrastructure/test_utils" }
-tari_utilities = { git = "https://github.com/tari-project/tari_utilities.git", tag="v0.4.7" }
+tari_utilities = { git = "https://github.com/tari-project/tari_utilities.git", tag="v0.4.9" }
 
 async-trait = "0.1.50"
 bincode = "1.1.4"
