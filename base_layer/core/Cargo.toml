--- conflicted
+++ resolved
@@ -27,22 +27,13 @@
 metrics = ["tari_metrics"]
 
 [dependencies]
-<<<<<<< HEAD
+minotari_ledger_wallet_comms = { path = "../../applications/minotari_ledger_wallet/comms", version = "1.6.0-pre.0", optional = true }
+tari_common = { path = "../../common", version = "1.6.0-pre.0" }
+tari_common_types = { path = "../../base_layer/common_types", version = "1.6.0-pre.0" }
 libp2p-substream = { workspace = true }
-minotari_ledger_wallet_comms = { path = "../../applications/minotari_ledger_wallet/comms", version = "1.5.1-pre.1", optional = true }
-tari_common = { path = "../../common", version = "1.5.1-pre.1" }
-tari_common_types = { path = "../../base_layer/common_types", version = "1.5.1-pre.1" }
 tari_network = { workspace = true }
 tari_rpc_framework = { workspace = true }
 tari_rpc_macros = { workspace = true }
-=======
-minotari_ledger_wallet_comms = { path = "../../applications/minotari_ledger_wallet/comms", version = "1.6.0-pre.0", optional = true }
-tari_common = { path = "../../common", version = "1.6.0-pre.0" }
-tari_common_types = { path = "../../base_layer/common_types", version = "1.6.0-pre.0" }
-tari_comms = { path = "../../comms/core", version = "1.6.0-pre.0" }
-tari_comms_dht = { path = "../../comms/dht", version = "1.6.0-pre.0" }
-tari_comms_rpc_macros = { path = "../../comms/rpc_macros", version = "1.6.0-pre.0" }
->>>>>>> 96941a41
 tari_crypto = { version = "0.20.3", features = ["borsh"] }
 tari_max_size = { path = "../../infrastructure/max_size" }
 tari_metrics = { path = "../../infrastructure/metrics", optional = true, version = "1.6.0-pre.0" }
@@ -118,14 +109,7 @@
 serial_test = "0.5"
 
 [build-dependencies]
-<<<<<<< HEAD
-tari_features = { path = "../../common/tari_features", version = "1.5.1-pre.1" }
-=======
-tari_common = { path = "../../common", features = [
-    "build",
-], version = "1.6.0-pre.0" }
 tari_features = { path = "../../common/tari_features", version = "1.6.0-pre.0" }
->>>>>>> 96941a41
 
 [[bench]]
 name = "mempool"
