--- conflicted
+++ resolved
@@ -231,7 +231,6 @@
     let (block_sender, _) = futures_mpsc_channel_unbounded();
     let mut outbound_nci = OutboundNodeCommsInterface::new(request_sender, block_sender);
 
-<<<<<<< HEAD
     block_on(async {
         let utxo = OutputBuilder::new()
             .with_value(10_000)
@@ -248,18 +247,6 @@
         assert_eq!(received_utxos.len(), 1);
         assert_eq!(received_utxos[0], utxo);
     });
-=======
-    let (utxo, _) = create_utxo(MicroTari(10_000), &factories, None);
-    let hash = utxo.hash();
-    let utxo_response = NodeCommsResponse::TransactionOutputs(vec![utxo.clone()]);
-    let (received_utxos, _) = futures::join!(
-        outbound_nci.fetch_utxos(vec![hash]),
-        test_request_responder(&mut request_receiver, utxo_response)
-    );
-    let received_utxos = received_utxos.unwrap();
-    assert_eq!(received_utxos.len(), 1);
-    assert_eq!(received_utxos[0], utxo);
->>>>>>> 35de5b55
 }
 
 #[tokio_macros::test]
@@ -284,7 +271,6 @@
         outbound_nci,
     );
 
-<<<<<<< HEAD
     let utxo = OutputBuilder::new()
         .with_value(10_000)
         .build(&factories.commitment)
@@ -295,31 +281,6 @@
     txn.insert_utxo(utxo.clone());
     assert!(store.commit(txn).is_ok());
 
-    test_async(move |rt| {
-        rt.spawn(async move {
-            if let Ok(NodeCommsResponse::TransactionOutputs(received_utxos)) = inbound_nch
-                .handle_request(&NodeCommsRequest::FetchUtxos(vec![hash]))
-                .await
-            {
-                assert_eq!(received_utxos.len(), 1);
-                assert_eq!(received_utxos[0], utxo);
-            } else {
-                assert!(false);
-            }
-        });
-    });
-=======
-    // Create valid UTXOs
-    let (utxo_1, _) = create_utxo(MicroTari(10_000), &factories, None);
-    let (utxo_2, _) = create_utxo(MicroTari(10_000), &factories, None);
-    let hash_1 = utxo_1.hash();
-    let mut txn_1 = DbTransaction::new();
-    let mut txn_2 = DbTransaction::new();
-    txn_1.insert_utxo(utxo_1.clone());
-    txn_2.insert_utxo(utxo_2.clone());
-    assert!(store.commit(txn_1).is_ok());
-    assert!(store.commit(txn_2).is_ok());
-
     // Create fake UTXO
     let (utxo_fake, _) = create_utxo(MicroTari(10_000), &factories, None);
     let hash_fake = utxo_fake.hash();
@@ -334,7 +295,6 @@
     } else {
         assert!(false);
     }
->>>>>>> 35de5b55
 }
 
 #[tokio_macros::test]
@@ -344,7 +304,6 @@
     let (block_sender, _) = futures_mpsc_channel_unbounded();
     let mut outbound_nci = OutboundNodeCommsInterface::new(request_sender, block_sender);
 
-<<<<<<< HEAD
     block_on(async {
         let txo1 = OutputBuilder::new()
             .with_value(10_000)
@@ -368,21 +327,6 @@
         assert_eq!(received_txos[0], txo1);
         assert_eq!(received_txos[1], txo2);
     });
-=======
-    let (txo1, _) = create_utxo(MicroTari(10_000), &factories, None);
-    let (txo2, _) = create_utxo(MicroTari(15_000), &factories, None);
-    let hash1 = txo1.hash();
-    let hash2 = txo2.hash();
-    let txo_response = NodeCommsResponse::TransactionOutputs(vec![txo1.clone(), txo2.clone()]);
-    let (received_txos, _) = futures::join!(
-        outbound_nci.fetch_txos(vec![hash1, hash2]),
-        test_request_responder(&mut request_receiver, txo_response)
-    );
-    let received_txos = received_txos.unwrap();
-    assert_eq!(received_txos.len(), 2);
-    assert_eq!(received_txos[0], txo1);
-    assert_eq!(received_txos[1], txo2);
->>>>>>> 35de5b55
 }
 
 #[tokio_macros::test]
