// Copyright 2019. The Tari Project
//
// Redistribution and use in source and binary forms, with or without modification, are permitted provided that the
// following conditions are met:
//
// 1. Redistributions of source code must retain the above copyright notice, this list of conditions and the following
// disclaimer.
//
// 2. Redistributions in binary form must reproduce the above copyright notice, this list of conditions and the
// following disclaimer in the documentation and/or other materials provided with the distribution.
//
// 3. Neither the name of the copyright holder nor the names of its contributors may be used to endorse or promote
// products derived from this software without specific prior written permission.
//
// THIS SOFTWARE IS PROVIDED BY THE COPYRIGHT HOLDERS AND CONTRIBUTORS "AS IS" AND ANY EXPRESS OR IMPLIED WARRANTIES,
// INCLUDING, BUT NOT LIMITED TO, THE IMPLIED WARRANTIES OF MERCHANTABILITY AND FITNESS FOR A PARTICULAR PURPOSE ARE
// DISCLAIMED. IN NO EVENT SHALL THE COPYRIGHT HOLDER OR CONTRIBUTORS BE LIABLE FOR ANY DIRECT, INDIRECT, INCIDENTAL,
// SPECIAL, EXEMPLARY, OR CONSEQUENTIAL DAMAGES (INCLUDING, BUT NOT LIMITED TO, PROCUREMENT OF SUBSTITUTE GOODS OR
// SERVICES; LOSS OF USE, DATA, OR PROFITS; OR BUSINESS INTERRUPTION) HOWEVER CAUSED AND ON ANY THEORY OF LIABILITY,
// WHETHER IN CONTRACT, STRICT LIABILITY, OR TORT (INCLUDING NEGLIGENCE OR OTHERWISE) ARISING IN ANY WAY OUT OF THE
// USE OF THIS SOFTWARE, EVEN IF ADVISED OF THE POSSIBILITY OF SUCH DAMAGE.

<<<<<<< HEAD
use std::sync::Arc;

use futures::{channel::mpsc, StreamExt};
use tari_crypto::{
    inputs,
    keys::PublicKey as PublicKeyTrait,
    script,
    script::TariScript,
    tari_utilities::hash::Hashable,
};
use tokio::sync::broadcast;

=======
#[allow(dead_code)]
mod helpers;
use futures::StreamExt;
>>>>>>> 504fbb8b
use helpers::block_builders::append_block;
use tari_common::configuration::Network;
use tari_common_types::{chain_metadata::ChainMetadata, types::PublicKey};
use tari_comms::peer_manager::NodeId;
use tari_core::{
    base_node::{
        comms_interface::{CommsInterfaceError, InboundNodeCommsHandlers, NodeCommsRequest, NodeCommsResponse},
        OutboundNodeCommsInterface,
    },
    blocks::{BlockBuilder, BlockHeader},
    chain_storage::{BlockchainDatabaseConfig, DbTransaction, HistoricalBlock, Validators},
    consensus::{ConsensusManager, NetworkConsensus},
    mempool::{Mempool, MempoolConfig},
    test_helpers::blockchain::{create_store_with_consensus_and_validators_and_config, create_test_blockchain_db},
    transactions::{
        helpers::{create_utxo, spend_utxos},
        tari_amount::MicroTari,
        transaction::{OutputFeatures, TransactionOutput, UnblindedOutput},
        CryptoFactories,
    },
    txn_schema,
    validation::{mocks::MockValidator, transaction_validators::TxInputAndMaturityValidator},
};
use tari_service_framework::{reply_channel, reply_channel::Receiver};
<<<<<<< HEAD

#[allow(dead_code)]
mod helpers;
=======
use tokio::sync::{broadcast, mpsc};
>>>>>>> 504fbb8b
// use crate::helpers::database::create_test_db;

async fn test_request_responder(
    receiver: &mut Receiver<(NodeCommsRequest, Option<NodeId>), Result<NodeCommsResponse, CommsInterfaceError>>,
    response: NodeCommsResponse,
) {
    let req_context = receiver.next().await.unwrap();
    req_context.reply(Ok(response)).unwrap()
}

fn new_mempool() -> Mempool {
    let mempool_validator = MockValidator::new(true);
    Mempool::new(MempoolConfig::default(), Arc::new(mempool_validator))
}

#[tokio::test]
async fn outbound_get_metadata() {
    let (request_sender, mut request_receiver) = reply_channel::unbounded();
    let (block_sender, _) = mpsc::unbounded_channel();
    let mut outbound_nci = OutboundNodeCommsInterface::new(request_sender, block_sender);

    let metadata = ChainMetadata::new(5, vec![0u8], 3, 0, 5);
    let metadata_response = NodeCommsResponse::ChainMetadata(metadata.clone());
    let (received_metadata, _) = futures::join!(
        outbound_nci.get_metadata(),
        test_request_responder(&mut request_receiver, metadata_response)
    );
    assert_eq!(received_metadata.unwrap(), metadata);
}

#[tokio::test]
async fn inbound_get_metadata() {
    let store = create_test_blockchain_db();
    let mempool = new_mempool();

    let network = Network::LocalNet;
    let consensus_manager = ConsensusManager::builder(network).build();
    let (block_event_sender, _) = broadcast::channel(50);
    let (request_sender, _) = reply_channel::unbounded();
    let (block_sender, _) = mpsc::unbounded_channel();
    let outbound_nci = OutboundNodeCommsInterface::new(request_sender, block_sender.clone());
    let inbound_nch = InboundNodeCommsHandlers::new(
        block_event_sender,
        store.clone().into(),
        mempool,
        consensus_manager,
        outbound_nci,
    );
    let block = store.fetch_block(0).unwrap().block().clone();

    if let Ok(NodeCommsResponse::ChainMetadata(received_metadata)) =
        inbound_nch.handle_request(NodeCommsRequest::GetChainMetadata).await
    {
        assert_eq!(received_metadata.height_of_longest_chain(), 0);
        assert_eq!(received_metadata.best_block(), &block.hash());
        assert_eq!(received_metadata.pruning_horizon(), 0);
    } else {
        panic!();
    }
}

#[tokio::test]
async fn inbound_fetch_kernel_by_excess_sig() {
    let store = create_test_blockchain_db();
    let mempool = new_mempool();

    let network = Network::LocalNet;
    let consensus_manager = ConsensusManager::builder(network).build();
    let (block_event_sender, _) = broadcast::channel(50);
    let (request_sender, _) = reply_channel::unbounded();
    let (block_sender, _) = mpsc::unbounded_channel();
    let outbound_nci = OutboundNodeCommsInterface::new(request_sender, block_sender.clone());
    let inbound_nch = InboundNodeCommsHandlers::new(
        block_event_sender,
        store.clone().into(),
        mempool,
        consensus_manager,
        outbound_nci,
    );
    let block = store.fetch_block(0).unwrap().block().clone();
    let sig = block.body.kernels()[0].excess_sig.clone();

    if let Ok(NodeCommsResponse::TransactionKernels(received_kernels)) = inbound_nch
        .handle_request(NodeCommsRequest::FetchKernelByExcessSig(sig))
        .await
    {
        assert_eq!(received_kernels.len(), 1);
        assert_eq!(received_kernels[0], block.body.kernels()[0]);
    } else {
        panic!("kernel not found");
    }
}

#[tokio::test]
async fn outbound_fetch_headers() {
    let (request_sender, mut request_receiver) = reply_channel::unbounded();
    let (block_sender, _) = mpsc::unbounded_channel();
    let mut outbound_nci = OutboundNodeCommsInterface::new(request_sender, block_sender);

    let mut header = BlockHeader::new(0);
    header.height = 0;
    let header_response = NodeCommsResponse::BlockHeaders(vec![header.clone()]);
    let (received_headers, _) = futures::join!(
        outbound_nci.fetch_headers(vec![0]),
        test_request_responder(&mut request_receiver, header_response)
    );
    let received_headers = received_headers.unwrap();
    assert_eq!(received_headers.len(), 1);
    assert_eq!(received_headers[0], header);
}

#[tokio::test]
async fn inbound_fetch_headers() {
    let store = create_test_blockchain_db();
    let mempool = new_mempool();
    let network = Network::LocalNet;
    let consensus_manager = ConsensusManager::builder(network).build();
    let (block_event_sender, _) = broadcast::channel(50);
    let (request_sender, _) = reply_channel::unbounded();
    let (block_sender, _) = mpsc::unbounded_channel();
    let outbound_nci = OutboundNodeCommsInterface::new(request_sender, block_sender);
    let inbound_nch = InboundNodeCommsHandlers::new(
        block_event_sender,
        store.clone().into(),
        mempool,
        consensus_manager,
        outbound_nci,
    );
    let header = store.fetch_block(0).unwrap().header().clone();

    if let Ok(NodeCommsResponse::BlockHeaders(received_headers)) = inbound_nch
        .handle_request(NodeCommsRequest::FetchHeaders(vec![0]))
        .await
    {
        assert_eq!(received_headers.len(), 1);
        assert_eq!(received_headers[0], header);
    } else {
        panic!();
    }
}

#[tokio::test]
async fn outbound_fetch_utxos() {
    let factories = CryptoFactories::default();
    let (request_sender, mut request_receiver) = reply_channel::unbounded();
    let (block_sender, _) = mpsc::unbounded_channel();
    let mut outbound_nci = OutboundNodeCommsInterface::new(request_sender, block_sender);

    let (utxo, _, _) = create_utxo(
        MicroTari(10_000),
        &factories,
        Default::default(),
        &TariScript::default(),
    );
    let hash = utxo.hash();
    let utxo_response = NodeCommsResponse::TransactionOutputs(vec![utxo.clone()]);
    let (received_utxos, _) = futures::join!(
        outbound_nci.fetch_utxos(vec![hash]),
        test_request_responder(&mut request_receiver, utxo_response)
    );
    let received_utxos = received_utxos.unwrap();
    assert_eq!(received_utxos.len(), 1);
    assert_eq!(received_utxos[0], utxo);
}

#[tokio::test]
async fn inbound_fetch_utxos() {
    let factories = CryptoFactories::default();

    let store = create_test_blockchain_db();
    let mempool = new_mempool();
    let network = Network::LocalNet;
    let consensus_manager = ConsensusManager::builder(network).build();
    let (block_event_sender, _) = broadcast::channel(50);
    let (request_sender, _) = reply_channel::unbounded();
    let (block_sender, _) = mpsc::unbounded_channel();
    let outbound_nci = OutboundNodeCommsInterface::new(request_sender, block_sender);
    let inbound_nch = InboundNodeCommsHandlers::new(
        block_event_sender,
        store.clone().into(),
        mempool,
        consensus_manager,
        outbound_nci,
    );
    let block = store.fetch_block(0).unwrap().block().clone();
    let utxo_1 = block.body.outputs()[0].clone();
    let hash_1 = utxo_1.hash();

    let (utxo_2, _, _) = create_utxo(
        MicroTari(10_000),
        &factories,
        Default::default(),
        &TariScript::default(),
    );
    let hash_2 = utxo_2.hash();

    // Only retrieve a subset of the actual hashes, including a fake hash in the list
    if let Ok(NodeCommsResponse::TransactionOutputs(received_utxos)) = inbound_nch
        .handle_request(NodeCommsRequest::FetchMatchingUtxos(vec![hash_1, hash_2]))
        .await
    {
        assert_eq!(received_utxos.len(), 1);
        assert_eq!(received_utxos[0], utxo_1);
    } else {
        panic!();
    }
}

#[tokio::test]
async fn outbound_fetch_txos() {
    let factories = CryptoFactories::default();
    let (request_sender, mut request_receiver) = reply_channel::unbounded();
    let (block_sender, _) = mpsc::unbounded_channel();
    let mut outbound_nci = OutboundNodeCommsInterface::new(request_sender, block_sender);

    let (txo1, _, _) = create_utxo(
        MicroTari(10_000),
        &factories,
        Default::default(),
        &TariScript::default(),
    );
    let (txo2, _, _) = create_utxo(
        MicroTari(15_000),
        &factories,
        Default::default(),
        &TariScript::default(),
    );
    let hash1 = txo1.hash();
    let hash2 = txo2.hash();
    let txo_response = NodeCommsResponse::TransactionOutputs(vec![txo1.clone(), txo2.clone()]);
    let (received_txos, _) = futures::join!(
        outbound_nci.fetch_txos(vec![hash1, hash2]),
        test_request_responder(&mut request_receiver, txo_response)
    );
    let received_txos = received_txos.unwrap();
    assert_eq!(received_txos.len(), 2);
    assert_eq!(received_txos[0], txo1);
    assert_eq!(received_txos[1], txo2);
}

#[tokio::test]
async fn inbound_fetch_txos() {
    let factories = CryptoFactories::default();
    let store = create_test_blockchain_db();
    let mempool = new_mempool();
    let (block_event_sender, _) = broadcast::channel(50);
    let network = Network::LocalNet;
    let consensus_manager = ConsensusManager::builder(network).build();
    let (request_sender, _) = reply_channel::unbounded();
    let (block_sender, _) = mpsc::unbounded_channel();
    let outbound_nci = OutboundNodeCommsInterface::new(request_sender, block_sender);
    let inbound_nch = InboundNodeCommsHandlers::new(
        block_event_sender,
        store.clone().into(),
        mempool,
        consensus_manager,
        outbound_nci,
    );

    let (utxo, _, _) = create_utxo(
        MicroTari(10_000),
        &factories,
        Default::default(),
        &TariScript::default(),
    );
    let (pruned_utxo, _, _) = create_utxo(
        MicroTari(10_000),
        &factories,
        Default::default(),
        &TariScript::default(),
    );
    let (stxo, _, _) = create_utxo(
        MicroTari(10_000),
        &factories,
        Default::default(),
        &TariScript::default(),
    );
    let utxo_hash = utxo.hash();
    let stxo_hash = stxo.hash();
    let pruned_utxo_hash = pruned_utxo.hash();
    let block = store.fetch_block(0).unwrap().block().clone();
    let header_hash = block.header.hash();
    let mut txn = DbTransaction::new();
    txn.insert_utxo(utxo.clone(), header_hash.clone(), block.header.height, 6000);
    txn.insert_utxo(stxo.clone(), header_hash.clone(), block.header.height, 6001);
    txn.insert_pruned_utxo(
        pruned_utxo_hash.clone(),
        pruned_utxo.witness_hash(),
        header_hash.clone(),
        5,
        6002,
    );
    assert!(store.commit(txn).is_ok());

    if let Ok(NodeCommsResponse::TransactionOutputs(received_txos)) = inbound_nch
        .handle_request(NodeCommsRequest::FetchMatchingTxos(vec![
            utxo_hash,
            stxo_hash,
            pruned_utxo_hash,
        ]))
        .await
    {
        assert_eq!(received_txos.len(), 2);
        assert_eq!(received_txos[0], utxo);
        assert_eq!(received_txos[1], stxo);
    } else {
        panic!();
    }
}

#[tokio::test]
async fn outbound_fetch_blocks() {
    let (request_sender, mut request_receiver) = reply_channel::unbounded();
    let (block_sender, _) = mpsc::unbounded_channel();
    let mut outbound_nci = OutboundNodeCommsInterface::new(request_sender, block_sender);
    let network = Network::LocalNet;
    let consensus_constants = NetworkConsensus::from(network).create_consensus_constants();
    let gb = BlockBuilder::new(consensus_constants[0].blockchain_version()).build();
    let block = HistoricalBlock::new(gb, 0, Default::default(), vec![], 0);
    let block_response = NodeCommsResponse::HistoricalBlocks(vec![block.clone()]);
    let (received_blocks, _) = futures::join!(
        outbound_nci.fetch_blocks(vec![0]),
        test_request_responder(&mut request_receiver, block_response)
    );
    let received_blocks = received_blocks.unwrap();
    assert_eq!(received_blocks.len(), 1);
    assert_eq!(received_blocks[0], block);
}

#[tokio::test]
async fn inbound_fetch_blocks() {
    let store = create_test_blockchain_db();
    let mempool = new_mempool();
    let (block_event_sender, _) = broadcast::channel(50);
    let network = Network::LocalNet;
    let consensus_manager = ConsensusManager::builder(network).build();
    let (request_sender, _) = reply_channel::unbounded();
    let (block_sender, _) = mpsc::unbounded_channel();
    let outbound_nci = OutboundNodeCommsInterface::new(request_sender, block_sender);
    let inbound_nch = InboundNodeCommsHandlers::new(
        block_event_sender,
        store.clone().into(),
        mempool,
        consensus_manager,
        outbound_nci,
    );
    let block = store.fetch_block(0).unwrap().block().clone();

    if let Ok(NodeCommsResponse::HistoricalBlocks(received_blocks)) = inbound_nch
        .handle_request(NodeCommsRequest::FetchMatchingBlocks(vec![0]))
        .await
    {
        assert_eq!(received_blocks.len(), 1);
        assert_eq!(*received_blocks[0].block(), block);
    } else {
        panic!();
    }
}

#[tokio::test]
// Test needs to be updated to new pruned structure.
async fn inbound_fetch_blocks_before_horizon_height() {
    let factories = CryptoFactories::default();
    let network = Network::LocalNet;
    let consensus_manager = ConsensusManager::builder(network).build();
    let block0 = consensus_manager.get_genesis_block();
    let validators = Validators::new(
        MockValidator::new(true),
        MockValidator::new(true),
        MockValidator::new(true),
    );
    let config = BlockchainDatabaseConfig {
        pruning_horizon: 3,
        pruning_interval: 1,
        ..Default::default()
    };
    let store = create_store_with_consensus_and_validators_and_config(consensus_manager.clone(), validators, config);
    let mempool_validator = TxInputAndMaturityValidator::new(store.clone());
    let mempool = Mempool::new(MempoolConfig::default(), Arc::new(mempool_validator));
    let (block_event_sender, _) = broadcast::channel(50);
    let (request_sender, _) = reply_channel::unbounded();
    let (block_sender, _) = mpsc::unbounded_channel();
    let outbound_nci = OutboundNodeCommsInterface::new(request_sender, block_sender);
    let inbound_nch = InboundNodeCommsHandlers::new(
        block_event_sender,
        store.clone().into(),
        mempool,
        consensus_manager.clone(),
        outbound_nci,
    );
    let script = script!(Nop);
    let (utxo, key, offset) = create_utxo(MicroTari(10_000), &factories, Default::default(), &script);
    let metadata_signature = TransactionOutput::create_final_metadata_signature(
        &MicroTari(10_000),
        &key,
        &script,
        &OutputFeatures::default(),
        &offset,
    )
    .unwrap();
    let unblinded_output = UnblindedOutput::new(
        MicroTari(10_000),
        key.clone(),
        Default::default(),
        script,
        inputs!(PublicKey::from_secret_key(&key)),
        key,
        PublicKey::from_secret_key(&offset),
        metadata_signature,
    );
    let mut txn = DbTransaction::new();
    txn.insert_utxo(utxo.clone(), block0.hash().clone(), 0, 4002);
    assert!(store.commit(txn).is_ok());

    let txn = txn_schema!(
        from: vec![unblinded_output],
        to: vec![MicroTari(5_000), MicroTari(4_000)]
    );
    let (txn, _, _) = spend_utxos(txn);
    let block1 = append_block(&store, &block0, vec![txn], &consensus_manager, 1.into()).unwrap();
    let block2 = append_block(&store, &block1, vec![], &consensus_manager, 1.into()).unwrap();
    let block3 = append_block(&store, &block2, vec![], &consensus_manager, 1.into()).unwrap();
    let block4 = append_block(&store, &block3, vec![], &consensus_manager, 1.into()).unwrap();
    let _block5 = append_block(&store, &block4, vec![], &consensus_manager, 1.into()).unwrap();

    if let Ok(NodeCommsResponse::HistoricalBlocks(received_blocks)) = inbound_nch
        .handle_request(NodeCommsRequest::FetchMatchingBlocks(vec![1]))
        .await
    {
        assert_eq!(received_blocks.len(), 1);
        assert_eq!(received_blocks[0].pruned_outputs().len(), 1)
    } else {
        panic!();
    }

    if let Ok(NodeCommsResponse::HistoricalBlocks(received_blocks)) = inbound_nch
        .handle_request(NodeCommsRequest::FetchMatchingBlocks(vec![2]))
        .await
    {
        assert_eq!(received_blocks.len(), 1);
        assert_eq!(received_blocks[0].block(), block2.block());
    } else {
        panic!();
    }
}<|MERGE_RESOLUTION|>--- conflicted
+++ resolved
@@ -20,10 +20,9 @@
 // WHETHER IN CONTRACT, STRICT LIABILITY, OR TORT (INCLUDING NEGLIGENCE OR OTHERWISE) ARISING IN ANY WAY OUT OF THE
 // USE OF THIS SOFTWARE, EVEN IF ADVISED OF THE POSSIBILITY OF SUCH DAMAGE.
 
-<<<<<<< HEAD
 use std::sync::Arc;
 
-use futures::{channel::mpsc, StreamExt};
+use futures::StreamExt;
 use tari_crypto::{
     inputs,
     keys::PublicKey as PublicKeyTrait,
@@ -32,12 +31,6 @@
     tari_utilities::hash::Hashable,
 };
 use tokio::sync::broadcast;
-
-=======
-#[allow(dead_code)]
-mod helpers;
-use futures::StreamExt;
->>>>>>> 504fbb8b
 use helpers::block_builders::append_block;
 use tari_common::configuration::Network;
 use tari_common_types::{chain_metadata::ChainMetadata, types::PublicKey};
@@ -62,13 +55,10 @@
     validation::{mocks::MockValidator, transaction_validators::TxInputAndMaturityValidator},
 };
 use tari_service_framework::{reply_channel, reply_channel::Receiver};
-<<<<<<< HEAD
 
 #[allow(dead_code)]
 mod helpers;
-=======
 use tokio::sync::{broadcast, mpsc};
->>>>>>> 504fbb8b
 // use crate::helpers::database::create_test_db;
 
 async fn test_request_responder(
