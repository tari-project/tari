// Copyright 2019. The Tari Project
//
// Redistribution and use in source and binary forms, with or without modification, are permitted provided that the
// following conditions are met:
//
// 1. Redistributions of source code must retain the above copyright notice, this list of conditions and the following
// disclaimer.
//
// 2. Redistributions in binary form must reproduce the above copyright notice, this list of conditions and the
// following disclaimer in the documentation and/or other materials provided with the distribution.
//
// 3. Neither the name of the copyright holder nor the names of its contributors may be used to endorse or promote
// products derived from this software without specific prior written permission.
//
// THIS SOFTWARE IS PROVIDED BY THE COPYRIGHT HOLDERS AND CONTRIBUTORS "AS IS" AND ANY EXPRESS OR IMPLIED WARRANTIES,
// INCLUDING, BUT NOT LIMITED TO, THE IMPLIED WARRANTIES OF MERCHANTABILITY AND FITNESS FOR A PARTICULAR PURPOSE ARE
// DISCLAIMED. IN NO EVENT SHALL THE COPYRIGHT HOLDER OR CONTRIBUTORS BE LIABLE FOR ANY DIRECT, INDIRECT, INCIDENTAL,
// SPECIAL, EXEMPLARY, OR CONSEQUENTIAL DAMAGES (INCLUDING, BUT NOT LIMITED TO, PROCUREMENT OF SUBSTITUTE GOODS OR
// SERVICES; LOSS OF USE, DATA, OR PROFITS; OR BUSINESS INTERRUPTION) HOWEVER CAUSED AND ON ANY THEORY OF LIABILITY,
// WHETHER IN CONTRACT, STRICT LIABILITY, OR TORT (INCLUDING NEGLIGENCE OR OTHERWISE) ARISING IN ANY WAY OUT OF THE
// USE OF THIS SOFTWARE, EVEN IF ADVISED OF THE POSSIBILITY OF SUCH DAMAGE.

use helpers::block_builders::append_block;
use std::sync::Arc;
use tari_common::configuration::Network;
use tari_common_types::types::PublicKey;
use tari_core::{
    base_node::comms_interface::{
        InboundNodeCommsHandlers,
        NodeCommsRequest,
        NodeCommsResponse,
        OutboundNodeCommsInterface,
    },
<<<<<<< HEAD
    chain_storage::{BlockchainDatabaseConfig, DbTransaction, Validators},
    consensus::ConsensusManager,
=======
    blocks::{BlockBuilder, BlockHeader, HistoricalBlock},
    chain_storage::{BlockchainDatabaseConfig, DbTransaction, Validators},
    consensus::{ConsensusManager, NetworkConsensus},
>>>>>>> 5bef3fdf
    mempool::{Mempool, MempoolConfig},
    test_helpers::blockchain::{create_store_with_consensus_and_validators_and_config, create_test_blockchain_db},
    transactions::{
        tari_amount::MicroTari,
        test_helpers::{create_utxo, spend_utxos},
        transaction::{OutputFeatures, TransactionOutput, UnblindedOutput},
        CryptoFactories,
    },
    txn_schema,
    validation::{mocks::MockValidator, transaction_validators::TxInputAndMaturityValidator},
};
use tari_crypto::{
    inputs,
    keys::PublicKey as PublicKeyTrait,
    script,
    script::TariScript,
    tari_utilities::hash::Hashable,
};
<<<<<<< HEAD
use tari_service_framework::reply_channel;
use tokio::sync::{broadcast, mpsc};
=======
use tari_service_framework::{reply_channel, reply_channel::Receiver};
use tokio::sync::broadcast;

use tari_core::test_helpers::create_consensus_rules;
use tokio::sync::mpsc;

>>>>>>> 5bef3fdf
#[allow(dead_code)]
mod helpers;

fn new_mempool() -> Mempool {
    let rules = create_consensus_rules();
    let mempool_validator = MockValidator::new(true);
    Mempool::new(MempoolConfig::default(), rules, Arc::new(mempool_validator))
}

#[tokio::test]
async fn inbound_get_metadata() {
    let store = create_test_blockchain_db();
    let mempool = new_mempool();

    let network = Network::LocalNet;
    let consensus_manager = ConsensusManager::builder(network).build();
    let (block_event_sender, _) = broadcast::channel(50);
    let (request_sender, _) = reply_channel::unbounded();
    let (block_sender, _) = mpsc::unbounded_channel();
    let outbound_nci = OutboundNodeCommsInterface::new(request_sender, block_sender.clone());
    let inbound_nch = InboundNodeCommsHandlers::new(
        block_event_sender,
        store.clone().into(),
        mempool,
        consensus_manager,
        outbound_nci,
    );
    let block = store.fetch_block(0).unwrap().block().clone();

    if let Ok(NodeCommsResponse::ChainMetadata(received_metadata)) =
        inbound_nch.handle_request(NodeCommsRequest::GetChainMetadata).await
    {
        assert_eq!(received_metadata.height_of_longest_chain(), 0);
        assert_eq!(received_metadata.best_block(), &block.hash());
        assert_eq!(received_metadata.pruning_horizon(), 0);
    } else {
        panic!();
    }
}

#[tokio::test]
async fn inbound_fetch_kernel_by_excess_sig() {
    let store = create_test_blockchain_db();
    let mempool = new_mempool();

    let network = Network::LocalNet;
    let consensus_manager = ConsensusManager::builder(network).build();
    let (block_event_sender, _) = broadcast::channel(50);
    let (request_sender, _) = reply_channel::unbounded();
    let (block_sender, _) = mpsc::unbounded_channel();
    let outbound_nci = OutboundNodeCommsInterface::new(request_sender, block_sender.clone());
    let inbound_nch = InboundNodeCommsHandlers::new(
        block_event_sender,
        store.clone().into(),
        mempool,
        consensus_manager,
        outbound_nci,
    );
    let block = store.fetch_block(0).unwrap().block().clone();
    let sig = block.body.kernels()[0].excess_sig.clone();

    if let Ok(NodeCommsResponse::TransactionKernels(received_kernels)) = inbound_nch
        .handle_request(NodeCommsRequest::FetchKernelByExcessSig(sig))
        .await
    {
        assert_eq!(received_kernels.len(), 1);
        assert_eq!(received_kernels[0], block.body.kernels()[0]);
    } else {
        panic!("kernel not found");
    }
}

#[tokio::test]
async fn inbound_fetch_headers() {
    let store = create_test_blockchain_db();
    let mempool = new_mempool();
    let network = Network::LocalNet;
    let consensus_manager = ConsensusManager::builder(network).build();
    let (block_event_sender, _) = broadcast::channel(50);
    let (request_sender, _) = reply_channel::unbounded();
    let (block_sender, _) = mpsc::unbounded_channel();
    let outbound_nci = OutboundNodeCommsInterface::new(request_sender, block_sender);
    let inbound_nch = InboundNodeCommsHandlers::new(
        block_event_sender,
        store.clone().into(),
        mempool,
        consensus_manager,
        outbound_nci,
    );
    let header = store.fetch_block(0).unwrap().header().clone();

    if let Ok(NodeCommsResponse::BlockHeaders(received_headers)) =
        inbound_nch.handle_request(NodeCommsRequest::FetchHeaders(0..=0)).await
    {
        assert_eq!(received_headers.len(), 1);
        assert_eq!(*received_headers[0].header(), header);
    } else {
        panic!();
    }
}

#[tokio::test]
async fn inbound_fetch_utxos() {
    let factories = CryptoFactories::default();

    let store = create_test_blockchain_db();
    let mempool = new_mempool();
    let network = Network::LocalNet;
    let consensus_manager = ConsensusManager::builder(network).build();
    let (block_event_sender, _) = broadcast::channel(50);
    let (request_sender, _) = reply_channel::unbounded();
    let (block_sender, _) = mpsc::unbounded_channel();
    let outbound_nci = OutboundNodeCommsInterface::new(request_sender, block_sender);
    let inbound_nch = InboundNodeCommsHandlers::new(
        block_event_sender,
        store.clone().into(),
        mempool,
        consensus_manager,
        outbound_nci,
    );
    let block = store.fetch_block(0).unwrap().block().clone();
    let utxo_1 = block.body.outputs()[0].clone();
    let hash_1 = utxo_1.hash();

    let (utxo_2, _, _) = create_utxo(
        MicroTari(10_000),
        &factories,
        Default::default(),
        &TariScript::default(),
    );
    let hash_2 = utxo_2.hash();

    // Only retrieve a subset of the actual hashes, including a fake hash in the list
    if let Ok(NodeCommsResponse::TransactionOutputs(received_utxos)) = inbound_nch
        .handle_request(NodeCommsRequest::FetchMatchingUtxos(vec![hash_1, hash_2]))
        .await
    {
        assert_eq!(received_utxos.len(), 1);
        assert_eq!(received_utxos[0], utxo_1);
    } else {
        panic!();
    }
}

#[tokio::test]
async fn inbound_fetch_txos() {
    let factories = CryptoFactories::default();
    let store = create_test_blockchain_db();
    let mempool = new_mempool();
    let (block_event_sender, _) = broadcast::channel(50);
    let network = Network::LocalNet;
    let consensus_manager = ConsensusManager::builder(network).build();
    let (request_sender, _) = reply_channel::unbounded();
    let (block_sender, _) = mpsc::unbounded_channel();
    let outbound_nci = OutboundNodeCommsInterface::new(request_sender, block_sender);
    let inbound_nch = InboundNodeCommsHandlers::new(
        block_event_sender,
        store.clone().into(),
        mempool,
        consensus_manager,
        outbound_nci,
    );

    let (utxo, _, _) = create_utxo(
        MicroTari(10_000),
        &factories,
        Default::default(),
        &TariScript::default(),
    );
    let (pruned_utxo, _, _) = create_utxo(
        MicroTari(10_000),
        &factories,
        Default::default(),
        &TariScript::default(),
    );
    let (stxo, _, _) = create_utxo(
        MicroTari(10_000),
        &factories,
        Default::default(),
        &TariScript::default(),
    );
    let utxo_hash = utxo.hash();
    let stxo_hash = stxo.hash();
    let pruned_utxo_hash = pruned_utxo.hash();
    let block = store.fetch_block(0).unwrap().block().clone();
    let header_hash = block.header.hash();
    let mut txn = DbTransaction::new();
    txn.insert_utxo(utxo.clone(), header_hash.clone(), block.header.height, 6000);
    txn.insert_utxo(stxo.clone(), header_hash.clone(), block.header.height, 6001);
    txn.insert_pruned_utxo(
        pruned_utxo_hash.clone(),
        pruned_utxo.witness_hash(),
        header_hash.clone(),
        5,
        6002,
    );
    assert!(store.commit(txn).is_ok());

    if let Ok(NodeCommsResponse::TransactionOutputs(received_txos)) = inbound_nch
        .handle_request(NodeCommsRequest::FetchMatchingTxos(vec![
            utxo_hash,
            stxo_hash,
            pruned_utxo_hash,
        ]))
        .await
    {
        assert_eq!(received_txos.len(), 2);
        assert_eq!(received_txos[0], utxo);
        assert_eq!(received_txos[1], stxo);
    } else {
        panic!();
    }
}

#[tokio::test]
async fn inbound_fetch_blocks() {
    let store = create_test_blockchain_db();
    let mempool = new_mempool();
    let (block_event_sender, _) = broadcast::channel(50);
    let network = Network::LocalNet;
    let consensus_manager = ConsensusManager::builder(network).build();
    let (request_sender, _) = reply_channel::unbounded();
    let (block_sender, _) = mpsc::unbounded_channel();
    let outbound_nci = OutboundNodeCommsInterface::new(request_sender, block_sender);
    let inbound_nch = InboundNodeCommsHandlers::new(
        block_event_sender,
        store.clone().into(),
        mempool,
        consensus_manager,
        outbound_nci,
    );
    let block = store.fetch_block(0).unwrap().block().clone();

    if let Ok(NodeCommsResponse::HistoricalBlocks(received_blocks)) = inbound_nch
        .handle_request(NodeCommsRequest::FetchMatchingBlocks(0..=0))
        .await
    {
        assert_eq!(received_blocks.len(), 1);
        assert_eq!(*received_blocks[0].block(), block);
    } else {
        panic!();
    }
}

#[tokio::test]
async fn inbound_fetch_blocks_before_horizon_height() {
    let factories = CryptoFactories::default();
    let network = Network::LocalNet;
    let consensus_manager = ConsensusManager::builder(network).build();
    let block0 = consensus_manager.get_genesis_block();
    let validators = Validators::new(
        MockValidator::new(true),
        MockValidator::new(true),
        MockValidator::new(true),
    );
    let config = BlockchainDatabaseConfig {
        pruning_horizon: 3,
        pruning_interval: 1,
        ..Default::default()
    };
    let store = create_store_with_consensus_and_validators_and_config(consensus_manager.clone(), validators, config);
    let mempool_validator = TxInputAndMaturityValidator::new(store.clone());
    let mempool = Mempool::new(
        MempoolConfig::default(),
        consensus_manager.clone(),
        Arc::new(mempool_validator),
    );
    let (block_event_sender, _) = broadcast::channel(50);
    let (request_sender, _) = reply_channel::unbounded();
    let (block_sender, _) = mpsc::unbounded_channel();
    let outbound_nci = OutboundNodeCommsInterface::new(request_sender, block_sender);
    let inbound_nch = InboundNodeCommsHandlers::new(
        block_event_sender,
        store.clone().into(),
        mempool,
        consensus_manager.clone(),
        outbound_nci,
    );
    let script = script!(Nop);
    let (utxo, key, offset) = create_utxo(MicroTari(10_000), &factories, Default::default(), &script);
    let metadata_signature = TransactionOutput::create_final_metadata_signature(
        &MicroTari(10_000),
        &key,
        &script,
        &OutputFeatures::default(),
        &offset,
    )
    .unwrap();
    let unblinded_output = UnblindedOutput::new(
        MicroTari(10_000),
        key.clone(),
        Default::default(),
        script,
        inputs!(PublicKey::from_secret_key(&key)),
        key,
        PublicKey::from_secret_key(&offset),
        metadata_signature,
    );
    let mut txn = DbTransaction::new();
    txn.insert_utxo(utxo.clone(), block0.hash().clone(), 0, 4002);
    assert!(store.commit(txn).is_ok());

    let txn = txn_schema!(
        from: vec![unblinded_output],
        to: vec![MicroTari(5_000), MicroTari(4_000)]
    );
    let (txn, _, _) = spend_utxos(txn);
    let block1 = append_block(&store, &block0, vec![txn], &consensus_manager, 1.into()).unwrap();
    let block2 = append_block(&store, &block1, vec![], &consensus_manager, 1.into()).unwrap();
    let block3 = append_block(&store, &block2, vec![], &consensus_manager, 1.into()).unwrap();
    let block4 = append_block(&store, &block3, vec![], &consensus_manager, 1.into()).unwrap();
    let _block5 = append_block(&store, &block4, vec![], &consensus_manager, 1.into()).unwrap();

    if let Ok(NodeCommsResponse::HistoricalBlocks(received_blocks)) = inbound_nch
        .handle_request(NodeCommsRequest::FetchMatchingBlocks(1..=1))
        .await
    {
        assert_eq!(received_blocks.len(), 1);
        assert_eq!(received_blocks[0].pruned_outputs().len(), 1)
    } else {
        panic!();
    }

    if let Ok(NodeCommsResponse::HistoricalBlocks(received_blocks)) = inbound_nch
        .handle_request(NodeCommsRequest::FetchMatchingBlocks(2..=2))
        .await
    {
        assert_eq!(received_blocks.len(), 1);
        assert_eq!(received_blocks[0].block(), block2.block());
    } else {
        panic!();
    }
}<|MERGE_RESOLUTION|>--- conflicted
+++ resolved
@@ -31,14 +31,8 @@
         NodeCommsResponse,
         OutboundNodeCommsInterface,
     },
-<<<<<<< HEAD
     chain_storage::{BlockchainDatabaseConfig, DbTransaction, Validators},
     consensus::ConsensusManager,
-=======
-    blocks::{BlockBuilder, BlockHeader, HistoricalBlock},
-    chain_storage::{BlockchainDatabaseConfig, DbTransaction, Validators},
-    consensus::{ConsensusManager, NetworkConsensus},
->>>>>>> 5bef3fdf
     mempool::{Mempool, MempoolConfig},
     test_helpers::blockchain::{create_store_with_consensus_and_validators_and_config, create_test_blockchain_db},
     transactions::{
@@ -57,17 +51,12 @@
     script::TariScript,
     tari_utilities::hash::Hashable,
 };
-<<<<<<< HEAD
 use tari_service_framework::reply_channel;
-use tokio::sync::{broadcast, mpsc};
-=======
-use tari_service_framework::{reply_channel, reply_channel::Receiver};
 use tokio::sync::broadcast;
 
 use tari_core::test_helpers::create_consensus_rules;
 use tokio::sync::mpsc;
 
->>>>>>> 5bef3fdf
 #[allow(dead_code)]
 mod helpers;
 
