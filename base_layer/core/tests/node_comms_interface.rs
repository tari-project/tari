// Copyright 2019. The Tari Project
//
// Redistribution and use in source and binary forms, with or without modification, are permitted provided that the
// following conditions are met:
//
// 1. Redistributions of source code must retain the above copyright notice, this list of conditions and the following
// disclaimer.
//
// 2. Redistributions in binary form must reproduce the above copyright notice, this list of conditions and the
// following disclaimer in the documentation and/or other materials provided with the distribution.
//
// 3. Neither the name of the copyright holder nor the names of its contributors may be used to endorse or promote
// products derived from this software without specific prior written permission.
//
// THIS SOFTWARE IS PROVIDED BY THE COPYRIGHT HOLDERS AND CONTRIBUTORS "AS IS" AND ANY EXPRESS OR IMPLIED WARRANTIES,
// INCLUDING, BUT NOT LIMITED TO, THE IMPLIED WARRANTIES OF MERCHANTABILITY AND FITNESS FOR A PARTICULAR PURPOSE ARE
// DISCLAIMED. IN NO EVENT SHALL THE COPYRIGHT HOLDER OR CONTRIBUTORS BE LIABLE FOR ANY DIRECT, INDIRECT, INCIDENTAL,
// SPECIAL, EXEMPLARY, OR CONSEQUENTIAL DAMAGES (INCLUDING, BUT NOT LIMITED TO, PROCUREMENT OF SUBSTITUTE GOODS OR
// SERVICES; LOSS OF USE, DATA, OR PROFITS; OR BUSINESS INTERRUPTION) HOWEVER CAUSED AND ON ANY THEORY OF LIABILITY,
// WHETHER IN CONTRACT, STRICT LIABILITY, OR TORT (INCLUDING NEGLIGENCE OR OTHERWISE) ARISING IN ANY WAY OUT OF THE
// USE OF THIS SOFTWARE, EVEN IF ADVISED OF THE POSSIBILITY OF SUCH DAMAGE.

<<<<<<< HEAD
#[allow(dead_code)]
mod helpers;
use futures::{channel::mpsc, StreamExt};
=======
use std::sync::Arc;

use futures::StreamExt;
>>>>>>> 997d2888
use helpers::block_builders::append_block;
use tari_common::configuration::Network;
use tari_common_types::{chain_metadata::ChainMetadata, types::PublicKey};
use tari_comms::peer_manager::NodeId;
use tari_core::{
    base_node::{
        comms_interface::{CommsInterfaceError, InboundNodeCommsHandlers, NodeCommsRequest, NodeCommsResponse},
        OutboundNodeCommsInterface,
    },
    blocks::{BlockBuilder, BlockHeader},
    chain_storage::{BlockchainDatabaseConfig, DbTransaction, HistoricalBlock, Validators},
    consensus::{ConsensusManager, NetworkConsensus},
    mempool::{Mempool, MempoolConfig},
    test_helpers::blockchain::{create_store_with_consensus_and_validators_and_config, create_test_blockchain_db},
    transactions::{
        helpers::{create_utxo, spend_utxos},
        tari_amount::MicroTari,
        transaction::{OutputFeatures, TransactionOutput, UnblindedOutput},
<<<<<<< HEAD
        types::{CryptoFactories, PublicKey},
=======
        CryptoFactories,
>>>>>>> 997d2888
    },
    txn_schema,
    validation::{mocks::MockValidator, transaction_validators::TxInputAndMaturityValidator},
};
use tari_crypto::{
    inputs,
    keys::PublicKey as PublicKeyTrait,
    script,
    script::TariScript,
    tari_utilities::hash::Hashable,
};
use tari_service_framework::{reply_channel, reply_channel::Receiver};
use tokio::sync::broadcast;

use tokio::sync::mpsc;
#[allow(dead_code)]
mod helpers;
// use crate::helpers::database::create_test_db;

async fn test_request_responder(
    receiver: &mut Receiver<(NodeCommsRequest, Option<NodeId>), Result<NodeCommsResponse, CommsInterfaceError>>,
    response: NodeCommsResponse,
) {
    let req_context = receiver.next().await.unwrap();
    req_context.reply(Ok(response)).unwrap()
}

fn new_mempool() -> Mempool {
    let mempool_validator = MockValidator::new(true);
    Mempool::new(MempoolConfig::default(), Arc::new(mempool_validator))
}

#[tokio::test]
async fn outbound_get_metadata() {
    let (request_sender, mut request_receiver) = reply_channel::unbounded();
    let (block_sender, _) = mpsc::unbounded_channel();
    let mut outbound_nci = OutboundNodeCommsInterface::new(request_sender, block_sender);

    let metadata = ChainMetadata::new(5, vec![0u8], 3, 0, 5);
    let metadata_response = NodeCommsResponse::ChainMetadata(metadata.clone());
    let (received_metadata, _) = futures::join!(
        outbound_nci.get_metadata(),
        test_request_responder(&mut request_receiver, metadata_response)
    );
    assert_eq!(received_metadata.unwrap(), metadata);
}

#[tokio::test]
async fn inbound_get_metadata() {
    let store = create_test_blockchain_db();
    let mempool = new_mempool();

    let network = Network::LocalNet;
    let consensus_manager = ConsensusManager::builder(network).build();
    let (block_event_sender, _) = broadcast::channel(50);
    let (request_sender, _) = reply_channel::unbounded();
    let (block_sender, _) = mpsc::unbounded_channel();
    let outbound_nci = OutboundNodeCommsInterface::new(request_sender, block_sender.clone());
    let inbound_nch = InboundNodeCommsHandlers::new(
        block_event_sender,
        store.clone().into(),
        mempool,
        consensus_manager,
        outbound_nci,
    );
    let block = store.fetch_block(0).unwrap().block().clone();

    if let Ok(NodeCommsResponse::ChainMetadata(received_metadata)) =
        inbound_nch.handle_request(NodeCommsRequest::GetChainMetadata).await
    {
        assert_eq!(received_metadata.height_of_longest_chain(), 0);
        assert_eq!(received_metadata.best_block(), &block.hash());
        assert_eq!(received_metadata.pruning_horizon(), 0);
    } else {
        panic!();
    }
}

#[tokio::test]
async fn inbound_fetch_kernel_by_excess_sig() {
    let store = create_test_blockchain_db();
    let mempool = new_mempool();

    let network = Network::LocalNet;
    let consensus_manager = ConsensusManager::builder(network).build();
    let (block_event_sender, _) = broadcast::channel(50);
    let (request_sender, _) = reply_channel::unbounded();
    let (block_sender, _) = mpsc::unbounded_channel();
    let outbound_nci = OutboundNodeCommsInterface::new(request_sender, block_sender.clone());
    let inbound_nch = InboundNodeCommsHandlers::new(
        block_event_sender,
        store.clone().into(),
        mempool,
        consensus_manager,
        outbound_nci,
    );
    let block = store.fetch_block(0).unwrap().block().clone();
    let sig = block.body.kernels()[0].excess_sig.clone();

    if let Ok(NodeCommsResponse::TransactionKernels(received_kernels)) = inbound_nch
        .handle_request(NodeCommsRequest::FetchKernelByExcessSig(sig))
        .await
    {
        assert_eq!(received_kernels.len(), 1);
        assert_eq!(received_kernels[0], block.body.kernels()[0]);
    } else {
        panic!("kernel not found");
    }
}

#[tokio::test]
async fn outbound_fetch_headers() {
    let (request_sender, mut request_receiver) = reply_channel::unbounded();
    let (block_sender, _) = mpsc::unbounded_channel();
    let mut outbound_nci = OutboundNodeCommsInterface::new(request_sender, block_sender);

    let mut header = BlockHeader::new(0);
    header.height = 0;
    let header_response = NodeCommsResponse::BlockHeaders(vec![header.clone()]);
    let (received_headers, _) = futures::join!(
        outbound_nci.fetch_headers(vec![0]),
        test_request_responder(&mut request_receiver, header_response)
    );
    let received_headers = received_headers.unwrap();
    assert_eq!(received_headers.len(), 1);
    assert_eq!(received_headers[0], header);
}

#[tokio::test]
async fn inbound_fetch_headers() {
    let store = create_test_blockchain_db();
    let mempool = new_mempool();
    let network = Network::LocalNet;
    let consensus_manager = ConsensusManager::builder(network).build();
    let (block_event_sender, _) = broadcast::channel(50);
    let (request_sender, _) = reply_channel::unbounded();
    let (block_sender, _) = mpsc::unbounded_channel();
    let outbound_nci = OutboundNodeCommsInterface::new(request_sender, block_sender);
    let inbound_nch = InboundNodeCommsHandlers::new(
        block_event_sender,
        store.clone().into(),
        mempool,
        consensus_manager,
        outbound_nci,
    );
    let header = store.fetch_block(0).unwrap().header().clone();

    if let Ok(NodeCommsResponse::BlockHeaders(received_headers)) = inbound_nch
        .handle_request(NodeCommsRequest::FetchHeaders(vec![0]))
        .await
    {
        assert_eq!(received_headers.len(), 1);
        assert_eq!(received_headers[0], header);
    } else {
        panic!();
    }
}

#[tokio::test]
async fn outbound_fetch_utxos() {
    let factories = CryptoFactories::default();
    let (request_sender, mut request_receiver) = reply_channel::unbounded();
    let (block_sender, _) = mpsc::unbounded_channel();
    let mut outbound_nci = OutboundNodeCommsInterface::new(request_sender, block_sender);

    let (utxo, _, _) = create_utxo(
        MicroTari(10_000),
        &factories,
        Default::default(),
        &TariScript::default(),
    );
    let hash = utxo.hash();
    let utxo_response = NodeCommsResponse::TransactionOutputs(vec![utxo.clone()]);
    let (received_utxos, _) = futures::join!(
        outbound_nci.fetch_utxos(vec![hash]),
        test_request_responder(&mut request_receiver, utxo_response)
    );
    let received_utxos = received_utxos.unwrap();
    assert_eq!(received_utxos.len(), 1);
    assert_eq!(received_utxos[0], utxo);
}

#[tokio::test]
async fn inbound_fetch_utxos() {
    let factories = CryptoFactories::default();

    let store = create_test_blockchain_db();
    let mempool = new_mempool();
    let network = Network::LocalNet;
    let consensus_manager = ConsensusManager::builder(network).build();
    let (block_event_sender, _) = broadcast::channel(50);
    let (request_sender, _) = reply_channel::unbounded();
    let (block_sender, _) = mpsc::unbounded_channel();
    let outbound_nci = OutboundNodeCommsInterface::new(request_sender, block_sender);
    let inbound_nch = InboundNodeCommsHandlers::new(
        block_event_sender,
        store.clone().into(),
        mempool,
        consensus_manager,
        outbound_nci,
    );
    let block = store.fetch_block(0).unwrap().block().clone();
    let utxo_1 = block.body.outputs()[0].clone();
    let hash_1 = utxo_1.hash();

    let (utxo_2, _, _) = create_utxo(
        MicroTari(10_000),
        &factories,
        Default::default(),
        &TariScript::default(),
    );
    let hash_2 = utxo_2.hash();

    // Only retrieve a subset of the actual hashes, including a fake hash in the list
    if let Ok(NodeCommsResponse::TransactionOutputs(received_utxos)) = inbound_nch
        .handle_request(NodeCommsRequest::FetchMatchingUtxos(vec![hash_1, hash_2]))
        .await
    {
        assert_eq!(received_utxos.len(), 1);
        assert_eq!(received_utxos[0], utxo_1);
    } else {
        panic!();
    }
}

#[tokio::test]
async fn outbound_fetch_txos() {
    let factories = CryptoFactories::default();
    let (request_sender, mut request_receiver) = reply_channel::unbounded();
    let (block_sender, _) = mpsc::unbounded_channel();
    let mut outbound_nci = OutboundNodeCommsInterface::new(request_sender, block_sender);

    let (txo1, _, _) = create_utxo(
        MicroTari(10_000),
        &factories,
        Default::default(),
        &TariScript::default(),
    );
    let (txo2, _, _) = create_utxo(
        MicroTari(15_000),
        &factories,
        Default::default(),
        &TariScript::default(),
    );
    let hash1 = txo1.hash();
    let hash2 = txo2.hash();
    let txo_response = NodeCommsResponse::TransactionOutputs(vec![txo1.clone(), txo2.clone()]);
    let (received_txos, _) = futures::join!(
        outbound_nci.fetch_txos(vec![hash1, hash2]),
        test_request_responder(&mut request_receiver, txo_response)
    );
    let received_txos = received_txos.unwrap();
    assert_eq!(received_txos.len(), 2);
    assert_eq!(received_txos[0], txo1);
    assert_eq!(received_txos[1], txo2);
}

#[tokio::test]
async fn inbound_fetch_txos() {
    let factories = CryptoFactories::default();
    let store = create_test_blockchain_db();
    let mempool = new_mempool();
    let (block_event_sender, _) = broadcast::channel(50);
    let network = Network::LocalNet;
    let consensus_manager = ConsensusManager::builder(network).build();
    let (request_sender, _) = reply_channel::unbounded();
    let (block_sender, _) = mpsc::unbounded_channel();
    let outbound_nci = OutboundNodeCommsInterface::new(request_sender, block_sender);
    let inbound_nch = InboundNodeCommsHandlers::new(
        block_event_sender,
        store.clone().into(),
        mempool,
        consensus_manager,
        outbound_nci,
    );

    let (utxo, _, _) = create_utxo(
        MicroTari(10_000),
        &factories,
        Default::default(),
        &TariScript::default(),
    );
    let (pruned_utxo, _, _) = create_utxo(
        MicroTari(10_000),
        &factories,
        Default::default(),
        &TariScript::default(),
    );
    let (stxo, _, _) = create_utxo(
        MicroTari(10_000),
        &factories,
        Default::default(),
        &TariScript::default(),
    );
    let utxo_hash = utxo.hash();
    let stxo_hash = stxo.hash();
    let pruned_utxo_hash = pruned_utxo.hash();
    let block = store.fetch_block(0).unwrap().block().clone();
    let header_hash = block.header.hash();
    let mut txn = DbTransaction::new();
    txn.insert_utxo(utxo.clone(), header_hash.clone(), block.header.height, 6000);
    txn.insert_utxo(stxo.clone(), header_hash.clone(), block.header.height, 6001);
    txn.insert_pruned_utxo(
        pruned_utxo_hash.clone(),
        pruned_utxo.witness_hash(),
        header_hash.clone(),
        5,
        6002,
    );
    assert!(store.commit(txn).is_ok());

    if let Ok(NodeCommsResponse::TransactionOutputs(received_txos)) = inbound_nch
        .handle_request(NodeCommsRequest::FetchMatchingTxos(vec![
            utxo_hash,
            stxo_hash,
            pruned_utxo_hash,
        ]))
        .await
    {
        assert_eq!(received_txos.len(), 2);
        assert_eq!(received_txos[0], utxo);
        assert_eq!(received_txos[1], stxo);
    } else {
        panic!();
    }
}

#[tokio::test]
async fn outbound_fetch_blocks() {
    let (request_sender, mut request_receiver) = reply_channel::unbounded();
    let (block_sender, _) = mpsc::unbounded_channel();
    let mut outbound_nci = OutboundNodeCommsInterface::new(request_sender, block_sender);
    let network = Network::LocalNet;
    let consensus_constants = NetworkConsensus::from(network).create_consensus_constants();
    let gb = BlockBuilder::new(consensus_constants[0].blockchain_version()).build();
    let block = HistoricalBlock::new(gb, 0, Default::default(), vec![], 0);
    let block_response = NodeCommsResponse::HistoricalBlocks(vec![block.clone()]);
    let (received_blocks, _) = futures::join!(
        outbound_nci.fetch_blocks(vec![0]),
        test_request_responder(&mut request_receiver, block_response)
    );
    let received_blocks = received_blocks.unwrap();
    assert_eq!(received_blocks.len(), 1);
    assert_eq!(received_blocks[0], block);
}

#[tokio::test]
async fn inbound_fetch_blocks() {
    let store = create_test_blockchain_db();
    let mempool = new_mempool();
    let (block_event_sender, _) = broadcast::channel(50);
    let network = Network::LocalNet;
    let consensus_manager = ConsensusManager::builder(network).build();
    let (request_sender, _) = reply_channel::unbounded();
    let (block_sender, _) = mpsc::unbounded_channel();
    let outbound_nci = OutboundNodeCommsInterface::new(request_sender, block_sender);
    let inbound_nch = InboundNodeCommsHandlers::new(
        block_event_sender,
        store.clone().into(),
        mempool,
        consensus_manager,
        outbound_nci,
    );
    let block = store.fetch_block(0).unwrap().block().clone();

    if let Ok(NodeCommsResponse::HistoricalBlocks(received_blocks)) = inbound_nch
        .handle_request(NodeCommsRequest::FetchMatchingBlocks(vec![0]))
        .await
    {
        assert_eq!(received_blocks.len(), 1);
        assert_eq!(*received_blocks[0].block(), block);
    } else {
        panic!();
    }
}

<<<<<<< HEAD
#[tokio_macros::test]
=======
#[tokio::test]
>>>>>>> 997d2888
// Test needs to be updated to new pruned structure.
async fn inbound_fetch_blocks_before_horizon_height() {
    let factories = CryptoFactories::default();
    let network = Network::LocalNet;
    let consensus_manager = ConsensusManager::builder(network).build();
    let block0 = consensus_manager.get_genesis_block();
    let validators = Validators::new(
        MockValidator::new(true),
        MockValidator::new(true),
        MockValidator::new(true),
    );
    let config = BlockchainDatabaseConfig {
        pruning_horizon: 3,
        pruning_interval: 1,
        ..Default::default()
    };
    let store = create_store_with_consensus_and_validators_and_config(consensus_manager.clone(), validators, config);
    let mempool_validator = TxInputAndMaturityValidator::new(store.clone());
    let mempool = Mempool::new(MempoolConfig::default(), Arc::new(mempool_validator));
    let (block_event_sender, _) = broadcast::channel(50);
    let (request_sender, _) = reply_channel::unbounded();
    let (block_sender, _) = mpsc::unbounded_channel();
    let outbound_nci = OutboundNodeCommsInterface::new(request_sender, block_sender);
    let inbound_nch = InboundNodeCommsHandlers::new(
        block_event_sender,
        store.clone().into(),
        mempool,
        consensus_manager.clone(),
        outbound_nci,
    );
    let script = script!(Nop);
    let (utxo, key, offset) = create_utxo(MicroTari(10_000), &factories, Default::default(), &script);
    let metadata_signature = TransactionOutput::create_final_metadata_signature(
        &MicroTari(10_000),
        &key,
        &script,
        &OutputFeatures::default(),
        &offset,
    )
    .unwrap();
    let unblinded_output = UnblindedOutput::new(
        MicroTari(10_000),
        key.clone(),
        Default::default(),
        script,
        inputs!(PublicKey::from_secret_key(&key)),
        key,
        PublicKey::from_secret_key(&offset),
        metadata_signature,
    );
    let mut txn = DbTransaction::new();
    txn.insert_utxo(utxo.clone(), block0.hash().clone(), 0, 4002);
    assert!(store.commit(txn).is_ok());

    let txn = txn_schema!(
        from: vec![unblinded_output],
        to: vec![MicroTari(5_000), MicroTari(4_000)]
    );
    let (txn, _, _) = spend_utxos(txn);
    let block1 = append_block(&store, &block0, vec![txn], &consensus_manager, 1.into()).unwrap();
    let block2 = append_block(&store, &block1, vec![], &consensus_manager, 1.into()).unwrap();
    let block3 = append_block(&store, &block2, vec![], &consensus_manager, 1.into()).unwrap();
    let block4 = append_block(&store, &block3, vec![], &consensus_manager, 1.into()).unwrap();
    let _block5 = append_block(&store, &block4, vec![], &consensus_manager, 1.into()).unwrap();

    if let Ok(NodeCommsResponse::HistoricalBlocks(received_blocks)) = inbound_nch
        .handle_request(NodeCommsRequest::FetchMatchingBlocks(vec![1]))
        .await
    {
        assert_eq!(received_blocks.len(), 1);
        assert_eq!(received_blocks[0].pruned_outputs().len(), 1)
    } else {
        panic!();
    }

    if let Ok(NodeCommsResponse::HistoricalBlocks(received_blocks)) = inbound_nch
        .handle_request(NodeCommsRequest::FetchMatchingBlocks(vec![2]))
        .await
    {
        assert_eq!(received_blocks.len(), 1);
        assert_eq!(received_blocks[0].block(), block2.block());
    } else {
        panic!();
    }
}<|MERGE_RESOLUTION|>--- conflicted
+++ resolved
@@ -20,15 +20,9 @@
 // WHETHER IN CONTRACT, STRICT LIABILITY, OR TORT (INCLUDING NEGLIGENCE OR OTHERWISE) ARISING IN ANY WAY OUT OF THE
 // USE OF THIS SOFTWARE, EVEN IF ADVISED OF THE POSSIBILITY OF SUCH DAMAGE.
 
-<<<<<<< HEAD
-#[allow(dead_code)]
-mod helpers;
-use futures::{channel::mpsc, StreamExt};
-=======
 use std::sync::Arc;
 
 use futures::StreamExt;
->>>>>>> 997d2888
 use helpers::block_builders::append_block;
 use tari_common::configuration::Network;
 use tari_common_types::{chain_metadata::ChainMetadata, types::PublicKey};
@@ -47,11 +41,7 @@
         helpers::{create_utxo, spend_utxos},
         tari_amount::MicroTari,
         transaction::{OutputFeatures, TransactionOutput, UnblindedOutput},
-<<<<<<< HEAD
-        types::{CryptoFactories, PublicKey},
-=======
         CryptoFactories,
->>>>>>> 997d2888
     },
     txn_schema,
     validation::{mocks::MockValidator, transaction_validators::TxInputAndMaturityValidator},
@@ -428,11 +418,7 @@
     }
 }
 
-<<<<<<< HEAD
-#[tokio_macros::test]
-=======
-#[tokio::test]
->>>>>>> 997d2888
+#[tokio::test]
 // Test needs to be updated to new pruned structure.
 async fn inbound_fetch_blocks_before_horizon_height() {
     let factories = CryptoFactories::default();
