--- conflicted
+++ resolved
@@ -622,11 +622,7 @@
     assert_eq!(block.header.height, 1);
     assert_eq!(block.body, block_template.body);
 
-<<<<<<< HEAD
-        node.blockchain_db.add_block(block.clone().into()).unwrap();
-=======
     node.blockchain_db.add_block(block.clone().into()).unwrap();
->>>>>>> 997d2888
 
     node.shutdown().await;
 }
@@ -682,34 +678,6 @@
         TxStorageResponse::UnconfirmedPool
     );
 
-<<<<<<< HEAD
-    runtime.block_on(async {
-        let mut block_template = node
-            .local_nci
-            .get_new_block_template(PowAlgorithm::Sha3, 0)
-            .await
-            .unwrap();
-        assert_eq!(block_template.header.height, 1);
-        assert_eq!(block_template.body.kernels().len(), 4);
-        let coinbase_value = rules.get_block_reward_at(1) + block_template.body.get_total_fee();
-        let (output, kernel, _) = create_coinbase(
-            &factories,
-            coinbase_value,
-            rules.consensus_constants(1).coinbase_lock_height() + 1,
-        );
-        block_template.body.add_kernel(kernel);
-        block_template.body.add_output(output);
-        block_template.body.sort();
-        let block = node.local_nci.get_new_block(block_template.clone()).await.unwrap();
-        assert_eq!(block.header.height, 1);
-        assert_eq!(block.body, block_template.body);
-        assert_eq!(block_template.body.kernels().len(), 5);
-
-        node.blockchain_db.add_block(block.clone().into()).unwrap();
-
-        node.shutdown().await;
-    });
-=======
     let mut block_template = node
         .local_nci
         .get_new_block_template(PowAlgorithm::Sha3, 0)
@@ -734,7 +702,6 @@
     node.blockchain_db.add_block(block.clone().into()).unwrap();
 
     node.shutdown().await;
->>>>>>> 997d2888
 }
 
 #[tokio::test]
@@ -783,34 +750,6 @@
         TxStorageResponse::UnconfirmedPool
     );
 
-<<<<<<< HEAD
-    runtime.block_on(async {
-        let mut block_template = node
-            .local_nci
-            .get_new_block_template(PowAlgorithm::Sha3, 0)
-            .await
-            .unwrap();
-        assert_eq!(block_template.header.height, 1);
-        assert_eq!(block_template.body.kernels().len(), 4);
-        let coinbase_value = rules.get_block_reward_at(1) + block_template.body.get_total_fee();
-        let (output, kernel, _) = create_coinbase(
-            &factories,
-            coinbase_value,
-            rules.consensus_constants(1).coinbase_lock_height() + 1,
-        );
-        block_template.body.add_kernel(kernel);
-        block_template.body.add_output(output);
-        block_template.body.sort();
-        let block = node.local_nci.get_new_block(block_template.clone()).await.unwrap();
-        assert_eq!(block.header.height, 1);
-        assert_eq!(block.body, block_template.body);
-        assert_eq!(block_template.body.kernels().len(), 5);
-
-        node.blockchain_db.add_block(block.clone().into()).unwrap();
-
-        node.shutdown().await;
-    });
-=======
     let mut block_template = node
         .local_nci
         .get_new_block_template(PowAlgorithm::Sha3, 0)
@@ -835,7 +774,6 @@
     node.blockchain_db.add_block(block.clone().into()).unwrap();
 
     node.shutdown().await;
->>>>>>> 997d2888
 }
 
 #[tokio::test]
