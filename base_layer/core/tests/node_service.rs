--- conflicted
+++ resolved
@@ -20,19 +20,9 @@
 // WHETHER IN CONTRACT, STRICT LIABILITY, OR TORT (INCLUDING NEGLIGENCE OR OTHERWISE) ARISING IN ANY WAY OUT OF THE
 // USE OF THIS SOFTWARE, EVEN IF ADVISED OF THE POSSIBILITY OF SUCH DAMAGE.
 
-<<<<<<< HEAD
-use std::{sync::Arc, time::Duration};
-
-use futures::join;
-use tari_crypto::tari_utilities::hash::Hashable;
-use tempfile::tempdir;
-use tokio::runtime::Runtime;
-
-=======
 #[allow(dead_code)]
 mod helpers;
 use crate::helpers::block_builders::{construct_chained_blocks, create_coinbase};
->>>>>>> 504fbb8b
 use helpers::{
     block_builders::{
         append_block,
@@ -78,15 +68,12 @@
 };
 use tari_p2p::services::liveness::LivenessConfig;
 use tari_test_utils::unpack_enum;
-<<<<<<< HEAD
+use tempfile::tempdir;
 
 use crate::helpers::block_builders::{construct_chained_blocks, create_coinbase};
 
 #[allow(dead_code)]
 mod helpers;
-=======
-use tempfile::tempdir;
->>>>>>> 504fbb8b
 
 #[tokio::test]
 async fn request_response_get_metadata() {
