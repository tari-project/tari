// Copyright 2019. The Tari Project
//
// Redistribution and use in source and binary forms, with or without modification, are permitted provided that the
// following conditions are met:
//
// 1. Redistributions of source code must retain the above copyright notice, this list of conditions and the following
// disclaimer.
//
// 2. Redistributions in binary form must reproduce the above copyright notice, this list of conditions and the
// following disclaimer in the documentation and/or other materials provided with the distribution.
//
// 3. Neither the name of the copyright holder nor the names of its contributors may be used to endorse or promote
// products derived from this software without specific prior written permission.
//
// THIS SOFTWARE IS PROVIDED BY THE COPYRIGHT HOLDERS AND CONTRIBUTORS "AS IS" AND ANY EXPRESS OR IMPLIED WARRANTIES,
// INCLUDING, BUT NOT LIMITED TO, THE IMPLIED WARRANTIES OF MERCHANTABILITY AND FITNESS FOR A PARTICULAR PURPOSE ARE
// DISCLAIMED. IN NO EVENT SHALL THE COPYRIGHT HOLDER OR CONTRIBUTORS BE LIABLE FOR ANY DIRECT, INDIRECT, INCIDENTAL,
// SPECIAL, EXEMPLARY, OR CONSEQUENTIAL DAMAGES (INCLUDING, BUT NOT LIMITED TO, PROCUREMENT OF SUBSTITUTE GOODS OR
// SERVICES; LOSS OF USE, DATA, OR PROFITS; OR BUSINESS INTERRUPTION) HOWEVER CAUSED AND ON ANY THEORY OF LIABILITY,
// WHETHER IN CONTRACT, STRICT LIABILITY, OR TORT (INCLUDING NEGLIGENCE OR OTHERWISE) ARISING IN ANY WAY OUT OF THE
// USE OF THIS SOFTWARE, EVEN IF ADVISED OF THE POSSIBILITY OF SUCH DAMAGE.

use crate::helpers::mock_state_machine::MockBaseNodeStateMachine;
use futures::Sink;
use rand::{distributions::Alphanumeric, rngs::OsRng, Rng};
use std::{error::Error, iter, path::Path, sync::Arc, time::Duration};
use tari_comms::{
    peer_manager::{NodeIdentity, PeerFeatures},
    protocol::messaging::MessagingEventSender,
    transports::MemoryTransport,
    CommsNode,
};
use tari_comms_dht::{outbound::OutboundMessageRequester, Dht};
use tari_core::{
    base_node::{
        chain_metadata_service::{ChainMetadataHandle, ChainMetadataServiceInitializer},
        service::{BaseNodeServiceConfig, BaseNodeServiceInitializer},
        LocalNodeCommsInterface,
        OutboundNodeCommsInterface,
    },
    blocks::Block,
    chain_storage::{BlockchainDatabase, BlockchainDatabaseConfig, MemoryDatabase, Validators},
    consensus::{ConsensusManager, ConsensusManagerBuilder, Network},
    mempool::{
        service::LocalMempoolService,
        Mempool,
        MempoolConfig,
        MempoolServiceConfig,
        MempoolServiceInitializer,
        MempoolValidators,
        OutboundMempoolServiceInterface,
    },
    transactions::types::HashDigest,
    validation::{
        mocks::MockValidator,
        transaction_validators::TxInputAndMaturityValidator,
        StatefulValidation,
        Validation,
    },
};
use tari_mmr::MmrCacheConfig;
use tari_p2p::{
    comms_connector::{pubsub_connector, InboundDomainConnector, PeerMessage},
    initialization::initialize_local_test_comms,
    services::liveness::{LivenessConfig, LivenessHandle, LivenessInitializer},
};
use tari_service_framework::{RegisterHandle, StackBuilder};
use tari_shutdown::Shutdown;
use tokio::runtime::Runtime;

/// The NodeInterfaces is used as a container for providing access to all the services and interfaces of a single node.
pub struct NodeInterfaces {
    pub node_identity: Arc<NodeIdentity>,
    pub outbound_nci: OutboundNodeCommsInterface,
    pub local_nci: LocalNodeCommsInterface,
    pub outbound_mp_interface: OutboundMempoolServiceInterface,
    pub outbound_message_service: OutboundMessageRequester,
    pub blockchain_db: BlockchainDatabase<MemoryDatabase<HashDigest>>,
    pub mempool: Mempool,
    pub local_mp_interface: LocalMempoolService,
    pub chain_metadata_handle: ChainMetadataHandle,
    pub liveness_handle: LivenessHandle,
    pub comms: CommsNode,
    pub mock_base_node_state_machine: MockBaseNodeStateMachine,
    pub messaging_events: MessagingEventSender,
    pub shutdown: Shutdown,
}
impl NodeInterfaces {
    pub async fn shutdown(mut self) {
        self.shutdown.trigger().unwrap();
        self.comms.wait_until_shutdown().await;
    }
}

/// The BaseNodeBuilder can be used to construct a test Base Node with all its relevant services and interfaces for
/// testing.
pub struct BaseNodeBuilder {
    node_identity: Option<Arc<NodeIdentity>>,
    peers: Option<Vec<Arc<NodeIdentity>>>,
    blockchain_db_config: Option<BlockchainDatabaseConfig>,
    base_node_service_config: Option<BaseNodeServiceConfig>,
    mmr_cache_config: Option<MmrCacheConfig>,
    mempool_config: Option<MempoolConfig>,
    mempool_service_config: Option<MempoolServiceConfig>,
    liveness_service_config: Option<LivenessConfig>,
    validators: Option<Validators<MemoryDatabase<HashDigest>>>,
    consensus_manager: Option<ConsensusManager>,
    network: Network,
}

impl BaseNodeBuilder {
    /// Create a new BaseNodeBuilder
    pub fn new(network: Network) -> Self {
        Self {
            node_identity: None,
            peers: None,
            blockchain_db_config: None,
            base_node_service_config: None,
            mmr_cache_config: None,
            mempool_config: None,
            mempool_service_config: None,
            liveness_service_config: None,
            validators: None,
            consensus_manager: None,
            network,
        }
    }

    /// Set node identity that should be used for the Base Node. If not specified a random identity will be used.
    pub fn with_node_identity(mut self, node_identity: Arc<NodeIdentity>) -> Self {
        self.node_identity = Some(node_identity);
        self
    }

    /// Set the initial peers that will be available in the peer manager.
    pub fn with_peers(mut self, peers: Vec<Arc<NodeIdentity>>) -> Self {
        self.peers = Some(peers);
        self
    }

    /// Set the configuration of the Blockchain db
    pub fn with_blockchain_db_config(mut self, config: BlockchainDatabaseConfig) -> Self {
        self.blockchain_db_config = Some(config);
        self
    }

    /// Set the configuration of the Base Node Service
    pub fn with_base_node_service_config(mut self, config: BaseNodeServiceConfig) -> Self {
        self.base_node_service_config = Some(config);
        self
    }

    /// Set the configuration of the MerkleChangeTracker of the Base Node Backend
    pub fn with_mmr_cache_config(mut self, config: MmrCacheConfig) -> Self {
        self.mmr_cache_config = Some(config);
        self
    }

    /// Set the configuration of the Mempool
    pub fn with_mempool_config(mut self, config: MempoolConfig) -> Self {
        self.mempool_config = Some(config);
        self
    }

    /// Set the configuration of the Mempool Service
    pub fn with_mempool_service_config(mut self, config: MempoolServiceConfig) -> Self {
        self.mempool_service_config = Some(config);
        self
    }

    /// Set the configuration of the Liveness Service
    pub fn with_liveness_service_config(mut self, config: LivenessConfig) -> Self {
        self.liveness_service_config = Some(config);
        self
    }

    pub fn with_validators(
        mut self,
        block: impl StatefulValidation<Block, MemoryDatabase<HashDigest>> + 'static,
        orphan: impl Validation<Block> + 'static,
    ) -> Self
    {
        let validators = Validators::new(block, orphan);
        self.validators = Some(validators);
        self
    }

    /// Set the configuration of the Consensus Manager
    pub fn with_consensus_manager(mut self, consensus_manager: ConsensusManager) -> Self {
        self.consensus_manager = Some(consensus_manager);
        self
    }

    /// Build the test base node and start its services.
    pub fn start(self, runtime: &mut Runtime, data_path: &str) -> (NodeInterfaces, ConsensusManager) {
        let mmr_cache_config = self.mmr_cache_config.unwrap_or(MmrCacheConfig { rewind_hist_len: 10 });
        let validators = self
            .validators
            .unwrap_or(Validators::new(MockValidator::new(true), MockValidator::new(true)));
        let consensus_manager = self
            .consensus_manager
            .unwrap_or(ConsensusManagerBuilder::new(self.network).build());
        let db = MemoryDatabase::<HashDigest>::new(mmr_cache_config);
<<<<<<< HEAD
        let blockchain_db_config = self.blockchain_db_config.unwrap_or_default();
        let blockchain_db = BlockchainDatabase::new(db, &consensus_manager, validators, blockchain_db_config).unwrap();
        let mempool_validator = MempoolValidators::new(TxInputAndMaturityValidator {}, TxInputAndMaturityValidator {});
        let mempool = Mempool::new(
            blockchain_db.clone(),
            self.mempool_config.unwrap_or_default(),
=======
        let blockchain_db_config = self.blockchain_db_config.unwrap_or(BlockchainDatabaseConfig::default());
        let blockchain_db =
            BlockchainDatabase::new(db, &consensus_manager, validators, blockchain_db_config, false).unwrap();
        let mempool_validator = MempoolValidators::new(
            TxInputAndMaturityValidator::new(blockchain_db.clone()),
            TxInputAndMaturityValidator::new(blockchain_db.clone()),
        );
        let mempool = Mempool::new(
            self.mempool_config.unwrap_or(MempoolConfig::default()),
>>>>>>> 35de5b55
            mempool_validator,
        );
        let node_identity = self.node_identity.unwrap_or(random_node_identity());
        let node_interfaces = setup_base_node_services(
            runtime,
            node_identity.clone(),
            self.peers.unwrap_or_default(),
            blockchain_db.clone(),
            mempool.clone(),
            consensus_manager.clone(),
            self.base_node_service_config.unwrap_or_default(),
            self.mempool_service_config.unwrap_or_default(),
            self.liveness_service_config.unwrap_or_default(),
            data_path,
        );

        (node_interfaces, consensus_manager)
    }
}

pub fn wait_until_online(runtime: &mut Runtime, nodes: &[&NodeInterfaces]) {
    for node in nodes {
        runtime
            .block_on(node.comms.connectivity().wait_for_connectivity(Duration::from_secs(10)))
            .map_err(|err| format!("Node '{}' failed to go online {:?}", node.node_identity.node_id(), err))
            .unwrap();
    }
}

// Creates a network with two Base Nodes where each node in the network knows the other nodes in the network.
pub fn create_network_with_2_base_nodes(
    runtime: &mut Runtime,
    data_path: &str,
) -> (NodeInterfaces, NodeInterfaces, ConsensusManager)
{
    let alice_node_identity = random_node_identity();
    let bob_node_identity = random_node_identity();

    let network = Network::LocalNet;
    let (alice_node, consensus_manager) = BaseNodeBuilder::new(network)
        .with_node_identity(alice_node_identity.clone())
        .with_peers(vec![bob_node_identity.clone()])
        .start(runtime, data_path);
    let (bob_node, consensus_manager) = BaseNodeBuilder::new(network)
        .with_node_identity(bob_node_identity)
        .with_peers(vec![alice_node_identity])
        .with_consensus_manager(consensus_manager)
        .start(runtime, data_path);

    wait_until_online(runtime, &[&alice_node, &bob_node]);

    (alice_node, bob_node, consensus_manager)
}

// Creates a network with two Base Nodes where each node in the network knows the other nodes in the network.
pub fn create_network_with_2_base_nodes_with_config<P: AsRef<Path>>(
    runtime: &mut Runtime,
    blockchain_db_config: BlockchainDatabaseConfig,
    base_node_service_config: BaseNodeServiceConfig,
    mmr_cache_config: MmrCacheConfig,
    mempool_service_config: MempoolServiceConfig,
    liveness_service_config: LivenessConfig,
    consensus_manager: ConsensusManager,
    data_path: P,
) -> (NodeInterfaces, NodeInterfaces, ConsensusManager)
{
    let alice_node_identity = random_node_identity();
    let bob_node_identity = random_node_identity();
    let network = Network::LocalNet;
    let (alice_node, consensus_manager) = BaseNodeBuilder::new(network)
        .with_node_identity(alice_node_identity.clone())
        .with_blockchain_db_config(blockchain_db_config)
        .with_base_node_service_config(base_node_service_config)
        .with_mmr_cache_config(mmr_cache_config)
        .with_mempool_service_config(mempool_service_config)
        .with_liveness_service_config(liveness_service_config.clone())
        .with_consensus_manager(consensus_manager)
        .start(runtime, data_path.as_ref().join("alice").as_os_str().to_str().unwrap());
    let (bob_node, consensus_manager) = BaseNodeBuilder::new(network)
        .with_node_identity(bob_node_identity)
        .with_blockchain_db_config(blockchain_db_config)
        .with_peers(vec![alice_node_identity])
        .with_base_node_service_config(base_node_service_config)
        .with_mmr_cache_config(mmr_cache_config)
        .with_mempool_service_config(mempool_service_config)
        .with_liveness_service_config(liveness_service_config)
        .with_consensus_manager(consensus_manager)
        .start(runtime, data_path.as_ref().join("bob").as_os_str().to_str().unwrap());

    wait_until_online(runtime, &[&alice_node, &bob_node]);

    (alice_node, bob_node, consensus_manager)
}

// Creates a network with three Base Nodes where each node in the network knows the other nodes in the network.
pub fn create_network_with_3_base_nodes(
    runtime: &mut Runtime,
    data_path: &str,
) -> (NodeInterfaces, NodeInterfaces, NodeInterfaces, ConsensusManager)
{
    let network = Network::LocalNet;
    let consensus_manager = ConsensusManagerBuilder::new(network).build();
    let mmr_cache_config = MmrCacheConfig { rewind_hist_len: 10 };
    create_network_with_3_base_nodes_with_config(
        runtime,
        BlockchainDatabaseConfig::default(),
        BaseNodeServiceConfig::default(),
        mmr_cache_config,
        MempoolServiceConfig::default(),
        LivenessConfig::default(),
        consensus_manager,
        data_path,
    )
}

// Creates a network with three Base Nodes where each node in the network knows the other nodes in the network.
pub fn create_network_with_3_base_nodes_with_config<P: AsRef<Path>>(
    runtime: &mut Runtime,
    blockchain_db_config: BlockchainDatabaseConfig,
    base_node_service_config: BaseNodeServiceConfig,
    mmr_cache_config: MmrCacheConfig,
    mempool_service_config: MempoolServiceConfig,
    liveness_service_config: LivenessConfig,
    consensus_manager: ConsensusManager,
    data_path: P,
) -> (NodeInterfaces, NodeInterfaces, NodeInterfaces, ConsensusManager)
{
    let alice_node_identity = random_node_identity();
    let bob_node_identity = random_node_identity();
    let carol_node_identity = random_node_identity();
    let network = Network::LocalNet;

    log::info!(
        "Alice = {}, Bob = {}, Carol = {}",
        alice_node_identity.node_id().short_str(),
        bob_node_identity.node_id().short_str(),
        carol_node_identity.node_id().short_str()
    );
    let (carol_node, consensus_manager) = BaseNodeBuilder::new(network)
        .with_node_identity(carol_node_identity.clone())
        .with_blockchain_db_config(blockchain_db_config)
        .with_base_node_service_config(base_node_service_config)
        .with_mmr_cache_config(mmr_cache_config)
        .with_mempool_service_config(mempool_service_config)
        .with_liveness_service_config(liveness_service_config.clone())
        .with_consensus_manager(consensus_manager)
        .start(runtime, data_path.as_ref().join("carol").as_os_str().to_str().unwrap());
    let (bob_node, consensus_manager) = BaseNodeBuilder::new(network)
        .with_node_identity(bob_node_identity.clone())
        .with_peers(vec![carol_node_identity.clone()])
        .with_blockchain_db_config(blockchain_db_config)
        .with_base_node_service_config(base_node_service_config)
        .with_mmr_cache_config(mmr_cache_config)
        .with_mempool_service_config(mempool_service_config)
        .with_liveness_service_config(liveness_service_config.clone())
        .with_consensus_manager(consensus_manager)
        .start(runtime, data_path.as_ref().join("bob").as_os_str().to_str().unwrap());
    let (alice_node, consensus_manager) = BaseNodeBuilder::new(network)
        .with_node_identity(alice_node_identity)
        .with_peers(vec![bob_node_identity, carol_node_identity])
        .with_blockchain_db_config(blockchain_db_config)
        .with_base_node_service_config(base_node_service_config)
        .with_mmr_cache_config(mmr_cache_config)
        .with_mempool_service_config(mempool_service_config)
        .with_liveness_service_config(liveness_service_config)
        .with_consensus_manager(consensus_manager)
        .start(runtime, data_path.as_ref().join("alice").as_os_str().to_str().unwrap());

    wait_until_online(runtime, &[&alice_node, &bob_node, &carol_node]);

    (alice_node, bob_node, carol_node, consensus_manager)
}

fn random_string(len: usize) -> String {
    iter::repeat(()).map(|_| OsRng.sample(Alphanumeric)).take(len).collect()
}

// Helper function for creating a random node indentity.
pub fn random_node_identity() -> Arc<NodeIdentity> {
    let next_port = MemoryTransport::acquire_next_memsocket_port();
    Arc::new(
        NodeIdentity::random(
            &mut OsRng,
            format!("/memory/{}", next_port).parse().unwrap(),
            PeerFeatures::COMMUNICATION_NODE,
        )
        .unwrap(),
    )
}

// Helper function for starting the comms stack.
async fn setup_comms_services<TSink>(
    node_identity: Arc<NodeIdentity>,
    peers: Vec<Arc<NodeIdentity>>,
    publisher: InboundDomainConnector<TSink>,
    data_path: &str,
) -> (CommsNode, Dht, MessagingEventSender, Shutdown)
where
    TSink: Sink<Arc<PeerMessage>> + Clone + Unpin + Send + Sync + 'static,
    TSink::Error: Error + Send + Sync,
{
    let peers = peers.into_iter().map(|p| p.to_peer()).collect();
    let shutdown = Shutdown::new();
    let (comms, dht, messaging_events) = initialize_local_test_comms(
        node_identity,
        publisher,
        data_path,
        Duration::from_secs(2 * 60),
        peers,
        shutdown.to_signal(),
    )
    .await
    .unwrap();

    (comms, dht, messaging_events, shutdown)
}

// Helper function for starting the services of the Base node.
fn setup_base_node_services(
    runtime: &mut Runtime,
    node_identity: Arc<NodeIdentity>,
    peers: Vec<Arc<NodeIdentity>>,
    blockchain_db: BlockchainDatabase<MemoryDatabase<HashDigest>>,
    mempool: Mempool,
    consensus_manager: ConsensusManager,
    base_node_service_config: BaseNodeServiceConfig,
    mempool_service_config: MempoolServiceConfig,
    liveness_service_config: LivenessConfig,
    data_path: &str,
) -> NodeInterfaces
{
    let (publisher, subscription_factory) = pubsub_connector(runtime.handle().clone(), 100, 20);
    let subscription_factory = Arc::new(subscription_factory);
    let (comms, dht, messaging_events, shutdown) =
        runtime.block_on(setup_comms_services(node_identity.clone(), peers, publisher, data_path));

    let mock_state_machine = MockBaseNodeStateMachine::new();

    let fut = StackBuilder::new(shutdown.to_signal())
        .add_initializer(RegisterHandle::new(dht))
        .add_initializer(RegisterHandle::new(comms.connectivity()))
        .add_initializer(LivenessInitializer::new(
            liveness_service_config,
            Arc::clone(&subscription_factory),
        ))
        .add_initializer(BaseNodeServiceInitializer::new(
            subscription_factory.clone(),
            blockchain_db.clone(),
            mempool.clone(),
            consensus_manager.clone(),
            base_node_service_config,
        ))
        .add_initializer(MempoolServiceInitializer::new(
            mempool_service_config,
            mempool.clone(),
            subscription_factory,
        ))
        .add_initializer(mock_state_machine.get_initializer())
        .add_initializer(ChainMetadataServiceInitializer)
        .build();

    let handles = runtime.block_on(fut).expect("Service initialization failed");

    let outbound_nci = handles.expect_handle::<OutboundNodeCommsInterface>();
    let local_nci = handles.expect_handle::<LocalNodeCommsInterface>();
    let outbound_mp_interface = handles.expect_handle::<OutboundMempoolServiceInterface>();
    let local_mp_interface = handles.expect_handle::<LocalMempoolService>();
    let outbound_message_service = handles.expect_handle::<Dht>().outbound_requester();
    let chain_metadata_handle = handles.expect_handle::<ChainMetadataHandle>();
    let liveness_handle = handles.expect_handle::<LivenessHandle>();

    NodeInterfaces {
        node_identity,
        outbound_nci,
        local_nci,
        outbound_mp_interface,
        outbound_message_service,
        blockchain_db,
        mempool,
        local_mp_interface,
        chain_metadata_handle,
        liveness_handle,
        comms,
        messaging_events,
        mock_base_node_state_machine: mock_state_machine,
        shutdown,
    }
}<|MERGE_RESOLUTION|>--- conflicted
+++ resolved
@@ -201,14 +201,6 @@
             .consensus_manager
             .unwrap_or(ConsensusManagerBuilder::new(self.network).build());
         let db = MemoryDatabase::<HashDigest>::new(mmr_cache_config);
-<<<<<<< HEAD
-        let blockchain_db_config = self.blockchain_db_config.unwrap_or_default();
-        let blockchain_db = BlockchainDatabase::new(db, &consensus_manager, validators, blockchain_db_config).unwrap();
-        let mempool_validator = MempoolValidators::new(TxInputAndMaturityValidator {}, TxInputAndMaturityValidator {});
-        let mempool = Mempool::new(
-            blockchain_db.clone(),
-            self.mempool_config.unwrap_or_default(),
-=======
         let blockchain_db_config = self.blockchain_db_config.unwrap_or(BlockchainDatabaseConfig::default());
         let blockchain_db =
             BlockchainDatabase::new(db, &consensus_manager, validators, blockchain_db_config, false).unwrap();
@@ -218,7 +210,6 @@
         );
         let mempool = Mempool::new(
             self.mempool_config.unwrap_or(MempoolConfig::default()),
->>>>>>> 35de5b55
             mempool_validator,
         );
         let node_identity = self.node_identity.unwrap_or(random_node_identity());
