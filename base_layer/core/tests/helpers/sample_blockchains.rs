--- conflicted
+++ resolved
@@ -188,14 +188,7 @@
     MemoryDbKeyManager,
 ) {
     let key_manager = create_memory_db_key_manager();
-<<<<<<< HEAD
-    let consensus_constants = ConsensusConstantsBuilder::new(network)
-        .with_emission_amounts(100_000_000.into(), &EMISSION, 100.into())
-        .with_coinbase_lockheight(1)
-        .build();
-=======
     let consensus_constants = consensus_constants(network).build();
->>>>>>> 0d661260
     let (block0, output) = create_genesis_block(&consensus_constants, &key_manager).await;
     let consensus_manager = ConsensusManagerBuilder::new(network)
         .add_consensus_constants(consensus_constants)
@@ -253,14 +246,7 @@
     MemoryDbKeyManager,
 ) {
     let key_manager = create_memory_db_key_manager();
-<<<<<<< HEAD
-    let consensus_constants = ConsensusConstantsBuilder::new(network)
-        .with_emission_amounts(100_000_000.into(), &EMISSION, 100.into())
-        .with_coinbase_lockheight(1)
-        .build();
-=======
     let consensus_constants = consensus_constants(network).build();
->>>>>>> 0d661260
     let (block0, output) = create_genesis_block(&consensus_constants, &key_manager).await;
     let consensus_manager = ConsensusManagerBuilder::new(network)
         .add_consensus_constants(consensus_constants)
