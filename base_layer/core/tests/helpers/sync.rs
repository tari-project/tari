--- conflicted
+++ resolved
@@ -47,9 +47,6 @@
     mempool::MempoolServiceConfig,
     proof_of_work::{randomx_factory::RandomXFactory, Difficulty},
     test_helpers::blockchain::TempDatabase,
-<<<<<<< HEAD
-    transactions::key_manager::{create_memory_db_key_manager, MemoryDbKeyManager},
-=======
     transactions::{
         key_manager::{create_memory_db_key_manager, MemoryDbKeyManager},
         tari_amount::T,
@@ -57,7 +54,6 @@
         transaction_components::{Transaction, WalletOutput},
     },
     txn_schema,
->>>>>>> ab8d96af
     validation::mocks::MockValidator,
 };
 use tari_p2p::{services::liveness::LivenessConfig, P2pConfig};
@@ -147,10 +143,7 @@
     ChainBlock,
     ConsensusManager,
     MemoryDbKeyManager,
-<<<<<<< HEAD
-=======
     WalletOutput,
->>>>>>> ab8d96af
 ) {
     let num_nodes = blockchain_db_configs.len();
     if num_nodes < 2 {
