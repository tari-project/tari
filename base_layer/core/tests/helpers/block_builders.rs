// Copyright 2019. The Tari Project
//
// Redistribution and use in source and binary forms, with or without modification, are permitted provided that the
// following conditions are met:
//
// 1. Redistributions of source code must retain the above copyright notice, this list of conditions and the following
// disclaimer.
//
// 2. Redistributions in binary form must reproduce the above copyright notice, this list of conditions and the
// following disclaimer in the documentation and/or other materials provided with the distribution.
//
// 3. Neither the name of the copyright holder nor the names of its contributors may be used to endorse or promote
// products derived from this software without specific prior written permission.
//
// THIS SOFTWARE IS PROVIDED BY THE COPYRIGHT HOLDERS AND CONTRIBUTORS "AS IS" AND ANY EXPRESS OR IMPLIED WARRANTIES,
// INCLUDING, BUT NOT LIMITED TO, THE IMPLIED WARRANTIES OF MERCHANTABILITY AND FITNESS FOR A PARTICULAR PURPOSE ARE
// DISCLAIMED. IN NO EVENT SHALL THE COPYRIGHT HOLDER OR CONTRIBUTORS BE LIABLE FOR ANY DIRECT, INDIRECT, INCIDENTAL,
// SPECIAL, EXEMPLARY, OR CONSEQUENTIAL DAMAGES (INCLUDING, BUT NOT LIMITED TO, PROCUREMENT OF SUBSTITUTE GOODS OR
// SERVICES; LOSS OF USE, DATA, OR PROFITS; OR BUSINESS INTERRUPTION) HOWEVER CAUSED AND ON ANY THEORY OF LIABILITY,
// WHETHER IN CONTRACT, STRICT LIABILITY, OR TORT (INCLUDING NEGLIGENCE OR OTHERWISE) ARISING IN ANY WAY OUT OF THE
// USE OF THIS SOFTWARE, EVEN IF ADVISED OF THE POSSIBILITY OF SUCH DAMAGE.

use std::{convert::TryFrom, sync::Arc};

use croaring::Bitmap;
use rand::{rngs::OsRng, RngCore};
use tari_common_types::types::{Commitment, FixedHash};
use tari_core::{
    blocks::{Block, BlockHeader, BlockHeaderAccumulatedData, ChainBlock, ChainHeader, NewBlockTemplate},
    chain_storage::{
        calculate_validator_node_mr,
        BlockAddResult,
        BlockchainBackend,
        BlockchainDatabase,
        ChainStorageError,
    },
    consensus::{emission::Emission, ConsensusConstants, ConsensusManager},
    proof_of_work::{sha3x_difficulty, AchievedTargetDifficulty, Difficulty},
    transactions::{
        key_manager::{TransactionKeyManagerBranch, TransactionKeyManagerInterface, TxoStage},
        tari_amount::MicroTari,
        test_helpers::{create_wallet_output_with_data, spend_utxos, TestKeyManager, TestParams, TransactionSchema},
        transaction_components::{
            KernelBuilder,
            KernelFeatures,
            OutputFeatures,
            Transaction,
            TransactionKernel,
            TransactionKernelVersion,
            TransactionOutput,
            WalletOutput,
        },
    },
    KernelMmr,
    KernelMmrHasherBlake256,
    MutableOutputMmr,
    WitnessMmr,
    WitnessMmrHasherBlake256,
};
use tari_crypto::tari_utilities::hex::Hex;
use tari_key_manager::key_manager_service::KeyManagerInterface;
use tari_mmr::{Hash, MutableMmr};
use tari_script::script;

pub async fn create_coinbase(
    value: MicroTari,
    maturity_height: u64,
    extra: Option<Vec<u8>>,
    key_manager: &TestKeyManager,
) -> (TransactionOutput, TransactionKernel, WalletOutput) {
    let p = TestParams::new(key_manager).await;
    let public_exess = key_manager.get_public_key_at_key_id(&p.spend_key_id).await.unwrap();
    let (nonce, public_nonce) = key_manager
        .get_next_key(TransactionKeyManagerBranch::KernelNonce.get_branch_key())
        .await
        .unwrap();

    let excess = Commitment::from_public_key(&public_exess);
    let kernel_features = KernelFeatures::create_coinbase();
    let kernel_message = TransactionKernel::build_kernel_signature_message(
        &TransactionKernelVersion::get_current_version(),
        0.into(),
        0,
        &kernel_features,
        &None,
    );

    let sig = key_manager
        .get_partial_txo_kernel_signature(
            &p.spend_key_id,
            &nonce,
            &public_nonce,
            &public_exess,
            &TransactionKernelVersion::get_current_version(),
            &kernel_message,
            &kernel_features,
            TxoStage::Output,
        )
        .await
        .unwrap();
    let kernel = KernelBuilder::new()
        .with_signature(sig)
        .with_excess(&excess)
        .with_features(kernel_features)
        .build()
        .unwrap();

    let wallet_output = create_wallet_output_with_data(
        script!(Nop),
        OutputFeatures::create_coinbase(maturity_height, extra),
        &p,
        value,
        key_manager,
    )
    .await
    .unwrap();
    let output = wallet_output.as_transaction_output(key_manager).await.unwrap();

    (output, kernel, wallet_output)
}

async fn genesis_template(
    coinbase_value: MicroTari,
    consensus_constants: &ConsensusConstants,
    key_manager: &TestKeyManager,
) -> (NewBlockTemplate, WalletOutput) {
    let header = BlockHeader::new(consensus_constants.blockchain_version());
    let (utxo, kernel, output) = create_coinbase(
        coinbase_value,
        consensus_constants.coinbase_min_maturity(),
        Some(b"The big bang".to_vec()),
        key_manager,
    )
    .await;
    let block = NewBlockTemplate::from_block(
        header.into_builder().with_coinbase_utxo(utxo, kernel).build(),
        1.into(),
        coinbase_value,
    );
    (block, output)
}

<<<<<<< HEAD
// #[ignore = "used to generate a new nextnet genesis block"]
/// This is a helper function to generate and print out a block that can be used as the genesis block.
/// 1. Run `cargo test --package tari_core --test mempool -- helpers::block_builders::print_new_genesis_block_nextnet
/// --exact --nocapture`
/// 1. The block and range proof will be printed
/// 1. Profit!
#[tokio::test]
async fn print_new_genesis_block_nextnet() {
    print_new_genesis_block(Network::NextNet, "Mathematical proof that something happened").await;
}

// #[ignore = "used to generate a new stagenet genesis block"]
/// This is a helper function to generate and print out a block that can be used as the genesis block.
/// 1. Run `cargo test --package tari_core --test mempool -- helpers::block_builders::print_new_genesis_block_stagenet
/// --exact --nocapture`
/// 1. The block and range proof will be printed
/// 1. Profit!
#[tokio::test]
async fn print_new_genesis_block_stagenet() {
    print_new_genesis_block(Network::StageNet, "Tokenized and connected").await;
}

// #[ignore = "used to generate a new esmeralda genesis block"]
/// This is a helper function to generate and print out a block that can be used as the genesis block.
/// 1. Run `cargo test --package tari_core --test mempool -- helpers::block_builders::print_new_genesis_block_esmeralda
/// --exact --nocapture`
/// 1. The block and range proof will be printed
/// 1. Profit!
#[tokio::test]
async fn print_new_genesis_block_esmeralda() {
    print_new_genesis_block(Network::Esmeralda, "Queues happen to other people").await;
}

// #[ignore = "used to generate a new igor genesis block"]
/// This is a helper function to generate and print out a block that can be used as the genesis block.
/// 1. Run `cargo test --package tari_core --test mempool -- helpers::block_builders::print_new_genesis_block_igor
/// --exact --nocapture`
/// 1. The block and range proof will be printed
/// 1. Profit!
#[tokio::test]
async fn print_new_genesis_block_igor() {
    print_new_genesis_block(Network::Igor, "Hello, Igor").await;
}

#[allow(clippy::too_many_lines)]
async fn print_new_genesis_block(network: Network, extra: &str) {
    let consensus_manager: ConsensusManager = ConsensusManagerBuilder::new(network).build();
    let mut header = BlockHeader::new(consensus_manager.consensus_constants(0).blockchain_version());
    let value = consensus_manager.emission_schedule().block_reward(0);
    let lock_height = consensus_manager.consensus_constants(0).coinbase_min_maturity();
    let key_manager = create_test_core_key_manager_with_memory_db();
    let (utxo, spending_key_id, _) = create_utxo(
        value,
        &key_manager,
        &OutputFeatures::create_coinbase(lock_height, Some(extra.as_bytes().to_vec())),
        &script![Nop],
        &Covenant::default(),
        MicroTari::zero(),
    )
    .await;
    let (pk, sig) = create_random_signature_from_secret_key(
        &key_manager,
        spending_key_id,
        0.into(),
        0,
        KernelFeatures::COINBASE_KERNEL,
        TxoStage::Output,
    )
    .await;
    let excess = Commitment::from_public_key(&pk);
    let kernel = KernelBuilder::new()
        .with_signature(sig)
        .with_excess(&excess)
        .with_features(KernelFeatures::COINBASE_KERNEL)
        .build()
        .unwrap();

    let mut kernel_mmr = KernelMmr::new(Vec::new());
    kernel_mmr.push(kernel.hash().to_vec()).unwrap();

    let mut witness_mmr = WitnessMmr::new(Vec::new());
    witness_mmr.push(utxo.witness_hash().to_vec()).unwrap();
    let mut output_mmr = MutableOutputMmr::new(Vec::new(), Bitmap::create()).unwrap();
    output_mmr.push(utxo.hash().to_vec()).unwrap();
=======
#[test]
fn print_new_genesis_block_values() {
>>>>>>> ef984823
    let vn_mr = calculate_validator_node_mr(&[]);
    let validator_node_mr = FixedHash::try_from(vn_mr).unwrap();

    // Note: An em empty MMR will have a root of `MerkleMountainRange::<D, B>::null_hash()`
    let kernel_mr = KernelMmr::new(Vec::new()).get_merkle_root().unwrap();
    let witness_mr = WitnessMmr::new(Vec::new()).get_merkle_root().unwrap();
    let output_mr = MutableOutputMmr::new(Vec::new(), Bitmap::create())
        .unwrap()
        .get_merkle_root()
        .unwrap();

    // Note: This is printed in the same order as needed for 'fn get_xxxx_genesis_block_raw()'
    println!();
    println!("Genesis block constants");
    println!();
    println!("header output_mr:           {}", output_mr.to_hex());
    println!("header output_mmr_size:     0");
    println!("header witness_mr:          {}", witness_mr.to_hex());
    println!("header kernel_mr:           {}", kernel_mr.to_hex());
    println!("header kernel_mmr_size:     0");
    println!("header validator_node_mr:   {}", validator_node_mr.to_hex());
    println!("header total_kernel_offset: {}", FixedHash::zero().to_hex());
    println!("header total_script_offset: {}", FixedHash::zero().to_hex());
}

/// Create a genesis block returning it with the spending key for the coinbase utxo
///
/// Right now this function does not use consensus rules to generate the block. The coinbase output has an arbitrary
/// value, and the maturity is zero.
pub async fn create_genesis_block(
    consensus_constants: &ConsensusConstants,
    key_manager: &TestKeyManager,
) -> (ChainBlock, WalletOutput) {
    create_genesis_block_with_coinbase_value(
        consensus_constants.emission_amounts().0,
        consensus_constants,
        key_manager,
    )
    .await
}

// Calculate the MMR Merkle roots for the genesis block template and update the header.
fn update_genesis_block_mmr_roots(template: NewBlockTemplate) -> Result<Block, ChainStorageError> {
    type BaseLayerKernelMutableMmr = MutableMmr<KernelMmrHasherBlake256, Vec<Hash>>;
    type BaseLayerWitnessMutableMmr = MutableMmr<WitnessMmrHasherBlake256, Vec<Hash>>;

    let NewBlockTemplate { header, mut body, .. } = template;
    // Make sure the body components are sorted. If they already are, this is a very cheap call.
    body.sort();
    let kernel_hashes: Vec<Vec<u8>> = body.kernels().iter().map(|k| k.hash().to_vec()).collect();
    let out_hashes: Vec<Vec<u8>> = body.outputs().iter().map(|out| out.hash().to_vec()).collect();
    let rp_hashes: Vec<Vec<u8>> = body.outputs().iter().map(|out| out.witness_hash().to_vec()).collect();

    let mut header = BlockHeader::from(header);
    header.kernel_mr = FixedHash::try_from(
        BaseLayerKernelMutableMmr::new(kernel_hashes, Bitmap::create())
            .unwrap()
            .get_merkle_root()?,
    )
    .unwrap();
    header.output_mr = FixedHash::try_from(
        MutableOutputMmr::new(out_hashes, Bitmap::create())
            .unwrap()
            .get_merkle_root()?,
    )
    .unwrap();
    header.witness_mr = FixedHash::try_from(
        BaseLayerWitnessMutableMmr::new(rp_hashes, Bitmap::create())
            .unwrap()
            .get_merkle_root()?,
    )
    .unwrap();
    Ok(Block { header, body })
}

/// Create a genesis block with the specified coinbase value, returning it with the spending key for the coinbase utxo.
pub async fn create_genesis_block_with_coinbase_value(
    coinbase_value: MicroTari,
    consensus_constants: &ConsensusConstants,
    key_manager: &TestKeyManager,
) -> (ChainBlock, WalletOutput) {
    let (template, output) = genesis_template(coinbase_value, consensus_constants, key_manager).await;
    let mut block = update_genesis_block_mmr_roots(template).unwrap();
    find_header_with_achieved_difficulty(&mut block.header, Difficulty::from(1));
    let hash = block.hash();
    (
        ChainBlock::try_construct(block.into(), BlockHeaderAccumulatedData {
            hash,
            total_kernel_offset: Default::default(),
            achieved_difficulty: 1.into(),
            total_accumulated_difficulty: 1,
            accumulated_monero_difficulty: 1.into(),
            accumulated_sha_difficulty: 1.into(),
            target_difficulty: 1.into(),
        })
        .unwrap(),
        output,
    )
}

/// Create a Genesis block with additional utxos that are immediately available for spending. This is useful for
/// writing tests without having to add blocks just so the coinbase output can mature.
#[allow(dead_code)]
pub async fn create_genesis_block_with_utxos(
    values: &[MicroTari],
    consensus_constants: &ConsensusConstants,
    key_manager: &TestKeyManager,
) -> (ChainBlock, Vec<WalletOutput>) {
    let (mut template, coinbase) = genesis_template(100_000_000.into(), consensus_constants, key_manager).await;
    let script = script!(Nop);
    let output_features = OutputFeatures::default();
    let mut outputs = Vec::new();
    outputs.push(coinbase);
    for value in values {
        let p = TestParams::new(key_manager).await;
        let wallet_output =
            create_wallet_output_with_data(script.clone(), output_features.clone(), &p, *value, key_manager)
                .await
                .unwrap();
        outputs.push(wallet_output.clone());
        let output = wallet_output.as_transaction_output(key_manager).await.unwrap();
        template.body.add_output(output);
    }
    let mut block = update_genesis_block_mmr_roots(template).unwrap();
    find_header_with_achieved_difficulty(&mut block.header, Difficulty::from(1));
    let hash = block.hash();
    (
        ChainBlock::try_construct(block.into(), BlockHeaderAccumulatedData {
            hash,
            total_kernel_offset: Default::default(),
            achieved_difficulty: 1.into(),
            total_accumulated_difficulty: 1,
            accumulated_monero_difficulty: 1.into(),
            accumulated_sha_difficulty: 1.into(),
            target_difficulty: 1.into(),
        })
        .unwrap(),
        outputs,
    )
}

/// Create a new block using the provided transactions that adds to the blockchain given in `prev_block`.
// This function is used, unclear why clippy says it isn't.
#[allow(dead_code)]
pub async fn chain_block(
    prev_block: &Block,
    transactions: Vec<Transaction>,
    consensus: &ConsensusManager,
    key_manager: &TestKeyManager,
) -> NewBlockTemplate {
    let mut header = BlockHeader::from_previous(&prev_block.header);
    header.version = consensus.consensus_constants(header.height).blockchain_version();
    let height = header.height;
    let reward = consensus.get_block_reward_at(height);
    let (coinbase_utxo, coinbase_kernel, _) = create_coinbase(
        reward,
        consensus.consensus_constants(height).coinbase_min_maturity(),
        None,
        key_manager,
    )
    .await;
    NewBlockTemplate::from_block(
        header
            .into_builder()
            .with_coinbase_utxo(coinbase_utxo, coinbase_kernel)
            .with_transactions(transactions)
            .build(),
        1.into(),
        reward,
    )
}

/// Create a new block using the provided coinbase and transactions that adds to the blockchain given in `prev_block`.
pub fn chain_block_with_coinbase(
    prev_block: &ChainBlock,
    transactions: Vec<Transaction>,
    coinbase_utxo: TransactionOutput,
    coinbase_kernel: TransactionKernel,
    consensus: &ConsensusManager,
) -> NewBlockTemplate {
    let mut header = BlockHeader::from_previous(prev_block.header());
    header.version = consensus.consensus_constants(header.height).blockchain_version();
    let height = header.height;
    NewBlockTemplate::from_block(
        header
            .into_builder()
            .with_transactions(transactions)
            .with_coinbase_utxo(coinbase_utxo, coinbase_kernel)
            .build(),
        1.into(),
        consensus.get_block_reward_at(height),
    )
}

/// Create a new block using the provided coinbase and transactions that adds to the blockchain given in `prev_block`.
pub async fn chain_block_with_new_coinbase(
    prev_block: &ChainBlock,
    transactions: Vec<Transaction>,
    consensus_manager: &ConsensusManager,
    extra: Option<Vec<u8>>,
    key_manager: &TestKeyManager,
) -> (NewBlockTemplate, WalletOutput) {
    let height = prev_block.height() + 1;
    let mut coinbase_value = consensus_manager.emission_schedule().block_reward(height);
    coinbase_value += transactions
        .iter()
        .fold(MicroTari(0), |acc, x| acc + x.body.get_total_fee());
    let (coinbase_utxo, coinbase_kernel, coinbase_output) = create_coinbase(
        coinbase_value,
        height + consensus_manager.consensus_constants(height).coinbase_min_maturity(),
        extra,
        key_manager,
    )
    .await;
    let mut header = BlockHeader::from_previous(prev_block.header());
    header.height = height;
    header.version = consensus_manager
        .consensus_constants(header.height)
        .blockchain_version();
    let reward = consensus_manager.get_block_reward_at(header.height);
    let template = NewBlockTemplate::from_block(
        header
            .into_builder()
            .with_transactions(transactions)
            .with_coinbase_utxo(coinbase_utxo, coinbase_kernel)
            .build(),
        1.into(),
        reward,
    );
    (template, coinbase_output)
}

/// Create a new block with the provided transactions. The new MMR roots are calculated, and then the new block is
/// added to the database. The newly created block is returned as the result.
pub async fn append_block<B: BlockchainBackend>(
    db: &BlockchainDatabase<B>,
    prev_block: &ChainBlock,
    txns: Vec<Transaction>,
    consensus: &ConsensusManager,
    achieved_difficulty: Difficulty,
    key_manager: &TestKeyManager,
) -> Result<ChainBlock, ChainStorageError> {
    append_block_with_coinbase(db, prev_block, txns, consensus, achieved_difficulty, key_manager)
        .await
        .map(|(b, _)| b)
}

/// Create a new block with the provided transactions and add a coinbase output. The new MMR roots are calculated, and
/// then the new block is added to the database. The newly created block is returned as the result.
pub async fn append_block_with_coinbase<B: BlockchainBackend>(
    db: &BlockchainDatabase<B>,
    prev_block: &ChainBlock,
    txns: Vec<Transaction>,
    consensus_manager: &ConsensusManager,
    achieved_difficulty: Difficulty,
    key_manager: &TestKeyManager,
) -> Result<(ChainBlock, WalletOutput), ChainStorageError> {
    let height = prev_block.height() + 1;
    let mut coinbase_value = consensus_manager.emission_schedule().block_reward(height);
    coinbase_value += txns.iter().fold(MicroTari(0), |acc, x| acc + x.body.get_total_fee());
    let (coinbase_utxo, coinbase_kernel, coinbase_output) = create_coinbase(
        coinbase_value,
        height + consensus_manager.consensus_constants(0).coinbase_min_maturity(),
        None,
        key_manager,
    )
    .await;
    let template = chain_block_with_coinbase(prev_block, txns, coinbase_utxo, coinbase_kernel, consensus_manager);
    let mut block = db.prepare_new_block(template)?;
    block.header.nonce = OsRng.next_u64();
    find_header_with_achieved_difficulty(&mut block.header, achieved_difficulty);
    let res = db.add_block(Arc::new(block))?;
    match res {
        BlockAddResult::Ok(b) => Ok((b.as_ref().clone(), coinbase_output)),
        BlockAddResult::BlockExists => Err(ChainStorageError::InvalidOperation("Block already exists".to_string())),
        BlockAddResult::OrphanBlock => Err(ChainStorageError::InvalidOperation("Block added as orphan".to_string())),
        BlockAddResult::ChainReorg { .. } => Err(ChainStorageError::InvalidOperation(
            "Chain reorged unexpectedly".to_string(),
        )),
    }
}

/// Generate a new block using the given transaction schema and add it to the provided database.
/// The blocks and UTXO vectors are also updated with the info from the new block.
pub async fn generate_new_block<B: BlockchainBackend>(
    db: &mut BlockchainDatabase<B>,
    blocks: &mut Vec<ChainBlock>,
    outputs: &mut Vec<Vec<WalletOutput>>,
    schemas: Vec<TransactionSchema>,
    consensus: &ConsensusManager,
    key_manager: &TestKeyManager,
) -> Result<BlockAddResult, ChainStorageError> {
    let coinbase_value = consensus.emission_schedule().block_reward(db.get_height().unwrap() + 1);
    generate_new_block_with_coinbase(db, blocks, outputs, schemas, coinbase_value, consensus, key_manager).await
}

#[allow(dead_code)]
pub async fn generate_new_block_with_achieved_difficulty<B: BlockchainBackend>(
    db: &mut BlockchainDatabase<B>,
    blocks: &mut Vec<ChainBlock>,
    outputs: &mut Vec<Vec<WalletOutput>>,
    schemas: Vec<TransactionSchema>,
    achieved_difficulty: Difficulty,
    consensus: &ConsensusManager,
    key_manager: &TestKeyManager,
) -> Result<BlockAddResult, ChainStorageError> {
    let mut txns = Vec::new();
    let mut block_utxos = Vec::new();
    for schema in schemas {
        let (tx, mut utxos) = spend_utxos(schema, key_manager).await;
        txns.push(tx);
        block_utxos.append(&mut utxos);
    }
    outputs.push(block_utxos);
    generate_block_with_achieved_difficulty(db, blocks, txns, achieved_difficulty, consensus, key_manager).await
}

/// Generate a new block using the given transaction schema and coinbase value and add it to the provided database.
/// The blocks and UTXO vectors are also updated with the info from the new block.
pub async fn generate_new_block_with_coinbase<B: BlockchainBackend>(
    db: &mut BlockchainDatabase<B>,
    blocks: &mut Vec<ChainBlock>,
    outputs: &mut Vec<Vec<WalletOutput>>,
    schemas: Vec<TransactionSchema>,
    coinbase_value: MicroTari,
    consensus: &ConsensusManager,
    key_manager: &TestKeyManager,
) -> Result<BlockAddResult, ChainStorageError> {
    let mut txns = Vec::new();
    let mut block_utxos = Vec::new();
    let mut fees = MicroTari(0);
    for schema in schemas {
        let (tx, mut utxos) = spend_utxos(schema, key_manager).await;
        fees += tx.body.get_total_fee();
        txns.push(tx);
        block_utxos.append(&mut utxos);
    }

    let (coinbase_utxo, coinbase_kernel, coinbase_output) =
        create_coinbase(coinbase_value + fees, 100, None, key_manager).await;
    block_utxos.push(coinbase_output);

    outputs.push(block_utxos);
    generate_block_with_coinbase(db, blocks, txns, coinbase_utxo, coinbase_kernel, consensus)
}

pub fn find_header_with_achieved_difficulty(header: &mut BlockHeader, achieved_difficulty: Difficulty) {
    let mut num_tries = 0;

    while sha3x_difficulty(header) != achieved_difficulty {
        header.nonce += 1;
        num_tries += 1;
        if num_tries > 10_000_000 {
            // Just in case we burn a hole in the CI server
            panic!("Could not find a nonce for achieved difficulty in time");
        }
    }
}

/// Generate a block and add it to the database using the transactions provided. The header will be updated with the
/// correct MMR roots.
/// This function is not able to determine the wallet outputs of a transaction, so if you are mixing using this
/// with [generate_new_block], you must update the unblinded UTXO vector yourself.
#[allow(dead_code)]
pub async fn generate_block<B: BlockchainBackend>(
    db: &BlockchainDatabase<B>,
    blocks: &mut Vec<ChainBlock>,
    transactions: Vec<Transaction>,
    consensus: &ConsensusManager,
    key_manager: &TestKeyManager,
) -> Result<BlockAddResult, ChainStorageError> {
    let prev_block = blocks.last().unwrap();
    let template = chain_block_with_new_coinbase(prev_block, transactions, consensus, None, key_manager)
        .await
        .0;
    let new_block = db.prepare_new_block(template)?;
    let result = db.add_block(new_block.into());
    if let Ok(BlockAddResult::Ok(ref b)) = result {
        blocks.push(b.as_ref().clone());
    }
    result
}

#[allow(dead_code)]
pub async fn generate_block_with_achieved_difficulty<B: BlockchainBackend>(
    db: &mut BlockchainDatabase<B>,
    blocks: &mut Vec<ChainBlock>,
    transactions: Vec<Transaction>,
    achieved_difficulty: Difficulty,
    consensus: &ConsensusManager,
    key_manager: &TestKeyManager,
) -> Result<BlockAddResult, ChainStorageError> {
    let template = chain_block_with_new_coinbase(blocks.last().unwrap(), transactions, consensus, None, key_manager)
        .await
        .0;
    let mut new_block = db.prepare_new_block(template)?;
    new_block.header.nonce = OsRng.next_u64();
    find_header_with_achieved_difficulty(&mut new_block.header, achieved_difficulty);
    let result = db.add_block(new_block.into());
    if let Ok(BlockAddResult::Ok(ref b)) = result {
        blocks.push(b.as_ref().clone());
    }
    result
}

/// Generate a block and add it to the database using the provided transactions and coinbase. The header will be updated
/// with the correct MMR roots.
pub fn generate_block_with_coinbase<B: BlockchainBackend>(
    db: &mut BlockchainDatabase<B>,
    blocks: &mut Vec<ChainBlock>,
    transactions: Vec<Transaction>,
    coinbase_utxo: TransactionOutput,
    coinbase_kernel: TransactionKernel,
    consensus: &ConsensusManager,
) -> Result<BlockAddResult, ChainStorageError> {
    let template = chain_block_with_coinbase(
        blocks.last().unwrap(),
        transactions,
        coinbase_utxo,
        coinbase_kernel,
        consensus,
    );
    let new_block = db.prepare_new_block(template)?;
    let result = db.add_block(new_block.into())?;
    if let BlockAddResult::Ok(ref b) = result {
        blocks.push(b.as_ref().clone());
    }
    Ok(result)
}

#[allow(dead_code)]
pub async fn construct_chained_blocks<B: BlockchainBackend>(
    db: &BlockchainDatabase<B>,
    block0: ChainBlock,
    consensus: &ConsensusManager,
    n: usize,
    key_manager: &TestKeyManager,
) -> Vec<ChainBlock> {
    let mut prev_block = block0;
    let mut blocks = Vec::new();
    for _i in 0..n {
        let block = append_block(db, &prev_block, vec![], consensus, 1.into(), key_manager)
            .await
            .unwrap();
        prev_block = block.clone();
        blocks.push(block);
    }
    blocks
}

#[allow(dead_code)]
pub fn create_chain_header(header: BlockHeader, prev_accum: &BlockHeaderAccumulatedData) -> ChainHeader {
    let achieved_target_diff = AchievedTargetDifficulty::try_construct(
        header.pow_algo(),
        prev_accum.target_difficulty,
        prev_accum.achieved_difficulty,
    )
    .unwrap();
    let accumulated_data = BlockHeaderAccumulatedData::builder(prev_accum)
        .with_hash(header.hash())
        .with_achieved_target_difficulty(achieved_target_diff)
        .with_total_kernel_offset(header.total_kernel_offset.clone())
        .build()
        .unwrap();
    ChainHeader::try_construct(header, accumulated_data).unwrap()
}<|MERGE_RESOLUTION|>--- conflicted
+++ resolved
@@ -140,95 +140,8 @@
     (block, output)
 }
 
-<<<<<<< HEAD
-// #[ignore = "used to generate a new nextnet genesis block"]
-/// This is a helper function to generate and print out a block that can be used as the genesis block.
-/// 1. Run `cargo test --package tari_core --test mempool -- helpers::block_builders::print_new_genesis_block_nextnet
-/// --exact --nocapture`
-/// 1. The block and range proof will be printed
-/// 1. Profit!
-#[tokio::test]
-async fn print_new_genesis_block_nextnet() {
-    print_new_genesis_block(Network::NextNet, "Mathematical proof that something happened").await;
-}
-
-// #[ignore = "used to generate a new stagenet genesis block"]
-/// This is a helper function to generate and print out a block that can be used as the genesis block.
-/// 1. Run `cargo test --package tari_core --test mempool -- helpers::block_builders::print_new_genesis_block_stagenet
-/// --exact --nocapture`
-/// 1. The block and range proof will be printed
-/// 1. Profit!
-#[tokio::test]
-async fn print_new_genesis_block_stagenet() {
-    print_new_genesis_block(Network::StageNet, "Tokenized and connected").await;
-}
-
-// #[ignore = "used to generate a new esmeralda genesis block"]
-/// This is a helper function to generate and print out a block that can be used as the genesis block.
-/// 1. Run `cargo test --package tari_core --test mempool -- helpers::block_builders::print_new_genesis_block_esmeralda
-/// --exact --nocapture`
-/// 1. The block and range proof will be printed
-/// 1. Profit!
-#[tokio::test]
-async fn print_new_genesis_block_esmeralda() {
-    print_new_genesis_block(Network::Esmeralda, "Queues happen to other people").await;
-}
-
-// #[ignore = "used to generate a new igor genesis block"]
-/// This is a helper function to generate and print out a block that can be used as the genesis block.
-/// 1. Run `cargo test --package tari_core --test mempool -- helpers::block_builders::print_new_genesis_block_igor
-/// --exact --nocapture`
-/// 1. The block and range proof will be printed
-/// 1. Profit!
-#[tokio::test]
-async fn print_new_genesis_block_igor() {
-    print_new_genesis_block(Network::Igor, "Hello, Igor").await;
-}
-
-#[allow(clippy::too_many_lines)]
-async fn print_new_genesis_block(network: Network, extra: &str) {
-    let consensus_manager: ConsensusManager = ConsensusManagerBuilder::new(network).build();
-    let mut header = BlockHeader::new(consensus_manager.consensus_constants(0).blockchain_version());
-    let value = consensus_manager.emission_schedule().block_reward(0);
-    let lock_height = consensus_manager.consensus_constants(0).coinbase_min_maturity();
-    let key_manager = create_test_core_key_manager_with_memory_db();
-    let (utxo, spending_key_id, _) = create_utxo(
-        value,
-        &key_manager,
-        &OutputFeatures::create_coinbase(lock_height, Some(extra.as_bytes().to_vec())),
-        &script![Nop],
-        &Covenant::default(),
-        MicroTari::zero(),
-    )
-    .await;
-    let (pk, sig) = create_random_signature_from_secret_key(
-        &key_manager,
-        spending_key_id,
-        0.into(),
-        0,
-        KernelFeatures::COINBASE_KERNEL,
-        TxoStage::Output,
-    )
-    .await;
-    let excess = Commitment::from_public_key(&pk);
-    let kernel = KernelBuilder::new()
-        .with_signature(sig)
-        .with_excess(&excess)
-        .with_features(KernelFeatures::COINBASE_KERNEL)
-        .build()
-        .unwrap();
-
-    let mut kernel_mmr = KernelMmr::new(Vec::new());
-    kernel_mmr.push(kernel.hash().to_vec()).unwrap();
-
-    let mut witness_mmr = WitnessMmr::new(Vec::new());
-    witness_mmr.push(utxo.witness_hash().to_vec()).unwrap();
-    let mut output_mmr = MutableOutputMmr::new(Vec::new(), Bitmap::create()).unwrap();
-    output_mmr.push(utxo.hash().to_vec()).unwrap();
-=======
 #[test]
 fn print_new_genesis_block_values() {
->>>>>>> ef984823
     let vn_mr = calculate_validator_node_mr(&[]);
     let validator_node_mr = FixedHash::try_from(vn_mr).unwrap();
 
