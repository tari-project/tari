--- conflicted
+++ resolved
@@ -32,11 +32,7 @@
     },
     blocks::{ChainBlock, NewBlock},
     chain_storage::BlockchainDatabaseConfig,
-<<<<<<< HEAD
-    consensus::{ConsensusConstantsBuilder, ConsensusManager, ConsensusManagerBuilder, NetworkConsensus},
-=======
     consensus::{ConsensusManager, ConsensusManagerBuilder, NetworkConsensus},
->>>>>>> 0d661260
     mempool::TxStorageResponse,
     proof_of_work::{randomx_factory::RandomXFactory, Difficulty, PowAlgorithm},
     transactions::{
@@ -238,13 +234,7 @@
     let carol_node_identity = random_node_identity();
     let network = Network::LocalNet;
     let key_manager = create_memory_db_key_manager();
-<<<<<<< HEAD
-    let consensus_constants = ConsensusConstantsBuilder::new(network)
-        .with_emission_amounts(100_000_000.into(), &EMISSION, 100.into())
-        .build();
-=======
     let consensus_constants = crate::helpers::sample_blockchains::consensus_constants(network).build();
->>>>>>> 0d661260
     let (block0, genesis_coinbase) = create_genesis_block(&consensus_constants, &key_manager).await;
     let rules = ConsensusManager::builder(network)
         .add_consensus_constants(consensus_constants)
