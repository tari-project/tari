--- conflicted
+++ resolved
@@ -201,11 +201,7 @@
     let bytes = hex::decode(blocktemplate_blob).unwrap();
     let mut mblock = monero_rx::deserialize::<MoneroBlock>(&bytes[..]).unwrap();
     let hash = monero::Hash::from_slice(tblock.header.merge_mining_hash().as_slice());
-<<<<<<< HEAD
-    monero_rx::insert_merge_mining_tag_and_aux_chain_merkle_root_into_block(&mut mblock, hash, 1, 0).unwrap();
-=======
     monero_rx::insert_aux_chain_mr_and_info_into_block(&mut mblock, hash, 1, 0).unwrap();
->>>>>>> 0d661260
     let hashes = monero_rx::create_ordered_transaction_hashes_from_block(&mblock);
     let merkle_root = monero_rx::tree_hash(&hashes).unwrap();
     let coinbase_merkle_proof = monero_rx::create_merkle_proof(&hashes, &hashes[0]).unwrap();
