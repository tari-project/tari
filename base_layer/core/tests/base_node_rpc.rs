// Copyright 2020. The Tari Project
//
// Redistribution and use in source and binary forms, with or without modification, are permitted provided that the
// following conditions are met:
//
// 1. Redistributions of source code must retain the above copyright notice, this list of conditions and the following
// disclaimer.
//
// 2. Redistributions in binary form must reproduce the above copyright notice, this list of conditions and the
// following disclaimer in the documentation and/or other materials provided with the distribution.
//
// 3. Neither the name of the copyright holder nor the names of its contributors may be used to endorse or promote
// products derived from this software without specific prior written permission.
//
// THIS SOFTWARE IS PROVIDED BY THE COPYRIGHT HOLDERS AND CONTRIBUTORS "AS IS" AND ANY EXPRESS OR IMPLIED WARRANTIES,
// INCLUDING, BUT NOT LIMITED TO, THE IMPLIED WARRANTIES OF MERCHANTABILITY AND FITNESS FOR A PARTICULAR PURPOSE ARE
// DISCLAIMED. IN NO EVENT SHALL THE COPYRIGHT HOLDER OR CONTRIBUTORS BE LIABLE FOR ANY DIRECT, INDIRECT, INCIDENTAL,
// SPECIAL, EXEMPLARY, OR CONSEQUENTIAL DAMAGES (INCLUDING, BUT NOT LIMITED TO, PROCUREMENT OF SUBSTITUTE GOODS OR
// SERVICES; LOSS OF USE, DATA, OR PROFITS; OR BUSINESS INTERRUPTION) HOWEVER CAUSED AND ON ANY THEORY OF LIABILITY,
// WHETHER IN CONTRACT, STRICT LIABILITY, OR TORT (INCLUDING NEGLIGENCE OR OTHERWISE) ARISING IN ANY WAY OUT OF THE
// USE OF THIS SOFTWARE, EVEN IF ADVISED OF THE POSSIBILITY OF SUCH DAMAGE.

//  Copyright 2020, The Tari Project
//
//  Redistribution and use in source and binary forms, with or without modification, are permitted provided that the
//  following conditions are met:
//
//  1. Redistributions of source code must retain the above copyright notice, this list of conditions and the following
//  disclaimer.
//
//  2. Redistributions in binary form must reproduce the above copyright notice, this list of conditions and the
//  following disclaimer in the documentation and/or other materials provided with the distribution.
//
//  3. Neither the name of the copyright holder nor the names of its contributors may be used to endorse or promote
//  products derived from this software without specific prior written permission.
//
//  THIS SOFTWARE IS PROVIDED BY THE COPYRIGHT HOLDERS AND CONTRIBUTORS "AS IS" AND ANY EXPRESS OR IMPLIED WARRANTIES,
//  INCLUDING, BUT NOT LIMITED TO, THE IMPLIED WARRANTIES OF MERCHANTABILITY AND FITNESS FOR A PARTICULAR PURPOSE ARE
//  DISCLAIMED. IN NO EVENT SHALL THE COPYRIGHT HOLDER OR CONTRIBUTORS BE LIABLE FOR ANY DIRECT, INDIRECT, INCIDENTAL,
//  SPECIAL, EXEMPLARY, OR CONSEQUENTIAL DAMAGES (INCLUDING, BUT NOT LIMITED TO, PROCUREMENT OF SUBSTITUTE GOODS OR
//  SERVICES; LOSS OF USE, DATA, OR PROFITS; OR BUSINESS INTERRUPTION) HOWEVER CAUSED AND ON ANY THEORY OF LIABILITY,
//  WHETHER IN CONTRACT, STRICT LIABILITY, OR TORT (INCLUDING NEGLIGENCE OR OTHERWISE) ARISING IN ANY WAY OUT OF THE
//  USE OF THIS SOFTWARE, EVEN IF ADVISED OF THE POSSIBILITY OF SUCH DAMAGE.

use std::convert::TryFrom;

use tempfile::{tempdir, TempDir};
use tokio::runtime::Runtime;

use tari_common::configuration::Network;
use tari_comms::protocol::rpc::mock::RpcRequestMock;
use tari_core::{
    base_node::{
        comms_interface::Broadcast,
        proto::wallet_rpc::{
            TxLocation,
            TxQueryBatchResponse,
            TxQueryResponse,
            TxSubmissionRejectionReason,
            TxSubmissionResponse,
        },
        rpc::{BaseNodeWalletRpcService, BaseNodeWalletService},
        state_machine_service::states::{ListeningInfo, StateInfo, StatusInfo},
    },
    chain_storage::ChainBlock,
    consensus::{ConsensusManager, ConsensusManagerBuilder, NetworkConsensus},
    crypto::tari_utilities::Hashable,
    proto::{
        base_node::{FetchMatchingUtxos, Signatures as SignaturesProto},
        types::{Signature as SignatureProto, Transaction as TransactionProto},
    },
    test_helpers::blockchain::TempDatabase,
    transactions::{
        helpers::schema_to_transaction,
        tari_amount::{uT, T},
        transaction::{TransactionOutput, UnblindedOutput},
        CryptoFactories,
    },
    txn_schema,
};
<<<<<<< HEAD

use crate::helpers::{
    block_builders::{chain_block, create_genesis_block_with_coinbase_value},
    nodes::{BaseNodeBuilder, NodeInterfaces},
};

mod helpers;
=======
use tempfile::{tempdir, TempDir};
>>>>>>> 504fbb8b

async fn setup() -> (
    BaseNodeWalletRpcService<TempDatabase>,
    NodeInterfaces,
    RpcRequestMock,
    ConsensusManager,
    ChainBlock,
    UnblindedOutput,
    TempDir,
) {
    let network = NetworkConsensus::from(Network::LocalNet);
    let consensus_constants = network.create_consensus_constants();
    let factories = CryptoFactories::default();
    let temp_dir = tempdir().unwrap();

    let (block0, utxo0) =
        create_genesis_block_with_coinbase_value(&factories, 100_000_000.into(), &consensus_constants[0]);
    let consensus_manager = ConsensusManagerBuilder::new(network.as_network())
        .with_block(block0.clone())
        .build();

    let (mut base_node, _consensus_manager) = BaseNodeBuilder::new(network)
        .with_consensus_manager(consensus_manager.clone())
        .start(temp_dir.path().to_str().unwrap())
        .await;
    base_node.mock_base_node_state_machine.publish_status(StatusInfo {
        bootstrapped: true,
        state_info: StateInfo::Listening(ListeningInfo::new(true)),
    });

    let request_mock = RpcRequestMock::new(base_node.comms.peer_manager());
    let service = BaseNodeWalletRpcService::new(
        base_node.blockchain_db.clone().into(),
        base_node.mempool_handle.clone(),
        base_node.state_machine_handle.clone(),
    );
    (
        service,
        base_node,
        request_mock,
        consensus_manager,
        block0,
        utxo0,
        temp_dir,
    )
}

#[tokio::test]
#[allow(clippy::identity_op)]
async fn test_base_node_wallet_rpc() {
    // Testing the submit_transaction() and transaction_query() rpc calls
    let (service, mut base_node, request_mock, consensus_manager, block0, utxo0, _temp_dir) = setup().await;

    let (txs1, utxos1) = schema_to_transaction(&[txn_schema!(from: vec![utxo0.clone()], to: vec![1 * T, 1 * T])]);
    let tx1 = (*txs1[0]).clone();
    let tx1_sig = tx1.first_kernel_excess_sig().unwrap().clone();

    let (txs2, utxos2) = schema_to_transaction(&[txn_schema!(
        from: vec![utxos1[0].clone()],
        to: vec![400_000 * uT, 590_000 * uT]
    )]);
    let tx2 = (*txs2[0]).clone();
    let tx2_sig = tx2.first_kernel_excess_sig().unwrap().clone();

    // Query Tx1
    let msg = SignatureProto::from(tx1_sig.clone());
    let req = request_mock.request_with_context(Default::default(), msg);
    let resp = service.transaction_query(req).await.unwrap().into_message();
    let resp = TxQueryResponse::try_from(resp).unwrap();

    assert_eq!(resp.confirmations, 0);
    assert_eq!(resp.block_hash, None);
    assert_eq!(resp.location, TxLocation::NotStored);

    // First lets try submit tx2 which will be an orphan tx
    let msg = TransactionProto::from(tx2.clone());
    let req = request_mock.request_with_context(Default::default(), msg);

    let resp = TxSubmissionResponse::try_from(service.submit_transaction(req).await.unwrap().into_message()).unwrap();

    assert!(!resp.accepted);
    assert_eq!(resp.rejection_reason, TxSubmissionRejectionReason::Orphan);

    // Query Tx2 to confirm it wasn't accepted
    let msg = SignatureProto::from(tx2_sig.clone());
    let req = request_mock.request_with_context(Default::default(), msg);
    let resp = TxQueryResponse::try_from(service.transaction_query(req).await.unwrap().into_message()).unwrap();

    assert_eq!(resp.confirmations, 0);
    assert_eq!(resp.block_hash, None);
    assert_eq!(resp.location, TxLocation::NotStored);

    // Now submit a block with Tx1 in it so that Tx2 is no longer an orphan
    let block1 = base_node
        .blockchain_db
        .prepare_block_merkle_roots(chain_block(&block0.block(), vec![tx1.clone()], &consensus_manager))
        .unwrap();

    base_node
        .local_nci
        .submit_block(block1.clone(), Broadcast::from(true))
        .await
        .unwrap();

    // Check that subitting Tx2 will now be accepted
    let msg = TransactionProto::from(tx2);
    let req = request_mock.request_with_context(Default::default(), msg);
    let resp = service.submit_transaction(req).await.unwrap().into_message();
    assert!(resp.accepted);

    // Query Tx2 which should now be in the mempool
    let msg = SignatureProto::from(tx2_sig.clone());
    let req = request_mock.request_with_context(Default::default(), msg);
    let resp = TxQueryResponse::try_from(service.transaction_query(req).await.unwrap().into_message()).unwrap();

    assert_eq!(resp.confirmations, 0);
    assert_eq!(resp.block_hash, None);
    assert_eq!(resp.location, TxLocation::InMempool);

    // Now if we submit Tx1 is should return as rejected as AlreadyMined as Tx1's kernel is present
    let msg = TransactionProto::from(tx1);
    let req = request_mock.request_with_context(Default::default(), msg);
    let resp = TxSubmissionResponse::try_from(service.submit_transaction(req).await.unwrap().into_message()).unwrap();

    assert!(!resp.accepted);
    assert_eq!(resp.rejection_reason, TxSubmissionRejectionReason::AlreadyMined);

    // Now create a different tx that uses the same input as Tx1 to produce a DoubleSpend rejection
    let (txs1b, _utxos1) = schema_to_transaction(&[txn_schema!(from: vec![utxo0], to: vec![2 * T, 1 * T])]);
    let tx1b = (*txs1b[0]).clone();

    // Now if we submit Tx1 is should return as rejected as AlreadyMined
    let msg = TransactionProto::from(tx1b);
    let req = request_mock.request_with_context(Default::default(), msg);
    let resp = TxSubmissionResponse::try_from(service.submit_transaction(req).await.unwrap().into_message()).unwrap();

    assert!(!resp.accepted);
    assert_eq!(resp.rejection_reason, TxSubmissionRejectionReason::DoubleSpend);

    // Now we will Mine block 2 so that we can see 1 confirmation on tx1
    let mut block2 = base_node
        .blockchain_db
        .prepare_block_merkle_roots(chain_block(&block1, vec![], &consensus_manager))
        .unwrap();

    block2.header.output_mmr_size += 1;
    block2.header.kernel_mmr_size += 1;

    base_node
        .local_nci
        .submit_block(block2, Broadcast::from(true))
        .await
        .unwrap();

    // Query Tx1 which should be in block 1 with 1 confirmation
    let msg = SignatureProto::from(tx1_sig.clone());
    let req = request_mock.request_with_context(Default::default(), msg);
    let resp = TxQueryResponse::try_from(service.transaction_query(req).await.unwrap().into_message()).unwrap();

    assert_eq!(resp.confirmations, 1);
    assert_eq!(resp.block_hash, Some(block1.hash()));
    assert_eq!(resp.location, TxLocation::Mined);
    // try a batch query
    let msg = SignaturesProto {
        sigs: vec![SignatureProto::from(tx1_sig.clone()), SignatureProto::from(tx2_sig)],
    };
    let req = request_mock.request_with_context(Default::default(), msg);
    let response = service.transaction_batch_query(req).await.unwrap().into_message();

    for r in response.responses {
        let response = TxQueryBatchResponse::try_from(r).unwrap();

        if response.signature == tx1_sig {
            assert_eq!(response.location, TxLocation::Mined);
        } else {
            assert_eq!(response.location, TxLocation::InMempool);
        }
    }
    let factories = CryptoFactories::default();

    let mut req_utxos = utxos1.clone();
    req_utxos.push(utxos2[0].clone());

    let msg = FetchMatchingUtxos {
        output_hashes: req_utxos
            .iter()
            .map(|uo| uo.as_transaction_output(&factories).unwrap().hash())
            .collect(),
    };

    let req = request_mock.request_with_context(Default::default(), msg);

    let response = service.fetch_matching_utxos(req).await.unwrap().into_message();

    assert_eq!(response.outputs.len(), utxos1.len());
    for output_proto in response.outputs.iter() {
        let output = TransactionOutput::try_from(output_proto.clone()).unwrap();

        assert!(utxos1
            .iter()
            .any(|u| u.as_transaction_output(&factories).unwrap().commitment == output.commitment));
    }
}<|MERGE_RESOLUTION|>--- conflicted
+++ resolved
@@ -78,7 +78,7 @@
     },
     txn_schema,
 };
-<<<<<<< HEAD
+use tempfile::{tempdir, TempDir};
 
 use crate::helpers::{
     block_builders::{chain_block, create_genesis_block_with_coinbase_value},
@@ -86,9 +86,6 @@
 };
 
 mod helpers;
-=======
-use tempfile::{tempdir, TempDir};
->>>>>>> 504fbb8b
 
 async fn setup() -> (
     BaseNodeWalletRpcService<TempDatabase>,
