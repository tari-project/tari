// Copyright 2019. The Tari Project
//
// Redistribution and use in source and binary forms, with or without modification, are permitted provided that the
// following conditions are met:
//
// 1. Redistributions of source code must retain the above copyright notice, this list of conditions and the following
// disclaimer.
//
// 2. Redistributions in binary form must reproduce the above copyright notice, this list of conditions and the
// following disclaimer in the documentation and/or other materials provided with the distribution.
//
// 3. Neither the name of the copyright holder nor the names of its contributors may be used to endorse or promote
// products derived from this software without specific prior written permission.
//
// THIS SOFTWARE IS PROVIDED BY THE COPYRIGHT HOLDERS AND CONTRIBUTORS "AS IS" AND ANY EXPRESS OR IMPLIED WARRANTIES,
// INCLUDING, BUT NOT LIMITED TO, THE IMPLIED WARRANTIES OF MERCHANTABILITY AND FITNESS FOR A PARTICULAR PURPOSE ARE
// DISCLAIMED. IN NO EVENT SHALL THE COPYRIGHT HOLDER OR CONTRIBUTORS BE LIABLE FOR ANY DIRECT, INDIRECT, INCIDENTAL,
// SPECIAL, EXEMPLARY, OR CONSEQUENTIAL DAMAGES (INCLUDING, BUT NOT LIMITED TO, PROCUREMENT OF SUBSTITUTE GOODS OR
// SERVICES; LOSS OF USE, DATA, OR PROFITS; OR BUSINESS INTERRUPTION) HOWEVER CAUSED AND ON ANY THEORY OF LIABILITY,
// WHETHER IN CONTRACT, STRICT LIABILITY, OR TORT (INCLUDING NEGLIGENCE OR OTHERWISE) ARISING IN ANY WAY OUT OF THE
// USE OF THIS SOFTWARE, EVEN IF ADVISED OF THE POSSIBILITY OF SUCH DAMAGE.

use std::{thread, time::Duration};

<<<<<<< HEAD
use futures::StreamExt;
use tempfile::tempdir;
use tokio::{
    runtime::Runtime,
    sync::{broadcast, watch},
    time,
};

=======
>>>>>>> 504fbb8b
use helpers::{
    block_builders::{append_block, chain_block, create_genesis_block},
    chain_metadata::{random_peer_metadata, MockChainMetadata},
    nodes::{create_network_with_2_base_nodes_with_config, wait_until_online, BaseNodeBuilder},
};
<<<<<<< HEAD
=======
use std::time::Duration;
>>>>>>> 504fbb8b
use tari_common::configuration::Network;
use tari_core::{
    base_node::{
        chain_metadata_service::PeerChainMetadata,
        comms_interface::Broadcast,
        service::BaseNodeServiceConfig,
        state_machine_service::{
            states::{Listening, StateEvent, StatusInfo},
            BaseNodeStateMachine,
            BaseNodeStateMachineConfig,
        },
        SyncValidators,
    },
    consensus::{ConsensusConstantsBuilder, ConsensusManagerBuilder},
    mempool::MempoolServiceConfig,
    proof_of_work::randomx_factory::RandomXFactory,
    test_helpers::blockchain::create_test_blockchain_db,
    transactions::CryptoFactories,
    validation::mocks::MockValidator,
};
use tari_p2p::services::liveness::LivenessConfig;
use tari_shutdown::Shutdown;
<<<<<<< HEAD

#[allow(dead_code)]
mod helpers;
=======
use tempfile::tempdir;
use tokio::{
    sync::{broadcast, watch},
    task,
    time,
};
>>>>>>> 504fbb8b

static EMISSION: [u64; 2] = [10, 10];
#[tokio::test]
async fn test_listening_lagging() {
    let factories = CryptoFactories::default();
    let network = Network::LocalNet;
    let temp_dir = tempdir().unwrap();
    let consensus_constants = ConsensusConstantsBuilder::new(network)
        .with_emission_amounts(100_000_000.into(), &EMISSION, 100.into())
        .build();
    let (prev_block, _) = create_genesis_block(&factories, &consensus_constants);
    let consensus_manager = ConsensusManagerBuilder::new(network)
        .with_consensus_constants(consensus_constants)
        .with_block(prev_block.clone())
        .build();
    let (alice_node, bob_node, consensus_manager) = create_network_with_2_base_nodes_with_config(
        BaseNodeServiceConfig::default(),
        MempoolServiceConfig::default(),
        LivenessConfig {
            auto_ping_interval: Some(Duration::from_millis(100)),
            ..Default::default()
        },
        consensus_manager,
        temp_dir.path().to_str().unwrap(),
    )
    .await;
    let shutdown = Shutdown::new();
    let (state_change_event_publisher, _) = broadcast::channel(10);
    let (status_event_sender, _status_event_receiver) = watch::channel(StatusInfo::new());
    let mut alice_state_machine = BaseNodeStateMachine::new(
        alice_node.blockchain_db.clone().into(),
        alice_node.local_nci.clone(),
        alice_node.outbound_nci.clone(),
        alice_node.comms.connectivity(),
        alice_node.comms.peer_manager(),
        alice_node.chain_metadata_handle.get_event_stream(),
        BaseNodeStateMachineConfig::default(),
        SyncValidators::new(MockValidator::new(true), MockValidator::new(true)),
        status_event_sender,
        state_change_event_publisher,
        RandomXFactory::default(),
        consensus_manager.clone(),
        shutdown.to_signal(),
    );
    wait_until_online(&[&alice_node, &bob_node]).await;

    let await_event_task = task::spawn(async move { Listening::new().next_event(&mut alice_state_machine).await });

    let bob_db = bob_node.blockchain_db;
    let mut bob_local_nci = bob_node.local_nci;

    // Bob Block 1 - no block event
    let prev_block = append_block(&bob_db, &prev_block, vec![], &consensus_manager, 3.into()).unwrap();
    // Bob Block 2 - with block event and liveness service metadata update
    let mut prev_block = bob_db
        .prepare_block_merkle_roots(chain_block(&prev_block.block(), vec![], &consensus_manager))
        .unwrap();
    prev_block.header.output_mmr_size += 1;
    prev_block.header.kernel_mmr_size += 1;
    bob_local_nci
        .submit_block(prev_block, Broadcast::from(true))
        .await
        .unwrap();
    assert_eq!(bob_db.get_height().unwrap(), 2);

    let next_event = time::timeout(Duration::from_secs(10), await_event_task)
        .await
        .expect("Alice did not emit `StateEvent::FallenBehind` within 10 seconds")
        .unwrap();

    match next_event {
        StateEvent::InitialSync => {},
        _ => panic!(),
    }
}

#[tokio::test]
async fn test_event_channel() {
    let temp_dir = tempdir().unwrap();
    let (node, consensus_manager) = BaseNodeBuilder::new(Network::Weatherwax.into())
        .start(temp_dir.path().to_str().unwrap())
        .await;
    // let shutdown = Shutdown::new();
    let db = create_test_blockchain_db();
    let shutdown = Shutdown::new();
    let mut mock = MockChainMetadata::new();
    let (state_change_event_publisher, mut state_change_event_subscriber) = broadcast::channel(10);
    let (status_event_sender, _status_event_receiver) = tokio::sync::watch::channel(StatusInfo::new());
    let state_machine = BaseNodeStateMachine::new(
        db.into(),
        node.local_nci.clone(),
        node.outbound_nci.clone(),
        node.comms.connectivity(),
        node.comms.peer_manager(),
        mock.subscription(),
        BaseNodeStateMachineConfig::default(),
        SyncValidators::new(MockValidator::new(true), MockValidator::new(true)),
        status_event_sender,
        state_change_event_publisher,
        RandomXFactory::default(),
        consensus_manager,
        shutdown.to_signal(),
    );

    task::spawn(state_machine.run());

    let PeerChainMetadata {
        node_id,
        chain_metadata,
    } = random_peer_metadata(10, 5_000);
    mock.publish_chain_metadata(&node_id, &chain_metadata)
        .await
        .expect("Could not publish metadata");
    let event = state_change_event_subscriber.recv().await;
    assert_eq!(*event.unwrap(), StateEvent::Initialized);
    let event = state_change_event_subscriber.recv().await;
    let event = event.unwrap();
    match event.as_ref() {
        StateEvent::InitialSync => (),
        _ => panic!("Unexpected state was found:{:?}", event),
    }
}<|MERGE_RESOLUTION|>--- conflicted
+++ resolved
@@ -22,26 +22,12 @@
 
 use std::{thread, time::Duration};
 
-<<<<<<< HEAD
-use futures::StreamExt;
-use tempfile::tempdir;
-use tokio::{
-    runtime::Runtime,
-    sync::{broadcast, watch},
-    time,
-};
-
-=======
->>>>>>> 504fbb8b
 use helpers::{
     block_builders::{append_block, chain_block, create_genesis_block},
     chain_metadata::{random_peer_metadata, MockChainMetadata},
     nodes::{create_network_with_2_base_nodes_with_config, wait_until_online, BaseNodeBuilder},
 };
-<<<<<<< HEAD
-=======
 use std::time::Duration;
->>>>>>> 504fbb8b
 use tari_common::configuration::Network;
 use tari_core::{
     base_node::{
@@ -64,18 +50,12 @@
 };
 use tari_p2p::services::liveness::LivenessConfig;
 use tari_shutdown::Shutdown;
-<<<<<<< HEAD
-
-#[allow(dead_code)]
-mod helpers;
-=======
 use tempfile::tempdir;
 use tokio::{
     sync::{broadcast, watch},
     task,
     time,
 };
->>>>>>> 504fbb8b
 
 static EMISSION: [u64; 2] = [10, 10];
 #[tokio::test]
