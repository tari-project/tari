// Copyright 2019. The Tari Project
//
// Redistribution and use in source and binary forms, with or without modification, are permitted provided that the
// following conditions are met:
//
// 1. Redistributions of source code must retain the above copyright notice, this list of conditions and the following
// disclaimer.
//
// 2. Redistributions in binary form must reproduce the above copyright notice, this list of conditions and the
// following disclaimer in the documentation and/or other materials provided with the distribution.
//
// 3. Neither the name of the copyright holder nor the names of its contributors may be used to endorse or promote
// products derived from this software without specific prior written permission.
//
// THIS SOFTWARE IS PROVIDED BY THE COPYRIGHT HOLDERS AND CONTRIBUTORS "AS IS" AND ANY EXPRESS OR IMPLIED WARRANTIES,
// INCLUDING, BUT NOT LIMITED TO, THE IMPLIED WARRANTIES OF MERCHANTABILITY AND FITNESS FOR A PARTICULAR PURPOSE ARE
// DISCLAIMED. IN NO EVENT SHALL THE COPYRIGHT HOLDER OR CONTRIBUTORS BE LIABLE FOR ANY DIRECT, INDIRECT, INCIDENTAL,
// SPECIAL, EXEMPLARY, OR CONSEQUENTIAL DAMAGES (INCLUDING, BUT NOT LIMITED TO, PROCUREMENT OF SUBSTITUTE GOODS OR
// SERVICES; LOSS OF USE, DATA, OR PROFITS; OR BUSINESS INTERRUPTION) HOWEVER CAUSED AND ON ANY THEORY OF LIABILITY,
// WHETHER IN CONTRACT, STRICT LIABILITY, OR TORT (INCLUDING NEGLIGENCE OR OTHERWISE) ARISING IN ANY WAY OUT OF THE
// USE OF THIS SOFTWARE, EVEN IF ADVISED OF THE POSSIBILITY OF SUCH DAMAGE.

#[allow(dead_code)]
mod helpers;

use helpers::{
    block_builders::{
        chain_block,
        create_genesis_block,
        create_genesis_block_with_coinbase_value,
        find_header_with_achieved_difficulty,
        generate_block,
        generate_new_block,
    },
    database::create_mem_db,
    nodes::{create_network_with_2_base_nodes_with_config, create_network_with_3_base_nodes_with_config},
    sample_blockchains::create_new_blockchain,
};
use std::{ops::Deref, sync::Arc, time::Duration};
use tari_comms_dht::domain_message::OutboundDomainMessage;
use tari_core::{
    base_node::{
        comms_interface::Broadcast,
        service::BaseNodeServiceConfig,
        state_machine_service::states::{ListeningInfo, StateInfo, StatusInfo},
    },
    chain_storage::BlockchainDatabaseConfig,
    consensus::{ConsensusConstantsBuilder, ConsensusManagerBuilder, Network},
    mempool::{
        Mempool,
        MempoolConfig,
        MempoolServiceConfig,
        MempoolServiceError,
        MempoolValidators,
        TxStorageResponse,
    },
    proof_of_work::Difficulty,
    transactions::{
        helpers::{schema_to_transaction, spend_utxos},
        proto,
        tari_amount::{uT, T},
        transaction::Transaction,
        types::CryptoFactories,
        OutputFeatures,
    },
    tx,
    txn_schema,
    validation::transaction_validators::TxInputAndMaturityValidator,
};
use tari_mmr::MmrCacheConfig;
use tari_p2p::{services::liveness::LivenessConfig, tari_message::TariMessageType};
use tari_test_utils::async_assert_eventually;
use tempfile::tempdir;
use tokio::runtime::Runtime;

#[test]
fn test_insert_and_process_published_block() {
    let network = Network::LocalNet;
    let (mut store, mut blocks, mut outputs, consensus_manager) = create_new_blockchain(network);
    let mempool_validator = MempoolValidators::new(
        TxInputAndMaturityValidator::new(store.clone()),
        TxInputAndMaturityValidator::new(store.clone()),
    );
    let mempool = Mempool::new(MempoolConfig::default(), mempool_validator);
    // Create a block with 4 outputs
    let txs = vec![txn_schema!(
        from: vec![outputs[0][0].clone()],
        to: vec![2 * T, 2 * T, 2 * T, 2 * T]
    )];
    generate_new_block(&mut store, &mut blocks, &mut outputs, txs, &consensus_manager).unwrap();
    // Create 6 new transactions to add to the mempool
    let (orphan, _, _) = tx!(1*T, fee: 100*uT);
    let orphan = Arc::new(orphan);

    let tx2 = txn_schema!(from: vec![outputs[1][0].clone()], to: vec![1*T], fee: 20*uT);
    let tx2 = Arc::new(spend_utxos(tx2).0);

    let tx3 = txn_schema!(
        from: vec![outputs[1][1].clone()],
        to: vec![1*T],
        fee: 20*uT,
        lock: 4,
        OutputFeatures::with_maturity(1)
    );
    let tx3 = Arc::new(spend_utxos(tx3).0);

    let tx5 = txn_schema!(
        from: vec![outputs[1][2].clone()],
        to: vec![1*T],
        fee: 20*uT,
        lock: 3,
        OutputFeatures::with_maturity(2)
    );
    let tx5 = Arc::new(spend_utxos(tx5).0);
    let tx6 = txn_schema!(from: vec![outputs[1][3].clone()], to: vec![1 * T]);
    let tx6 = spend_utxos(tx6).0;

    mempool.insert(orphan.clone()).unwrap();
    mempool.insert(tx2.clone()).unwrap();
    mempool.insert(tx3.clone()).unwrap();
    mempool.insert(tx5.clone()).unwrap();
    mempool.process_published_block(blocks[1].clone().into()).unwrap();

    assert_eq!(
        mempool
            .has_tx_with_excess_sig(orphan.body.kernels()[0].excess_sig.clone())
            .unwrap(),
        TxStorageResponse::OrphanPool
    );
    assert_eq!(
        mempool
            .has_tx_with_excess_sig(tx2.body.kernels()[0].excess_sig.clone())
            .unwrap(),
        TxStorageResponse::UnconfirmedPool
    );
    assert_eq!(
        mempool
            .has_tx_with_excess_sig(tx3.body.kernels()[0].excess_sig.clone())
            .unwrap(),
        TxStorageResponse::PendingPool
    );

    assert_eq!(
        mempool
            .has_tx_with_excess_sig(tx5.body.kernels()[0].excess_sig.clone())
            .unwrap(),
        TxStorageResponse::PendingPool
    );
    assert_eq!(
        mempool
            .has_tx_with_excess_sig(tx6.body.kernels()[0].excess_sig.clone())
            .unwrap(),
        TxStorageResponse::NotStored
    );

    let snapshot_txs = mempool.snapshot().unwrap();
    assert_eq!(snapshot_txs.len(), 4);
    assert!(snapshot_txs.contains(&orphan));
    assert!(snapshot_txs.contains(&tx2));
    assert!(snapshot_txs.contains(&tx3));
    assert!(snapshot_txs.contains(&tx5));

    let stats = mempool.stats().unwrap();
    assert_eq!(stats.total_txs, 4);
    assert_eq!(stats.unconfirmed_txs, 1);
    assert_eq!(stats.orphan_txs, 1);
    assert_eq!(stats.timelocked_txs, 2);
    assert_eq!(stats.published_txs, 0);
    assert_eq!(stats.total_weight, 120);

    // Spend tx2, so it goes in Reorg pool, tx5 matures, so goes in Unconfirmed pool
    generate_block(&mut store, &mut blocks, vec![tx2.deref().clone()], &consensus_manager).unwrap();
    mempool.process_published_block(blocks[2].clone().into()).unwrap();

    assert_eq!(
        mempool
            .has_tx_with_excess_sig(orphan.body.kernels()[0].excess_sig.clone())
            .unwrap(),
        TxStorageResponse::OrphanPool
    );
    assert_eq!(
        mempool
            .has_tx_with_excess_sig(tx2.body.kernels()[0].excess_sig.clone())
            .unwrap(),
        TxStorageResponse::ReorgPool
    );
    assert_eq!(
        mempool
            .has_tx_with_excess_sig(tx3.body.kernels()[0].excess_sig.clone())
            .unwrap(),
        TxStorageResponse::PendingPool
    );
    assert_eq!(
        mempool
            .has_tx_with_excess_sig(tx5.body.kernels()[0].excess_sig.clone())
            .unwrap(),
        TxStorageResponse::UnconfirmedPool
    );
    assert_eq!(
        mempool
            .has_tx_with_excess_sig(tx6.body.kernels()[0].excess_sig.clone())
            .unwrap(),
        TxStorageResponse::NotStored
    );

    let snapshot_txs = mempool.snapshot().unwrap();
    assert_eq!(snapshot_txs.len(), 3);
    assert!(snapshot_txs.contains(&orphan));
    assert!(snapshot_txs.contains(&tx3));
    assert!(snapshot_txs.contains(&tx5));

    let stats = mempool.stats().unwrap();
    assert_eq!(stats.total_txs, 4);
    assert_eq!(stats.unconfirmed_txs, 1);
    assert_eq!(stats.orphan_txs, 1);
    assert_eq!(stats.timelocked_txs, 1);
    assert_eq!(stats.published_txs, 1);
    assert_eq!(stats.total_weight, 120);
}

#[test]
fn test_retrieve() {
    let network = Network::LocalNet;
    let (mut store, mut blocks, mut outputs, consensus_manager) = create_new_blockchain(network);
    let mempool_validator = MempoolValidators::new(
        TxInputAndMaturityValidator::new(store.clone()),
        TxInputAndMaturityValidator::new(store.clone()),
    );
    let mempool = Mempool::new(MempoolConfig::default(), mempool_validator);
    let txs = vec![txn_schema!(
        from: vec![outputs[0][0].clone()],
        to: vec![1 * T, 1 * T, 1 * T, 1 * T, 1 * T, 1 * T, 1 * T]
    )];
    // "Mine" Block 1
    generate_new_block(&mut store, &mut blocks, &mut outputs, txs, &consensus_manager).unwrap();
    mempool.process_published_block(blocks[1].clone().into()).unwrap();
    // 1-Block, 8 UTXOs, empty mempool
    let txs = vec![
        txn_schema!(from: vec![outputs[1][0].clone()], to: vec![], fee: 30*uT),
        txn_schema!(from: vec![outputs[1][1].clone()], to: vec![], fee: 20*uT),
        txn_schema!(from: vec![outputs[1][2].clone()], to: vec![], fee: 40*uT),
        txn_schema!(from: vec![outputs[1][3].clone()], to: vec![], fee: 50*uT),
        txn_schema!(from: vec![outputs[1][4].clone()], to: vec![], fee: 20*uT, lock: 2, OutputFeatures::default()),
        txn_schema!(from: vec![outputs[1][5].clone()], to: vec![], fee: 20*uT, lock: 3, OutputFeatures::default()),
        // Will be time locked when a tx is added to mempool with this as an input:
        txn_schema!(from: vec![outputs[1][6].clone()], to: vec![800_000*uT], fee: 60*uT, lock: 0,
                        OutputFeatures::with_maturity(4)),
        // Will be time locked when a tx is added to mempool with this as an input:
        txn_schema!(from: vec![outputs[1][7].clone()], to: vec![800_000*uT], fee: 25*uT, lock: 0,
                        OutputFeatures::with_maturity(3)),
    ];
    let (tx, utxos) = schema_to_transaction(&txs);
    tx.iter().for_each(|t| {
        mempool.insert(t.clone()).unwrap();
    });
    // 1-block, 8 UTXOs, 8 txs in mempool
    let weight = tx[6].calculate_weight() + tx[2].calculate_weight() + tx[3].calculate_weight();
    let retrieved_txs = mempool.retrieve(weight).unwrap();
    assert_eq!(retrieved_txs.len(), 3);
    assert!(retrieved_txs.contains(&tx[6]));
    assert!(retrieved_txs.contains(&tx[2]));
    assert!(retrieved_txs.contains(&tx[3]));
    let stats = mempool.stats().unwrap();
    assert_eq!(stats.unconfirmed_txs, 7);
    assert_eq!(stats.timelocked_txs, 1);
    assert_eq!(stats.published_txs, 0);

    let block2_txns = vec![
        tx[0].deref().clone(),
        tx[1].deref().clone(),
        tx[2].deref().clone(),
        tx[6].deref().clone(),
        tx[7].deref().clone(),
    ];
    // "Mine" block 2
    generate_block(&mut store, &mut blocks, block2_txns, &consensus_manager).unwrap();
    println!("{}", blocks[2]);
    outputs.push(utxos);
    mempool.process_published_block(blocks[2].clone().into()).unwrap();
    // 2-blocks, 2 unconfirmed txs in mempool, 0 time locked (tx5 time-lock will expire)
    let stats = mempool.stats().unwrap();
    assert_eq!(stats.unconfirmed_txs, 3);
    assert_eq!(stats.timelocked_txs, 0);
    assert_eq!(stats.published_txs, 5);
    // Create transactions wih time-locked inputs
    let txs = vec![
        txn_schema!(from: vec![outputs[2][6].clone()], to: vec![], fee: 80*uT),
        // account for change output
        txn_schema!(from: vec![outputs[2][8].clone()], to: vec![], fee: 40*uT),
    ];
    let (tx2, _) = schema_to_transaction(&txs);
    tx2.iter().for_each(|t| {
        mempool.insert(t.clone()).unwrap();
    });
    // 2 blocks, 3 unconfirmed txs in mempool, 2 time locked

    // Top 2 txs are tx[3] (fee/g = 50) and tx2[1] (fee/g = 40). tx2[0] (fee/g = 80) is still not matured.
    let weight = tx[3].calculate_weight() + tx2[1].calculate_weight();
    let retrieved_txs = mempool.retrieve(weight).unwrap();
    let stats = mempool.stats().unwrap();

    assert_eq!(stats.unconfirmed_txs, 4);
    assert_eq!(stats.timelocked_txs, 1);
    assert_eq!(stats.published_txs, 5);
    assert_eq!(retrieved_txs.len(), 2);
    assert!(retrieved_txs.contains(&tx[3]));
    assert!(retrieved_txs.contains(&tx2[1]));
}

#[test]
fn test_reorg() {
    let network = Network::LocalNet;
    let (mut db, mut blocks, mut outputs, consensus_manager) = create_new_blockchain(network);
    let mempool_validator = MempoolValidators::new(
        TxInputAndMaturityValidator::new(db.clone()),
        TxInputAndMaturityValidator::new(db.clone()),
    );
    let mempool = Mempool::new(MempoolConfig::default(), mempool_validator);

    // "Mine" Block 1
    let txs = vec![txn_schema!(from: vec![outputs[0][0].clone()], to: vec![1 * T, 1 * T])];
    generate_new_block(&mut db, &mut blocks, &mut outputs, txs, &consensus_manager).unwrap();
    mempool.process_published_block(blocks[1].clone().into()).unwrap();

    // "Mine" block 2
    let schemas = vec![
        txn_schema!(from: vec![outputs[1][0].clone()], to: vec![]),
        txn_schema!(from: vec![outputs[1][1].clone()], to: vec![]),
        txn_schema!(from: vec![outputs[1][2].clone()], to: vec![]),
    ];
    let (txns2, utxos) = schema_to_transaction(&schemas);
    outputs.push(utxos);
    txns2.iter().for_each(|tx| {
        mempool.insert(tx.clone()).unwrap();
    });
    let stats = mempool.stats().unwrap();
    assert_eq!(stats.unconfirmed_txs, 3);
    let txns2 = txns2.iter().map(|t| t.deref().clone()).collect();
    generate_block(&mut db, &mut blocks, txns2, &consensus_manager).unwrap();
    mempool.process_published_block(blocks[2].clone().into()).unwrap();

    // "Mine" block 3
    let schemas = vec![
        txn_schema!(from: vec![outputs[2][0].clone()], to: vec![]),
        txn_schema!(from: vec![outputs[2][1].clone()], to: vec![], fee: 25*uT, lock: 5, OutputFeatures::default()),
        txn_schema!(from: vec![outputs[2][2].clone()], to: vec![], fee: 25*uT),
    ];
    let (txns3, utxos) = schema_to_transaction(&schemas);
    outputs.push(utxos);
    txns3.iter().for_each(|tx| {
        mempool.insert(tx.clone()).unwrap();
    });
    let txns3: Vec<Transaction> = txns3.iter().map(|t| t.deref().clone()).collect();

    generate_block(
        &mut db,
        &mut blocks,
        vec![txns3[0].clone(), txns3[2].clone()],
        &consensus_manager,
    )
    .unwrap();
    mempool.process_published_block(blocks[3].clone().into()).unwrap();

    let stats = mempool.stats().unwrap();
    assert_eq!(stats.unconfirmed_txs, 0);
    assert_eq!(stats.timelocked_txs, 1);
    assert_eq!(stats.published_txs, 5);

    db.rewind_to_height(2).unwrap();

    let template = chain_block(&blocks[2], vec![], &consensus_manager);
    let reorg_block3 = db.calculate_mmr_roots(template).unwrap();

    mempool
        .process_reorg(vec![blocks[3].clone().into()], vec![reorg_block3.into()])
        .unwrap();
    let stats = mempool.stats().unwrap();
    assert_eq!(stats.unconfirmed_txs, 2);
    assert_eq!(stats.timelocked_txs, 1);
    assert_eq!(stats.published_txs, 3);

    // "Mine" block 4
    let template = chain_block(&blocks[3], vec![], &consensus_manager);
    let reorg_block4 = db.calculate_mmr_roots(template).unwrap();

    // test that process_reorg can handle the case when removed_blocks is empty
    // see https://github.com/tari-project/tari/issues/2101#issuecomment-680726940
    mempool.process_reorg(vec![], vec![reorg_block4.into()]).unwrap();
}

#[test]
fn test_orphaned_mempool_transactions() {
    let network = Network::LocalNet;
    let (store, mut blocks, mut outputs, consensus_manager) = create_new_blockchain(network);
    // A parallel store that will "mine" the orphan chain
    let mut miner = create_mem_db(&consensus_manager);
    let schemas = vec![txn_schema!(
        from: vec![outputs[0][0].clone()],
        to: vec![2 * T, 2 * T, 2 * T, 2 * T, 2 * T]
    )];
    generate_new_block(
        &mut miner,
        &mut blocks,
        &mut outputs,
<<<<<<< HEAD
        schemas,
        &consensus_manager.consensus_constants(),
=======
        schemas.clone(),
        &consensus_manager,
>>>>>>> 35de5b55
    )
    .unwrap();
    store.add_block(blocks[1].clone().into()).unwrap();
    let schemas = vec![
        txn_schema!(from: vec![outputs[1][0].clone(), outputs[1][1].clone()], to: vec![], fee: 500*uT, lock: 1100, OutputFeatures::default()),
        txn_schema!(from: vec![outputs[1][2].clone()], to: vec![], fee: 300*uT, lock: 1700, OutputFeatures::default()),
        txn_schema!(from: vec![outputs[1][3].clone()], to: vec![], fee: 100*uT),
    ];
<<<<<<< HEAD
    let (txns, _) = schema_to_transaction(&schemas);
    generate_new_block(
        &mut miner,
        &mut blocks,
        &mut outputs,
        schemas,
        &consensus_manager.consensus_constants(),
    )
    .unwrap();
=======
    let (txns, _) = schema_to_transaction(&schemas.clone());
    generate_new_block(&mut miner, &mut blocks, &mut outputs, schemas, &consensus_manager).unwrap();
>>>>>>> 35de5b55
    // tx3 and tx4 depend on tx0 and tx1
    let schemas = vec![
        txn_schema!(from: vec![outputs[2][0].clone()], to: vec![], fee: 200*uT),
        txn_schema!(from: vec![outputs[2][2].clone()], to: vec![], fee: 500*uT, lock: 1000, OutputFeatures::default()),
        txn_schema!(from: vec![outputs[1][4].clone()], to: vec![], fee: 600*uT, lock: 5200, OutputFeatures::default()),
    ];
<<<<<<< HEAD
    let (txns2, _) = schema_to_transaction(&schemas);
    generate_new_block(
        &mut miner,
        &mut blocks,
        &mut outputs,
        schemas,
        &consensus_manager.consensus_constants(),
    )
    .unwrap();
    let mempool_validator = MempoolValidators::new(TxInputAndMaturityValidator {}, TxInputAndMaturityValidator {});
    let mempool = Mempool::new(store.clone(), MempoolConfig::default(), mempool_validator);
=======
    let (txns2, _) = schema_to_transaction(&schemas.clone());
    generate_new_block(&mut miner, &mut blocks, &mut outputs, schemas, &consensus_manager).unwrap();
    let mempool_validator = MempoolValidators::new(
        TxInputAndMaturityValidator::new(store.clone()),
        TxInputAndMaturityValidator::new(store.clone()),
    );
    let mempool = Mempool::new(MempoolConfig::default(), mempool_validator);
>>>>>>> 35de5b55
    // There are 2 orphan txs
    vec![txns[2].clone(), txns2[0].clone(), txns2[1].clone(), txns2[2].clone()]
        .into_iter()
        .for_each(|t| {
            let _ = mempool.insert(t).unwrap();
        });

    let stats = mempool.stats().unwrap();
    assert_eq!(stats.total_txs, 4);
    assert_eq!(stats.unconfirmed_txs, 1);
    assert_eq!(stats.timelocked_txs, 1);
    assert_eq!(stats.orphan_txs, 2);
    store.add_block(blocks[1].clone().into()).unwrap();
    store.add_block(blocks[2].clone().into()).unwrap();
    mempool.process_published_block(blocks[1].clone().into()).unwrap();
    mempool.process_published_block(blocks[2].clone().into()).unwrap();
    let stats = mempool.stats().unwrap();
    assert_eq!(stats.total_txs, 3);
    assert_eq!(stats.unconfirmed_txs, 1);
    assert_eq!(stats.orphan_txs, 0);
}

#[test]
fn request_response_get_stats() {
    let factories = CryptoFactories::default();
    let mut runtime = Runtime::new().unwrap();
    let temp_dir = tempdir().unwrap();
    let network = Network::LocalNet;
    let consensus_constants = ConsensusConstantsBuilder::new(network)
        .with_coinbase_lockheight(100)
        .with_emission_amounts(100_000_000.into(), &EMISSION, 100.into())
        .build();
    let (block0, utxo) = create_genesis_block(&factories, &consensus_constants);
    let consensus_manager = ConsensusManagerBuilder::new(network)
        .with_consensus_constants(consensus_constants)
        .with_block(block0)
        .build();
    let (mut alice, bob, _consensus_manager) = create_network_with_2_base_nodes_with_config(
        &mut runtime,
        BlockchainDatabaseConfig::default(),
        BaseNodeServiceConfig::default(),
        MmrCacheConfig { rewind_hist_len: 10 },
        MempoolServiceConfig::default(),
        LivenessConfig::default(),
        consensus_manager,
        temp_dir.path(),
    );

    // Create a tx spending the genesis output. Then create 2 orphan txs
    let (tx1, _, _) = spend_utxos(txn_schema!(from: vec![utxo], to: vec![2 * T, 2 * T, 2 * T]));
    let tx1 = Arc::new(tx1);
    let (orphan1, _, _) = tx!(1*T, fee: 100*uT);
    let orphan1 = Arc::new(orphan1);
    let (orphan2, _, _) = tx!(2*T, fee: 200*uT);
    let orphan2 = Arc::new(orphan2);

    bob.mempool.insert(tx1).unwrap();
    bob.mempool.insert(orphan1).unwrap();
    bob.mempool.insert(orphan2).unwrap();

    // The coinbase tx cannot be spent until maturity, so txn1 will be in the timelocked pool. The other 2 txns are
    // orphans.
    let stats = bob.mempool.stats().unwrap();
    assert_eq!(stats.total_txs, 3);
    assert_eq!(stats.orphan_txs, 2);
    assert_eq!(stats.unconfirmed_txs, 0);
    assert_eq!(stats.timelocked_txs, 1);
    assert_eq!(stats.published_txs, 0);
    assert_eq!(stats.total_weight, 116);

    runtime.block_on(async {
        // Alice will request mempool stats from Bob, and thus should be identical
        let received_stats = alice.outbound_mp_interface.get_stats().await.unwrap();
        assert_eq!(received_stats.total_txs, 3);
        assert_eq!(received_stats.unconfirmed_txs, 0);
        assert_eq!(received_stats.orphan_txs, 2);
        assert_eq!(received_stats.timelocked_txs, 1);
        assert_eq!(received_stats.published_txs, 0);
        assert_eq!(received_stats.total_weight, 116);
    });
}

#[test]
fn request_response_get_tx_state_by_excess_sig() {
    let factories = CryptoFactories::default();
    let mut runtime = Runtime::new().unwrap();
    let temp_dir = tempdir().unwrap();
    let network = Network::LocalNet;
    let consensus_constants = ConsensusConstantsBuilder::new(network)
        .with_coinbase_lockheight(100)
        .with_emission_amounts(100_000_000.into(), &EMISSION, 100.into())
        .build();
    let (block0, utxo) = create_genesis_block(&factories, &consensus_constants);
    let consensus_manager = ConsensusManagerBuilder::new(network)
        .with_consensus_constants(consensus_constants)
        .with_block(block0)
        .build();
    let (mut alice_node, bob_node, carol_node, _consensus_manager) = create_network_with_3_base_nodes_with_config(
        &mut runtime,
        BlockchainDatabaseConfig::default(),
        BaseNodeServiceConfig::default(),
        MmrCacheConfig { rewind_hist_len: 10 },
        MempoolServiceConfig::default(),
        LivenessConfig::default(),
        consensus_manager,
        temp_dir.path().to_str().unwrap(),
    );

    let (tx, _, _) = spend_utxos(txn_schema!(from: vec![utxo.clone()], to: vec![2 * T, 2 * T, 2 * T]));
    let (unpublished_tx, _, _) = spend_utxos(txn_schema!(from: vec![utxo], to: vec![3 * T]));
    let (orphan_tx, _, _) = tx!(1*T, fee: 100*uT);
    let tx = Arc::new(tx);
    let orphan_tx = Arc::new(orphan_tx);
    bob_node.mempool.insert(tx.clone()).unwrap();
    carol_node.mempool.insert(tx.clone()).unwrap();
    bob_node.mempool.insert(orphan_tx.clone()).unwrap();
    carol_node.mempool.insert(orphan_tx.clone()).unwrap();

    // Check that the transactions are in the expected pools.
    // Spending the coinbase utxo will be in the pending pool, because cb utxos have a maturity.
    // The orphan tx will be in the orphan pool, while the unadded tx won't be found
    runtime.block_on(async {
        let tx_excess_sig = tx.body.kernels()[0].excess_sig.clone();
        let unpublished_tx_excess_sig = unpublished_tx.body.kernels()[0].excess_sig.clone();
        let orphan_tx_excess_sig = orphan_tx.body.kernels()[0].excess_sig.clone();
        assert_eq!(
            alice_node
                .outbound_mp_interface
                .get_tx_state_by_excess_sig(tx_excess_sig)
                .await
                .unwrap(),
            TxStorageResponse::PendingPool
        );
        assert_eq!(
            alice_node
                .outbound_mp_interface
                .get_tx_state_by_excess_sig(unpublished_tx_excess_sig)
                .await
                .unwrap(),
            TxStorageResponse::NotStored
        );
        assert_eq!(
            alice_node
                .outbound_mp_interface
                .get_tx_state_by_excess_sig(orphan_tx_excess_sig)
                .await
                .unwrap(),
            TxStorageResponse::OrphanPool
        );
    });
}
static EMISSION: [u64; 2] = [10, 10];
#[test]
fn receive_and_propagate_transaction() {
    let factories = CryptoFactories::default();
    let mut runtime = Runtime::new().unwrap();
    let temp_dir = tempdir().unwrap();
    let network = Network::LocalNet;
    let consensus_constants = ConsensusConstantsBuilder::new(network)
        .with_coinbase_lockheight(100)
        .with_emission_amounts(100_000_000.into(), &EMISSION, 100.into())
        .build();
    let (block0, utxo) = create_genesis_block(&factories, &consensus_constants);
    let consensus_manager = ConsensusManagerBuilder::new(network)
        .with_consensus_constants(consensus_constants)
        .with_block(block0)
        .build();
    let (mut alice_node, mut bob_node, mut carol_node, _consensus_manager) =
        create_network_with_3_base_nodes_with_config(
            &mut runtime,
            BlockchainDatabaseConfig::default(),
            BaseNodeServiceConfig::default(),
            MmrCacheConfig { rewind_hist_len: 10 },
            MempoolServiceConfig::default(),
            LivenessConfig::default(),
            consensus_manager,
            temp_dir.path().to_str().unwrap(),
        );
    alice_node.mock_base_node_state_machine.publish_status(StatusInfo {
        bootstrapped: true,
        state_info: StateInfo::Listening(ListeningInfo::new(true)),
    });
    bob_node.mock_base_node_state_machine.publish_status(StatusInfo {
        bootstrapped: true,
        state_info: StateInfo::Listening(ListeningInfo::new(true)),
    });
    carol_node.mock_base_node_state_machine.publish_status(StatusInfo {
        bootstrapped: true,
        state_info: StateInfo::Listening(ListeningInfo::new(true)),
    });

    let (tx, _, _) = spend_utxos(txn_schema!(from: vec![utxo], to: vec![2 * T, 2 * T, 2 * T]));
    let (orphan, _, _) = tx!(1*T, fee: 100*uT);
    let tx_excess_sig = tx.body.kernels()[0].excess_sig.clone();
    let orphan_excess_sig = orphan.body.kernels()[0].excess_sig.clone();
    assert!(alice_node.mempool.insert(Arc::new(tx.clone())).is_ok());
    assert!(alice_node.mempool.insert(Arc::new(orphan.clone())).is_ok());

    runtime.block_on(async {
        alice_node
            .outbound_message_service
            .send_direct(
                bob_node.node_identity.public_key().clone(),
                OutboundDomainMessage::new(TariMessageType::NewTransaction, proto::types::Transaction::from(tx)),
            )
            .await
            .unwrap();
        alice_node
            .outbound_message_service
            .send_direct(
                carol_node.node_identity.public_key().clone(),
                OutboundDomainMessage::new(TariMessageType::NewTransaction, proto::types::Transaction::from(orphan)),
            )
            .await
            .unwrap();

        async_assert_eventually!(
            bob_node.mempool.has_tx_with_excess_sig(tx_excess_sig.clone()).unwrap(),
            expect = TxStorageResponse::PendingPool,
            max_attempts = 20,
            interval = Duration::from_millis(1000)
        );
        async_assert_eventually!(
            carol_node
                .mempool
                .has_tx_with_excess_sig(tx_excess_sig.clone())
                .unwrap(),
            expect = TxStorageResponse::PendingPool,
            max_attempts = 10,
            interval = Duration::from_millis(1000)
        );
        // Carol got sent the orphan tx directly, so it will be in her mempool
        async_assert_eventually!(
            carol_node
                .mempool
                .has_tx_with_excess_sig(orphan_excess_sig.clone())
                .unwrap(),
            expect = TxStorageResponse::OrphanPool,
            max_attempts = 10,
            interval = Duration::from_millis(1000)
        );
        // It's difficult to test a negative here, but let's at least make sure that the orphan TX was not propagated
        // by the time we check it
        async_assert_eventually!(
            bob_node
                .mempool
                .has_tx_with_excess_sig(orphan_excess_sig.clone())
                .unwrap(),
            expect = TxStorageResponse::NotStored,
        );
    });
}

#[test]
fn service_request_timeout() {
    let mut runtime = Runtime::new().unwrap();
    let network = Network::LocalNet;
    let consensus_manager = ConsensusManagerBuilder::new(network).build();
    let mempool_service_config = MempoolServiceConfig {
        request_timeout: Duration::from_millis(1),
        ..Default::default()
    };
    let temp_dir = tempdir().unwrap();
    let (mut alice_node, bob_node, _consensus_manager) = create_network_with_2_base_nodes_with_config(
        &mut runtime,
        BlockchainDatabaseConfig::default(),
        BaseNodeServiceConfig::default(),
        MmrCacheConfig::default(),
        mempool_service_config,
        LivenessConfig::default(),
        consensus_manager,
        temp_dir.path().to_str().unwrap(),
    );

    runtime.block_on(async {
        bob_node.shutdown().await;

        match alice_node.outbound_mp_interface.get_stats().await {
            Err(MempoolServiceError::RequestTimedOut) => assert!(true),
            _ => assert!(false),
        }
    });
}

#[test]
fn block_event_and_reorg_event_handling() {
    let factories = CryptoFactories::default();
    let network = Network::LocalNet;
    let consensus_constants = network.create_consensus_constants();

    let mut runtime = Runtime::new().unwrap();
    let temp_dir = tempdir().unwrap();
    let (block0, utxos0) =
        create_genesis_block_with_coinbase_value(&factories, 100_000_000.into(), &consensus_constants[0]);
    let consensus_manager = ConsensusManagerBuilder::new(network)
        .with_consensus_constants(consensus_constants[0].clone())
        .with_block(block0.clone())
        .build();
    let (mut alice, mut bob, consensus_manager) = create_network_with_2_base_nodes_with_config(
        &mut runtime,
        BlockchainDatabaseConfig::default(),
        BaseNodeServiceConfig::default(),
        MmrCacheConfig { rewind_hist_len: 10 },
        MempoolServiceConfig::default(),
        LivenessConfig::default(),
        consensus_manager,
        temp_dir.path().to_str().unwrap(),
    );
    alice.mock_base_node_state_machine.publish_status(StatusInfo {
        bootstrapped: true,
        state_info: StateInfo::Listening(ListeningInfo::new(true)),
    });

    // Bob creates Block 1 and sends it to Alice. Alice adds it to her chain and creates a block event that the Mempool
    // service will receive.
    let (tx1, utxos1) = schema_to_transaction(&vec![txn_schema!(from: vec![utxos0], to: vec![1 * T, 1 * T])]);
    let (txs2, _utxos2) = schema_to_transaction(&vec![
        txn_schema!(from: vec![utxos1[0].clone()], to: vec![400_000 * uT, 590_000 * uT]),
        txn_schema!(from: vec![utxos1[1].clone()], to: vec![750_000 * uT, 240_000 * uT]),
    ]);
    let (txs3, _utxos3) = schema_to_transaction(&vec![
        txn_schema!(from: vec![utxos1[0].clone()], to: vec![100_000 * uT, 890_000 * uT]),
        txn_schema!(from: vec![utxos1[1].clone()], to: vec![850_000 * uT, 140_000 * uT]),
    ]);
    let tx1 = (*tx1[0]).clone();
    let tx2 = (*txs2[0]).clone();
    let tx3 = (*txs2[1]).clone();
    let tx4 = (*txs3[0]).clone();
    let tx5 = (*txs3[1]).clone();
    let tx1_excess_sig = tx1.body.kernels()[0].excess_sig.clone();
    let tx2_excess_sig = tx2.body.kernels()[0].excess_sig.clone();
    let tx3_excess_sig = tx3.body.kernels()[0].excess_sig.clone();
    let tx4_excess_sig = tx4.body.kernels()[0].excess_sig.clone();
    let tx5_excess_sig = tx5.body.kernels()[0].excess_sig.clone();
    alice.mempool.insert(Arc::new(tx1.clone())).unwrap();
    bob.mempool.insert(Arc::new(tx1.clone())).unwrap();
    alice.mempool.insert(Arc::new(tx2.clone())).unwrap();
    alice.mempool.insert(Arc::new(tx3.clone())).unwrap();
    alice.mempool.insert(Arc::new(tx4.clone())).unwrap();
    alice.mempool.insert(Arc::new(tx5.clone())).unwrap();
    bob.mempool.insert(Arc::new(tx2.clone())).unwrap();
    bob.mempool.insert(Arc::new(tx3.clone())).unwrap();
    bob.mempool.insert(Arc::new(tx4.clone())).unwrap();
    bob.mempool.insert(Arc::new(tx5.clone())).unwrap();

    // These blocks are manually constructed to allow the block event system to be used.
    let mut block1 = bob
        .blockchain_db
        .calculate_mmr_roots(chain_block(&block0, vec![tx1], &consensus_manager))
        .unwrap();
    find_header_with_achieved_difficulty(&mut block1.header, Difficulty::from(1));

    let mut block2a = bob
        .blockchain_db
        .calculate_mmr_roots(chain_block(&block1, vec![tx2, tx3], &consensus_manager))
        .unwrap();
    find_header_with_achieved_difficulty(&mut block2a.header, Difficulty::from(1));
    // Block2b also builds on Block1 but has a stronger PoW
    let mut block2b = bob
        .blockchain_db
        .calculate_mmr_roots(chain_block(&block1, vec![tx4, tx5], &consensus_manager))
        .unwrap();
    find_header_with_achieved_difficulty(&mut block2b.header, Difficulty::from(10));

    runtime.block_on(async {
        // Add Block1 - tx1 will be moved to the ReorgPool.
        assert!(bob
            .local_nci
            .submit_block(block1.clone(), Broadcast::from(true))
            .await
            .is_ok());
        async_assert_eventually!(
            alice.mempool.has_tx_with_excess_sig(tx1_excess_sig.clone()).unwrap(),
            expect = TxStorageResponse::ReorgPool,
            max_attempts = 20,
            interval = Duration::from_millis(1000)
        );

        // Add Block2a - tx4 and tx5 will be discarded as double spends.
        assert!(bob
            .local_nci
            .submit_block(block2a.clone(), Broadcast::from(true))
            .await
            .is_ok());
        async_assert_eventually!(
            alice.mempool.has_tx_with_excess_sig(tx2_excess_sig.clone()).unwrap(),
            expect = TxStorageResponse::ReorgPool,
            max_attempts = 20,
            interval = Duration::from_millis(1000)
        );
        assert_eq!(
            alice.mempool.has_tx_with_excess_sig(tx3_excess_sig.clone()).unwrap(),
            TxStorageResponse::ReorgPool
        );
        assert_eq!(
            alice.mempool.has_tx_with_excess_sig(tx4_excess_sig.clone()).unwrap(),
            TxStorageResponse::NotStored
        );
        assert_eq!(
            alice.mempool.has_tx_with_excess_sig(tx5_excess_sig.clone()).unwrap(),
            TxStorageResponse::NotStored
        );

        // Reorg chain by adding Block2b - tx2 and tx3 will be discarded as double spends.
        assert!(bob
            .local_nci
            .submit_block(block2b.clone(), Broadcast::from(true))
            .await
            .is_ok());
        async_assert_eventually!(
            alice.mempool.has_tx_with_excess_sig(tx2_excess_sig.clone()).unwrap(),
            expect = TxStorageResponse::NotStored,
            max_attempts = 20,
            interval = Duration::from_millis(1000)
        );
        assert_eq!(
            alice.mempool.has_tx_with_excess_sig(tx3_excess_sig.clone()).unwrap(),
            TxStorageResponse::NotStored
        );
    });
}<|MERGE_RESOLUTION|>--- conflicted
+++ resolved
@@ -402,13 +402,8 @@
         &mut miner,
         &mut blocks,
         &mut outputs,
-<<<<<<< HEAD
-        schemas,
-        &consensus_manager.consensus_constants(),
-=======
         schemas.clone(),
         &consensus_manager,
->>>>>>> 35de5b55
     )
     .unwrap();
     store.add_block(blocks[1].clone().into()).unwrap();
@@ -417,39 +412,14 @@
         txn_schema!(from: vec![outputs[1][2].clone()], to: vec![], fee: 300*uT, lock: 1700, OutputFeatures::default()),
         txn_schema!(from: vec![outputs[1][3].clone()], to: vec![], fee: 100*uT),
     ];
-<<<<<<< HEAD
-    let (txns, _) = schema_to_transaction(&schemas);
-    generate_new_block(
-        &mut miner,
-        &mut blocks,
-        &mut outputs,
-        schemas,
-        &consensus_manager.consensus_constants(),
-    )
-    .unwrap();
-=======
     let (txns, _) = schema_to_transaction(&schemas.clone());
     generate_new_block(&mut miner, &mut blocks, &mut outputs, schemas, &consensus_manager).unwrap();
->>>>>>> 35de5b55
     // tx3 and tx4 depend on tx0 and tx1
     let schemas = vec![
         txn_schema!(from: vec![outputs[2][0].clone()], to: vec![], fee: 200*uT),
         txn_schema!(from: vec![outputs[2][2].clone()], to: vec![], fee: 500*uT, lock: 1000, OutputFeatures::default()),
         txn_schema!(from: vec![outputs[1][4].clone()], to: vec![], fee: 600*uT, lock: 5200, OutputFeatures::default()),
     ];
-<<<<<<< HEAD
-    let (txns2, _) = schema_to_transaction(&schemas);
-    generate_new_block(
-        &mut miner,
-        &mut blocks,
-        &mut outputs,
-        schemas,
-        &consensus_manager.consensus_constants(),
-    )
-    .unwrap();
-    let mempool_validator = MempoolValidators::new(TxInputAndMaturityValidator {}, TxInputAndMaturityValidator {});
-    let mempool = Mempool::new(store.clone(), MempoolConfig::default(), mempool_validator);
-=======
     let (txns2, _) = schema_to_transaction(&schemas.clone());
     generate_new_block(&mut miner, &mut blocks, &mut outputs, schemas, &consensus_manager).unwrap();
     let mempool_validator = MempoolValidators::new(
@@ -457,7 +427,6 @@
         TxInputAndMaturityValidator::new(store.clone()),
     );
     let mempool = Mempool::new(MempoolConfig::default(), mempool_validator);
->>>>>>> 35de5b55
     // There are 2 orphan txs
     vec![txns[2].clone(), txns2[0].clone(), txns2[1].clone(), txns2[2].clone()]
         .into_iter()
