//  Copyright 2022. The Tari Project
//
//  Redistribution and use in source and binary forms, with or without modification, are permitted provided that the
//  following conditions are met:
//
//  1. Redistributions of source code must retain the above copyright notice, this list of conditions and the following
//  disclaimer.
//
//  2. Redistributions in binary form must reproduce the above copyright notice, this list of conditions and the
//  following disclaimer in the documentation and/or other materials provided with the distribution.
//
//  3. Neither the name of the copyright holder nor the names of its contributors may be used to endorse or promote
//  products derived from this software without specific prior written permission.
//
//  THIS SOFTWARE IS PROVIDED BY THE COPYRIGHT HOLDERS AND CONTRIBUTORS "AS IS" AND ANY EXPRESS OR IMPLIED WARRANTIES,
//  INCLUDING, BUT NOT LIMITED TO, THE IMPLIED WARRANTIES OF MERCHANTABILITY AND FITNESS FOR A PARTICULAR PURPOSE ARE
//  DISCLAIMED. IN NO EVENT SHALL THE COPYRIGHT HOLDER OR CONTRIBUTORS BE LIABLE FOR ANY DIRECT, INDIRECT, INCIDENTAL,
//  SPECIAL, EXEMPLARY, OR CONSEQUENTIAL DAMAGES (INCLUDING, BUT NOT LIMITED TO, PROCUREMENT OF SUBSTITUTE GOODS OR
//  SERVICES; LOSS OF USE, DATA, OR PROFITS; OR BUSINESS INTERRUPTION) HOWEVER CAUSED AND ON ANY THEORY OF LIABILITY,
//  WHETHER IN CONTRACT, STRICT LIABILITY, OR TORT (INCLUDING NEGLIGENCE OR OTHERWISE) ARISING IN ANY WAY OUT OF THE
//  USE OF THIS SOFTWARE, EVEN IF ADVISED OF THE POSSIBILITY OF SUCH DAMAGE.

use borsh::BorshSerialize;
use digest::Digest;
use tari_common::configuration::Network;
use tari_crypto::hashing::DomainSeparation;
use tari_hashing::DomainSeparatedBorshHasher;

/// Domain separated consensus encoding hasher.
/// This is a thin wrapper around the domain-separated Borsh hasher but adds the network byte in its constructor
/// functions
pub struct DomainSeparatedConsensusHasher<M, D> {
    hasher: DomainSeparatedBorshHasher<M, D>,
}

impl<M: DomainSeparation, D: Digest> DomainSeparatedConsensusHasher<M, D>
where D: Default
{
<<<<<<< HEAD
    pub fn new(label: &'static str) -> Self {
        Self::new_with_network(label, Network::get_current_or_default())
=======
    #[allow(clippy::new_ret_no_self)]
    pub fn new(label: &'static str) -> ConsensusHasher<D> {
        Self::new_with_network(label, Network::get_current_or_user_setting_or_default())
>>>>>>> 75d773bb
    }

    pub fn new_with_network(label: &'static str, network: Network) -> Self {
        let hasher = DomainSeparatedBorshHasher::<M, D>::new_with_label(&format!("{}.n{}", label, network.as_byte()));
        Self { hasher }
    }

    pub fn finalize(self) -> digest::Output<D> {
        self.hasher.finalize()
    }

    pub fn update_consensus_encode<T: BorshSerialize>(&mut self, data: &T) {
        self.hasher.update_consensus_encode(data);
    }

    pub fn chain<T: BorshSerialize>(mut self, data: &T) -> Self {
        self.update_consensus_encode(data);
        self
    }
}

impl<M: DomainSeparation, D: Digest + Default> Default for DomainSeparatedConsensusHasher<M, D> {
    /// This `default` implementation is provided for convenience, but should not be used as the de-facto consensus
    /// hasher, rather specify a specific label
    fn default() -> Self {
        DomainSeparatedConsensusHasher::<M, D>::new("default")
    }
}

#[cfg(test)]
mod tests {
    use blake2::Blake2b;
    use digest::consts::U32;
    use tari_common::configuration::Network;
    use tari_crypto::hash_domain;
    use tari_script::script;

    use super::*;

    hash_domain!(TestHashDomain, "com.tari.test.test_hash", 0);

    #[test]
    fn network_yields_distinct_hash() {
        let label = "test";
        let input = [1u8; 32];

        // Generate a mainnet hash
        let hash_mainnet =
            DomainSeparatedConsensusHasher::<TestHashDomain, Blake2b<U32>>::new_with_network(label, Network::MainNet)
                .chain(&input)
                .finalize();

        // Generate a stagenet hash
        let hash_stagenet =
            DomainSeparatedConsensusHasher::<TestHashDomain, Blake2b<U32>>::new_with_network(label, Network::StageNet)
                .chain(&input)
                .finalize();

        // They should be distinct
        assert_ne!(hash_mainnet, hash_stagenet);
    }

    #[test]
    fn it_hashes_using_the_domain_hasher() {
        let network = Network::get_current_or_user_setting_or_default();

        // Script is chosen because the consensus encoding impl for TariScript has 2 writes
        let mut hasher = Blake2b::<U32>::default();
        TestHashDomain::add_domain_separation_tag(&mut hasher, &format!("{}.n{}", "foo", network.as_byte()));

        let expected_hash = hasher.chain_update(b"\xff\x00\x00\x00\x00\x00\x00\x00").finalize();
        let hash = DomainSeparatedConsensusHasher::<TestHashDomain, Blake2b<U32>>::new("foo")
            .chain(&255u64)
            .finalize();

        assert_eq!(hash, expected_hash);
    }

    #[test]
    fn it_adds_to_hash_challenge_in_complete_chunks() {
        let network = Network::get_current_or_user_setting_or_default();

        // Script is chosen because the consensus encoding impl for TariScript has 2 writes
        let test_subject = script!(Nop);
        let mut hasher = Blake2b::<U32>::default();
        TestHashDomain::add_domain_separation_tag(&mut hasher, &format!("{}.n{}", "foo", network.as_byte()));

        let expected_hash = hasher.chain_update(b"\x01\x73").finalize();
        let hash = DomainSeparatedConsensusHasher::<TestHashDomain, Blake2b<U32>>::new("foo")
            .chain(&test_subject)
            .finalize();

        assert_eq!(hash, expected_hash);
    }

    #[test]
    fn default_consensus_hash_is_not_blake_default_hash() {
        let blake_hasher = Blake2b::<U32>::default();
        let blake_hash = blake_hasher.chain_update(b"").finalize();

        let default_consensus_hasher = DomainSeparatedConsensusHasher::<TestHashDomain, Blake2b<U32>>::default();
        let default_consensus_hash = default_consensus_hasher.chain(b"").finalize();

        assert_ne!(blake_hash.as_slice(), default_consensus_hash.as_slice());
    }

    #[test]
    fn it_uses_the_network_environment_variable_if_set() {
        let label = "test";
        let input = [1u8; 32];

        for network in [
            Network::MainNet,
            Network::StageNet,
            Network::NextNet,
            Network::LocalNet,
            Network::Igor,
            Network::Esmeralda,
        ] {
            // Generate a specific network hash
            let hash_specify_network =
                DomainSeparatedConsensusHasher::<TestHashDomain, Blake2b<U32>>::new_with_network(label, network)
                    .chain(&input)
                    .finalize();

            // Generate an inferred network hash
            std::env::set_var("TARI_NETWORK", network.as_key_str());
            let inferred_network_hash = DomainSeparatedConsensusHasher::<TestHashDomain, Blake2b<U32>>::new(label)
                .chain(&input)
                .finalize();
            std::env::remove_var("TARI_NETWORK");

            // They should be equal
            assert_eq!(hash_specify_network, inferred_network_hash);
        }
    }
}<|MERGE_RESOLUTION|>--- conflicted
+++ resolved
@@ -36,14 +36,8 @@
 impl<M: DomainSeparation, D: Digest> DomainSeparatedConsensusHasher<M, D>
 where D: Default
 {
-<<<<<<< HEAD
     pub fn new(label: &'static str) -> Self {
-        Self::new_with_network(label, Network::get_current_or_default())
-=======
-    #[allow(clippy::new_ret_no_self)]
-    pub fn new(label: &'static str) -> ConsensusHasher<D> {
         Self::new_with_network(label, Network::get_current_or_user_setting_or_default())
->>>>>>> 75d773bb
     }
 
     pub fn new_with_network(label: &'static str, network: Network) -> Self {
