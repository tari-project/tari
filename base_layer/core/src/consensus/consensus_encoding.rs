//  Copyright 2021, The Tari Project
//
//  Redistribution and use in source and binary forms, with or without modification, are permitted provided that the
//  following conditions are met:
//
//  1. Redistributions of source code must retain the above copyright notice, this list of conditions and the following
//  disclaimer.
//
//  2. Redistributions in binary form must reproduce the above copyright notice, this list of conditions and the
//  following disclaimer in the documentation and/or other materials provided with the distribution.
//
//  3. Neither the name of the copyright holder nor the names of its contributors may be used to endorse or promote
//  products derived from this software without specific prior written permission.
//
//  THIS SOFTWARE IS PROVIDED BY THE COPYRIGHT HOLDERS AND CONTRIBUTORS "AS IS" AND ANY EXPRESS OR IMPLIED WARRANTIES,
//  INCLUDING, BUT NOT LIMITED TO, THE IMPLIED WARRANTIES OF MERCHANTABILITY AND FITNESS FOR A PARTICULAR PURPOSE ARE
//  DISCLAIMED. IN NO EVENT SHALL THE COPYRIGHT HOLDER OR CONTRIBUTORS BE LIABLE FOR ANY DIRECT, INDIRECT, INCIDENTAL,
//  SPECIAL, EXEMPLARY, OR CONSEQUENTIAL DAMAGES (INCLUDING, BUT NOT LIMITED TO, PROCUREMENT OF SUBSTITUTE GOODS OR
//  SERVICES; LOSS OF USE, DATA, OR PROFITS; OR BUSINESS INTERRUPTION) HOWEVER CAUSED AND ON ANY THEORY OF LIABILITY,
//  WHETHER IN CONTRACT, STRICT LIABILITY, OR TORT (INCLUDING NEGLIGENCE OR OTHERWISE) ARISING IN ANY WAY OUT OF THE
//  USE OF THIS SOFTWARE, EVEN IF ADVISED OF THE POSSIBILITY OF SUCH DAMAGE.

use std::io;

/// Abstracts the ability of a type to canonically encode itself for the purposes of consensus
pub trait ConsensusEncoding {
    /// Encode to the given writer returning the number of bytes written.
    /// If writing to this Writer is infallible, this implementation MUST always succeed.
    fn consensus_encode<W: io::Write>(&self, writer: &mut W) -> Result<usize, io::Error>;
}

pub trait ConsensusEncodingSized: ConsensusEncoding {
    /// The return value MUST be the exact byte size of the implementing type
    /// and SHOULD be implemented without allocations.
    fn consensus_encode_exact_size(&self) -> usize;
}

/// Abstracts the ability of a type to be decoded from canonical consensus bytes
pub trait ConsensusDecoding: Sized {
    /// Attempt to decode this type from the given reader
    fn consensus_decode<R: io::Read>(reader: &mut R) -> Result<Self, io::Error>;
}

pub trait ToConsensusBytes {
    fn to_consensus_bytes(&self) -> Vec<u8>;
}

impl<T: ConsensusEncoding + ConsensusEncodingSized + ?Sized> ToConsensusBytes for T {
    fn to_consensus_bytes(&self) -> Vec<u8> {
        let mut buf = Vec::with_capacity(self.consensus_encode_exact_size());
        // Vec's write impl is infallible, as per the ConsensusEncoding contract, consensus_encode is infallible
        self.consensus_encode(&mut buf).expect("unreachable panic");
        buf
    }
}

impl ConsensusEncoding for Vec<u8> {
    fn consensus_encode<W: io::Write>(&self, writer: &mut W) -> Result<usize, io::Error> {
        writer.write(self)
    }
}

impl ConsensusEncodingSized for Vec<u8> {
    fn consensus_encode_exact_size(&self) -> usize {
        self.len()
    }
}

macro_rules! consensus_encoding_varint_impl {
    ($ty:ty) => {
        impl ConsensusEncoding for $ty {
            fn consensus_encode<W: io::Write>(&self, writer: &mut W) -> Result<usize, io::Error> {
                use integer_encoding::VarIntWriter;
                let bytes_written = writer.write_varint(*self)?;
                Ok(bytes_written)
            }
        }

        impl ConsensusDecoding for $ty {
            fn consensus_decode<R: io::Read>(reader: &mut R) -> Result<Self, io::Error> {
                use integer_encoding::VarIntReader;
                let value = reader.read_varint()?;
                Ok(value)
            }
        }

        impl ConsensusEncodingSized for $ty {
            fn consensus_encode_exact_size(&self) -> usize {
                use integer_encoding::VarInt;
                self.required_space()
            }
        }
    };
}

consensus_encoding_varint_impl!(u8);
consensus_encoding_varint_impl!(u64);

// Keep separate the dependencies of the impls that may in future be implemented in tari crypto
mod impls {
    use std::io::Read;

    use tari_common_types::types::{Commitment, PrivateKey, PublicKey, Signature};
<<<<<<< HEAD
    use tari_crypto::{
        keys::{PublicKey as PublicKeyTrait, SecretKey as SecretKeyTrait},
        script::{ExecutionStack, TariScript},
    };
=======
    use tari_crypto::script::TariScript;
>>>>>>> 8dfcf3a1
    use tari_utilities::ByteArray;

    use super::*;
    use crate::common::byte_counter::ByteCounter;

    //---------------------------------- TariScript --------------------------------------------//

    impl ConsensusEncoding for TariScript {
        fn consensus_encode<W: io::Write>(&self, writer: &mut W) -> Result<usize, io::Error> {
            self.as_bytes().consensus_encode(writer)
        }
    }

    impl ConsensusEncodingSized for TariScript {
        fn consensus_encode_exact_size(&self) -> usize {
            let mut counter = ByteCounter::new();
            // TODO: consensus_encode_exact_size must be cheap to run
            // unreachable panic: ByteCounter is infallible
            self.consensus_encode(&mut counter).expect("unreachable");
            counter.get()
        }
    }

<<<<<<< HEAD
    impl ConsensusEncoding for ExecutionStack {
        fn consensus_encode<W: io::Write>(&self, writer: &mut W) -> Result<usize, io::Error> {
            self.as_bytes().consensus_encode(writer)
        }
    }

    impl ConsensusEncodingSized for ExecutionStack {
        fn consensus_encode_exact_size(&self) -> usize {
            let mut counter = ByteCounter::new();
            // TODO: consensus_encode_exact_size must be cheap to run
            // unreachable panic: ByteCounter is infallible
            self.consensus_encode(&mut counter).expect("unreachable");
            counter.get()
        }
    }

=======
>>>>>>> 8dfcf3a1
    //---------------------------------- PublicKey --------------------------------------------//

    impl ConsensusEncoding for PublicKey {
        fn consensus_encode<W: io::Write>(&self, writer: &mut W) -> Result<usize, io::Error> {
            writer.write(self.as_bytes())
        }
    }

    impl ConsensusEncodingSized for PublicKey {
        fn consensus_encode_exact_size(&self) -> usize {
<<<<<<< HEAD
            PublicKey::key_length()
=======
            let mut counter = ByteCounter::new();
            // TODO: consensus_encode_exact_size must be cheap to run
            // unreachable panic: ByteCounter is infallible
            self.consensus_encode(&mut counter).expect("unreachable");
            counter.get()
>>>>>>> 8dfcf3a1
        }
    }

    impl ConsensusDecoding for PublicKey {
        fn consensus_decode<R: Read>(reader: &mut R) -> Result<Self, io::Error> {
            let mut buf = [0u8; 32];
            reader.read_exact(&mut buf)?;
            let pk = PublicKey::from_bytes(&buf[..]).map_err(|err| io::Error::new(io::ErrorKind::InvalidInput, err))?;
            Ok(pk)
        }
    }

<<<<<<< HEAD
    //---------------------------------- PrivateKey --------------------------------------------//

    impl ConsensusEncoding for PrivateKey {
        fn consensus_encode<W: io::Write>(&self, writer: &mut W) -> Result<usize, io::Error> {
            writer.write(self.as_bytes())
        }
    }

    impl ConsensusEncodingSized for PrivateKey {
        fn consensus_encode_exact_size(&self) -> usize {
            PrivateKey::key_length()
        }
    }

    impl ConsensusDecoding for PrivateKey {
        fn consensus_decode<R: Read>(reader: &mut R) -> Result<Self, io::Error> {
            let mut buf = [0u8; 32];
            reader.read_exact(&mut buf)?;
            let sk =
                PrivateKey::from_bytes(&buf[..]).map_err(|err| io::Error::new(io::ErrorKind::InvalidInput, err))?;
            Ok(sk)
        }
    }

=======
>>>>>>> 8dfcf3a1
    //---------------------------------- Commitment --------------------------------------------//

    impl ConsensusEncoding for Commitment {
        fn consensus_encode<W: io::Write>(&self, writer: &mut W) -> Result<usize, io::Error> {
            let buf = self.as_bytes();
            let len = buf.len();
            writer.write_all(buf)?;
            Ok(len)
        }
    }

    impl ConsensusEncodingSized for Commitment {
        fn consensus_encode_exact_size(&self) -> usize {
            32
        }
    }

    impl ConsensusDecoding for Commitment {
        fn consensus_decode<R: Read>(reader: &mut R) -> Result<Self, io::Error> {
            let mut buf = [0u8; 32];
            reader.read_exact(&mut buf)?;
            let commitment =
                Commitment::from_bytes(&buf[..]).map_err(|err| io::Error::new(io::ErrorKind::InvalidInput, err))?;
            Ok(commitment)
        }
    }

    //---------------------------------- Signature --------------------------------------------//

    impl ConsensusEncoding for Signature {
        fn consensus_encode<W: io::Write>(&self, writer: &mut W) -> Result<usize, io::Error> {
            let pub_nonce = self.get_public_nonce().as_bytes();
            let mut written = pub_nonce.len();
            writer.write_all(pub_nonce)?;
            let sig = self.get_signature().as_bytes();
            written += sig.len();
            writer.write_all(sig)?;
            Ok(written)
        }
    }

    impl ConsensusEncodingSized for Signature {
        fn consensus_encode_exact_size(&self) -> usize {
            96
        }
    }

    impl ConsensusDecoding for Signature {
        fn consensus_decode<R: Read>(reader: &mut R) -> Result<Self, io::Error> {
            let mut buf = [0u8; 32];
            reader.read_exact(&mut buf)?;
            let pub_nonce =
                PublicKey::from_bytes(&buf[..]).map_err(|err| io::Error::new(io::ErrorKind::InvalidInput, err))?;
            let mut buf = [0u8; 64];
            reader.read_exact(&mut buf)?;
            let sig =
                PrivateKey::from_bytes(&buf[..]).map_err(|err| io::Error::new(io::ErrorKind::InvalidInput, err))?;
            Ok(Signature::new(pub_nonce, sig))
        }
    }
}<|MERGE_RESOLUTION|>--- conflicted
+++ resolved
@@ -101,14 +101,11 @@
     use std::io::Read;
 
     use tari_common_types::types::{Commitment, PrivateKey, PublicKey, Signature};
-<<<<<<< HEAD
     use tari_crypto::{
         keys::{PublicKey as PublicKeyTrait, SecretKey as SecretKeyTrait},
         script::{ExecutionStack, TariScript},
     };
-=======
-    use tari_crypto::script::TariScript;
->>>>>>> 8dfcf3a1
+    use tari_utilities::ByteArray;
     use tari_utilities::ByteArray;
 
     use super::*;
@@ -132,7 +129,6 @@
         }
     }
 
-<<<<<<< HEAD
     impl ConsensusEncoding for ExecutionStack {
         fn consensus_encode<W: io::Write>(&self, writer: &mut W) -> Result<usize, io::Error> {
             self.as_bytes().consensus_encode(writer)
@@ -149,8 +145,6 @@
         }
     }
 
-=======
->>>>>>> 8dfcf3a1
     //---------------------------------- PublicKey --------------------------------------------//
 
     impl ConsensusEncoding for PublicKey {
@@ -161,15 +155,7 @@
 
     impl ConsensusEncodingSized for PublicKey {
         fn consensus_encode_exact_size(&self) -> usize {
-<<<<<<< HEAD
             PublicKey::key_length()
-=======
-            let mut counter = ByteCounter::new();
-            // TODO: consensus_encode_exact_size must be cheap to run
-            // unreachable panic: ByteCounter is infallible
-            self.consensus_encode(&mut counter).expect("unreachable");
-            counter.get()
->>>>>>> 8dfcf3a1
         }
     }
 
@@ -182,7 +168,6 @@
         }
     }
 
-<<<<<<< HEAD
     //---------------------------------- PrivateKey --------------------------------------------//
 
     impl ConsensusEncoding for PrivateKey {
@@ -207,8 +192,6 @@
         }
     }
 
-=======
->>>>>>> 8dfcf3a1
     //---------------------------------- Commitment --------------------------------------------//
 
     impl ConsensusEncoding for Commitment {
@@ -252,17 +235,17 @@
 
     impl ConsensusEncodingSized for Signature {
         fn consensus_encode_exact_size(&self) -> usize {
-            96
+            self.get_signature().consensus_encode_exact_size() + self.get_public_nonce().consensus_encode_exact_size()
         }
     }
 
     impl ConsensusDecoding for Signature {
         fn consensus_decode<R: Read>(reader: &mut R) -> Result<Self, io::Error> {
-            let mut buf = [0u8; 32];
+            let mut buf = [0u8; PublicKey::key_length()];
             reader.read_exact(&mut buf)?;
             let pub_nonce =
                 PublicKey::from_bytes(&buf[..]).map_err(|err| io::Error::new(io::ErrorKind::InvalidInput, err))?;
-            let mut buf = [0u8; 64];
+            let mut buf = [0u8; PrivateKey::key_length()];
             reader.read_exact(&mut buf)?;
             let sig =
                 PrivateKey::from_bytes(&buf[..]).map_err(|err| io::Error::new(io::ErrorKind::InvalidInput, err))?;
