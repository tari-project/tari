// Copyright 2019. The Tari Project
//
// Redistribution and use in source and binary forms, with or without modification, are permitted provided that the
// following conditions are met:
//
// 1. Redistributions of source code must retain the above copyright notice, this list of conditions and the following
// disclaimer.
//
// 2. Redistributions in binary form must reproduce the above copyright notice, this list of conditions and the
// following disclaimer in the documentation and/or other materials provided with the distribution.
//
// 3. Neither the name of the copyright holder nor the names of its contributors may be used to endorse or promote
// products derived from this software without specific prior written permission.
//
// THIS SOFTWARE IS PROVIDED BY THE COPYRIGHT HOLDERS AND CONTRIBUTORS "AS IS" AND ANY EXPRESS OR IMPLIED WARRANTIES,
// INCLUDING, BUT NOT LIMITED TO, THE IMPLIED WARRANTIES OF MERCHANTABILITY AND FITNESS FOR A PARTICULAR PURPOSE ARE
// DISCLAIMED. IN NO EVENT SHALL THE COPYRIGHT HOLDER OR CONTRIBUTORS BE LIABLE FOR ANY DIRECT, INDIRECT, INCIDENTAL,
// SPECIAL, EXEMPLARY, OR CONSEQUENTIAL DAMAGES (INCLUDING, BUT NOT LIMITED TO, PROCUREMENT OF SUBSTITUTE GOODS OR
// SERVICES; LOSS OF USE, DATA, OR PROFITS; OR BUSINESS INTERRUPTION) HOWEVER CAUSED AND ON ANY THEORY OF LIABILITY,
// WHETHER IN CONTRACT, STRICT LIABILITY, OR TORT (INCLUDING NEGLIGENCE OR OTHERWISE) ARISING IN ANY WAY OUT OF THE
// USE OF THIS SOFTWARE, EVEN IF ADVISED OF THE POSSIBILITY OF SUCH DAMAGE.

use std::{
    collections::HashMap,
    ops::{Add, RangeInclusive},
};

use chrono::{DateTime, Duration, Utc};
use tari_common::configuration::Network;
use tari_script::script;
use tari_utilities::epoch_time::EpochTime;

use crate::{
    consensus::{network::NetworkConsensus, ConsensusEncodingSized},
    proof_of_work::{Difficulty, PowAlgorithm},
    transactions::{
        tari_amount::{uT, MicroTari, T},
        transaction_components::{
            OutputFeatures,
            OutputFeaturesVersion,
            OutputType,
            TransactionInputVersion,
            TransactionKernelVersion,
            TransactionOutputVersion,
        },
        weight::TransactionWeight,
    },
};

/// This is the inner struct used to control all consensus values.
#[derive(Debug, Clone)]
pub struct ConsensusConstants {
    /// The height at which these constants become effective
    effective_from_height: u64,
    /// The min absolute height maturity a coinbase utxo must have
    coinbase_lock_height: u64,
    /// Current version of the blockchain
    blockchain_version: u16,
    /// Current version of the blockchain
    valid_blockchain_version_range: RangeInclusive<u16>,
    /// The Future Time Limit (FTL) of the blockchain in seconds. This is the max allowable timestamp that is excepted.
    /// We use T*N/20 where T = desired chain target time, and N = block_window
    future_time_limit: u64,
    /// When doing difficulty adjustments and FTL calculations this is the amount of blocks we look at
    /// <https://github.com/zawy12/difficulty-algorithms/issues/14>
    difficulty_block_window: u64,
    /// Maximum transaction weight used for the construction of new blocks.
    max_block_transaction_weight: u64,
    /// This is how many blocks we use to count towards the median timestamp to ensure the block chain moves forward
    median_timestamp_count: usize,
    /// This is the initial emission curve amount
    pub(in crate::consensus) emission_initial: MicroTari,
    /// This is the emission curve delay for the int
    pub(in crate::consensus) emission_decay: &'static [u64],
    /// This is the emission curve tail amount
    pub(in crate::consensus) emission_tail: MicroTari,
    /// This is the maximum age a monero merge mined seed can be reused
    /// Monero forces a change every height mod 2048 blocks
    max_randomx_seed_height: u64,
    /// This keeps track of the block split targets and which algo is accepted
    /// Ideally this should count up to 100. If this does not you will reduce your target time.
    proof_of_work: HashMap<PowAlgorithm, PowAlgorithmConstants>,
    /// This is to keep track of the value inside of the genesis block
    faucet_value: MicroTari,
    /// Transaction Weight params
    transaction_weight: TransactionWeight,
    /// Maximum byte size of TariScript
    max_script_byte_size: usize,
    /// Range of valid transaction input versions
    input_version_range: RangeInclusive<TransactionInputVersion>,
    /// Range of valid transaction output (and features) versions
    output_version_range: OutputVersionRange,
    /// Range of valid transaction kernel versions
    kernel_version_range: RangeInclusive<TransactionKernelVersion>,
    /// An allowlist of output types
    permitted_output_types: &'static [OutputType],
    /// How long does it take to timeout validator node registration
    validator_node_timeout: u64,
}

// todo: remove this once OutputFeaturesVersion is removed in favor of just TransactionOutputVersion
#[derive(Debug, Clone)]
pub struct OutputVersionRange {
    pub outputs: RangeInclusive<TransactionOutputVersion>,
    pub features: RangeInclusive<OutputFeaturesVersion>,
}

/// All V0 for Inputs, Outputs + Features, Kernels
fn version_zero() -> (
    RangeInclusive<TransactionInputVersion>,
    OutputVersionRange,
    RangeInclusive<TransactionKernelVersion>,
) {
    let input_version_range = TransactionInputVersion::V0..=TransactionInputVersion::V0;
    let kernel_version_range = TransactionKernelVersion::V0..=TransactionKernelVersion::V0;
    let output_version_range = OutputVersionRange {
        outputs: TransactionOutputVersion::V0..=TransactionOutputVersion::V0,
        features: OutputFeaturesVersion::V0..=OutputFeaturesVersion::V0,
    };

    (input_version_range, output_version_range, kernel_version_range)
}

/// This is just a convenience struct to put all the info into a hashmap for each algorithm
#[derive(Clone, Debug)]
pub struct PowAlgorithmConstants {
    /// NB this is very important to set this as 6 * the target time
    pub max_target_time: u64,
    pub min_difficulty: Difficulty,
    pub max_difficulty: Difficulty,
    /// target time is calculated as desired chain target time / block %.
    /// example 120/0.5 = 240 for a 50% of the blocks, chain target time of 120.
    pub target_time: u64,
}

// The target time used by the difficulty adjustment algorithms, their target time is the target block interval * PoW
// algorithm count
impl ConsensusConstants {
    /// The height at which these constants become effective
    pub fn effective_from_height(&self) -> u64 {
        self.effective_from_height
    }

    /// This gets the emission curve values as (initial, decay, tail)
    pub fn emission_amounts(&self) -> (MicroTari, &[u64], MicroTari) {
        (self.emission_initial, self.emission_decay, self.emission_tail)
    }

    /// The min height maturity a coinbase utxo must have.
    pub fn coinbase_lock_height(&self) -> u64 {
        self.coinbase_lock_height
    }

    /// Current version of the blockchain.
    pub fn blockchain_version(&self) -> u16 {
        self.blockchain_version
    }

    /// Returns the valid blockchain version range
    pub fn valid_blockchain_version_range(&self) -> &RangeInclusive<u16> {
        &self.valid_blockchain_version_range
    }

    /// This returns the FTL (Future Time Limit) for blocks.
    /// Any block with a timestamp greater than this is rejected.
    pub fn ftl(&self) -> EpochTime {
        // Timestamp never negative
        #[allow(clippy::cast_sign_loss)]
        #[allow(clippy::cast_possible_wrap)]
        (Utc::now()
            .add(Duration::seconds(self.future_time_limit as i64))
            .timestamp() as u64)
            .into()
    }

    /// This returns the FTL(Future Time Limit) for blocks
    /// Any block with a timestamp greater than this is rejected.
    /// This function returns the FTL as a UTC datetime
    pub fn ftl_as_time(&self) -> DateTime<Utc> {
        #[allow(clippy::cast_sign_loss)]
        #[allow(clippy::cast_possible_wrap)]
        Utc::now().add(Duration::seconds(self.future_time_limit as i64))
    }

    /// When doing difficulty adjustments and FTL calculations this is the amount of blocks we look at.
    pub fn get_difficulty_block_window(&self) -> u64 {
        self.difficulty_block_window
    }

    /// Maximum transaction weight used for the construction of new blocks.
    pub fn get_max_block_transaction_weight(&self) -> u64 {
        self.max_block_transaction_weight
    }

    /// Maximum transaction weight used for the construction of new blocks. It leaves place for 1 kernel and 1 output
    pub fn get_max_block_weight_excluding_coinbase(&self) -> u64 {
        self.max_block_transaction_weight - self.coinbase_weight()
    }

    pub fn coinbase_weight(&self) -> u64 {
        // TODO: We do not know what script, features etc a coinbase has - this should be max coinbase size?
        let output_features = OutputFeatures { ..Default::default() };
        let metadata_size = self.transaction_weight.round_up_metadata_size(
            script![Nop].consensus_encode_exact_size() + output_features.consensus_encode_exact_size(),
        );
        self.transaction_weight.calculate(1, 0, 1, metadata_size)
    }

    /// The amount of PoW algorithms used by the Tari chain.
    pub fn get_pow_algo_count(&self) -> u64 {
        self.proof_of_work.len() as u64
    }

    /// The target time used by the difficulty adjustment algorithms, their target time is the target block interval /
    /// algo block percentage
    pub fn get_diff_target_block_interval(&self, pow_algo: PowAlgorithm) -> u64 {
        match self.proof_of_work.get(&pow_algo) {
            Some(v) => v.target_time,
            _ => 0,
        }
    }

    /// The maximum time a block is considered to take. Used by the difficulty adjustment algorithms
    /// Multiplied by the PoW algorithm block percentage.
    pub fn get_difficulty_max_block_interval(&self, pow_algo: PowAlgorithm) -> u64 {
        match self.proof_of_work.get(&pow_algo) {
            Some(v) => v.max_target_time,
            _ => 0,
        }
    }

    /// This is how many blocks we use to count towards the median timestamp to ensure the block chain moves forward.
    pub fn get_median_timestamp_count(&self) -> usize {
        self.median_timestamp_count
    }

    /// The maximum serialized byte size of TariScript
    pub fn get_max_script_byte_size(&self) -> usize {
        self.max_script_byte_size
    }

    /// This is the min initial difficulty that can be requested for the pow
    pub fn min_pow_difficulty(&self, pow_algo: PowAlgorithm) -> Difficulty {
        match self.proof_of_work.get(&pow_algo) {
            Some(v) => v.min_difficulty,
            _ => 0.into(),
        }
    }

    /// This will return the value of the genesis block faucets
    pub fn faucet_value(&self) -> MicroTari {
        self.faucet_value
    }

    pub fn max_pow_difficulty(&self, pow_algo: PowAlgorithm) -> Difficulty {
        match self.proof_of_work.get(&pow_algo) {
            Some(v) => v.max_difficulty,
            _ => 0.into(),
        }
    }

    /// The maximum age a monero merge mined seed can be reused
    pub fn max_randomx_seed_height(&self) -> u64 {
        self.max_randomx_seed_height
    }

    pub fn transaction_weight(&self) -> &TransactionWeight {
        &self.transaction_weight
    }

    /// The range of acceptable transaction input versions
    pub fn input_version_range(&self) -> &RangeInclusive<TransactionInputVersion> {
        &self.input_version_range
    }

    /// The range of acceptable transaction output and features versions
    pub fn output_version_range(&self) -> &OutputVersionRange {
        &self.output_version_range
    }

    /// The range of acceptable transaction kernel versions
    pub fn kernel_version_range(&self) -> &RangeInclusive<TransactionKernelVersion> {
        &self.kernel_version_range
    }

    /// Returns the permitted OutputTypes
    pub fn permitted_output_types(&self) -> &[OutputType] {
        self.permitted_output_types
    }

    pub fn validator_node_timeout(&self) -> u64 {
        self.validator_node_timeout
    }

    pub fn localnet() -> Vec<Self> {
        let difficulty_block_window = 90;
        let mut algos = HashMap::new();
        algos.insert(PowAlgorithm::Sha3, PowAlgorithmConstants {
            max_target_time: 1800,
            min_difficulty: 1.into(),
            max_difficulty: 1.into(),
            target_time: 300,
        });
        algos.insert(PowAlgorithm::Monero, PowAlgorithmConstants {
            max_target_time: 1200,
            min_difficulty: 1.into(),
            max_difficulty: 1.into(),
            target_time: 200,
        });
        let (input_version_range, output_version_range, kernel_version_range) = version_zero();
        vec![ConsensusConstants {
            effective_from_height: 0,
            coinbase_lock_height: 2,
            blockchain_version: 0,
            valid_blockchain_version_range: 0..=0,
            future_time_limit: 540,
            difficulty_block_window,
            max_block_transaction_weight: 19500,
            median_timestamp_count: 11,
            emission_initial: 18_462_816_327 * uT,
            emission_decay: &ESMERALDA_DECAY_PARAMS,
            emission_tail: 800 * T,
            max_randomx_seed_height: u64::MAX,
            proof_of_work: algos,
            faucet_value: (10 * 4000) * T,
            transaction_weight: TransactionWeight::latest(),
            max_script_byte_size: 2048,
            input_version_range,
            output_version_range,
            kernel_version_range,
            permitted_output_types: OutputType::all(),
            validator_node_timeout: 0,
        }]
    }

    pub fn weatherwax() -> Vec<Self> {
        let mut algos = HashMap::new();
        // setting sha3/monero to 40/60 split
        algos.insert(PowAlgorithm::Sha3, PowAlgorithmConstants {
            max_target_time: 1800,
            min_difficulty: 60_000_000.into(),
            max_difficulty: u64::MAX.into(),
            target_time: 300,
        });
        algos.insert(PowAlgorithm::Monero, PowAlgorithmConstants {
            max_target_time: 1200,
            min_difficulty: 60_000.into(),
            max_difficulty: u64::MAX.into(),
            target_time: 200,
        });
        let (input_version_range, output_version_range, kernel_version_range) = version_zero();
        vec![ConsensusConstants {
            effective_from_height: 0,
            coinbase_lock_height: 6,
            blockchain_version: 1,
            valid_blockchain_version_range: 0..=3,
            future_time_limit: 540,
            difficulty_block_window: 90,
            max_block_transaction_weight: 19500,
            median_timestamp_count: 11,
            emission_initial: 5_538_846_115 * uT,
            emission_decay: &EMISSION_DECAY,
            emission_tail: 100.into(),
            max_randomx_seed_height: std::u64::MAX,
            proof_of_work: algos,
            faucet_value: (5000 * 4000) * T,
            transaction_weight: TransactionWeight::v1(),
            max_script_byte_size: 2048,
            input_version_range,
            output_version_range,
            kernel_version_range,
            permitted_output_types: Self::current_permitted_output_types(),
            validator_node_timeout: 0,
        }]
    }

    pub fn igor() -> Vec<Self> {
        let mut algos = HashMap::new();
        // sha3/monero to 40/60 split
        algos.insert(PowAlgorithm::Sha3, PowAlgorithmConstants {
            max_target_time: 1800,
            min_difficulty: 60_000_000.into(),
            max_difficulty: u64::MAX.into(),
            target_time: 150,
        });
        algos.insert(PowAlgorithm::Monero, PowAlgorithmConstants {
            max_target_time: 1200,
            min_difficulty: 60_000.into(),
            max_difficulty: u64::MAX.into(),
            target_time: 100,
        });
        let (input_version_range, output_version_range, kernel_version_range) = version_zero();
        vec![ConsensusConstants {
            effective_from_height: 0,
            coinbase_lock_height: 6,
            blockchain_version: 0,
            valid_blockchain_version_range: 0..=0,
            future_time_limit: 540,
            difficulty_block_window: 90,
            // 65536 =  target_block_size / bytes_per_gram =  (1024*1024) / 16
            // adj. + 95% = 127,795 - this effectively targets ~2Mb blocks closely matching the previous 19500
            // weightings
            max_block_transaction_weight: 127_795,
            median_timestamp_count: 11,
            emission_initial: 5_538_846_115 * uT,
            emission_decay: &EMISSION_DECAY,
            emission_tail: 100.into(),
            max_randomx_seed_height: u64::MAX,
            proof_of_work: algos,
            faucet_value: 0.into(),
            transaction_weight: TransactionWeight::v1(),
            max_script_byte_size: 2048,
            input_version_range,
            output_version_range,
            kernel_version_range,
            // igor is the first network to support the new output types
            permitted_output_types: OutputType::all(),
            validator_node_timeout: 100,
        }]
    }

    /// *
    /// Dibbler testnet has the following characteristics:
    /// * 2 min blocks on average (5 min SHA-3, 3 min MM)
    /// * 21 billion tXTR with a 3-year half-life
    /// * 800 T tail emission (± 1% inflation after initial 21 billion has been mined)
    /// * Coinbase lock height - 12 hours = 360 blocks
    pub fn dibbler() -> Vec<Self> {
        let mut algos = HashMap::new();
        // sha3/monero to 40/60 split
        algos.insert(PowAlgorithm::Sha3, PowAlgorithmConstants {
            max_target_time: 1800,
            min_difficulty: 60_000_000.into(),
            max_difficulty: u64::MAX.into(),
            target_time: 300,
        });
        algos.insert(PowAlgorithm::Monero, PowAlgorithmConstants {
            max_target_time: 1200,
            min_difficulty: 60_000.into(),
            max_difficulty: u64::MAX.into(),
            target_time: 200,
        });
        let (input_version_range, output_version_range, kernel_version_range) = version_zero();
        vec![
            ConsensusConstants {
                effective_from_height: 0,
                coinbase_lock_height: 360,
                blockchain_version: 2,
                valid_blockchain_version_range: 0..=3,
                future_time_limit: 540,
                difficulty_block_window: 90,
                // 65536 =  target_block_size / bytes_per_gram =  (1024*1024) / 16
                // adj. + 95% = 127,795 - this effectively targets ~2Mb blocks closely matching the previous 19500
                // weightings
                max_block_transaction_weight: 127_795,
                median_timestamp_count: 11,
                emission_initial: 18_462_816_327 * uT,
                emission_decay: &DIBBLER_DECAY_PARAMS,
                emission_tail: 800 * T,
                max_randomx_seed_height: u64::MAX,
                proof_of_work: algos.clone(),
                faucet_value: (10 * 4000) * T,
                transaction_weight: TransactionWeight::v1(),
                max_script_byte_size: 2048,
                input_version_range: input_version_range.clone(),
                output_version_range: output_version_range.clone(),
                kernel_version_range: kernel_version_range.clone(),
                permitted_output_types: Self::current_permitted_output_types(),
                validator_node_timeout: 0,
            },
            ConsensusConstants {
                effective_from_height: 23000,
                coinbase_lock_height: 360,
                // CHANGE: Use v3 blocks from effective height
                blockchain_version: 3,
                valid_blockchain_version_range: 0..=3,
                future_time_limit: 540,
                difficulty_block_window: 90,
                max_block_transaction_weight: 127_795,
                median_timestamp_count: 11,
                emission_initial: 18_462_816_327 * uT,
                emission_decay: &DIBBLER_DECAY_PARAMS,
                emission_tail: 800 * T,
                max_randomx_seed_height: u64::MAX,
                proof_of_work: algos,
                faucet_value: (10 * 4000) * T,
                transaction_weight: TransactionWeight::v1(),
                max_script_byte_size: 2048,
                input_version_range,
                output_version_range,
                kernel_version_range,
                permitted_output_types: Self::current_permitted_output_types(),
                validator_node_timeout: 0,
            },
        ]
    }

    /// *
    /// Esmeralda testnet has the following characteristics:
    /// * 2 min blocks on average (5 min SHA-3, 3 min MM)
    /// * 21 billion tXTR with a 3-year half-life
    /// * 800 T tail emission (± 1% inflation after initial 21 billion has been mined)
    /// * Coinbase lock height - 12 hours = 360 blocks
    pub fn esmeralda() -> Vec<Self> {
        let mut algos = HashMap::new();
        // sha3/monero to 40/60 split
        algos.insert(PowAlgorithm::Sha3, PowAlgorithmConstants {
            max_target_time: 1800,
            min_difficulty: 60_000_000.into(),
            max_difficulty: u64::MAX.into(),
            target_time: 300,
        });
        algos.insert(PowAlgorithm::Monero, PowAlgorithmConstants {
            max_target_time: 1200,
            min_difficulty: 60_000.into(),
            max_difficulty: u64::MAX.into(),
            target_time: 200,
        });
        let (input_version_range, output_version_range, kernel_version_range) = version_zero();
<<<<<<< HEAD
        vec![ConsensusConstants {
            effective_from_height: 0,
            // Todo fix after test
            coinbase_lock_height: 6,
            blockchain_version: 0,
            valid_blockchain_version_range: 0..=0,
            future_time_limit: 540,
            difficulty_block_window: 90,
            max_block_transaction_weight: 127_795,
            median_timestamp_count: 11,
            emission_initial: 18_462_816_327 * uT,
            emission_decay: &ESMERALDA_DECAY_PARAMS,
            emission_tail: 800 * T,
            max_randomx_seed_height: 3000,
            proof_of_work: algos,
            faucet_value: (10 * 4000) * T,
            transaction_weight: TransactionWeight::v1(),
            max_script_byte_size: 2048,
            input_version_range,
            output_version_range,
            kernel_version_range,
            permitted_output_types: Self::current_permitted_output_types(),
            validator_node_timeout: 50,
        }]
=======
        vec![
            ConsensusConstants {
                effective_from_height: 0,
                coinbase_lock_height: 6,
                blockchain_version: 0,
                valid_blockchain_version_range: 0..=0,
                future_time_limit: 540,
                difficulty_block_window: 90,
                max_block_transaction_weight: 127_795,
                median_timestamp_count: 11,
                emission_initial: 18_462_816_327 * uT,
                emission_decay: &ESMERALDA_DECAY_PARAMS,
                emission_tail: 800 * T,
                max_randomx_seed_height: 3000,
                proof_of_work: algos.clone(),
                faucet_value: (10 * 4000) * T,
                transaction_weight: TransactionWeight::v1(),
                max_script_byte_size: 2048,
                input_version_range: input_version_range.clone(),
                output_version_range: output_version_range.clone(),
                kernel_version_range: kernel_version_range.clone(),
                permitted_output_types: Self::current_permitted_output_types(),
            },
            ConsensusConstants {
                effective_from_height: 23000,
                coinbase_lock_height: 6,
                blockchain_version: 1,
                valid_blockchain_version_range: 0..=1,
                future_time_limit: 540,
                difficulty_block_window: 90,
                max_block_transaction_weight: 127_795,
                median_timestamp_count: 11,
                emission_initial: 18_462_816_327 * uT,
                emission_decay: &ESMERALDA_DECAY_PARAMS,
                emission_tail: 800 * T,
                max_randomx_seed_height: 3000,
                proof_of_work: algos,
                faucet_value: (10 * 4000) * T,
                transaction_weight: TransactionWeight::v1(),
                max_script_byte_size: 2048,
                input_version_range,
                output_version_range,
                kernel_version_range,
                permitted_output_types: Self::current_permitted_output_types(),
            },
        ]
>>>>>>> becff0fe
    }

    pub fn mainnet() -> Vec<Self> {
        // Note these values are all placeholders for final values
        let difficulty_block_window = 90;
        let mut algos = HashMap::new();
        algos.insert(PowAlgorithm::Sha3, PowAlgorithmConstants {
            max_target_time: 1800,
            min_difficulty: 40_000.into(),
            max_difficulty: u64::MAX.into(),
            target_time: 300,
        });
        algos.insert(PowAlgorithm::Monero, PowAlgorithmConstants {
            max_target_time: 800,
            min_difficulty: 70_000_000.into(),
            max_difficulty: u64::MAX.into(),
            target_time: 200,
        });
        let (input_version_range, output_version_range, kernel_version_range) = version_zero();
        vec![ConsensusConstants {
            effective_from_height: 0,
            coinbase_lock_height: 1,
            blockchain_version: 1,
            valid_blockchain_version_range: 0..=0,
            future_time_limit: 540,
            difficulty_block_window,
            max_block_transaction_weight: 19500,
            median_timestamp_count: 11,
            emission_initial: 10_000_000.into(),
            emission_decay: &EMISSION_DECAY,
            emission_tail: 100.into(),
            max_randomx_seed_height: u64::MAX,
            proof_of_work: algos,
            faucet_value: MicroTari::from(0),
            transaction_weight: TransactionWeight::v1(),
            max_script_byte_size: 2048,
            input_version_range,
            output_version_range,
            kernel_version_range,
            permitted_output_types: Self::current_permitted_output_types(),
            validator_node_timeout: 0,
        }]
    }

    const fn current_permitted_output_types() -> &'static [OutputType] {
        &[OutputType::Coinbase, OutputType::Standard, OutputType::Burn]
    }
}

static EMISSION_DECAY: [u64; 5] = [22, 23, 24, 26, 27];
const DIBBLER_DECAY_PARAMS: [u64; 6] = [21u64, 22, 23, 25, 26, 37]; // less significant values don't matter
const ESMERALDA_DECAY_PARAMS: [u64; 6] = [21u64, 22, 23, 25, 26, 37]; // less significant values don't matter

/// Class to create custom consensus constants
pub struct ConsensusConstantsBuilder {
    consensus: ConsensusConstants,
}

impl ConsensusConstantsBuilder {
    pub fn new(network: Network) -> Self {
        Self {
            // TODO: Resolve this unwrap
            consensus: NetworkConsensus::from(network)
                .create_consensus_constants()
                .pop()
                .expect("Empty consensus constants"),
        }
    }

    pub fn clear_proof_of_work(mut self) -> Self {
        self.consensus.proof_of_work = HashMap::new();
        self
    }

    pub fn add_proof_of_work(mut self, proof_of_work: PowAlgorithm, constants: PowAlgorithmConstants) -> Self {
        self.consensus.proof_of_work.insert(proof_of_work, constants);
        self
    }

    pub fn with_coinbase_lockheight(mut self, height: u64) -> Self {
        self.consensus.coinbase_lock_height = height;
        self
    }

    pub fn with_max_script_byte_size(mut self, byte_size: usize) -> Self {
        self.consensus.max_script_byte_size = byte_size;
        self
    }

    pub fn with_max_block_transaction_weight(mut self, weight: u64) -> Self {
        self.consensus.max_block_transaction_weight = weight;
        self
    }

    pub fn with_consensus_constants(mut self, consensus: ConsensusConstants) -> Self {
        self.consensus = consensus;
        self
    }

    pub fn with_max_randomx_seed_height(mut self, height: u64) -> Self {
        self.consensus.max_randomx_seed_height = height;
        self
    }

    pub fn with_faucet_value(mut self, value: MicroTari) -> Self {
        self.consensus.faucet_value = value;
        self
    }

    pub fn with_emission_amounts(
        mut self,
        intial_amount: MicroTari,
        decay: &'static [u64],
        tail_amount: MicroTari,
    ) -> Self {
        self.consensus.emission_initial = intial_amount;
        self.consensus.emission_decay = decay;
        self.consensus.emission_tail = tail_amount;
        self
    }

    pub fn with_permitted_output_types(mut self, permitted_output_types: &'static [OutputType]) -> Self {
        self.consensus.permitted_output_types = permitted_output_types;
        self
    }

    pub fn with_blockchain_version(mut self, version: u16) -> Self {
        self.consensus.blockchain_version = version;
        self
    }

    pub fn build(self) -> ConsensusConstants {
        self.consensus
    }
}

#[cfg(test)]
mod test {
    use crate::{
        consensus::{
            emission::{Emission, EmissionSchedule},
            ConsensusConstants,
        },
        transactions::tari_amount::uT,
    };

    #[test]
    fn esmeralda_schedule() {
        let esmeralda = ConsensusConstants::esmeralda();
        let schedule = EmissionSchedule::new(
            esmeralda[0].emission_initial,
            esmeralda[0].emission_decay,
            esmeralda[0].emission_tail,
        );
        let reward = schedule.block_reward(0);
        assert_eq!(reward, 18_462_816_327 * uT);
        assert_eq!(schedule.supply_at_block(0), reward);
        let three_years = 365 * 24 * 30 * 3;
        assert_eq!(schedule.supply_at_block(three_years), 10_500_682_498_903_652 * uT); // Around 10.5 billion
        let mut rewards = schedule.iter().skip(3_574_174);
        // Tail emission starts after block 3,574,175
        let (block_num, reward, supply) = rewards.next().unwrap();
        assert_eq!(block_num, 3_574_175);
        assert_eq!(reward, 800_000_598 * uT);
        assert_eq!(supply, 20_100_525_123_936_707 * uT); // Still 900 mil tokens to go when tail emission kicks in
        let (_, reward, _) = rewards.next().unwrap();
        assert_eq!(reward, esmeralda[0].emission_tail);
    }
}<|MERGE_RESOLUTION|>--- conflicted
+++ resolved
@@ -517,32 +517,6 @@
             target_time: 200,
         });
         let (input_version_range, output_version_range, kernel_version_range) = version_zero();
-<<<<<<< HEAD
-        vec![ConsensusConstants {
-            effective_from_height: 0,
-            // Todo fix after test
-            coinbase_lock_height: 6,
-            blockchain_version: 0,
-            valid_blockchain_version_range: 0..=0,
-            future_time_limit: 540,
-            difficulty_block_window: 90,
-            max_block_transaction_weight: 127_795,
-            median_timestamp_count: 11,
-            emission_initial: 18_462_816_327 * uT,
-            emission_decay: &ESMERALDA_DECAY_PARAMS,
-            emission_tail: 800 * T,
-            max_randomx_seed_height: 3000,
-            proof_of_work: algos,
-            faucet_value: (10 * 4000) * T,
-            transaction_weight: TransactionWeight::v1(),
-            max_script_byte_size: 2048,
-            input_version_range,
-            output_version_range,
-            kernel_version_range,
-            permitted_output_types: Self::current_permitted_output_types(),
-            validator_node_timeout: 50,
-        }]
-=======
         vec![
             ConsensusConstants {
                 effective_from_height: 0,
@@ -565,6 +539,7 @@
                 output_version_range: output_version_range.clone(),
                 kernel_version_range: kernel_version_range.clone(),
                 permitted_output_types: Self::current_permitted_output_types(),
+                validator_node_timeout: 50,
             },
             ConsensusConstants {
                 effective_from_height: 23000,
@@ -587,9 +562,9 @@
                 output_version_range,
                 kernel_version_range,
                 permitted_output_types: Self::current_permitted_output_types(),
+                validator_node_timeout: 50,
             },
         ]
->>>>>>> becff0fe
     }
 
     pub fn mainnet() -> Vec<Self> {
