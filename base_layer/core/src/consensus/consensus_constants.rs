--- conflicted
+++ resolved
@@ -411,11 +411,7 @@
             coinbase_output_features_extra_max_length: 64,
         }];
         #[cfg(any(test, debug_assertions))]
-<<<<<<< HEAD
-        assert_hybrid_pow_constants(&consensus_constants, &[120], &[60], &[40]);
-=======
         assert_hybrid_pow_constants(&consensus_constants, &[120], &[50], &[50]);
->>>>>>> 0d661260
         consensus_constants
     }
 
@@ -536,11 +532,7 @@
             coinbase_output_features_extra_max_length: 64,
         }];
         #[cfg(any(test, debug_assertions))]
-<<<<<<< HEAD
-        assert_hybrid_pow_constants(&consensus_constants, &[120], &[60], &[40]);
-=======
         assert_hybrid_pow_constants(&consensus_constants, &[120], &[50], &[50]);
->>>>>>> 0d661260
         consensus_constants
     }
 
@@ -596,11 +588,7 @@
             coinbase_output_features_extra_max_length: 64,
         }];
         #[cfg(any(test, debug_assertions))]
-<<<<<<< HEAD
-        assert_hybrid_pow_constants(&consensus_constants, &[120], &[60], &[40]);
-=======
         assert_hybrid_pow_constants(&consensus_constants, &[120], &[50], &[50]);
->>>>>>> 0d661260
         consensus_constants
     }
 
@@ -650,11 +638,7 @@
             coinbase_output_features_extra_max_length: 64,
         }];
         #[cfg(any(test, debug_assertions))]
-<<<<<<< HEAD
-        assert_hybrid_pow_constants(&consensus_constants, &[120], &[60], &[40]);
-=======
         assert_hybrid_pow_constants(&consensus_constants, &[120], &[50], &[50]);
->>>>>>> 0d661260
         consensus_constants
     }
 
@@ -706,11 +690,7 @@
             coinbase_output_features_extra_max_length: 64,
         }];
         #[cfg(any(test, debug_assertions))]
-<<<<<<< HEAD
-        assert_hybrid_pow_constants(&consensus_constants, &[120], &[60], &[40]);
-=======
         assert_hybrid_pow_constants(&consensus_constants, &[120], &[50], &[50]);
->>>>>>> 0d661260
         consensus_constants
     }
 
@@ -913,11 +893,9 @@
             ConsensusConstants,
         },
         transactions::{
-<<<<<<< HEAD
-            tari_amount::{uT, MicroMinotari},
-=======
             tari_amount::{uT, MicroMinotari, T},
->>>>>>> 0d661260
+            transaction_components::{OutputType, RangeProofType},
+        },
             transaction_components::{OutputType, RangeProofType},
         },
     };
@@ -990,18 +968,6 @@
         // Coinbases starts at block 1
         let coinbase_offset = 1;
         let first_reward = schedule.block_reward(coinbase_offset);
-<<<<<<< HEAD
-        assert_eq!(first_reward, esmeralda[0].emission_initial * uT);
-        assert_eq!(schedule.supply_at_block(coinbase_offset), first_reward);
-        // 'half_life_block' at approximately '(total supply - faucet value) / 2'
-        #[allow(clippy::cast_possible_truncation)]
-        let half_life_block = (365.0 * 24.0 * 30.0 * 2.76) as u64;
-        assert_eq!(
-            schedule.supply_at_block(half_life_block + coinbase_offset),
-            7_483_280_506_356_578 * uT
-        );
-        // Tail emission starts after block 3,255,552 + coinbase_offset
-=======
         assert_eq!(first_reward, esmeralda[0].emission_initial);
         assert_eq!(
             schedule.supply_at_block(coinbase_offset),
@@ -1015,19 +981,13 @@
             7_935_818_494_624_306 * uT + esmeralda[0].faucet_value()
         );
         // 21 billion
->>>>>>> 0d661260
         let mut rewards = schedule
             .iter()
             .skip(3255552 + usize::try_from(coinbase_offset).unwrap());
         let (block_num, reward, supply) = rewards.next().unwrap();
         assert_eq!(block_num, 3255553 + coinbase_offset);
         assert_eq!(reward, 800_000_415 * uT);
-<<<<<<< HEAD
-        let total_supply_up_to_tail_emission = supply + esmeralda[0].faucet_value;
-        assert_eq!(total_supply_up_to_tail_emission, 20_999_999_999_819_869 * uT);
-=======
         assert_eq!(supply, 20_999_999_999_819_869 * uT);
->>>>>>> 0d661260
         let (_, reward, _) = rewards.next().unwrap();
         assert_eq!(reward, 799_999_715 * uT);
         // Inflating tail emission
