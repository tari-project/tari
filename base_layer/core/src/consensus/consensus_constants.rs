// Copyright 2019. The Tari Project
//
// Redistribution and use in source and binary forms, with or without modification, are permitted provided that the
// following conditions are met:
//
// 1. Redistributions of source code must retain the above copyright notice, this list of conditions and the following
// disclaimer.
//
// 2. Redistributions in binary form must reproduce the above copyright notice, this list of conditions and the
// following disclaimer in the documentation and/or other materials provided with the distribution.
//
// 3. Neither the name of the copyright holder nor the names of its contributors may be used to endorse or promote
// products derived from this software without specific prior written permission.
//
// THIS SOFTWARE IS PROVIDED BY THE COPYRIGHT HOLDERS AND CONTRIBUTORS "AS IS" AND ANY EXPRESS OR IMPLIED WARRANTIES,
// INCLUDING, BUT NOT LIMITED TO, THE IMPLIED WARRANTIES OF MERCHANTABILITY AND FITNESS FOR A PARTICULAR PURPOSE ARE
// DISCLAIMED. IN NO EVENT SHALL THE COPYRIGHT HOLDER OR CONTRIBUTORS BE LIABLE FOR ANY DIRECT, INDIRECT, INCIDENTAL,
// SPECIAL, EXEMPLARY, OR CONSEQUENTIAL DAMAGES (INCLUDING, BUT NOT LIMITED TO, PROCUREMENT OF SUBSTITUTE GOODS OR
// SERVICES; LOSS OF USE, DATA, OR PROFITS; OR BUSINESS INTERRUPTION) HOWEVER CAUSED AND ON ANY THEORY OF LIABILITY,
// WHETHER IN CONTRACT, STRICT LIABILITY, OR TORT (INCLUDING NEGLIGENCE OR OTHERWISE) ARISING IN ANY WAY OUT OF THE
// USE OF THIS SOFTWARE, EVEN IF ADVISED OF THE POSSIBILITY OF SUCH DAMAGE.

use std::{
    collections::HashMap,
    ops::{Add, RangeInclusive},
};

use chrono::{DateTime, Duration, Utc};
use tari_common::configuration::Network;
use tari_crypto::tari_utilities::epoch_time::EpochTime;
use tari_script::script;

use crate::{
    consensus::{network::NetworkConsensus, ConsensusEncodingSized},
    proof_of_work::{Difficulty, PowAlgorithm},
    transactions::{
        tari_amount::{uT, MicroTari, T},
        transaction_components::{
            OutputFeatures,
            OutputFeaturesVersion,
            TransactionInputVersion,
            TransactionKernelVersion,
            TransactionOutputVersion,
        },
        weight::TransactionWeight,
    },
};

/// This is the inner struct used to control all consensus values.
#[derive(Debug, Clone)]
pub struct ConsensusConstants {
    /// The height at which these constants become effective
    effective_from_height: u64,
    /// The min absolute height maturity a coinbase utxo must have
    coinbase_lock_height: u64,
    /// Current version of the blockchain
    blockchain_version: u16,
    /// Current version of the blockchain
    valid_blockchain_version_range: RangeInclusive<u16>,
    /// The Future Time Limit (FTL) of the blockchain in seconds. This is the max allowable timestamp that is excepted.
    /// We use T*N/20 where T = desired chain target time, and N = block_window
    future_time_limit: u64,
    /// When doing difficulty adjustments and FTL calculations this is the amount of blocks we look at
    /// https://github.com/zawy12/difficulty-algorithms/issues/14
    difficulty_block_window: u64,
    /// Maximum transaction weight used for the construction of new blocks.
    max_block_transaction_weight: u64,
    /// This is how many blocks we use to count towards the median timestamp to ensure the block chain moves forward
    median_timestamp_count: usize,
    /// This is the initial emission curve amount
    pub(in crate::consensus) emission_initial: MicroTari,
    /// This is the emission curve delay for the int
    pub(in crate::consensus) emission_decay: &'static [u64],
    /// This is the emission curve tail amount
    pub(in crate::consensus) emission_tail: MicroTari,
    /// This is the maximum age a monero merge mined seed can be reused
    max_randomx_seed_height: u64,
    /// This keeps track of the block split targets and which algo is accepted
    /// Ideally this should count up to 100. If this does not you will reduce your target time.
    proof_of_work: HashMap<PowAlgorithm, PowAlgorithmConstants>,
    /// This is to keep track of the value inside of the genesis block
    faucet_value: MicroTari,
    /// Transaction Weight params
    transaction_weight: TransactionWeight,
    /// Maximum byte size of TariScript
    max_script_byte_size: usize,
    /// Range of valid transaction input versions
    pub(crate) input_version_range: RangeInclusive<TransactionInputVersion>,
    /// Range of valid transaction output (and features) versions
    pub(crate) output_version_range: OutputVersionRange,
    /// Range of valid transaction kernel versions
    pub(crate) kernel_version_range: RangeInclusive<TransactionKernelVersion>,
}

// todo: remove this once OutputFeaturesVersion is removed in favor of just TransactionOutputVersion
#[derive(Debug, Clone)]
pub struct OutputVersionRange {
    pub outputs: RangeInclusive<TransactionOutputVersion>,
    pub features: RangeInclusive<OutputFeaturesVersion>,
}

/// All V0 for Inputs, Outputs + Features, Kernels
fn version_zero() -> (
    RangeInclusive<TransactionInputVersion>,
    OutputVersionRange,
    RangeInclusive<TransactionKernelVersion>,
) {
    let input_version_range = TransactionInputVersion::V0..=TransactionInputVersion::V0;
    let kernel_version_range = TransactionKernelVersion::V0..=TransactionKernelVersion::V0;
    let output_version_range = OutputVersionRange {
        outputs: TransactionOutputVersion::V0..=TransactionOutputVersion::V0,
        features: OutputFeaturesVersion::V0..=OutputFeaturesVersion::V0,
    };

    (input_version_range, output_version_range, kernel_version_range)
}

/// This is just a convenience struct to put all the info into a hashmap for each algorithm
#[derive(Clone, Debug)]
pub struct PowAlgorithmConstants {
    /// NB this is very important to set this as 6 * the target time
    pub max_target_time: u64,
    pub min_difficulty: Difficulty,
    pub max_difficulty: Difficulty,
    /// target time is calculated as desired chain target time / block %.
    /// example 120/0.5 = 240 for a 50% of the blocks, chain target time of 120.
    pub target_time: u64,
}

// The target time used by the difficulty adjustment algorithms, their target time is the target block interval * PoW
// algorithm count
impl ConsensusConstants {
    /// The height at which these constants become effective
    pub fn effective_from_height(&self) -> u64 {
        self.effective_from_height
    }

    /// This gets the emission curve values as (initial, decay, tail)
    pub fn emission_amounts(&self) -> (MicroTari, &[u64], MicroTari) {
        (self.emission_initial, self.emission_decay, self.emission_tail)
    }

    /// The min height maturity a coinbase utxo must have.
    pub fn coinbase_lock_height(&self) -> u64 {
        self.coinbase_lock_height
    }

    /// Current version of the blockchain.
    pub fn blockchain_version(&self) -> u16 {
        self.blockchain_version
    }

    /// Returns the valid blockchain version range
    pub fn valid_blockchain_version_range(&self) -> &RangeInclusive<u16> {
        &self.valid_blockchain_version_range
    }

    /// This returns the FTL (Future Time Limit) for blocks.
    /// Any block with a timestamp greater than this is rejected.
    pub fn ftl(&self) -> EpochTime {
        (Utc::now()
            .add(Duration::seconds(self.future_time_limit as i64))
            .timestamp() as u64)
            .into()
    }

    /// This returns the FTL(Future Time Limit) for blocks
    /// Any block with a timestamp greater than this is rejected.
    /// This function returns the FTL as a UTC datetime
    pub fn ftl_as_time(&self) -> DateTime<Utc> {
        Utc::now().add(Duration::seconds(self.future_time_limit as i64))
    }

    /// When doing difficulty adjustments and FTL calculations this is the amount of blocks we look at.
    pub fn get_difficulty_block_window(&self) -> u64 {
        self.difficulty_block_window
    }

    /// Maximum transaction weight used for the construction of new blocks.
    pub fn get_max_block_transaction_weight(&self) -> u64 {
        self.max_block_transaction_weight
    }

    /// Maximum transaction weight used for the construction of new blocks. It leaves place for 1 kernel and 1 output
    pub fn get_max_block_weight_excluding_coinbase(&self) -> u64 {
        self.max_block_transaction_weight - self.coinbase_weight()
    }

    pub fn coinbase_weight(&self) -> u64 {
        // TODO: We do not know what script, features etc a coinbase has - this should be max coinbase size?
        let output_features = OutputFeatures { ..Default::default() };
        let metadata_size = self.transaction_weight.round_up_metadata_size(
            script![Nop].consensus_encode_exact_size() + output_features.consensus_encode_exact_size(),
        );
        self.transaction_weight.calculate(1, 0, 1, metadata_size)
    }

    /// The amount of PoW algorithms used by the Tari chain.
    pub fn get_pow_algo_count(&self) -> u64 {
        self.proof_of_work.len() as u64
    }

    /// The target time used by the difficulty adjustment algorithms, their target time is the target block interval /
    /// algo block percentage
    pub fn get_diff_target_block_interval(&self, pow_algo: PowAlgorithm) -> u64 {
        match self.proof_of_work.get(&pow_algo) {
            Some(v) => v.target_time,
            _ => 0,
        }
    }

    /// The maximum time a block is considered to take. Used by the difficulty adjustment algorithms
    /// Multiplied by the PoW algorithm block percentage.
    pub fn get_difficulty_max_block_interval(&self, pow_algo: PowAlgorithm) -> u64 {
        match self.proof_of_work.get(&pow_algo) {
            Some(v) => v.max_target_time,
            _ => 0,
        }
    }

    /// This is how many blocks we use to count towards the median timestamp to ensure the block chain moves forward.
    pub fn get_median_timestamp_count(&self) -> usize {
        self.median_timestamp_count
    }

    /// The maximum serialized byte size of TariScript
    pub fn get_max_script_byte_size(&self) -> usize {
        self.max_script_byte_size
    }

    /// This is the min initial difficulty that can be requested for the pow
    pub fn min_pow_difficulty(&self, pow_algo: PowAlgorithm) -> Difficulty {
        match self.proof_of_work.get(&pow_algo) {
            Some(v) => v.min_difficulty,
            _ => 0.into(),
        }
    }

    /// This will return the value of the genesis block faucets
    pub fn faucet_value(&self) -> MicroTari {
        self.faucet_value
    }

    pub fn max_pow_difficulty(&self, pow_algo: PowAlgorithm) -> Difficulty {
        match self.proof_of_work.get(&pow_algo) {
            Some(v) => v.max_difficulty,
            _ => 0.into(),
        }
    }

    /// The maximum age a monero merge mined seed can be reused
    pub fn max_randomx_seed_height(&self) -> u64 {
        self.max_randomx_seed_height
    }

    pub fn transaction_weight(&self) -> &TransactionWeight {
        &self.transaction_weight
    }

    /// The range of acceptable transaction input versions
    pub fn input_version_range(&self) -> &RangeInclusive<TransactionInputVersion> {
        &self.input_version_range
    }

    /// The range of acceptable transaction output and features versions
    pub fn output_version_range(&self) -> &OutputVersionRange {
        &self.output_version_range
    }

    /// The range of acceptable transaction kernel versions
    pub fn kernel_version_range(&self) -> &RangeInclusive<TransactionKernelVersion> {
        &self.kernel_version_range
    }

    pub fn localnet() -> Vec<Self> {
        let difficulty_block_window = 90;
        let mut algos = HashMap::new();
        algos.insert(PowAlgorithm::Sha3, PowAlgorithmConstants {
            max_target_time: 1800,
            min_difficulty: 1.into(),
            max_difficulty: 1.into(),
            target_time: 300,
        });
        algos.insert(PowAlgorithm::Monero, PowAlgorithmConstants {
            max_target_time: 1200,
            min_difficulty: 1.into(),
            max_difficulty: 1.into(),
            target_time: 200,
        });
        let (input_version_range, output_version_range, kernel_version_range) = version_zero();
        vec![ConsensusConstants {
            effective_from_height: 0,
            coinbase_lock_height: 2,
            blockchain_version: 1,
            valid_blockchain_version_range: 0..=3,
            future_time_limit: 540,
            difficulty_block_window,
            max_block_transaction_weight: 19500,
            median_timestamp_count: 11,
            emission_initial: 5_538_846_115 * uT,
            emission_decay: &EMISSION_DECAY,
            emission_tail: 100.into(),
            max_randomx_seed_height: u64::MAX,
            proof_of_work: algos,
            faucet_value: (5000 * 4000) * T,
            transaction_weight: TransactionWeight::latest(),
            max_script_byte_size: 2048,
            input_version_range,
            output_version_range,
            kernel_version_range,
        }]
    }

    pub fn weatherwax() -> Vec<Self> {
        let mut algos = HashMap::new();
        // setting sha3/monero to 40/60 split
        algos.insert(PowAlgorithm::Sha3, PowAlgorithmConstants {
            max_target_time: 1800,
            min_difficulty: 60_000_000.into(),
            max_difficulty: u64::MAX.into(),
            target_time: 300,
        });
        algos.insert(PowAlgorithm::Monero, PowAlgorithmConstants {
            max_target_time: 1200,
            min_difficulty: 60_000.into(),
            max_difficulty: u64::MAX.into(),
            target_time: 200,
        });
        let (input_version_range, output_version_range, kernel_version_range) = version_zero();
        vec![ConsensusConstants {
            effective_from_height: 0,
            coinbase_lock_height: 6,
            blockchain_version: 1,
            valid_blockchain_version_range: 0..=3,
            future_time_limit: 540,
            difficulty_block_window: 90,
            max_block_transaction_weight: 19500,
            median_timestamp_count: 11,
            emission_initial: 5_538_846_115 * uT,
            emission_decay: &EMISSION_DECAY,
            emission_tail: 100.into(),
            max_randomx_seed_height: std::u64::MAX,
            proof_of_work: algos,
            faucet_value: (5000 * 4000) * T,
            transaction_weight: TransactionWeight::v1(),
            max_script_byte_size: 2048,
            input_version_range,
            output_version_range,
            kernel_version_range,
        }]
    }

    pub fn igor() -> Vec<Self> {
        let mut algos = HashMap::new();
        // sha3/monero to 40/60 split
        algos.insert(PowAlgorithm::Sha3, PowAlgorithmConstants {
            max_target_time: 1800,
            min_difficulty: 60_000_000.into(),
            max_difficulty: u64::MAX.into(),
            target_time: 300,
        });
        algos.insert(PowAlgorithm::Monero, PowAlgorithmConstants {
            max_target_time: 1200,
            min_difficulty: 60_000.into(),
            max_difficulty: u64::MAX.into(),
            target_time: 200,
        });
        let (input_version_range, output_version_range, kernel_version_range) = version_zero();
        vec![ConsensusConstants {
            effective_from_height: 0,
            coinbase_lock_height: 6,
            blockchain_version: 2,
            valid_blockchain_version_range: 0..=3,
            future_time_limit: 540,
            difficulty_block_window: 90,
            // 65536 =  target_block_size / bytes_per_gram =  (1024*1024) / 16
            // adj. + 95% = 127,795 - this effectively targets ~2Mb blocks closely matching the previous 19500
            // weightings
            max_block_transaction_weight: 127_795,
            median_timestamp_count: 11,
            emission_initial: 5_538_846_115 * uT,
            emission_decay: &EMISSION_DECAY,
            emission_tail: 100.into(),
            max_randomx_seed_height: u64::MAX,
            proof_of_work: algos,
            faucet_value: (5000 * 4000) * T,
            transaction_weight: TransactionWeight::v2(),
            max_script_byte_size: 2048,
            input_version_range,
            output_version_range,
            kernel_version_range,
        }]
    }

    /// *
    /// Dibbler testnet has the following characteristics:
    /// * 2 min blocks on average (5 min SHA-3, 3 min MM)
    /// * 21 billion tXTR with a 3-year half-life
    /// * 800 T tail emission (± 1% inflation after initial 21 billion has been mined)
    /// * Coinbase lock height - 12 hours = 360 blocks
    pub fn dibbler() -> Vec<Self> {
        let mut algos = HashMap::new();
        // sha3/monero to 40/60 split
        algos.insert(PowAlgorithm::Sha3, PowAlgorithmConstants {
            max_target_time: 1800,
            min_difficulty: 60_000_000.into(),
            max_difficulty: u64::MAX.into(),
            target_time: 300,
        });
        algos.insert(PowAlgorithm::Monero, PowAlgorithmConstants {
            max_target_time: 1200,
            min_difficulty: 60_000.into(),
            max_difficulty: u64::MAX.into(),
            target_time: 200,
        });
        let (input_version_range, output_version_range, kernel_version_range) = version_zero();
<<<<<<< HEAD
        vec![
            ConsensusConstants {
                effective_from_height: 0,
                coinbase_lock_height: 360,
                blockchain_version: 2,
                future_time_limit: 540,
                difficulty_block_window: 90,
                // 65536 =  target_block_size / bytes_per_gram =  (1024*1024) / 16
                // adj. + 95% = 127,795 - this effectively targets ~2Mb blocks closely matching the previous 19500
                // weightings
                max_block_transaction_weight: 127_795,
                median_timestamp_count: 11,
                emission_initial: 18_462_816_327 * uT,
                emission_decay: &DIBBLER_DECAY_PARAMS,
                emission_tail: 800 * T,
                max_randomx_seed_height: u64::MAX,
                proof_of_work: algos.clone(),
                faucet_value: (10 * 4000) * T,
                transaction_weight: TransactionWeight::v2(),
                max_script_byte_size: 2048,
                input_version_range: input_version_range.clone(),
                output_version_range: output_version_range.clone(),
                kernel_version_range: kernel_version_range.clone(),
            },
            ConsensusConstants {
                effective_from_height: 21000,
                coinbase_lock_height: 360,
                // CHANGE: Use v3 blocks from effective height
                blockchain_version: 3,
                future_time_limit: 540,
                difficulty_block_window: 90,
                max_block_transaction_weight: 127_795,
                median_timestamp_count: 11,
                emission_initial: 18_462_816_327 * uT,
                emission_decay: &DIBBLER_DECAY_PARAMS,
                emission_tail: 800 * T,
                max_randomx_seed_height: u64::MAX,
                proof_of_work: algos,
                faucet_value: (10 * 4000) * T,
                transaction_weight: TransactionWeight::v2(),
                max_script_byte_size: 2048,
                input_version_range,
                output_version_range,
                kernel_version_range,
            },
        ]
=======
        let constants = ConsensusConstants {
            effective_from_height: 0,
            coinbase_lock_height: 360,
            blockchain_version: 2,
            valid_blockchain_version_range: 0..=3,
            future_time_limit: 540,
            difficulty_block_window: 90,
            // 65536 =  target_block_size / bytes_per_gram =  (1024*1024) / 16
            // adj. + 95% = 127,795 - this effectively targets ~2Mb blocks closely matching the previous 19500
            // weightings
            max_block_transaction_weight: 127_795,
            median_timestamp_count: 11,
            emission_initial: 18_462_816_327 * uT,
            emission_decay: &DIBBLER_DECAY_PARAMS,
            emission_tail: 800 * T,
            max_randomx_seed_height: u64::MAX,
            proof_of_work: algos,
            faucet_value: (10 * 4000) * T,
            transaction_weight: TransactionWeight::v2(),
            max_script_byte_size: 2048,
            input_version_range,
            output_version_range,
            kernel_version_range,
        };

        vec![constants]
>>>>>>> 6a3ccb5a
    }

    pub fn mainnet() -> Vec<Self> {
        // Note these values are all placeholders for final values
        let difficulty_block_window = 90;
        let mut algos = HashMap::new();
        algos.insert(PowAlgorithm::Sha3, PowAlgorithmConstants {
            max_target_time: 1800,
            min_difficulty: 40_000.into(),
            max_difficulty: u64::MAX.into(),
            target_time: 300,
        });
        algos.insert(PowAlgorithm::Monero, PowAlgorithmConstants {
            max_target_time: 800,
            min_difficulty: 70_000_000.into(),
            max_difficulty: u64::MAX.into(),
            target_time: 200,
        });
        let (input_version_range, output_version_range, kernel_version_range) = version_zero();
        vec![ConsensusConstants {
            effective_from_height: 0,
            coinbase_lock_height: 1,
            blockchain_version: 1,
            valid_blockchain_version_range: 0..=0,
            future_time_limit: 540,
            difficulty_block_window,
            max_block_transaction_weight: 19500,
            median_timestamp_count: 11,
            emission_initial: 10_000_000.into(),
            emission_decay: &EMISSION_DECAY,
            emission_tail: 100.into(),
            max_randomx_seed_height: u64::MAX,
            proof_of_work: algos,
            faucet_value: MicroTari::from(0),
            transaction_weight: TransactionWeight::v2(),
            max_script_byte_size: 2048,
            input_version_range,
            output_version_range,
            kernel_version_range,
        }]
    }
}

static EMISSION_DECAY: [u64; 5] = [22, 23, 24, 26, 27];
const DIBBLER_DECAY_PARAMS: [u64; 6] = [21u64, 22, 23, 25, 26, 37]; // less significant values don't matter

/// Class to create custom consensus constants
pub struct ConsensusConstantsBuilder {
    consensus: ConsensusConstants,
}

impl ConsensusConstantsBuilder {
    pub fn new(network: Network) -> Self {
        Self {
            // TODO: Resolve this unwrap
            consensus: NetworkConsensus::from(network)
                .create_consensus_constants()
                .pop()
                .expect("Empty consensus constants"),
        }
    }

    pub fn clear_proof_of_work(mut self) -> Self {
        self.consensus.proof_of_work = HashMap::new();
        self
    }

    pub fn add_proof_of_work(mut self, proof_of_work: PowAlgorithm, constants: PowAlgorithmConstants) -> Self {
        self.consensus.proof_of_work.insert(proof_of_work, constants);
        self
    }

    pub fn with_coinbase_lockheight(mut self, height: u64) -> Self {
        self.consensus.coinbase_lock_height = height;
        self
    }

    pub fn with_max_script_byte_size(mut self, byte_size: usize) -> Self {
        self.consensus.max_script_byte_size = byte_size;
        self
    }

    pub fn with_max_block_transaction_weight(mut self, weight: u64) -> Self {
        self.consensus.max_block_transaction_weight = weight;
        self
    }

    pub fn with_consensus_constants(mut self, consensus: ConsensusConstants) -> Self {
        self.consensus = consensus;
        self
    }

    pub fn with_max_randomx_seed_height(mut self, height: u64) -> Self {
        self.consensus.max_randomx_seed_height = height;
        self
    }

    pub fn with_faucet_value(mut self, value: MicroTari) -> Self {
        self.consensus.faucet_value = value;
        self
    }

    pub fn with_emission_amounts(
        mut self,
        intial_amount: MicroTari,
        decay: &'static [u64],
        tail_amount: MicroTari,
    ) -> Self {
        self.consensus.emission_initial = intial_amount;
        self.consensus.emission_decay = decay;
        self.consensus.emission_tail = tail_amount;
        self
    }

    pub fn build(self) -> ConsensusConstants {
        self.consensus
    }
}

#[cfg(test)]
mod test {
    use crate::{
        consensus::{
            emission::{Emission, EmissionSchedule},
            ConsensusConstants,
        },
        transactions::tari_amount::uT,
    };

    #[test]
    fn dibbler_schedule() {
        let dibbler = ConsensusConstants::dibbler();
        let schedule = EmissionSchedule::new(
            dibbler[0].emission_initial,
            dibbler[0].emission_decay,
            dibbler[0].emission_tail,
        );
        let reward = schedule.block_reward(0);
        assert_eq!(reward, 18_462_816_327 * uT);
        assert_eq!(schedule.supply_at_block(0), reward);
        let three_years = 365 * 24 * 30 * 3;
        assert_eq!(schedule.supply_at_block(three_years), 10_500_682_498_903_652 * uT); // Around 10.5 billion
        let mut rewards = schedule.iter().skip(3_574_174);
        // Tail emission starts after block 3,574,175
        let (block_num, reward, supply) = rewards.next().unwrap();
        assert_eq!(block_num, 3_574_175);
        assert_eq!(reward, 800_000_598 * uT);
        assert_eq!(supply, 20_100_525_123_936_707 * uT); // Still 900 mil tokens to go when tail emission kicks in
        let (_, reward, _) = rewards.next().unwrap();
        assert_eq!(reward, dibbler[0].emission_tail);
    }
}<|MERGE_RESOLUTION|>--- conflicted
+++ resolved
@@ -414,12 +414,12 @@
             target_time: 200,
         });
         let (input_version_range, output_version_range, kernel_version_range) = version_zero();
-<<<<<<< HEAD
         vec![
             ConsensusConstants {
                 effective_from_height: 0,
                 coinbase_lock_height: 360,
                 blockchain_version: 2,
+                valid_blockchain_version_range: 0..=3,
                 future_time_limit: 540,
                 difficulty_block_window: 90,
                 // 65536 =  target_block_size / bytes_per_gram =  (1024*1024) / 16
@@ -444,6 +444,8 @@
                 coinbase_lock_height: 360,
                 // CHANGE: Use v3 blocks from effective height
                 blockchain_version: 3,
+                valid_blockchain_version_range: 0..=3,
+                future_time_limit: 540,
                 future_time_limit: 540,
                 difficulty_block_window: 90,
                 max_block_transaction_weight: 127_795,
@@ -461,34 +463,6 @@
                 kernel_version_range,
             },
         ]
-=======
-        let constants = ConsensusConstants {
-            effective_from_height: 0,
-            coinbase_lock_height: 360,
-            blockchain_version: 2,
-            valid_blockchain_version_range: 0..=3,
-            future_time_limit: 540,
-            difficulty_block_window: 90,
-            // 65536 =  target_block_size / bytes_per_gram =  (1024*1024) / 16
-            // adj. + 95% = 127,795 - this effectively targets ~2Mb blocks closely matching the previous 19500
-            // weightings
-            max_block_transaction_weight: 127_795,
-            median_timestamp_count: 11,
-            emission_initial: 18_462_816_327 * uT,
-            emission_decay: &DIBBLER_DECAY_PARAMS,
-            emission_tail: 800 * T,
-            max_randomx_seed_height: u64::MAX,
-            proof_of_work: algos,
-            faucet_value: (10 * 4000) * T,
-            transaction_weight: TransactionWeight::v2(),
-            max_script_byte_size: 2048,
-            input_version_range,
-            output_version_range,
-            kernel_version_range,
-        };
-
-        vec![constants]
->>>>>>> 6a3ccb5a
     }
 
     pub fn mainnet() -> Vec<Self> {
