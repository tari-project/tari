// Copyright 2018 The Tari Project
//
// Redistribution and use in source and binary forms, with or without modification, are permitted provided that the
// following conditions are met:
//
// 1. Redistributions of source code must retain the above copyright notice, this list of conditions and the following
// disclaimer.
//
// 2. Redistributions in binary form must reproduce the above copyright notice, this list of conditions and the
// following disclaimer in the documentation and/or other materials provided with the distribution.
//
// 3. Neither the name of the copyright holder nor the names of its contributors may be used to endorse or promote
// products derived from this software without specific prior written permission.
//
// THIS SOFTWARE IS PROVIDED BY THE COPYRIGHT HOLDERS AND CONTRIBUTORS "AS IS" AND ANY EXPRESS OR IMPLIED WARRANTIES,
// INCLUDING, BUT NOT LIMITED TO, THE IMPLIED WARRANTIES OF MERCHANTABILITY AND FITNESS FOR A PARTICULAR PURPOSE ARE
// DISCLAIMED. IN NO EVENT SHALL THE COPYRIGHT HOLDER OR CONTRIBUTORS BE LIABLE FOR ANY DIRECT, INDIRECT, INCIDENTAL,
// SPECIAL, EXEMPLARY, OR CONSEQUENTIAL DAMAGES (INCLUDING, BUT NOT LIMITED TO, PROCUREMENT OF SUBSTITUTE GOODS OR
// SERVICES; LOSS OF USE, DATA, OR PROFITS; OR BUSINESS INTERRUPTION) HOWEVER CAUSED AND ON ANY THEORY OF LIABILITY,
// WHETHER IN CONTRACT, STRICT LIABILITY, OR TORT (INCLUDING NEGLIGENCE OR OTHERWISE) ARISING IN ANY WAY OUT OF THE
// USE OF THIS SOFTWARE, EVEN IF ADVISED OF THE POSSIBILITY OF SUCH DAMAGE.
//
// Portions of this file were originally copyrighted (c) 2018 The Grin Developers, issued under the Apache License,
// Version 2.0, available at http://www.apache.org/licenses/LICENSE-2.0.
use crate::{
    blockheader::BlockHeader,
    emission::*,
    pow::{PoWError, ProofOfWorkInterface},
    tari_amount::*,
    transaction::*,
    transaction_protocol::{build_challenge, TransactionMetadata},
    types::*,
};
<<<<<<< HEAD
use derive_error::Error;
=======
use serde::{Deserialize, Serialize};
>>>>>>> b85ba803
use tari_crypto::{
    commitment::HomomorphicCommitmentFactory,
    keys::{PublicKey, SecretKey},
    range_proof::RangeProofService,
};
use tari_utilities::byte_array::ByteArray;

#[derive(Clone, Debug, PartialEq, Error)]
pub enum BlockError {
    // A transaction in the block failed to validate
    TransactionError(TransactionError),
    // Invalid Proof of work for the block
    ProofOfWorkError(PoWError),
}

//----------------------------------------         Blocks         ----------------------------------------------------//

/// A Tari block. Blocks are linked together into a blockchain.
#[derive(Clone, Debug, Serialize, Deserialize, PartialEq)]
pub struct Block {
    pub header: BlockHeader,
    pub body: AggregateBody,
}

impl Block {
    /// This function will check the block to ensure that all UTXO's are validly constructed and that all signatures are
    /// valid. It does _not_ check that the inputs exist in the current UTXO set;
    /// nor does it check that the PoW is the largest accumulated PoW value.
    pub fn check_internal_consistency(&self) -> Result<(), BlockError> {
        let mut trans: Transaction = self.body.clone().into();
        trans.offset = self.header.total_kernel_offset.clone();
        // We need to add the coinbase off set to the block otherwise it will not balance.
        self.add_coinbase_offset(&mut trans);
        // no lets check the block
        trans.validate_internal_consistency(&PROVER, &COMMITMENT_FACTORY)?;
        self.check_pow()
    }

    pub fn check_pow(&self) -> Result<(), BlockError> {
        self.header
            .pow
            .validate_pow(&self.body)
            .map_err(BlockError::ProofOfWorkError)
    }

    /// This function will calculate the pow for the block and fill out the pow header field
    pub fn calculate_pow(&mut self) -> Result<(), TransactionError> {
        // todo
        Ok(())
    }

    // Add an offset for the coinbase to the transaction
    fn add_coinbase_offset(&self, trans: &mut Transaction) {
        let coinbase = PrivateKey::from(calculate_coinbase(self.header.height));
        let mut fee = MicroTari::from(0);
        for kernel in &trans.body.kernels {
            fee += kernel.fee;
        }
        let fee = PrivateKey::from(fee);
        trans.offset = trans.offset.clone() + (fee + coinbase);
    }
}

// todo this probably need to move somewhere else
/// This function will create the correct amount for the coinbase given the block height, it will provide the answer in
/// µTari (micro Tari)
pub fn calculate_coinbase(block_height: u64) -> MicroTari {
    // todo fill this in properly as a function and not a constant
    let schedule = EmissionSchedule::new(MicroTari::from(10_000_000), 0.999, MicroTari::from(100));
    schedule.block_reward(block_height)
}

//----------------------------------------     AggregateBody      ----------------------------------------------------//

/// The components of the block or transaction. The same struct can be used for either, since in Mimblewimble,
/// cut-through means that blocks and transactions have the same structure.
#[derive(Clone, Debug, Serialize, Deserialize, PartialEq)]
pub struct AggregateBody {
    sorted: bool,
    /// List of inputs spent by the transaction.
    pub inputs: Vec<TransactionInput>,
    /// List of outputs the transaction produces.
    pub outputs: Vec<TransactionOutput>,
    /// Kernels contain the excesses and their signatures for transaction
    pub kernels: Vec<TransactionKernel>,
}

impl AggregateBody {
    /// Create an empty aggregate body
    pub fn empty() -> AggregateBody {
        AggregateBody {
            sorted: false,
            inputs: vec![],
            outputs: vec![],
            kernels: vec![],
        }
    }

    /// Create a new aggregate body from provided inputs, outputs and kernels
    pub fn new(
        inputs: Vec<TransactionInput>,
        outputs: Vec<TransactionOutput>,
        kernels: Vec<TransactionKernel>,
    ) -> AggregateBody
    {
        AggregateBody {
            sorted: false,
            inputs,
            outputs,
            kernels,
        }
    }

    /// Add an input to the existing aggregate body
    pub fn add_input(&mut self, input: TransactionInput) {
        self.inputs.push(input);
        self.sorted = false;
    }

    /// Add a series of inputs to the existing aggregate body
    pub fn add_inputs(&mut self, inputs: &mut Vec<TransactionInput>) {
        self.inputs.append(inputs);
        self.sorted = false;
    }

    /// Add an output to the existing aggregate body
    pub fn add_output(&mut self, output: TransactionOutput) {
        self.outputs.push(output);
        self.sorted = false;
    }

    /// Add an output to the existing aggregate body
    pub fn add_outputs(&mut self, outputs: &mut Vec<TransactionOutput>) {
        self.outputs.append(outputs);
        self.sorted = false;
    }

    /// Add a kernel to the existing aggregate body
    pub fn add_kernel(&mut self, kernel: TransactionKernel) {
        self.kernels.push(kernel);
    }

    /// Set the kernel of the aggregate body, replacing any previous kernels
    pub fn set_kernel(&mut self, kernel: TransactionKernel) {
        self.kernels = vec![kernel];
    }

    /// Sort the component lists of the aggregate body
    pub fn sort(&mut self) {
        if self.sorted {
            return;
        }
        self.inputs.sort();
        self.outputs.sort();
        self.kernels.sort();
        self.sorted = true;
    }

    /// Verify the signatures in all kernels contained in this aggregate body. Clients must provide an offset that
    /// will be added to the public key used in the signature verification.
    pub fn verify_kernel_signatures(&self) -> Result<(), TransactionError> {
        for kernel in self.kernels.iter() {
            kernel.verify_signature()?;
        }
        Ok(())
    }

    pub fn get_total_fee(&self) -> MicroTari {
        let mut fee = MicroTari::from(0);
        for kernel in &self.kernels {
            fee += kernel.fee;
        }
        fee
    }
}

/// This will strip away the offset of the transaction returning a pure aggregate body
impl From<Transaction> for AggregateBody {
    fn from(transaction: Transaction) -> Self {
        transaction.body
    }
}

#[derive(Default)]
pub struct BlockBuilder {
    pub header: BlockHeader,
    pub inputs: Vec<TransactionInput>,
    pub outputs: Vec<TransactionOutput>,
    pub kernels: Vec<TransactionKernel>,
    pub total_fee: MicroTari,
}

impl BlockBuilder {
    pub fn new() -> BlockBuilder {
        BlockBuilder {
            header: BlockBuilder::gen_blank_header(),
            inputs: Vec::new(),
            outputs: Vec::new(),
            kernels: Vec::new(),
            total_fee: MicroTari::from(0),
        }
    }

    /// This function adds a header to the block
    pub fn with_header(mut self, header: BlockHeader) -> Self {
        self.header = header;
        self
    }

    /// This function adds the provided transaction inputs to the block
    pub fn add_inputs(mut self, mut inputs: Vec<TransactionInput>) -> Self {
        self.inputs.append(&mut inputs);
        self
    }

    /// This function adds the provided transaction outputs to the block
    pub fn add_outputs(mut self, mut outputs: Vec<TransactionOutput>) -> Self {
        self.outputs.append(&mut outputs);
        self
    }

    /// This function adds the provided transaction kernels to the block
    pub fn add_kernels(mut self, mut kernels: Vec<TransactionKernel>) -> Self {
        for kernel in &kernels {
            self.total_fee += kernel.fee;
        }
        self.kernels.append(&mut kernels);
        self
    }

    /// This functions add the provided transactions to the block
    pub fn with_transactions(mut self, txs: Vec<Transaction>) -> Self {
        let iter = txs.into_iter();
        for tx in iter {
            self = self.add_inputs(tx.body.inputs);
            self = self.add_outputs(tx.body.outputs);
            self = self.add_kernels(tx.body.kernels);
            self.header.total_kernel_offset = self.header.total_kernel_offset + tx.offset;
        }
        self
    }

    /// This functions add the provided transactions to the block
    pub fn add_transaction(mut self, tx: Transaction) -> Self {
        self = self.add_inputs(tx.body.inputs);
        self = self.add_outputs(tx.body.outputs);
        self = self.add_kernels(tx.body.kernels);
        self.header.total_kernel_offset = self.header.total_kernel_offset + tx.offset;
        self
    }

    /// This will add the given coinbase UTXO to the block
    pub fn with_coinbase_utxo(mut self, coinbase_utxo: TransactionOutput, coinbase_kernel: TransactionKernel) -> Self {
        self.kernels.push(coinbase_kernel);
        self.outputs.push(coinbase_utxo);
        self
    }

    /// This function will create a coinbase from the provided secret key. The coinbase will be added to the outputs and
    /// kernels.
    pub fn create_coinbase(mut self, key: PrivateKey) -> Self {
        let mut rng = rand::OsRng::new().unwrap();
        // build output
        let amount = self.total_fee + calculate_coinbase(self.header.height);
        let v = PrivateKey::from(u64::from(amount));
        let commitment = COMMITMENT_FACTORY.commit(&key, &v);
        let rr = PROVER.construct_proof(&v, amount.into()).unwrap();
        let output = TransactionOutput::new(
            OutputFeatures::COINBASE_OUTPUT,
            commitment,
            RangeProof::from_bytes(&rr).unwrap(),
        );

        // create kernel
        let tx_meta = TransactionMetadata {
            fee: 0.into(),
            lock_height: 0,
        };
        let r = PrivateKey::random(&mut rng);
        let e = build_challenge(&PublicKey::from_secret_key(&r), &tx_meta);
        let s = Signature::sign(key.clone(), r, &e).unwrap();
        let excess = COMMITMENT_FACTORY.commit_value(&key, 0);
        let kernel = KernelBuilder::new()
            .with_features(KernelFeatures::COINBASE_KERNEL)
            .with_fee(0.into())
            .with_lock_height(0)
            .with_excess(&excess)
            .with_signature(&s)
            .build()
            .unwrap();
        self.kernels.push(kernel);
        self.outputs.push(output);
        self
    }

    /// This will finish construction of the block and create the block
    pub fn build(self) -> Block {
        let mut block = Block {
            header: self.header,
            body: AggregateBody::new(self.inputs, self.outputs, self.kernels),
        };
        block.body.sort();
        block
    }

    /// This will finish construction of the block, do proof of work and create the block
    pub fn build_with_pow(self) -> Block {
        let mut block = Block {
            header: self.header,
            body: AggregateBody::new(self.inputs, self.outputs, self.kernels),
        };
        block.body.sort();
        block
            .calculate_pow()
            .expect("failure to calculate the block proof of work");
        block
    }

    /// This is just a wrapper function to return a blank header
    fn gen_blank_header() -> BlockHeader {
        BlockHeader::default()
    }
}
//----------------------------------------         Tests          ----------------------------------------------------//<|MERGE_RESOLUTION|>--- conflicted
+++ resolved
@@ -31,11 +31,8 @@
     transaction_protocol::{build_challenge, TransactionMetadata},
     types::*,
 };
-<<<<<<< HEAD
 use derive_error::Error;
-=======
 use serde::{Deserialize, Serialize};
->>>>>>> b85ba803
 use tari_crypto::{
     commitment::HomomorphicCommitmentFactory,
     keys::{PublicKey, SecretKey},
