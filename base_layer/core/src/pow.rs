--- conflicted
+++ resolved
@@ -21,10 +21,15 @@
 // USE OF THIS SOFTWARE, EVEN IF ADVISED OF THE POSSIBILITY OF SUCH DAMAGE.
 
 use crate::block::AggregateBody;
-<<<<<<< HEAD
 use derive_error::Error;
 use serde::{Deserialize, Serialize};
+use tari_infra_derive::Hashable;
+use tari_utilities::{ExtendBytes, Hashable};
 
+#[derive(Serialize, Deserialize, Default, Clone, Debug, PartialEq)]
+pub struct MockProofOfWork {
+    work: u64,
+}
 /// This describes the interface the block validation will use when interacting with the proof of work.
 pub trait ProofOfWorkInterface {
     /// This function will compare another proof of work. It will return true if the other is higher.
@@ -61,47 +66,9 @@
 
     fn has_more_accum_work_than(&self, other: &MockProofOfWork) -> bool {
         self.work < other.work
-=======
-use serde::{Deserialize, Serialize};
-/// This describes the interface the block validation will use when interacting with the proof of work.
-pub trait ProofOfWorkInterface {
-    /// This function will compare another proof of work. It will return true if the other is higher.
-    fn has_more_accum_work_than(&self, other: &Self) -> bool;
-    /// This function provides the proof that is supplied in the block header as bytes.
-    fn proof_as_bytes(&self) -> Vec<u8>;
-    /// This function  will validate the proof of work for the given block.
-    fn validate_pow(&self, body: &AggregateBody) -> bool;
-}
+    }
 
-#[derive(Serialize, Deserialize, Default, Clone, Debug, PartialEq)]
-pub struct MockProofOfWork {
-    work: u64,
-}
-
-impl MockProofOfWork {
-    pub fn new() -> MockProofOfWork {
-        MockProofOfWork { work: 0 }
->>>>>>> 52a1302b
-    }
-}
-
-<<<<<<< HEAD
     fn validate_pow(&self, _body: &AggregateBody) -> Result<(), PoWError> {
         Ok(())
-=======
-impl ProofOfWorkInterface for MockProofOfWork {
-    fn proof_as_bytes(&self) -> Vec<u8> {
-        let mut buf = Vec::new();
-        bincode::serialize_into(&mut buf, self).unwrap(); // this should not fail
-        buf
-    }
-
-    fn has_more_accum_work_than(&self, other: &MockProofOfWork) -> bool {
-        self.work < other.work
-    }
-
-    fn validate_pow(&self, _body: &AggregateBody) -> bool {
-        true
->>>>>>> 52a1302b
     }
 }