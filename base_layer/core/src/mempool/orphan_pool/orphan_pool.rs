--- conflicted
+++ resolved
@@ -154,10 +154,6 @@
                 tx_ttl: Duration::from_millis(50),
             },
             mempool_validator,
-<<<<<<< HEAD
-            store,
-=======
->>>>>>> 35de5b55
         );
 
         for tx in vec![tx1.clone(), tx2.clone(), tx3.clone(), tx4.clone()] {
