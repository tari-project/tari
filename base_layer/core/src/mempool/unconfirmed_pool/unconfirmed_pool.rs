--- conflicted
+++ resolved
@@ -28,13 +28,8 @@
 
 use log::*;
 use serde::{Deserialize, Serialize};
-<<<<<<< HEAD
-use tari_common_types::types::{HashOutput, PrivateKey, PublicKey, Signature};
-use tari_utilities::{hex::Hex, ByteArray, Hashable};
-=======
 use tari_common_types::types::{HashOutput, PrivateKey, Signature};
 use tari_utilities::{hex::Hex, Hashable};
->>>>>>> 053f3a74
 
 use super::UnconfirmedPoolOutputHasherBlake256;
 use crate::{
@@ -621,30 +616,6 @@
     }
 }
 
-<<<<<<< HEAD
-fn get_output_token_id(output: &TransactionOutput) -> Option<[u8; 32]> {
-    output.features.unique_id.as_ref().map(|unique_id| {
-        // "root" token public key
-        let root_pk = PublicKey::default();
-        let parent_pk_bytes = output
-            .features
-            .parent_public_key
-            .as_ref()
-            .map(|pk| pk.as_bytes())
-            .unwrap_or_else(|| root_pk.as_bytes());
-        let hash = UnconfirmedPoolOutputHasherBlake256::new()
-            .chain(parent_pk_bytes)
-            .chain(unique_id)
-            .finalize();
-
-        let mut output = [0u8; 32];
-        output.copy_from_slice(hash.as_ref());
-        output
-    })
-}
-
-=======
->>>>>>> 053f3a74
 #[cfg(test)]
 mod test {
     use tari_common::configuration::Network;
@@ -973,70 +944,6 @@
         }
     }
 
-<<<<<<< HEAD
-    #[test]
-    fn test_multiple_transactions_with_same_unique_id() {
-        let unique_id = vec![1, 2, 3];
-        let (_, parent_pk) = PublicKey::random_keypair(&mut OsRng);
-        let nft_features = OutputFeatures {
-            unique_id: Some(unique_id.clone()),
-            parent_public_key: Some(parent_pk.clone()),
-            ..Default::default()
-        };
-
-        let (tx1, _, _) =
-            tx!(MicroTari(150_000), fee: MicroTari(50), inputs:5, outputs:1, features: nft_features.clone());
-        let (tx2, _, _) = tx!(MicroTari(250_000), fee: MicroTari(50), inputs:5, outputs:5);
-        let (tx3, _, _) = tx!(MicroTari(350_000), fee: MicroTari(51), inputs:5, outputs:1, features: nft_features);
-        let (tx4, _, _) = tx!(MicroTari(450_000), fee: MicroTari(50), inputs:5, outputs:5);
-
-        let tx_weight = TransactionWeight::latest();
-        let mut unconfirmed_pool = UnconfirmedPool::new(UnconfirmedPoolConfig {
-            storage_capacity: 10,
-            weight_tx_skip_count: 3,
-        });
-
-        let tx1 = Arc::new(tx1);
-        let tx2 = Arc::new(tx2);
-        let tx3 = Arc::new(tx3);
-        let tx4 = Arc::new(tx4);
-        unconfirmed_pool
-            .insert_many(vec![tx1.clone(), tx2.clone(), tx3.clone(), tx4.clone()], &tx_weight)
-            .unwrap();
-
-        let domain_separated_hash = UnconfirmedPoolOutputHasherBlake256::new()
-            .chain(parent_pk.as_bytes())
-            .chain(&unique_id)
-            .finalize();
-
-        let mut expected_hash: [u8; 32] = [0u8; 32];
-        expected_hash.copy_from_slice(domain_separated_hash.as_ref());
-        let entry = unconfirmed_pool.txs_by_unique_id.get(&expected_hash).unwrap();
-        let tx_id1 = unconfirmed_pool
-            .txs_by_signature
-            .get(tx1.first_kernel_excess_sig().unwrap().get_signature())
-            .unwrap()
-            .first()
-            .copied()
-            .unwrap();
-        let tx_id2 = unconfirmed_pool
-            .txs_by_signature
-            .get(tx3.first_kernel_excess_sig().unwrap().get_signature())
-            .unwrap()
-            .first()
-            .copied()
-            .unwrap();
-        assert_eq!(entry, &[tx_id1, tx_id2]);
-
-        let results = unconfirmed_pool.fetch_highest_priority_txs(100_000).unwrap();
-        assert!(results.retrieved_transactions.iter().any(|tx| *tx == tx2));
-        assert!(results.retrieved_transactions.iter().any(|tx| *tx == tx3));
-        assert!(results.retrieved_transactions.iter().any(|tx| *tx == tx4));
-        assert_eq!(results.retrieved_transactions.len(), 3);
-    }
-
-=======
->>>>>>> 053f3a74
     mod get_fee_per_gram_stats {
 
         use super::*;
