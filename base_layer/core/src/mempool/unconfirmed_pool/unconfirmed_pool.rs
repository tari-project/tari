--- conflicted
+++ resolved
@@ -564,12 +564,7 @@
             let mut total_fees = MicroTari::zero();
             let mut min_fee_per_gram = MicroTari::from(u64::MAX);
             let mut max_fee_per_gram = MicroTari::zero();
-<<<<<<< HEAD
-            let mut last_count = 0;
-            for (i, key) in self.tx_by_priority.values().rev().enumerate().skip(offset) {
-=======
             for key in self.tx_by_priority.values().rev().skip(offset) {
->>>>>>> 6f14034d
                 let tx = self.tx_by_key.get(key).ok_or(UnconfirmedPoolError::StorageOutofSync)?;
                 let weight = tx.weight;
 
