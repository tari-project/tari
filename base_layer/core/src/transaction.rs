--- conflicted
+++ resolved
@@ -435,60 +435,6 @@
         }
     }
 
-<<<<<<< HEAD
-    /// Calculate the sum of the inputs and outputs including the fees
-    fn sum_commitments(&self, fees: u64, factory: &CommitmentFactory) -> Commitment {
-        let fee_commitment = factory.commit(&PrivateKey::default(), &PrivateKey::from(fees));
-        let sum_inputs = &self.body.inputs.iter().map(|i| &i.commitment).sum::<Commitment>();
-        let sum_outputs = &self.body.outputs.iter().map(|o| &o.commitment).sum::<Commitment>();
-        &(sum_outputs - sum_inputs) + &fee_commitment
-    }
-
-    /// Calculate the sum of the kernels, taking into account the offset if it exists, and their constituent fees
-    fn sum_kernels(&self, factory: &CommitmentFactory) -> KernelSum {
-        let public_offset = PublicKey::from_secret_key(&self.offset);
-        let offset_commitment = PedersenCommitment::from_public_key(&public_offset);
-        let emmision_commitment = factory.commit(&PrivateKey::default(), &self.value_offset);
-        let init_com = &offset_commitment + &emmision_commitment;
-        // Sum all kernel excesses and fees
-        self.body.kernels.iter().fold(
-            KernelSum {
-                fees: MicroTari(0),
-                sum: init_com,
-            },
-            |acc, val| KernelSum {
-                fees: &acc.fees + &val.fee,
-                sum: &acc.sum + &val.excess,
-            },
-        )
-    }
-
-    /// Confirm that the (sum of the outputs) - (sum of inputs) = Kernel excess
-    fn validate_kernel_sum(&self, factory: &CommitmentFactory) -> Result<(), TransactionError> {
-        let kernel_sum = self.sum_kernels(factory);
-        let sum_io = self.sum_commitments(kernel_sum.fees.into(), factory);
-        if kernel_sum.sum != sum_io {
-            return Err(TransactionError::ValidationError(
-                "Sum of inputs and outputs did not equal sum of kernels with fees".into(),
-            ));
-        }
-
-        Ok(())
-    }
-
-    fn validate_range_proofs(&self, range_proof_service: &RangeProofService) -> Result<(), TransactionError> {
-        for o in &self.body.outputs {
-            if !o.verify_range_proof(&range_proof_service)? {
-                return Err(TransactionError::ValidationError(
-                    "Range proof could not be verified".into(),
-                ));
-            }
-        }
-        Ok(())
-    }
-
-=======
->>>>>>> 6935adfc
     /// Validate this transaction by checking the following:
     /// 1. The sum of inputs, outputs and fees equal the (public excess value + offset)
     /// 1. The signature signs the canonical message with the private excess
@@ -504,19 +450,8 @@
         self.body.validate_internal_consistency(&self.offset, prover, factory)
     }
 
-<<<<<<< HEAD
-/// This will ecapsulate the aggregatebody inside a transaction with a zero offset.
-impl From<AggregateBody> for Transaction {
-    fn from(body: AggregateBody) -> Self {
-        Transaction {
-            body,
-            offset: BlindingFactor::default(),
-            value_offset: BlindingFactor::default(),
-        }
-=======
     pub fn get_body(&self) -> &AggregateBody {
         &self.body
->>>>>>> 6935adfc
     }
 }
 
