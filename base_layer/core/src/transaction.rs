// Copyright 2018 The Tari Project
//
// Redistribution and use in source and binary forms, with or without modification, are permitted provided that the
// following conditions are met:
//
// 1. Redistributions of source code must retain the above copyright notice, this list of conditions and the following
// disclaimer.
//
// 2. Redistributions in binary form must reproduce the above copyright notice, this list of conditions and the
// following disclaimer in the documentation and/or other materials provided with the distribution.
//
// 3. Neither the name of the copyright holder nor the names of its contributors may be used to endorse or promote
// products derived from this software without specific prior written permission.
//
// THIS SOFTWARE IS PROVIDED BY THE COPYRIGHT HOLDERS AND CONTRIBUTORS "AS IS" AND ANY EXPRESS OR IMPLIED WARRANTIES,
// INCLUDING, BUT NOT LIMITED TO, THE IMPLIED WARRANTIES OF MERCHANTABILITY AND FITNESS FOR A PARTICULAR PURPOSE ARE
// DISCLAIMED. IN NO EVENT SHALL THE COPYRIGHT HOLDER OR CONTRIBUTORS BE LIABLE FOR ANY DIRECT, INDIRECT, INCIDENTAL,
// SPECIAL, EXEMPLARY, OR CONSEQUENTIAL DAMAGES (INCLUDING, BUT NOT LIMITED TO, PROCUREMENT OF SUBSTITUTE GOODS OR
// SERVICES; LOSS OF USE, DATA, OR PROFITS; OR BUSINESS INTERRUPTION) HOWEVER CAUSED AND ON ANY THEORY OF LIABILITY,
// WHETHER IN CONTRACT, STRICT LIABILITY, OR TORT (INCLUDING NEGLIGENCE OR OTHERWISE) ARISING IN ANY WAY OUT OF THE
// USE OF THIS SOFTWARE, EVEN IF ADVISED OF THE POSSIBILITY OF SUCH DAMAGE
//
// Portions of this file were originally copyrighted (c) 2018 The Grin Developers, issued under the Apache License,
// Version 2.0, available at http://www.apache.org/licenses/LICENSE-2.0.

use crate::{
    block::AggregateBody,
    range_proof::RangeProof,
    types::{BlindingFactor, Commitment, CommitmentFactory, Signature},
};

<<<<<<< HEAD
use crate::types::{SecretKey, SignatureHash};
use crypto::{
=======
use crate::types::SignatureHash;
use derive_error::Error;
use digest::Digest;
use std::cmp::Ordering;
use tari_crypto::{
>>>>>>> 93063c4f
    challenge::Challenge,
    commitment::{HomomorphicCommitment, HomomorphicCommitmentFactory},
    common::Blake256,
};
use tari_infra_derive::HashableOrdering;
use tari_utilities::{ByteArray, Hashable};

bitflags! {
    /// Options for a kernel's structure or use.
    /// TODO:  expand to accommodate Tari DAN transaction types, such as namespace and validator node registrations
    pub struct KernelFeatures: u8 {
        /// Coinbase transaction
        const COINBASE_KERNEL = 1u8;
    }
}

bitflags! {
    pub struct OutputFeatures: u8 {
        /// Output is a coinbase output, must not be spent until maturity
        const COINBASE_OUTPUT = 0b00000001;
    }
}

type Hasher = Blake256;

#[derive(Clone, Debug, PartialEq, Error)]
pub enum TransactionError {
    // Error validating the transaction
    ValidationError,
    // Signature could not be verified
    InvalidSignatureError,
    // Transaction kernel does not contain a signature
    NoSignatureError,
}

/// A transaction input.
///
/// Primarily a reference to an output being spent by the transaction.
#[derive(Debug, Clone, HashableOrdering)]
pub struct TransactionInput {
    /// The features of the output being spent. We will check maturity for coinbase output.
    pub features: OutputFeatures,
    /// The commitment referencing the output being spent.
    pub commitment: Commitment,
}

/// An input for a transaction that spends an existing output
impl TransactionInput {
    /// Create a new Transaction Input
    pub fn new(features: OutputFeatures, commitment: Commitment) -> TransactionInput {
        TransactionInput { features, commitment }
    }

    /// Accessor method for the commitment contained in an input
    pub fn commitment(&self) -> Commitment {
        self.commitment
    }
}

/// Implement the canonical hashing function for TransactionInput for use in ordering
impl Hashable for TransactionInput {
    fn hash(&self) -> Vec<u8> {
        let mut hasher = Hasher::new();
        hasher.input(vec![self.features.bits]);
        hasher.input(self.commitment.as_bytes());
        hasher.result().to_vec()
    }
}

/// Output for a transaction, defining the new ownership of coins that are being transferred. The commitment is a
/// blinded value for the output while the range proof guarantees the commitment includes a positive value without
/// overflow and the ownership of the private key.
#[derive(Debug, Copy, Clone, HashableOrdering)]
pub struct TransactionOutput {
    /// Options for an output's structure or use
    pub features: OutputFeatures,
    /// The homomorphic commitment representing the output amount
    pub commitment: Commitment,
    /// A proof that the commitment is in the right range
    pub proof: RangeProof,
}

/// An output for a transaction, includes a rangeproof
impl TransactionOutput {
    /// Create new Transaction Output
    pub fn new(features: OutputFeatures, commitment: Commitment, proof: RangeProof) -> TransactionOutput {
        TransactionOutput {
            features,
            commitment,
            proof,
        }
    }

    /// Accessor method for the commitment contained in an output
    pub fn commitment(&self) -> Commitment {
        self.commitment
    }

    /// Accessor method for the range proof contained in an output
    pub fn proof(&self) -> RangeProof {
        self.proof
    }
}

/// Implement the canonical hashing function for TransactionOutput for use in ordering
impl Hashable for TransactionOutput {
    fn hash(&self) -> Vec<u8> {
        let mut hasher = Hasher::new();
        hasher.input(vec![self.features.bits]);
        hasher.input(self.commitment.as_bytes());
        hasher.input(self.proof.0);
        hasher.result().to_vec()
    }
}

/// The transaction kernel tracks the excess for a given transaction. For an explanation of what the excess is, and
/// why it is necessary, refer to the
/// [Mimblewimble TLU post](https://tlu.tarilabs.com/protocols/mimblewimble-1/sources/PITCHME.link.html?highlight=mimblewimble#mimblewimble).
/// The kernel also tracks other transaction metadata, such as the lock height for the transaction (i.e. the earliest
/// this transaction can be mined) and the transaction fee, in cleartext.
#[derive(Debug, Clone, HashableOrdering)]
pub struct TransactionKernel {
    /// Options for a kernel's structure or use
    pub features: KernelFeatures,
    /// Fee originally included in the transaction this proof is for.
    pub fee: u64,
    /// This kernel is not valid earlier than lock_height blocks
    /// The max lock_height of all *inputs* to this transaction
    pub lock_height: u64,
    /// Remainder of the sum of all transaction commitments. If the transaction
    /// is well formed, amounts components should sum to zero and the excess
    /// is hence a valid public key.
    pub excess: Option<Commitment>,
    /// The signature proving the excess is a valid public key, which signs
    /// the transaction fee.
    pub excess_sig: Option<Signature>,
}

/// Implementation of the transaction kernel
impl TransactionKernel {
    /// Creates an empty transaction kernel
    pub fn empty() -> TransactionKernel {
        TransactionKernel {
            features: KernelFeatures::empty(),
            fee: 0,
            lock_height: 0,
            excess: None,
            excess_sig: None,
        }
    }

    /// Build a transaction kernel with the provided fee
    pub fn with_fee(mut self, fee: u64) -> TransactionKernel {
        self.fee = fee;
        self
    }

    /// Build a transaction kernel with the provided lock height
    pub fn with_lock_height(mut self, lock_height: u64) -> TransactionKernel {
        self.lock_height = lock_height;
        self
    }

    pub fn verify_signature(&self) -> Result<(), TransactionError> {
        if self.excess.is_none() || self.excess_sig.is_none() {
            return Err(TransactionError::NoSignatureError);
        }

        let signature = self.excess_sig.unwrap();
        let excess = self.excess.unwrap();
        let excess = excess.as_public_key();
        let r = signature.get_public_nonce();
        let c = Challenge::<SignatureHash>::new()
            .concat(r.as_bytes())
            .concat(excess.clone().as_bytes())
            .concat(&self.fee.to_le_bytes())
            .concat(&self.lock_height.to_le_bytes());

        if signature.verify_challenge(excess, c) {
            return Ok(());
        } else {
            return Err(TransactionError::InvalidSignatureError);
        }
    }
}

/// Implement the canonical hashing function for TransactionKernel for use in ordering
impl Hashable for TransactionKernel {
    fn hash(&self) -> Vec<u8> {
        let mut hasher = Hasher::new();
        hasher.input(vec![self.features.bits]);
        hasher.input(self.fee.to_le_bytes());
        hasher.input(self.lock_height.to_le_bytes());
        if self.excess.is_some() {
            hasher.input(self.excess.unwrap().as_bytes());
        }
        if self.excess_sig.is_some() {
            hasher.input(self.excess_sig.unwrap().get_signature().as_bytes());
        }
        hasher.result().to_vec()
    }
}

/// A transaction which consists of a kernel offset and an aggregate body made up of inputs, outputs and kernels.
pub struct Transaction {
    /// This kernel offset will be accumulated when transactions are aggregated to prevent the "subset" problem where
    /// kernels can be linked to inputs and outputs by testing a series of subsets and see which produce valid
    /// transactions
    pub offset: BlindingFactor,
    /// The constituents of a transaction which has the same structure as the body of a block.
    pub body: AggregateBody,
}

impl Transaction {
    /// Create a new transaction from the provided inputs, outputs, kernels and offset
    pub fn new(
        inputs: Vec<TransactionInput>,
        outputs: Vec<TransactionOutput>,
        kernels: Vec<TransactionKernel>,
        offset: BlindingFactor,
    ) -> Transaction
    {
        Transaction {
            offset,
            body: AggregateBody::new(inputs, outputs, kernels),
        }
    }

    /// Calculate the sum of the inputs and outputs including the fees
    fn sum_commitments(&self, fees: u64) -> Commitment {
        let fee_commitment = CommitmentFactory::create(&SecretKey::default(), &SecretKey::from(fees));

        let outputs_minus_inputs = &self
            .body
            .outputs
            .iter()
            .fold(CommitmentFactory::zero(), |acc, val| &acc + &val.commitment) -
            &self
                .body
                .inputs
                .iter()
                .fold(CommitmentFactory::zero(), |acc, val| &acc + &val.commitment);

        &outputs_minus_inputs + &fee_commitment
    }

    /// Calculate the sum of the kernels, taking into account the offset if it exists, and their constituent fees
    fn sum_kernels(&self) -> KernelSum {
        // Sum all kernel excesses and fees
        let mut kernel_sum = self.body.kernels.iter().fold(
            KernelSum {
                fees: 0u64,
                sum: CommitmentFactory::zero(),
            },
            |acc, val| KernelSum {
                fees: &acc.fees + val.fee,
                sum: &acc.sum + &val.excess.unwrap_or(CommitmentFactory::zero()),
            },
        );

        // Add the offset commitment
        kernel_sum.sum = kernel_sum.sum + CommitmentFactory::create(&self.offset.into(), &SecretKey::default());

        kernel_sum
    }

    /// Confirm that the (sum of the outputs) - (sum of inputs) = Kernel excess
    fn validate_kernel_sum(&self) -> Result<(), TransactionError> {
        let kernel_sum = self.sum_kernels();
        let sum_io = self.sum_commitments(kernel_sum.fees);

        if kernel_sum.sum != sum_io {
            return Err(TransactionError::ValidationError);
        }

        Ok(())
    }

    /// Validate this transaction
    pub fn validate(&self) -> Result<(), TransactionError> {
        self.body.verify_kernel_signatures()?;
        self.validate_kernel_sum()?;
        Ok(())
    }
}

/// This struct holds the result of calculating the sum of the kernels in a Transaction
/// and returns the summed commitments and the total fees
pub struct KernelSum {
    pub sum: Commitment,
    pub fees: u64,
}

pub struct TransactionBuilder {
    body: AggregateBody,
    offset: Option<BlindingFactor>,
}

impl TransactionBuilder {
    /// Create an new empty TransactionBuilder
    pub fn new() -> Self {
        Self {
            offset: None,
            body: AggregateBody::empty(),
        }
    }

    /// Update the offset of an existing transaction
    pub fn add_offset(&mut self, offset: BlindingFactor) -> &mut Self {
        self.offset = Some(offset);
        self
    }

    /// Add an input to an existing transaction
    pub fn add_input(&mut self, input: TransactionInput) -> &mut Self {
        self.body.add_input(input);
        self
    }

    /// Add an output to an existing transaction
    pub fn add_output(&mut self, output: TransactionOutput) -> &mut Self {
        self.body.add_output(output);
        self
    }

    /// Add a series of inputs to an existing transaction
    pub fn add_inputs(&mut self, inputs: Vec<TransactionInput>) -> &mut Self {
        self.body.add_inputs(inputs);
        self
    }

    /// Add a series of outputs to an existing transaction
    pub fn add_outputs(&mut self, outputs: Vec<TransactionOutput>) -> &mut Self {
        self.body.add_outputs(outputs);
        self
    }

    /// Set the kernel of a transaction. Currently only one kernel is allowed per transaction
    pub fn with_kernel(&mut self, kernel: TransactionKernel) -> &mut Self {
        self.body.set_kernel(kernel);
        self
    }

    pub fn build(&self) -> Result<Transaction, TransactionError> {
        if let Some(offset) = self.offset {
            let tx = Transaction::new(
                self.body.inputs.clone(),
                self.body.outputs.clone(),
                self.body.kernels.clone(),
                offset,
            );
            tx.validate()?;
            Ok(tx)
        } else {
            return Err(TransactionError::ValidationError);
        }
    }
}

#[cfg(test)]
mod test {
    use super::*;
    use crate::{
        range_proof::RangeProof,
        transaction::{KernelFeatures, OutputFeatures, TransactionInput, TransactionKernel, TransactionOutput},
        types::{BlindingFactor, PublicKey, SecretKey},
    };
    use rand;
    use tari_crypto::{
        challenge::Challenge,
        common::Blake256,
        keys::{PublicKey as PublicKeyTrait, SecretKey as SecretKeyTrait},
    };
    use tari_utilities::ByteArray;

    #[test]
    fn build_transaction_test_and_validation() {
        let mut rng = rand::OsRng::new().unwrap();

        let input_secret_key = BlindingFactor::random(&mut rng);
        let input_secret_key2 = BlindingFactor::random(&mut rng);
        let change_secret_key = BlindingFactor::random(&mut rng);
        let receiver_secret_key = BlindingFactor::random(&mut rng);
        let receiver_secret_key2 = BlindingFactor::random(&mut rng);
        let receiver_full_secret_key = &receiver_secret_key + &receiver_secret_key2;

        let input = TransactionInput::new(
            OutputFeatures::empty(),
            CommitmentFactory::create(&input_secret_key, &SecretKey::from(12u64)),
        );

        let change_output = TransactionOutput::new(
            OutputFeatures::empty(),
            CommitmentFactory::create(&change_secret_key, &SecretKey::from(4u64)),
            RangeProof([0; 1]),
        );

        let output = TransactionOutput::new(
            OutputFeatures::empty(),
            CommitmentFactory::create(&receiver_secret_key, &SecretKey::from(7u64)),
            RangeProof([0; 1]),
        );

        let offset: BlindingFactor = BlindingFactor::random(&mut rng).into();
        let sender_private_nonce = BlindingFactor::random(&mut rng);
        let sender_public_nonce = PublicKey::from_secret_key(&sender_private_nonce);
        let fee = 1u64;
        let lock_height = 0u64;

        // Create a transaction
        let mut tx_builder = TransactionBuilder::new();

        tx_builder
            .add_input(input.clone())
            .add_output(output)
            .add_output(change_output)
            .add_offset(offset.clone());

        // Test adding inputs and outputs in vector form
        let input2 = TransactionInput::new(
            OutputFeatures::empty(),
            CommitmentFactory::create(&input_secret_key2, &SecretKey::from(2u64)),
        );
        let output2 = TransactionOutput::new(
            OutputFeatures::empty(),
            CommitmentFactory::create(&receiver_secret_key2, &SecretKey::from(2u64)),
            RangeProof([0; 1]),
        );

        tx_builder
            .add_inputs(vec![input2.clone()])
            .add_outputs(vec![output2.clone()]);

        // Should fail the validation because there is no kernel yet.
        let tx = tx_builder.build();
        assert!(tx.is_err());

        // Calculate Excess
        let mut sender_excess_key = &change_secret_key - &input_secret_key;
        sender_excess_key = &sender_excess_key - &input_secret_key2;
        sender_excess_key = &sender_excess_key - &offset;

        let sender_public_excess = PublicKey::from_secret_key(&sender_excess_key);
        // Receiver generate partial signatures

        let mut final_excess = &output.commitment + &change_output.commitment;
        let zero = SecretKey::default();
        final_excess = &final_excess + &output2.commitment;
        final_excess = &final_excess - &input.commitment;
        final_excess = &final_excess - &input2.commitment;
        final_excess = &final_excess + &CommitmentFactory::create(&zero, &SecretKey::from(fee)); // add fee
        final_excess = &final_excess - &CommitmentFactory::create(&offset, &zero); // subtract Offset

        let receiver_private_nonce = BlindingFactor::random(&mut rng);
        let receiver_public_nonce = PublicKey::from_secret_key(&receiver_private_nonce);
        let receiver_public_key = PublicKey::from_secret_key(&receiver_full_secret_key);

        let challenge = Challenge::<Blake256>::new()
            .concat((&sender_public_nonce + &receiver_public_nonce).as_bytes())
            .concat((&sender_public_excess + &receiver_public_key).as_bytes())
            .concat(&fee.to_le_bytes())
            .concat(&lock_height.to_le_bytes());

        let receiver_partial_sig =
            Signature::sign(receiver_full_secret_key, receiver_private_nonce, challenge.clone()).unwrap();
        let sender_partial_sig = Signature::sign(sender_excess_key, sender_private_nonce, challenge.clone()).unwrap();

        let s_agg = &sender_partial_sig + &receiver_partial_sig;

        // Create a kernel with a fee (taken into account in the creation of the inputs and outputs
        let kernel = TransactionKernel {
            features: KernelFeatures::empty(),
            fee,
            lock_height,
            excess: Some(final_excess),
            excess_sig: Some(s_agg),
        };

        let tx = tx_builder.with_kernel(kernel).build().unwrap();
        tx.validate().unwrap();
    }
}<|MERGE_RESOLUTION|>--- conflicted
+++ resolved
@@ -29,16 +29,11 @@
     types::{BlindingFactor, Commitment, CommitmentFactory, Signature},
 };
 
-<<<<<<< HEAD
 use crate::types::{SecretKey, SignatureHash};
-use crypto::{
-=======
-use crate::types::SignatureHash;
 use derive_error::Error;
 use digest::Digest;
 use std::cmp::Ordering;
 use tari_crypto::{
->>>>>>> 93063c4f
     challenge::Challenge,
     commitment::{HomomorphicCommitment, HomomorphicCommitmentFactory},
     common::Blake256,
