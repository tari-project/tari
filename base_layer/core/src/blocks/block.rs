// Copyright 2018 The Tari Project
//
// Redistribution and use in source and binary forms, with or without modification, are permitted provided that the
// following conditions are met:
//
// 1. Redistributions of source code must retain the above copyright notice, this list of conditions and the following
// disclaimer.
//
// 2. Redistributions in binary form must reproduce the above copyright notice, this list of conditions and the
// following disclaimer in the documentation and/or other materials provided with the distribution.
//
// 3. Neither the name of the copyright holder nor the names of its contributors may be used to endorse or promote
// products derived from this software without specific prior written permission.
//
// THIS SOFTWARE IS PROVIDED BY THE COPYRIGHT HOLDERS AND CONTRIBUTORS "AS IS" AND ANY EXPRESS OR IMPLIED WARRANTIES,
// INCLUDING, BUT NOT LIMITED TO, THE IMPLIED WARRANTIES OF MERCHANTABILITY AND FITNESS FOR A PARTICULAR PURPOSE ARE
// DISCLAIMED. IN NO EVENT SHALL THE COPYRIGHT HOLDER OR CONTRIBUTORS BE LIABLE FOR ANY DIRECT, INDIRECT, INCIDENTAL,
// SPECIAL, EXEMPLARY, OR CONSEQUENTIAL DAMAGES (INCLUDING, BUT NOT LIMITED TO, PROCUREMENT OF SUBSTITUTE GOODS OR
// SERVICES; LOSS OF USE, DATA, OR PROFITS; OR BUSINESS INTERRUPTION) HOWEVER CAUSED AND ON ANY THEORY OF LIABILITY,
// WHETHER IN CONTRACT, STRICT LIABILITY, OR TORT (INCLUDING NEGLIGENCE OR OTHERWISE) ARISING IN ANY WAY OUT OF THE
// USE OF THIS SOFTWARE, EVEN IF ADVISED OF THE POSSIBILITY OF SUCH DAMAGE.
//
// Portions of this file were originally copyrighted (c) 2018 The Grin Developers, issued under the Apache License,
// Version 2.0, available at http://www.apache.org/licenses/LICENSE-2.0.
use crate::{
    blocks::BlockHeader,
    consensus::ConsensusConstants,
    proof_of_work::ProofOfWork,
    tari_utilities::hex::Hex,
    transactions::{
        aggregated_body::AggregateBody,
        tari_amount::MicroTari,
<<<<<<< HEAD
        transaction::{Transaction, TransactionError, TransactionKernel},
        types::BlockHash,
        OutputFlags,
        TransactionInput,
        TransactionOutput,
=======
        transaction::{Transaction, TransactionError, TransactionInput, TransactionKernel, TransactionOutput},
        types::CryptoFactories,
>>>>>>> 35de5b55
    },
};
use log::*;
use serde::{Deserialize, Serialize};
use std::fmt::{Display, Formatter};
use tari_crypto::tari_utilities::Hashable;
use thiserror::Error;

#[derive(Clone, Debug, PartialEq, Error)]
pub enum BlockValidationError {
    #[error("A transaction in the block failed to validate: `{0}`")]
    TransactionError(#[from] TransactionError),
    #[error("Invalid input in block")]
    InvalidInput,
    #[error("Mismatched MMR roots")]
    MismatchedMmrRoots,
    #[error("The block contains transactions that should have been cut through.")]
    NoCutThrough,
    #[error("The block weight is above the maximum")]
    BlockTooLarge,
}

/// A Tari block. Blocks are linked together into a blockchain.
#[derive(Clone, Debug, Serialize, Deserialize, PartialEq)]
pub struct Block {
    pub header: BlockHeader,
    pub body: AggregateBody,
}

impl Block {
    /// This function will calculate the total fees contained in a block
    pub fn calculate_fees(&self) -> MicroTari {
        self.body.kernels().iter().fold(0.into(), |sum, x| sum + x.fee)
    }

    /// This function will check spent kernel rules like tx lock height etc
    pub fn check_kernel_rules(&self) -> Result<(), BlockValidationError> {
        self.body.check_kernel_rules(self.header.height)?;
        Ok(())
    }

    /// Run through the outputs of the block and check that
    /// 1. There is exactly ONE coinbase output
    /// 1. The output's maturity is correctly set
<<<<<<< HEAD
    /// NOTE this does not check the coinbase amount
    pub fn check_coinbase_output(&self, consensus_constants: &ConsensusConstants) -> Result<(), BlockValidationError> {
        let mut coinbase_counter = 0; // there should be exactly 1 coinbase
        for utxo in self.body.outputs() {
            if utxo.features().flags.contains(OutputFlags::COINBASE_OUTPUT) {
                coinbase_counter += 1;
                if utxo.features().maturity < (self.header.height + consensus_constants.coinbase_lock_height()) {
                    warn!(
                        target: LOG_TARGET,
                        "Coinbase on {} found with maturity set too low",
                        self.hash().to_hex()
                    );
                    return Err(BlockValidationError::InvalidCoinbase);
                }
            }
        }
        if coinbase_counter != 1 {
            warn!(
                target: LOG_TARGET,
                "{} coinbases found in block {}. Only a single coinbase is permitted.",
                coinbase_counter,
                self.hash().to_hex()
            );
            return Err(BlockValidationError::InvalidCoinbase);
        }
=======
    /// 1. The amount is correct.
    pub fn check_coinbase_output(
        &self,
        reward: MicroTari,
        consensus_constants: &ConsensusConstants,
        factories: &CryptoFactories,
    ) -> Result<(), BlockValidationError>
    {
        self.body.check_coinbase_output(
            reward,
            consensus_constants.coinbase_lock_height(),
            factories,
            self.header.height,
        )?;
>>>>>>> 35de5b55
        Ok(())
    }

    /// This function will check all stxo to ensure that feature flags where followed
    pub fn check_stxo_rules(&self) -> Result<(), BlockValidationError> {
<<<<<<< HEAD
        for input in self.body.inputs() {
            if input.features().maturity > self.header.height {
                warn!(
                    target: LOG_TARGET,
                    "Input found that has not yet matured to spending height: {}", input
                );
                return Err(BlockValidationError::InputMaturity);
            }
        }
=======
        self.body.check_stxo_rules(self.header.height)?;
>>>>>>> 35de5b55
        Ok(())
    }

    /// Destroys the block and returns the pieces of the block: header, inputs, outputs and kernels
    pub fn dissolve(
        self,
    ) -> (
        BlockHeader,
        Vec<TransactionInput>,
        Vec<TransactionOutput>,
        Vec<TransactionKernel>,
    ) {
        let (i, o, k) = self.body.dissolve();
        (self.header, i, o, k)
    }
}

impl Display for Block {
    fn fmt(&self, fmt: &mut Formatter<'_>) -> Result<(), std::fmt::Error> {
        fmt.write_str("----------------- Block -----------------\n")?;
        fmt.write_str("--- Header ---\n")?;
        fmt.write_str(&format!("Hash: {}\n", self.header.hash().to_hex()))?;
        fmt.write_str(&format!("{}\n", self.header))?;
        fmt.write_str("---  Body  ---\n")?;
        fmt.write_str(&format!("{}\n", self.body))
    }
}

#[derive(Default)]
pub struct BlockBuilder {
    header: BlockHeader,
    inputs: Vec<TransactionInput>,
    outputs: Vec<TransactionOutput>,
    kernels: Vec<TransactionKernel>,
    total_fee: MicroTari,
}

impl BlockBuilder {
    pub fn new(blockchain_version: u16) -> BlockBuilder {
        BlockBuilder {
            header: BlockHeader::new(blockchain_version),
            inputs: Vec::new(),
            outputs: Vec::new(),
            kernels: Vec::new(),
            total_fee: MicroTari::from(0),
        }
    }

    /// This function adds a header to the block
    pub fn with_header(mut self, header: BlockHeader) -> Self {
        self.header = header;
        self
    }

    /// This function adds the provided transaction inputs to the block
    pub fn add_inputs(mut self, mut inputs: Vec<TransactionInput>) -> Self {
        self.inputs.append(&mut inputs);
        self
    }

    /// This function adds the provided transaction outputs to the block
    pub fn add_outputs(mut self, mut outputs: Vec<TransactionOutput>) -> Self {
        self.outputs.append(&mut outputs);
        self
    }

    /// This function adds the provided transaction kernels to the block
    pub fn add_kernels(mut self, mut kernels: Vec<TransactionKernel>) -> Self {
        for kernel in &kernels {
            self.total_fee += kernel.fee;
        }
        self.kernels.append(&mut kernels);
        self
    }

    /// Add the provided transactions to the block
    pub fn with_transactions(mut self, txs: Vec<Transaction>) -> Self {
        let iter = txs.into_iter();
        for tx in iter {
            let (inputs, outputs, kernels) = tx.body.dissolve();
            self = self.add_inputs(inputs);
            self = self.add_outputs(outputs);
            self = self.add_kernels(kernels);
            self.header.total_kernel_offset = self.header.total_kernel_offset + tx.offset;
        }
        self
    }

    /// This functions add the provided transactions to the block
    pub fn add_transaction(mut self, tx: Transaction) -> Self {
        let (inputs, outputs, kernels) = tx.body.dissolve();
        self = self.add_inputs(inputs);
        self = self.add_outputs(outputs);
        self = self.add_kernels(kernels);
        self.header.total_kernel_offset = &self.header.total_kernel_offset + &tx.offset;
        self
    }

    /// This will add the given coinbase UTXO to the block
    pub fn with_coinbase_utxo(mut self, coinbase_utxo: TransactionOutput, coinbase_kernel: TransactionKernel) -> Self {
        self.kernels.push(coinbase_kernel);
        self.outputs.push(coinbase_utxo);
        self
    }

    /// Add the provided ProofOfWork metadata to the block
    pub fn with_pow(mut self, pow: ProofOfWork) -> Self {
        self.header.pow = pow;
        self
    }

    /// This will finish construction of the block and create the block
    pub fn build(self) -> Block {
        let mut block = Block {
            header: self.header,
            body: AggregateBody::new(self.inputs, self.outputs, self.kernels),
        };
        block.body.do_cut_through();
        block.body.sort();
        block
    }
}

impl Hashable for Block {
    /// The block hash is just the header hash, since the inputs, outputs and range proofs are captured by their
    /// respective MMR roots in the header itself.
    fn hash(&self) -> Vec<u8> {
        // Note. If this changes, there will be a bug in chain_database::add_block_modifying_header
        self.header.hash()
    }
}

//---------------------------------- NewBlock --------------------------------------------//
pub struct NewBlock {
    pub block_hash: BlockHash,
}

impl NewBlock {
    pub fn new(block_hash: BlockHash) -> Self {
        Self { block_hash }
    }
}

impl From<&Block> for NewBlock {
    fn from(block: &Block) -> Self {
        Self {
            block_hash: block.hash(),
        }
    }
}

//----------------------------------------         Tests          ----------------------------------------------------//<|MERGE_RESOLUTION|>--- conflicted
+++ resolved
@@ -30,16 +30,8 @@
     transactions::{
         aggregated_body::AggregateBody,
         tari_amount::MicroTari,
-<<<<<<< HEAD
-        transaction::{Transaction, TransactionError, TransactionKernel},
-        types::BlockHash,
-        OutputFlags,
-        TransactionInput,
-        TransactionOutput,
-=======
         transaction::{Transaction, TransactionError, TransactionInput, TransactionKernel, TransactionOutput},
         types::CryptoFactories,
->>>>>>> 35de5b55
     },
 };
 use log::*;
@@ -84,33 +76,6 @@
     /// Run through the outputs of the block and check that
     /// 1. There is exactly ONE coinbase output
     /// 1. The output's maturity is correctly set
-<<<<<<< HEAD
-    /// NOTE this does not check the coinbase amount
-    pub fn check_coinbase_output(&self, consensus_constants: &ConsensusConstants) -> Result<(), BlockValidationError> {
-        let mut coinbase_counter = 0; // there should be exactly 1 coinbase
-        for utxo in self.body.outputs() {
-            if utxo.features().flags.contains(OutputFlags::COINBASE_OUTPUT) {
-                coinbase_counter += 1;
-                if utxo.features().maturity < (self.header.height + consensus_constants.coinbase_lock_height()) {
-                    warn!(
-                        target: LOG_TARGET,
-                        "Coinbase on {} found with maturity set too low",
-                        self.hash().to_hex()
-                    );
-                    return Err(BlockValidationError::InvalidCoinbase);
-                }
-            }
-        }
-        if coinbase_counter != 1 {
-            warn!(
-                target: LOG_TARGET,
-                "{} coinbases found in block {}. Only a single coinbase is permitted.",
-                coinbase_counter,
-                self.hash().to_hex()
-            );
-            return Err(BlockValidationError::InvalidCoinbase);
-        }
-=======
     /// 1. The amount is correct.
     pub fn check_coinbase_output(
         &self,
@@ -125,25 +90,12 @@
             factories,
             self.header.height,
         )?;
->>>>>>> 35de5b55
         Ok(())
     }
 
     /// This function will check all stxo to ensure that feature flags where followed
     pub fn check_stxo_rules(&self) -> Result<(), BlockValidationError> {
-<<<<<<< HEAD
-        for input in self.body.inputs() {
-            if input.features().maturity > self.header.height {
-                warn!(
-                    target: LOG_TARGET,
-                    "Input found that has not yet matured to spending height: {}", input
-                );
-                return Err(BlockValidationError::InputMaturity);
-            }
-        }
-=======
         self.body.check_stxo_rules(self.header.height)?;
->>>>>>> 35de5b55
         Ok(())
     }
 
