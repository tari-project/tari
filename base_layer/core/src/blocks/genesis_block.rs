--- conflicted
+++ resolved
@@ -119,15 +119,9 @@
 
         // Hardcode the Merkle roots once they've been computed above
         block.header.kernel_mr =
-<<<<<<< HEAD
-            FixedHash::from_hex("3f4011ec1e8ddfbd66fb7331c5623b38f529a66e81233d924df85f2070b2aacb").unwrap();
-        block.header.output_mr =
-            FixedHash::from_hex("3e40efda288a57d3319c63388dd47ffe4b682baaf6a3b58622ec94d77ad712a2").unwrap();
-=======
             FixedHash::from_hex("a08ff15219beea81d4131465290443fb3bd99d28b8af85975dbb2c77cb4cb5a0").unwrap();
         block.header.output_mr =
             FixedHash::from_hex("435f13e21be06b0d0ae9ad3869ac7c723edd933983fa2e26df843c82594b3245").unwrap();
->>>>>>> 0d661260
         block.header.validator_node_mr =
             FixedHash::from_hex("277da65c40b2cf99db86baedb903a3f0a38540f3a94d40c826eecac7e27d5dfc").unwrap();
     }
@@ -146,11 +140,7 @@
 
 fn get_stagenet_genesis_block_raw() -> Block {
     // Set genesis timestamp
-<<<<<<< HEAD
-    let genesis_timestamp = DateTime::parse_from_rfc2822("07 Nov 2024 08:00:00 +0200").expect("parse may not fail");
-=======
     let genesis_timestamp = DateTime::parse_from_rfc2822("11 Mar 2024 08:00:00 +0200").expect("parse may not fail");
->>>>>>> 0d661260
     let not_before_proof = b"i am the stagenet genesis block, watch out, here i come \
         \
         The New York Times , 2000/01/01 \
@@ -181,15 +171,9 @@
 
         // Hardcode the Merkle roots once they've been computed above
         block.header.kernel_mr =
-<<<<<<< HEAD
-            FixedHash::from_hex("3f4011ec1e8ddfbd66fb7331c5623b38f529a66e81233d924df85f2070b2aacb").unwrap();
-        block.header.output_mr =
-            FixedHash::from_hex("3e40efda288a57d3319c63388dd47ffe4b682baaf6a3b58622ec94d77ad712a2").unwrap();
-=======
             FixedHash::from_hex("36881d87e25183f5189d2dca5f7da450c399e7006dafd9bd9240f73a5fb3f0ad").unwrap();
         block.header.output_mr =
             FixedHash::from_hex("7b65d5140485b44e33eef3690d46c41e4dc5c4520ad7464d7740f376f4f0a728").unwrap();
->>>>>>> 0d661260
         block.header.validator_node_mr =
             FixedHash::from_hex("277da65c40b2cf99db86baedb903a3f0a38540f3a94d40c826eecac7e27d5dfc").unwrap();
     }
@@ -208,11 +192,7 @@
 
 fn get_nextnet_genesis_block_raw() -> Block {
     // Set genesis timestamp
-<<<<<<< HEAD
-    let genesis_timestamp = DateTime::parse_from_rfc2822("12 Dec 2023 18:10:00 +0200").expect("parse may not fail");
-=======
     let genesis_timestamp = DateTime::parse_from_rfc2822("11 Mar 2024 08:00:00 +0200").expect("parse may not fail");
->>>>>>> 0d661260
     // Let us add a "not before" proof to the genesis block
     let not_before_proof = b"nextnet has a blast, its prowess echoed in every gust \
         \
@@ -270,11 +250,7 @@
 
 fn get_igor_genesis_block_raw() -> Block {
     // Set genesis timestamp
-<<<<<<< HEAD
-    let genesis_timestamp = DateTime::parse_from_rfc2822("12 Dec 2023 08:20:00 +0200").expect("parse may not fail");
-=======
     let genesis_timestamp = DateTime::parse_from_rfc2822("11 Mar 2024 08:00:00 +0200").expect("parse may not fail");
->>>>>>> 0d661260
     // Let us add a "not before" proof to the genesis block
     let not_before_proof = b"but igor is the best, it is whispered in the wind \
         \
@@ -328,9 +304,6 @@
 
 fn get_esmeralda_genesis_block_raw() -> Block {
     // Set genesis timestamp
-<<<<<<< HEAD
-    let genesis_timestamp = DateTime::parse_from_rfc2822("08 Dec 2023 08:01:00 +0200").expect("parse may not fail");
-=======
     let genesis_timestamp = DateTime::parse_from_rfc2822("11 Mar 2024 08:00:00 +0200").expect("parse may not fail");
     // Let us add a "not before" proof to the genesis block
     let not_before_proof =
@@ -366,7 +339,6 @@
 fn get_localnet_genesis_block_raw() -> Block {
     // Set genesis timestamp
     let genesis_timestamp = DateTime::parse_from_rfc2822("20 Feb 2024 08:01:00 +0200").expect("parse may not fail");
->>>>>>> 0d661260
     // Let us add a "not before" proof to the genesis block
     let not_before_proof =
         b"as I sip my drink, thoughts of esmeralda consume my mind, like a refreshing nourishing draught \
@@ -450,13 +422,8 @@
     fn esme_genesis_sanity_check() {
         // Note: Generate new data for `pub fn get_esmeralda_genesis_block()` and `fn get_esmeralda_genesis_block_raw()`
         // if consensus values change, e.g. new faucet or other
-<<<<<<< HEAD
-        let block = get_stagenet_genesis_block();
-        check_block(Network::StageNet, &block, 100, 1);
-=======
         let block = get_esmeralda_genesis_block();
         check_block(Network::Esmeralda, &block, 100, 1);
->>>>>>> 0d661260
     }
 
     #[test]
@@ -474,13 +441,8 @@
         Network::set_current(Network::StageNet).unwrap();
         // Note: Generate new data for `pub fn get_stagenet_genesis_block()` and `fn get_stagenet_genesis_block_raw()`
         // if consensus values change, e.g. new faucet or other
-<<<<<<< HEAD
-        let block = get_esmeralda_genesis_block();
-        check_block(Network::Esmeralda, &block, 100, 1);
-=======
         let block = get_stagenet_genesis_block();
         check_block(Network::StageNet, &block, 100, 1);
->>>>>>> 0d661260
     }
 
     #[test]
@@ -488,8 +450,6 @@
         // Note: If outputs and kernels are added, this test will fail unless you explicitly check that network == Igor
         let block = get_igor_genesis_block();
         check_block(Network::Igor, &block, 0, 0);
-<<<<<<< HEAD
-=======
     }
 
     #[test]
@@ -497,7 +457,6 @@
         // Note: If outputs and kernels are added, this test will fail unless you explicitly check that network == Igor
         let block = get_localnet_genesis_block();
         check_block(Network::LocalNet, &block, 0, 0);
->>>>>>> 0d661260
     }
 
     fn check_block(network: Network, block: &ChainBlock, expected_outputs: usize, expected_kernels: usize) {
