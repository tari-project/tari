// Copyright 2019. The Tari Project
//
// Redistribution and use in source and binary forms, with or without modification, are permitted provided that the
// following conditions are met:
//
// 1. Redistributions of source code must retain the above copyright notice, this list of conditions and the following
// disclaimer.
//
// 2. Redistributions in binary form must reproduce the above copyright notice, this list of conditions and the
// following disclaimer in the documentation and/or other materials provided with the distribution.
//
// 3. Neither the name of the copyright holder nor the names of its contributors may be used to endorse or promote
// products derived from this software without specific prior written permission.
//
// THIS SOFTWARE IS PROVIDED BY THE COPYRIGHT HOLDERS AND CONTRIBUTORS "AS IS" AND ANY EXPRESS OR IMPLIED WARRANTIES,
// INCLUDING, BUT NOT LIMITED TO, THE IMPLIED WARRANTIES OF MERCHANTABILITY AND FITNESS FOR A PARTICULAR PURPOSE ARE
// DISCLAIMED. IN NO EVENT SHALL THE COPYRIGHT HOLDER OR CONTRIBUTORS BE LIABLE FOR ANY DIRECT, INDIRECT, INCIDENTAL,
// SPECIAL, EXEMPLARY, OR CONSEQUENTIAL DAMAGES (INCLUDING, BUT NOT LIMITED TO, PROCUREMENT OF SUBSTITUTE GOODS OR
// SERVICES; LOSS OF USE, DATA, OR PROFITS; OR BUSINESS INTERRUPTION) HOWEVER CAUSED AND ON ANY THEORY OF LIABILITY,
// WHETHER IN CONTRACT, STRICT LIABILITY, OR TORT (INCLUDING NEGLIGENCE OR OTHERWISE) ARISING IN ANY WAY OUT OF THE
// USE OF THIS SOFTWARE, EVEN IF ADVISED OF THE POSSIBILITY OF SUCH DAMAGE.

use std::sync::Arc;

use chrono::DateTime;
use tari_common::configuration::Network;
use tari_common_types::types::{BulletRangeProof, Commitment, FixedHash, PrivateKey, PublicKey, Signature};
use tari_crypto::{signatures::CommitmentAndPublicKeySignature, tari_utilities::hex::*};
use tari_script::script;

use crate::{
    blocks::{block::Block, BlockHeader, BlockHeaderAccumulatedData, ChainBlock},
    covenants::Covenant,
    proof_of_work::{PowAlgorithm, ProofOfWork},
    transactions::{
        aggregated_body::AggregateBody,
        tari_amount::MicroTari,
        transaction_components::{
            EncryptedData,
            KernelFeatures,
            OutputFeatures,
            TransactionKernel,
            TransactionKernelVersion,
            TransactionOutput,
            TransactionOutputVersion,
        },
    },
};

/// Returns the genesis block for the selected network.
pub fn get_genesis_block(network: Network) -> ChainBlock {
    use Network::{Dibbler, Esmeralda, Igor, LocalNet, MainNet, NextNet, Ridcully, StageNet, Stibbons, Weatherwax};
    match network {
        MainNet => get_mainnet_genesis_block(),
        StageNet => get_stagenet_genesis_block(),
        NextNet => get_nextnet_genesis_block(),
        Igor => get_igor_genesis_block(),
        Esmeralda => get_esmeralda_genesis_block(),
        LocalNet => get_esmeralda_genesis_block(),
        Dibbler => unimplemented!("Dibbler is longer supported"),
        Ridcully => unimplemented!("Ridcully is longer supported"),
        Stibbons => unimplemented!("Stibbons is longer supported"),
        Weatherwax => unimplemented!("Weatherwax longer supported"),
    }
}

fn add_faucet_utxos_to_genesis_block(file: &str, block: &mut Block) {
    let mut utxos = Vec::new();
    let mut counter = 1;
    let lines_count = file.lines().count();
    for line in file.lines() {
        if counter < lines_count {
            let utxo: TransactionOutput = serde_json::from_str(line).unwrap();
            utxos.push(utxo);
        } else {
            block.body.add_kernel(serde_json::from_str(line).unwrap());
            block.header.kernel_mmr_size += 1;
        }
        counter += 1;
    }
    block.header.output_mmr_size += utxos.len() as u64;
    block.body.add_outputs(&mut utxos);
    block.body.sort();
}

fn print_mr_values(block: &mut Block, print: bool) {
    if !print {
        return;
    }
    use std::convert::TryFrom;

    use croaring::Bitmap;

    use crate::{chain_storage::calculate_validator_node_mr, KernelMmr, MutableOutputMmr, WitnessMmr};

    let mut kernel_mmr = KernelMmr::new(Vec::new());
    for k in block.body.kernels() {
        println!("k: {}", k);
        kernel_mmr.push(k.hash().to_vec()).unwrap();
    }

    let mut witness_mmr = WitnessMmr::new(Vec::new());
    let mut output_mmr = MutableOutputMmr::new(Vec::new(), Bitmap::create()).unwrap();

    for o in block.body.outputs() {
        witness_mmr.push(o.witness_hash().to_vec()).unwrap();
        output_mmr.push(o.hash().to_vec()).unwrap();
    }
    let vn_mmr = calculate_validator_node_mr(&[]);

    block.header.kernel_mr = FixedHash::try_from(kernel_mmr.get_merkle_root().unwrap()).unwrap();
    block.header.witness_mr = FixedHash::try_from(witness_mmr.get_merkle_root().unwrap()).unwrap();
    block.header.output_mr = FixedHash::try_from(output_mmr.get_merkle_root().unwrap()).unwrap();
    block.header.validator_node_mr = FixedHash::try_from(vn_mmr).unwrap();
    println!();
    println!("kernel mr: {}", block.header.kernel_mr.to_hex());
    println!("witness mr: {}", block.header.witness_mr.to_hex());
    println!("output mr: {}", block.header.output_mr.to_hex());
    println!("vn mr: {}", block.header.validator_node_mr.to_hex());
}

pub fn get_stagenet_genesis_block() -> ChainBlock {
    let mut block = get_stagenet_genesis_block_raw();

    // Add faucet utxos - enable/disable as required
    let add_faucet_utxos = false;
    if add_faucet_utxos {
        // NB! Update 'consensus_constants.rs/pub fn igor()/ConsensusConstants {faucet_value: ?}' with total value
        // NB: `stagenet_genesis_sanity_check` must pass
        let file_contents = include_str!("faucets/esmeralda_faucet.json");
        add_faucet_utxos_to_genesis_block(file_contents, &mut block);
        // Enable print only if you need to generate new Merkle roots, then disable it again
        let print_values = false;
        print_mr_values(&mut block, print_values);

        // Hardcode the Merkle roots once they've been computed above
        block.header.kernel_mr =
            FixedHash::from_hex("a58f93a7b29771ae9a5112fd73c65207dd73791d9be11248f88d4740d21889eb").unwrap();
        block.header.witness_mr =
            FixedHash::from_hex("fa1554ee9091d92e491a4ab6d58a1d478ac1aed25788549d4444a02b58f89235").unwrap();
        block.header.output_mr =
            FixedHash::from_hex("ea2a051cdf23f520176dad719e49b3b1d1a14e15c4e7f44a7936a45a9dd382e4").unwrap();
        block.header.validator_node_mr =
            FixedHash::from_hex("e1d55f91ecc7e435080ac2641280516a355a5ecbe231158987da217b5af30047").unwrap();
    }

    let accumulated_data = BlockHeaderAccumulatedData {
        hash: block.hash(),
        total_kernel_offset: block.header.total_kernel_offset.clone(),
        achieved_difficulty: 1.into(),
        total_accumulated_difficulty: 1,
        accumulated_monero_difficulty: 1.into(),
        accumulated_sha_difficulty: 1.into(),
        target_difficulty: 1.into(),
    };
    ChainBlock::try_construct(Arc::new(block), accumulated_data).unwrap()
}

fn get_stagenet_genesis_block_raw() -> Block {
    // Note: Use 'print_new_genesis_block_stagenet' in core/tests/helpers/block_builders.rs to generate the required
    // fields below - DO THIS ONCE ONLY AS IT GENERATES NEW RANDOM FIELDS
    let extra = "Tokenized and connected";
    let excess_sig = Signature::new(
        PublicKey::from_hex("f28c11d6ed6a2e276de79714ec0175b07d2177c6c6228c6f6f335123a7a39b47").unwrap(),
        PrivateKey::from_hex("790453728c6ef87ecc266ceed0a0f00296488a50fbea5000c4da742c82e81a0b").unwrap(),
    );
    let coinbase_meta_sig = CommitmentAndPublicKeySignature::new(
        Commitment::from_hex("1a0b40a10f9773d784d4cc6131097e9ed64615362ec45cecc007c244652bd300").unwrap(),
        PublicKey::from_hex("0286fe7855950b756b86514f9196c4dae76c4dd693cd82b9e09f7d079c1d6262").unwrap(),
        PrivateKey::from_hex("070e40a5f89e6187cc87b2941db22ba20ec93e8b901caf8622c1e693b3f23809").unwrap(),
        PrivateKey::from_hex("15a1690f3e78b13db0371a0c37234c25b98f40e6f732c6632b697e44cd90f50e").unwrap(),
        PrivateKey::from_hex("371aa7e360af28245e335a74936badd2261677055a13d72f42844bfb7ff6b508").unwrap(),
    );
    let coinbase = TransactionOutput::new(
        TransactionOutputVersion::get_current_version(),
        OutputFeatures::create_coinbase(360, Some(extra.as_bytes().to_vec())),
        Commitment::from_hex("daa15a31930cbc4b210beda5687d8492d92ae4cb04960d0dd196fac46a321f28").unwrap(),
        Some(BulletRangeProof::from_hex("01a80824c26f9078cdfb069ba056bec7a9a3fe1ee76a656151c1805e4c21fa531e1c7b94b29509e4b732ca17baf834a1db46baa6dd1b34eb13d54b3ab619c00a0390a30ca92b3a2669afc110f79f6ee9085e44ce56b1beb0e6a779e071b721021fbc3d1c3abcfbfdbfa60e517220415ca5fb746b02d579eceda538e737d1d9a2091cbb218e80f3fd0dcd3ba576f06ca1e2e7df418b3ab09e6f3d10a8480868d261c24bd27fea2dbcd21e5235e64601e985c31eee8f2b8768de310a29b5bc133d5bee105d5e72066e429af0ac2fab04c9b50af7b83994bedca5e39c7e7517c30a0d9473070b888aaa89a1e9177703fc3de96bf70b5d9144c8cc37abf2289f0c9e08f26d75328573cc3661b4ec4dbc0d6bd612d6b9d96278b978a4e5a4c38e760012d0d08d587c06cffa551d84feaca7995be4bbdf7f223a8b99198731bba9ac1444f43898c38489049fbcee90c14aa6e1752d61b68e8b974cc2f928f2a76d97ed570a894b59e30a61f7b222f031c1aa9953e7461ef965e4111149a6ec19f60b1866a6615fa483be75810bcd2eeec0b36ddc64e7e4b4c9ce42f216dd3b39900e7e271c113ac38374599050ded9ba2a5a34424628199aa154254e9a9298361a846408eeda0bf5047c5fa529862257259fbf1e5a9bf43c89057960483e8368e450036edd809b4d9e59a869310be894dabccdab7d956a99e9a113da22d4e1bfb80fd202e747b5dbf90c7bac9a70bdd3f69a1854a7d266c6f3e052923e10254ebd467f086b81e4c86f098ac3783e15f3eaa7b7e40970ea68c3e005e7ac329b8baac93703").unwrap()),
        // A default script can never be spent, intentionally
        script!(Nop),
        // The Sender offset public key is not checked for coinbase outputs
        PublicKey::from_hex("2ab00cb5e477e4c7a0cbdd830f203a7e5d7e3ea8d015cf46f84e6c699ac96d0e").unwrap(),
        coinbase_meta_sig,
        // Covenant
        Covenant::default(),
        EncryptedData::default(),
        // Genesis blocks don't need to prove a minimum value
        MicroTari::zero(),
    );
    let kernel = TransactionKernel::new(
        TransactionKernelVersion::V0,
        KernelFeatures::COINBASE_KERNEL,
        MicroTari(0),
        0,
        Commitment::from_hex("2e812cf4e0d2e880577c7f22f39df9eb8ada3ed73150556dfc870d704a16bb4d").unwrap(),
        excess_sig,
        None,
    );
    let mut body = AggregateBody::new(vec![], vec![coinbase], vec![kernel]);
    body.sort();
    // set genesis timestamp
<<<<<<< HEAD
    let genesis = DateTime::parse_from_rfc2822("12 Jun 2023 08:00:00 +0200").unwrap();
=======
    let genesis = DateTime::parse_from_rfc2822("24 Jul 2023 13:00:00 +0200").unwrap();
>>>>>>> 1ac9547c
    #[allow(clippy::cast_sign_loss)]
    let timestamp = genesis.timestamp() as u64;
    Block {
        header: BlockHeader {
            version: 0,
            height: 0,
            prev_hash: FixedHash::zero(),
            timestamp: timestamp.into(),
            output_mr: FixedHash::from_hex("7e1ae76183d2bee553d047176ba8e2103a279621328e9b644bfc0d91b0434de2").unwrap(),
            witness_mr: FixedHash::from_hex("b71f8eadc3556245e3673d685bbeafa55b378754e7dc7af527fd35594e5c3ac2")
                .unwrap(),
            output_mmr_size: 1,
            kernel_mr: FixedHash::from_hex("4f7c30b3fbb3fc3cfc9c544753d9766bfed0aa0ba4d2f8c4792d8565d051ca48").unwrap(),
            kernel_mmr_size: 1,
            validator_node_mr: FixedHash::from_hex("e1d55f91ecc7e435080ac2641280516a355a5ecbe231158987da217b5af30047")
                .unwrap(),
            input_mr: FixedHash::zero(),
            total_kernel_offset: PrivateKey::from_hex(
                "0000000000000000000000000000000000000000000000000000000000000000",
            )
            .unwrap(),
            total_script_offset: PrivateKey::from_hex(
                "0000000000000000000000000000000000000000000000000000000000000000",
            )
            .unwrap(),
            nonce: 0,
            pow: ProofOfWork {
                pow_algo: PowAlgorithm::Sha3,
                pow_data: vec![],
            },
        },
        body,
    }
}

pub fn get_nextnet_genesis_block() -> ChainBlock {
    let mut block = get_nextnet_genesis_block_raw();

    // Add faucet utxos - enable/disable as required
    let add_faucet_utxos = true;
    if add_faucet_utxos {
        // NB! Update 'consensus_constants.rs/pub fn igor()/ConsensusConstants {faucet_value: ?}' with total value
        // NB: `nextnet_genesis_sanity_check` must pass
        let file_contents = include_str!("faucets/nextnet_faucet.json");
        add_faucet_utxos_to_genesis_block(file_contents, &mut block);
        // Enable print only if you need to generate new Merkle roots, then disable it again
        let print_values = false;
        print_mr_values(&mut block, print_values);

        // Hardcode the Merkle roots once they've been computed above
        block.header.kernel_mr =
            FixedHash::from_hex("14145c10dc33305220d87499aaa828f91af0a2083559edfad357072b59953e5b").unwrap();
        block.header.witness_mr =
            FixedHash::from_hex("c6bb77da0272a4ba30e46b2afc4a65990ad36ed11e1e4c6cb7da750fe24146da").unwrap();
        block.header.output_mr =
            FixedHash::from_hex("c4466ab40c5fbfd2387e4825f2ec5de1adedfe765fa6b8067a50825645679cb8").unwrap();
        block.header.validator_node_mr =
            FixedHash::from_hex("e1d55f91ecc7e435080ac2641280516a355a5ecbe231158987da217b5af30047").unwrap();
    }

    let accumulated_data = BlockHeaderAccumulatedData {
        hash: block.hash(),
        total_kernel_offset: block.header.total_kernel_offset.clone(),
        achieved_difficulty: 1.into(),
        total_accumulated_difficulty: 1,
        accumulated_monero_difficulty: 1.into(),
        accumulated_sha_difficulty: 1.into(),
        target_difficulty: 1.into(),
    };
    ChainBlock::try_construct(Arc::new(block), accumulated_data).unwrap()
}

fn get_nextnet_genesis_block_raw() -> Block {
    // Note: Use 'print_new_genesis_block_nextnet' in core/tests/helpers/block_builders.rs to generate the required
    // fields below - DO THIS ONCE ONLY AS IT GENERATES NEW RANDOM FIELDS
    let extra = "Mathematical proof that something happened";
    let excess_sig = Signature::new(
        PublicKey::from_hex("a077240803d68e34b234ba72faffa2c6945ec354d95ec867cda47803f97b0020").unwrap(),
        PrivateKey::from_hex("8f1ad8d5cbdd593a2e8b34db7df8a0306cbd7c66a87fff399e9180f94a0b8600").unwrap(),
    );
    let coinbase_meta_sig = CommitmentAndPublicKeySignature::new(
        Commitment::from_hex("b8d0c8708cbd6c0d7bb305aaed1885a1f80f7aefd5220de27f8f2531f3256a5c").unwrap(),
        PublicKey::from_hex("808481273eec485d2fbc81f52e0056ff39a6808addce49a73bf1cfc764adf549").unwrap(),
        PrivateKey::from_hex("defc37b9c7ccae0a2492ea1a447df0a52af07bf12bf441eecf7c29b764aaf008").unwrap(),
        PrivateKey::from_hex("038d021e853270d297fd0101c9c45d71427716722e7d9873e3ecbbb253bf6301").unwrap(),
        PrivateKey::from_hex("b88f8c6cc795d435a309ca6918459ee9b63a881666b1ba312a697c6980f2980b").unwrap(),
    );
    let coinbase = TransactionOutput::new(
        TransactionOutputVersion::get_current_version(),
        OutputFeatures::create_coinbase(360, Some(extra.as_bytes().to_vec())),
        Commitment::from_hex("b24439eb7c41d94e871f80de8acf4b5fee0a9f3b9ccd22315c2052de7fab3659").unwrap(),
        Some(BulletRangeProof::from_hex("018c9edb0a5d121d93f1f4b98e1a70a53842572350e987117b6b61f80795412d039c19e95433220d9552bb99120edbedfb762eeb850362576a340f2ac2de950647922dcb8c1d6b44809aa447428b849a3b55fca603604c3bc1f50a124eb33d5f1ee601ba7c34deae9624fa2124e65535cac54e2bd70f6a56276536ef3f7989a33754a45023cdc7a7409b5a90ad3f79d95eee53f0109863b00b91fe1a61a1152511541b323dbfabf543b5fe2aab8475580f7c790c231544aa2d8b07a20b12a77003526d36e8bd57948fd08cc2dc9f17dcfcb22798262b8f55e1020a03892b3b522008fb01489ea7d65dada109864faa4fc3a12853d3d58d1889361af6c6641b317db68ff4e20cf1d7c6d2b0d4ad21aaac9f6f9d8688fb6ca3e0767dbfb62daec94cf63550c11ace2073e546b25ae5fd24a1623ae1fe738b8b7933e4b69cf8280f0b222da9f3e709d071e525f7b17ec0a68546fb5d9ed84ec4ad36915af05abb3545425014d25559fa3dc58d0b50efb5a20285bc80dee8ce108a03777b21fe04572e5caef6f9f4479b1765f45288f7d1b4aedc747a1921c834a4d7c53671c222ea394438955d2f11957d9e81c2b62660350b012e6d8a06a7968e225bc625fd6828292c059832cdce869b193f8370fe4c6250b6f58ff5d43bce7b129ab65974fa4c256c0e24f53947b06bf921f901dc9ef4d910c03b85be85d6f675495b8acd19cc0bf98f81e41eb3aa1b3e6edf45a0916491979a5242709a4176c72f53b4cd2cc700f52bc519d3cd4af86fd63a64a027b5e4c0ad642bce0d00ded542fc6c49608f0d").unwrap()),
        // A default script can never be spent, intentionally
        script!(Nop),
        // The Sender offset public key is not checked for coinbase outputs
        PublicKey::from_hex("528e71d34210aad1bbc32eaeda40b147fda5c1efcc620fe64983606937276d29").unwrap(),
        coinbase_meta_sig,
        // Covenant
        Covenant::default(),
        EncryptedData::default(),
        // Genesis blocks don't need to prove a minimum value
        MicroTari::zero(),
    );
    let kernel = TransactionKernel::new(
        TransactionKernelVersion::V0,
        KernelFeatures::COINBASE_KERNEL,
        MicroTari(0),
        0,
        Commitment::from_hex("b276b36f13263126c226f2dc19f825284ba5d5218ea9da8a3b7015eff1b5c522").unwrap(),
        excess_sig,
        None,
    );
    let mut body = AggregateBody::new(vec![], vec![coinbase], vec![kernel]);
    body.sort();
    // set genesis timestamp
    let genesis = DateTime::parse_from_rfc2822("10 Aug 2023 17:00:00 +0200").unwrap();
    #[allow(clippy::cast_sign_loss)]
    let timestamp = genesis.timestamp() as u64;
    Block {
        header: BlockHeader {
            version: 0,
            height: 0,
            prev_hash: FixedHash::zero(),
            timestamp: timestamp.into(),
            output_mr: FixedHash::from_hex("2d7b1c9794a55c9d183668710c915e5a8fe051b8867a2043b37c94000289c2a3").unwrap(),
            witness_mr: FixedHash::from_hex("1247e8f2fbfaea797b80893a7df918ccd05f1b38559665f5e432ab303e93ca77")
                .unwrap(),
            output_mmr_size: 1,
            kernel_mr: FixedHash::from_hex("2786456622eda4fc857115c4d77b895ed8115b054353af9b382abe9c204e9ebb").unwrap(),
            kernel_mmr_size: 1,
            validator_node_mr: FixedHash::from_hex("e1d55f91ecc7e435080ac2641280516a355a5ecbe231158987da217b5af30047")
                .unwrap(),
            input_mr: FixedHash::zero(),
            total_kernel_offset: PrivateKey::from_hex(
                "0000000000000000000000000000000000000000000000000000000000000000",
            )
            .unwrap(),
            total_script_offset: PrivateKey::from_hex(
                "0000000000000000000000000000000000000000000000000000000000000000",
            )
            .unwrap(),
            nonce: 0,
            pow: ProofOfWork {
                pow_algo: PowAlgorithm::Sha3,
                pow_data: vec![],
            },
        },
        body,
    }
}

pub fn get_mainnet_genesis_block() -> ChainBlock {
    unimplemented!()
}

pub fn get_igor_genesis_block() -> ChainBlock {
    // lets get the block
    let mut block = get_igor_genesis_block_raw();

    // Add faucet utxos - enable/disable as required
    let add_faucet_utxos = true;
    if add_faucet_utxos {
        // NB! Update 'consensus_constants.rs/pub fn igor()/ConsensusConstants {faucet_value: ?}' with total value
        // NB: `igor_genesis_sanity_check` must pass
        let file_contents = include_str!("faucets/igor_faucet.json");
        add_faucet_utxos_to_genesis_block(file_contents, &mut block);
        // Enable print only if you need to generate new Merkle roots, then disable it again
        let print_values = false;
        print_mr_values(&mut block, print_values);

        // Hardcode the Merkle roots once they've been computed above
        block.header.kernel_mr =
            FixedHash::from_hex("85d29aac5de8574830a07b13d40159da775cd734be9db888f2f7856d3ef4ef78").unwrap();
        block.header.witness_mr =
            FixedHash::from_hex("cc97e38d40355f38b849381914c92bf8eb71ea3278db6db5c91d58a2c2e07f6f").unwrap();
        block.header.output_mr =
            FixedHash::from_hex("83012ae2b5d8402ee117cde0f73e02d9bfeb2997b69e6b2853c3756c1a4b694c").unwrap();
        block.header.validator_node_mr =
            FixedHash::from_hex("e1d55f91ecc7e435080ac2641280516a355a5ecbe231158987da217b5af30047").unwrap();
    }

    let accumulated_data = BlockHeaderAccumulatedData {
        hash: block.hash(),
        total_kernel_offset: block.header.total_kernel_offset.clone(),
        achieved_difficulty: 1.into(),
        total_accumulated_difficulty: 1,
        accumulated_monero_difficulty: 1.into(),
        accumulated_sha_difficulty: 1.into(),
        target_difficulty: 1.into(),
    };
    ChainBlock::try_construct(Arc::new(block), accumulated_data).unwrap()
}

fn get_igor_genesis_block_raw() -> Block {
    // Note: Use 'print_new_genesis_block_igor' in core/tests/helpers/block_builders.rs to generate the required fields
    // below - DO THIS ONCE ONLY AS IT GENERATES NEW RANDOM FIELDS
    let extra = "Hello, Igor";
    let excess_sig = Signature::new(
        PublicKey::from_hex("1c8f784c447bfcdfdf4013fc9847a2946be57f6cb4741ee22539e61a7f246307").unwrap(),
        PrivateKey::from_hex("99d8c945f970eb725eb2ddbdd4af556ad7c7ecaffc90f9fd43f97b4d1519130e").unwrap(),
    );
    let coinbase_meta_sig = CommitmentAndPublicKeySignature::new(
        Commitment::from_hex("0c95d569d26b57415306d50831c07a08f801fc14b4313784e81b05d6b73b1724").unwrap(),
        PublicKey::from_hex("5c699f7dea3c5e654b739d30cb06232aaa027de7299263286a8dffc21a9af35c").unwrap(),
        PrivateKey::from_hex("eef69a723ba98896b7e9c2767a27481dc4b32ab3e57bda2abd83af55650c1a00").unwrap(),
        PrivateKey::from_hex("b5ef7f268f2691b685f4ca54ae3ced21217677aa944c74e17d0d7b1d5b07940e").unwrap(),
        PrivateKey::from_hex("60e50f22a8eaaf7a4f87d642bda80f73685efa75b50c11de0f5e89459c5f180d").unwrap(),
    );

    let coinbase = TransactionOutput::new(
        TransactionOutputVersion::get_current_version(),
        OutputFeatures::create_coinbase(6, Some(extra.as_bytes().to_vec())),
        Commitment::from_hex("b07db2ce141197a988e93e7ad8344671e05ff697d40b3a2aae931faec1d7ce05").unwrap(),
        Some(BulletRangeProof::from_hex("01305bb60bdac24d89b6b1d958e97f14ccd91cdf7aad70dc44aed09d7338432b1460b41cf7d3d0764b3dd92d752afd514ec8f28f9db19704187695828b3f8ffc1f88a50598baf8e009f9ffb9dec2ecbbe21402e53128ad86993090973948db782182c50cc57102e5c892cce0068822d79f2e18e1e8fc4c65b524e8979092424141929c8dd50af3a695c6825cb6323a528176fe82da84f6622307d3a8eabf2ed330703890de3461d5d5ae8eafa639450758ccc2df072d37dbb678a930eaec2afb03e0b29f011a323e6ccb2a013d58fdbe7fb39a4c771a06fdf2d32ffa07df9105661e1dffb5055e78eb1d31d135baff738079199114b272c2626d980b28d44a7b3b98bf78a282e1ca67973f10caec08ffbc927ff6d4e40408f68f9dc92eae01544972e84ea009695e2ab6596ca79f676d8342540bd516cf15b9b0f16e12126fae72c4c5a2c88efac9e3d752562ec5f4db69ea6bd89c84b6d3edd569261be21733116a24bdc367787cc32758b06e69aa5466a754e4b26ce4175283aeba1c06f2a5503e8a60681ef8cfc558cc173c9cf56721b3d5725a13f4000d4487cea1e08e620b3698ef962c9d056f014f2dce5947a03319c0ddd81d785e943ca29be957bf5e5d90bc7fb4ca8fe28c99b60c24946a9640ab7fc490c456ccb4ea32a758bcb6d3737065c2a61ba3edbf7cf5b1855a543622c5b4b80801914cdd39b489924ff9be0eb1b692a5e0e93dddf0ed99e50db92fd11a53de9a11e2ad44126598b4579f230dd23f386c465f4c096bf53adf58b545d5dd3163b403c4211812f63f1129de6603").unwrap()),
        // A default script can never be spent, intentionally
        script!(Nop),
        // The Sender offset public key is not checked for coinbase outputs
        PublicKey::from_hex("fa465015a7f64cc057d6b0b185a34f97ae3496a880178bc9edc8a39cf7fe446e").unwrap(),
        coinbase_meta_sig,
        // Covenant
        Covenant::default(),
        EncryptedData::default(),
        // Genesis blocks don't need to prove a minimum value
        MicroTari::zero(),
    );
    let kernel = TransactionKernel::new(
        TransactionKernelVersion::V0,
        KernelFeatures::COINBASE_KERNEL,
        MicroTari(0),
        0,
        Commitment::from_hex("90cbcdbe391e84f7e9fd3e871819faf183dd4a4e083a46abf8594c74da43c056").unwrap(),
        excess_sig,
        None,
    );
    let mut body = AggregateBody::new(vec![], vec![coinbase], vec![kernel]);
    body.sort();
    // set genesis timestamp
    let genesis = DateTime::parse_from_rfc2822("29 Mar 2023 06:00:00 +0200").unwrap();
    #[allow(clippy::cast_sign_loss)]
    let timestamp = genesis.timestamp() as u64;
    Block {
        header: BlockHeader {
            version: 0,
            height: 0,
            prev_hash: FixedHash::zero(),
            timestamp: timestamp.into(),
            output_mr: FixedHash::from_hex("be4e90116734c3d81ac721e00059cf1ca69745036848e4c0251784d2ad4e8886").unwrap(),
            witness_mr: FixedHash::from_hex("c860cd9ce09362de8c4cd34f6363015907d4bd4208a6671a9773d08da68a90e2")
                .unwrap(),
            output_mmr_size: 1,
            kernel_mr: FixedHash::from_hex("ae9b21d68863c0d4017a2e1754b02f8e893b4a66df220d774dcd6da1be2670e8").unwrap(),
            kernel_mmr_size: 1,
            validator_node_mr: FixedHash::from_hex("e1d55f91ecc7e435080ac2641280516a355a5ecbe231158987da217b5af30047")
                .unwrap(),
            input_mr: FixedHash::zero(),
            total_kernel_offset: PrivateKey::from_hex(
                "0000000000000000000000000000000000000000000000000000000000000000",
            )
            .unwrap(),
            total_script_offset: PrivateKey::from_hex(
                "0000000000000000000000000000000000000000000000000000000000000000",
            )
            .unwrap(),
            nonce: 0,
            pow: ProofOfWork {
                pow_algo: PowAlgorithm::Sha3,
                pow_data: vec![],
            },
        },
        body,
    }
}

pub fn get_esmeralda_genesis_block() -> ChainBlock {
    // lets get the block
    let mut block = get_esmeralda_genesis_block_raw();

    // Add faucet utxos - enable/disable as required
    let add_faucet_utxos = true;
    if add_faucet_utxos {
        // NB! Update 'consensus_constants.rs/pub fn esmeralda()/ConsensusConstants {faucet_value: ?}' with total value
        // NB: `esmeralda_genesis_sanity_check` must pass
        let file_contents = include_str!("faucets/esmeralda_faucet.json");
        add_faucet_utxos_to_genesis_block(file_contents, &mut block);
        // Enable print only if you need to generate new Merkle roots, then disable it again
        let print_values = false;
        print_mr_values(&mut block, print_values);

        // Hardcode the Merkle roots once they've been computed above
        block.header.kernel_mr =
            FixedHash::from_hex("50e53f7ab3d56bfa7a642f81e01a37ca208f8aec2fda9c017e9032417f87d40b").unwrap();
        block.header.witness_mr =
            FixedHash::from_hex("12cec847b41f47e4ddb86f76ccf7c6e42eb0ca4c451c70f259190181b8450517").unwrap();
        block.header.output_mr =
            FixedHash::from_hex("f1298cbd89512023af522a3c889cc518b7d95d76fdaf4875405aedb32bd4e2ca").unwrap();
        block.header.validator_node_mr =
            FixedHash::from_hex("e1d55f91ecc7e435080ac2641280516a355a5ecbe231158987da217b5af30047").unwrap();
    }

    let accumulated_data = BlockHeaderAccumulatedData {
        hash: block.hash(),
        total_kernel_offset: block.header.total_kernel_offset.clone(),
        achieved_difficulty: 1.into(),
        total_accumulated_difficulty: 1,
        accumulated_monero_difficulty: 1.into(),
        accumulated_sha_difficulty: 1.into(),
        target_difficulty: 1.into(),
    };
    ChainBlock::try_construct(Arc::new(block), accumulated_data).unwrap()
}

fn get_esmeralda_genesis_block_raw() -> Block {
    // Note: Use 'print_new_genesis_block_esmeralda' in core/tests/helpers/block_builders.rs to generate the required
    // fields below - DO THIS ONCE ONLY AS IT GENERATES NEW RANDOM FIELDS
    let extra = "Queues happen to other people";
    let excess_sig = Signature::new(
        PublicKey::from_hex("a0b8ec8c084817409029d03329a87da70c60b48df99a259d097c1f2e7c720160").unwrap(),
        PrivateKey::from_hex("0cb04a773543acec43a1ebde0a0b24039a8f253c8506ebd849219b2d8d814707").unwrap(),
    );
    let coinbase_meta_sig = CommitmentAndPublicKeySignature::new(
        Commitment::from_hex("8476a4c5ec0d79eb4dc287c1342350efd420beddf08c20d2e3908e37b3f94b7b").unwrap(),
        PublicKey::from_hex("1a439e12c59c457785101cfbb0bbd79bf201a5cc2da22ff0504904e9c2c4d937").unwrap(),
        PrivateKey::from_hex("a9808a6021d0f36994ac459ad35d2ac71ce334ed42e9b09c6141ed86bbbaca0d").unwrap(),
        PrivateKey::from_hex("e5a38b823d95d79a90a554dd5ea694d3b25b087c7958894fa4cdefb15723930a").unwrap(),
        PrivateKey::from_hex("03759b4b07859ebdb33bddd0341071398ee4206ff334f89cd294d7a7564a7306").unwrap(),
    );
    let coinbase = TransactionOutput::new(
        TransactionOutputVersion::get_current_version(),
        OutputFeatures::create_coinbase(6, Some(extra.as_bytes().to_vec())),
        Commitment::from_hex("1e03b3c4cdb4aa3b72228aeae2bd14421d104142080586a1c94edf0e6049f652").unwrap(),
        Some(BulletRangeProof::from_hex("0176a380af73648c1ca11643017556caebdaa75f75ca2043bf7922569eda00ff2f301b0556cd1e90e830cb6e3523151c27c3f288e01a05d0f2190dbd5a03810c6cc6bba1f1f9c38c953b66890b28535c026295ff5beff89dd8fecebf5fe0172f5e18f9b23a2f988ccf9db41b6dd8f8b6fab15b14650030c56500d78aae3e810b237e037fa8d6b31ef5a894947027deea0abe1453024a10b1d52bb45cfb2227511ba6d13b4141c92c56cc17d3072d8210dbf3a2c0ed2790ddfaeea71ec016bda17fee56a8ce2c92336ab16496d2b4b8144080e7f984a68bb1c629120324fc47252842c9a39577fb7cf24b5b4521968c20b3e11f490de691495149be6c2fce2bd23bae9490cf3893a690c03111b1982d98cf37dc7d1b14396d35c90829c581ae875e4a1c8de31c97e12950a791eb36b5fab9dfcfba7e25ddc38fea77919790511d11702b4c2b1c29558417dd0956786c23a229d053680aa28c4562c46e8a2da31f3868a0511993106f8fdc63883b6d421079a69d40e77edce39644d14409f04814085c838dc85c71a5a0e5def4cc4349f3336d2af149539f1c92fb870613a8f2224ffef931b4ea96dba826cd15346660272b6f5ded8b1e884bd092265018bbb7604e5e64dbe06cae436b82e86902b51131a51a7795b227ccb252142a4b567e35c465d9bf3f8ebbb35c47f44ee76cef428b23ec4021332ff9959b793e53ee77f341006408d90728efae5962727c8c4ac0b226ff91824e6c53044f998da43eccf25d0132cdc05c04c28b20a1decc3880552a8495abdfd75601fbf3cee91a2eec02b604").unwrap()),
        // A default script can never be spent, intentionally
        script!(Nop),
        // The Sender offset public key is not checked for coinbase outputs
        PublicKey::from_hex("321f4dab85588753933308f40bd807e88b24db18ca2b57bf1e28004711159755").unwrap(),
        coinbase_meta_sig,
        // Covenant
        Covenant::default(),
        EncryptedData::default(),
        // Genesis blocks don't need to prove a minimum value
        MicroTari::zero(),
    );
    let kernel = TransactionKernel::new(
        TransactionKernelVersion::V0,
        KernelFeatures::COINBASE_KERNEL,
        MicroTari(0),
        0,
        Commitment::from_hex("be2d5f3c6c3c7f355c64dff5b73e74f0af5e3567b13eed739cfdb5f7f35f5d7f").unwrap(),
        excess_sig,
        None,
    );
    let mut body = AggregateBody::new(vec![], vec![coinbase], vec![kernel]);
    body.sort();
    // set genesis timestamp
    let genesis = DateTime::parse_from_rfc2822("31 Mar 2023 14:00:00 +0200").unwrap();
    #[allow(clippy::cast_sign_loss)]
    let timestamp = genesis.timestamp() as u64;
    Block {
        header: BlockHeader {
            version: 0,
            height: 0,
            prev_hash: FixedHash::zero(),
            timestamp: timestamp.into(),
            output_mr: FixedHash::from_hex("5dd7b743de0a3f1df463fb2af2fcf8fb1344f0a174dff0ef8d70125939968ee4").unwrap(),
            witness_mr: FixedHash::from_hex("5f049bfd7f42345cf2311de02a1431d2458ee6c5311d1874ba703c984965a2ce")
                .unwrap(),
            output_mmr_size: 1,
            kernel_mr: FixedHash::from_hex("227644bc970c60647ecd5be2f62b5ed32d4910bdd5a17cb956c0b829425a469f").unwrap(),
            kernel_mmr_size: 1,
            validator_node_mr: FixedHash::from_hex("e1d55f91ecc7e435080ac2641280516a355a5ecbe231158987da217b5af30047")
                .unwrap(),
            input_mr: FixedHash::zero(),
            total_kernel_offset: PrivateKey::from_hex(
                "0000000000000000000000000000000000000000000000000000000000000000",
            )
            .unwrap(),
            total_script_offset: PrivateKey::from_hex(
                "0000000000000000000000000000000000000000000000000000000000000000",
            )
            .unwrap(),
            nonce: 0,
            pow: ProofOfWork {
                pow_algo: PowAlgorithm::Sha3,
                pow_data: vec![],
            },
        },
        body,
    }
}

#[cfg(test)]
mod test {
    use croaring::Bitmap;
    use tari_common_types::{epoch::VnEpoch, types::Commitment};
    use tari_utilities::ByteArray;

    use super::*;
    use crate::{
        chain_storage::calculate_validator_node_mr,
        consensus::ConsensusManager,
        test_helpers::blockchain::create_new_blockchain_with_network,
        transactions::{
            transaction_components::{transaction_output::batch_verify_range_proofs, OutputType},
            CryptoFactories,
        },
        validation::{ChainBalanceValidator, FinalHorizonStateValidation},
        KernelMmr,
        MutableOutputMmr,
        WitnessMmr,
    };

    #[test]
    fn stagenet_genesis_sanity_check() {
        // Note: Generate new data for `pub fn get_stagenet_genesis_block()` and `fn get_stagenet_genesis_block_raw()`
        // if consensus values change, e.g. new faucet or other
        let block = get_stagenet_genesis_block();
        check_block(Network::StageNet, &block, 1, 1);
    }

    #[test]
    fn nextnet_genesis_sanity_check() {
        // Note: Generate new data for `pub fn get_nextnet_genesis_block()` and `fn get_stagenet_genesis_block_raw()`
        // if consensus values change, e.g. new faucet or other
        let block = get_nextnet_genesis_block();
        check_block(Network::NextNet, &block, 456, 2);
    }

    #[test]
    fn esmeralda_genesis_sanity_check() {
        // Note: Generate new data for `pub fn get_esmeralda_genesis_block()` and `fn get_esmeralda_genesis_block_raw()`
        // if consensus values change, e.g. new faucet or other
        let block = get_esmeralda_genesis_block();
        check_block(Network::Esmeralda, &block, 4966, 2);
    }

    #[test]
    fn igor_genesis_sanity_check() {
        // Note: Generate new data for `pub fn get_igor_genesis_block()` and `fn get_igor_genesis_block_raw()`
        // if consensus values change, e.g. new faucet or other
        let block = get_igor_genesis_block();
        check_block(Network::Igor, &block, 5527, 2);
    }

    fn check_block(network: Network, block: &ChainBlock, expected_outputs: usize, expected_kernels: usize) {
        assert!(block.block().body.inputs().is_empty());
        assert_eq!(block.block().body.kernels().len(), expected_kernels);
        assert_eq!(block.block().body.outputs().len(), expected_outputs);

        let factories = CryptoFactories::default();
        assert!(block.block().body.outputs().iter().any(|o| o.is_coinbase()));
        let outputs = block.block().body.outputs().iter().collect::<Vec<_>>();
        batch_verify_range_proofs(&factories.range_proof, &outputs).unwrap();
        // Coinbase and faucet kernel
        assert_eq!(
            block.block().body.kernels().len() as u64,
            block.header().kernel_mmr_size
        );
        assert_eq!(
            block.block().body.outputs().len() as u64,
            block.header().output_mmr_size
        );

        for kernel in block.block().body.kernels() {
            kernel.verify_signature().unwrap();
        }
        assert!(block
            .block()
            .body
            .kernels()
            .iter()
            .any(|k| k.features.contains(KernelFeatures::COINBASE_KERNEL)));

        // Check MMR
        let mut kernel_mmr = KernelMmr::new(Vec::new());
        for k in block.block().body.kernels() {
            kernel_mmr.push(k.hash().to_vec()).unwrap();
        }

        let mut witness_mmr = WitnessMmr::new(Vec::new());
        let mut output_mmr = MutableOutputMmr::new(Vec::new(), Bitmap::create()).unwrap();
        let mut vn_nodes = Vec::new();
        for o in block.block().body.outputs() {
            o.verify_metadata_signature().unwrap();
            witness_mmr.push(o.witness_hash().to_vec()).unwrap();
            output_mmr.push(o.hash().to_vec()).unwrap();
            if matches!(o.features.output_type, OutputType::ValidatorNodeRegistration) {
                let reg = o
                    .features
                    .sidechain_feature
                    .as_ref()
                    .and_then(|f| f.validator_node_registration())
                    .unwrap();
                vn_nodes.push((
                    reg.public_key().clone(),
                    reg.derive_shard_key(None, VnEpoch(0), VnEpoch(0), block.hash()),
                ));
            }
        }

        assert_eq!(kernel_mmr.get_merkle_root().unwrap(), block.header().kernel_mr,);
        assert_eq!(witness_mmr.get_merkle_root().unwrap(), block.header().witness_mr,);
        assert_eq!(output_mmr.get_merkle_root().unwrap(), block.header().output_mr,);
        assert_eq!(calculate_validator_node_mr(&vn_nodes), block.header().validator_node_mr,);

        // Check that the faucet UTXOs balance (the faucet_value consensus constant is set correctly and faucet kernel
        // is correct)

        let utxo_sum = block.block().body.outputs().iter().map(|o| &o.commitment).sum();
        let kernel_sum = block.block().body.kernels().iter().map(|k| &k.excess).sum();

        let db = create_new_blockchain_with_network(Network::Igor);

        let lock = db.db_read_access().unwrap();
        ChainBalanceValidator::new(ConsensusManager::builder(network).build(), Default::default())
            .validate(&*lock, 0, &utxo_sum, &kernel_sum, &Commitment::default())
            .unwrap();
    }
}<|MERGE_RESOLUTION|>--- conflicted
+++ resolved
@@ -199,11 +199,7 @@
     let mut body = AggregateBody::new(vec![], vec![coinbase], vec![kernel]);
     body.sort();
     // set genesis timestamp
-<<<<<<< HEAD
-    let genesis = DateTime::parse_from_rfc2822("12 Jun 2023 08:00:00 +0200").unwrap();
-=======
     let genesis = DateTime::parse_from_rfc2822("24 Jul 2023 13:00:00 +0200").unwrap();
->>>>>>> 1ac9547c
     #[allow(clippy::cast_sign_loss)]
     let timestamp = genesis.timestamp() as u64;
     Block {
