--- conflicted
+++ resolved
@@ -58,11 +58,7 @@
     consensus::{chain_strength_comparer::ChainStrengthComparerBuilder, ConsensusConstantsBuilder, ConsensusManager},
     transactions::{
         transaction::{TransactionInput, TransactionKernel},
-<<<<<<< HEAD
-        types::{Commitment, CryptoFactories, HashOutput, Signature},
-=======
         CryptoFactories,
->>>>>>> 997d2888
     },
     validation::{
         block_validators::{BodyOnlyValidator, OrphanBlockValidator},
