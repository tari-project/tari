//  Copyright 2020, The Tari Project
//
//  Redistribution and use in source and binary forms, with or without modification, are permitted provided that the
//  following conditions are met:
//
//  1. Redistributions of source code must retain the above copyright notice, this list of conditions and the following
//  disclaimer.
//
//  2. Redistributions in binary form must reproduce the above copyright notice, this list of conditions and the
//  following disclaimer in the documentation and/or other materials provided with the distribution.
//
//  3. Neither the name of the copyright holder nor the names of its contributors may be used to endorse or promote
//  products derived from this software without specific prior written permission.
//
//  THIS SOFTWARE IS PROVIDED BY THE COPYRIGHT HOLDERS AND CONTRIBUTORS "AS IS" AND ANY EXPRESS OR IMPLIED WARRANTIES,
//  INCLUDING, BUT NOT LIMITED TO, THE IMPLIED WARRANTIES OF MERCHANTABILITY AND FITNESS FOR A PARTICULAR PURPOSE ARE
//  DISCLAIMED. IN NO EVENT SHALL THE COPYRIGHT HOLDER OR CONTRIBUTORS BE LIABLE FOR ANY DIRECT, INDIRECT, INCIDENTAL,
//  SPECIAL, EXEMPLARY, OR CONSEQUENTIAL DAMAGES (INCLUDING, BUT NOT LIMITED TO, PROCUREMENT OF SUBSTITUTE GOODS OR
//  SERVICES; LOSS OF USE, DATA, OR PROFITS; OR BUSINESS INTERRUPTION) HOWEVER CAUSED AND ON ANY THEORY OF LIABILITY,
//  WHETHER IN CONTRACT, STRICT LIABILITY, OR TORT (INCLUDING NEGLIGENCE OR OTHERWISE) ARISING IN ANY WAY OUT OF THE
//  USE OF THIS SOFTWARE, EVEN IF ADVISED OF THE POSSIBILITY OF SUCH DAMAGE.

<<<<<<< HEAD
use croaring::Bitmap;
use std::{
    env,
    fs,
    iter,
    ops::Deref,
    path::{Path, PathBuf},
};
use tari_common::configuration::Network;
use tari_common_types::chain_metadata::ChainMetadata;
use tari_storage::lmdb_store::LMDBConfig;

=======
use super::{create_block, mine_to_difficulty};
>>>>>>> b5d97394
use crate::{
    blocks::{genesis_block::get_weatherwax_genesis_block, Block, BlockHeader},
    chain_storage::{
        create_lmdb_database,
        BlockAccumulatedData,
        BlockHeaderAccumulatedData,
        BlockchainBackend,
        BlockchainDatabase,
        BlockchainDatabaseConfig,
        ChainBlock,
        ChainHeader,
        ChainStorageError,
        DbBasicStats,
        DbKey,
        DbTotalSizeStats,
        DbTransaction,
        DbValue,
        DeletedBitmap,
        HorizonData,
        LMDBDatabase,
        MmrTree,
        PrunedOutput,
        Validators,
    },
    consensus::{chain_strength_comparer::ChainStrengthComparerBuilder, ConsensusConstantsBuilder, ConsensusManager},
    crypto::tari_utilities::Hashable,
    proof_of_work::{AchievedTargetDifficulty, Difficulty, PowAlgorithm},
    test_helpers::BlockSpec,
    transactions::{
        transaction::{TransactionInput, TransactionKernel, UnblindedOutput},
        CryptoFactories,
    },
    validation::{
        block_validators::{BodyOnlyValidator, OrphanBlockValidator},
        mocks::MockValidator,
        DifficultyCalculator,
    },
};
<<<<<<< HEAD
use rand::{distributions::Alphanumeric, rngs::OsRng, Rng};
use tari_common_types::types::{Commitment, HashOutput, Signature};
=======
use croaring::Bitmap;
use std::{
    collections::HashMap,
    fs,
    ops::Deref,
    path::{Path, PathBuf},
    sync::Arc,
};
use tari_common::configuration::Network;
use tari_common_types::{
    chain_metadata::ChainMetadata,
    types::{Commitment, HashOutput, Signature},
};
use tari_storage::lmdb_store::LMDBConfig;
use tari_test_utils::paths::create_temporary_data_path;
>>>>>>> b5d97394

/// Create a new blockchain database containing no blocks.
pub fn create_new_blockchain() -> BlockchainDatabase<TempDatabase> {
    let network = Network::LocalNet;
    let consensus_constants = ConsensusConstantsBuilder::new(network).build();
    let genesis = get_weatherwax_genesis_block();
    let consensus_manager = ConsensusManager::builder(network)
        .add_consensus_constants(consensus_constants)
        .with_block(genesis)
        .on_ties(ChainStrengthComparerBuilder::new().by_height().build())
        .build();
    create_custom_blockchain(consensus_manager)
}

/// Create a new custom blockchain database containing no blocks.
pub fn create_custom_blockchain(rules: ConsensusManager) -> BlockchainDatabase<TempDatabase> {
    let validators = Validators::new(
        MockValidator::new(true),
        MockValidator::new(true),
        MockValidator::new(true),
    );
    create_store_with_consensus_and_validators(rules, validators)
}

pub fn create_store_with_consensus_and_validators(
    rules: ConsensusManager,
    validators: Validators<TempDatabase>,
) -> BlockchainDatabase<TempDatabase> {
    create_store_with_consensus_and_validators_and_config(rules, validators, BlockchainDatabaseConfig::default())
}

pub fn create_store_with_consensus_and_validators_and_config(
    rules: ConsensusManager,
    validators: Validators<TempDatabase>,
    config: BlockchainDatabaseConfig,
) -> BlockchainDatabase<TempDatabase> {
    let backend = create_test_db();
    BlockchainDatabase::new(
        backend,
        rules.clone(),
        validators,
        config,
        DifficultyCalculator::new(rules, Default::default()),
        false,
    )
    .unwrap()
}

pub fn create_store_with_consensus(rules: ConsensusManager) -> BlockchainDatabase<TempDatabase> {
    let factories = CryptoFactories::default();
    let validators = Validators::new(
        BodyOnlyValidator::default(),
        MockValidator::new(true),
        OrphanBlockValidator::new(rules.clone(), false, factories),
    );
    create_store_with_consensus_and_validators(rules, validators)
}
pub fn create_test_blockchain_db() -> BlockchainDatabase<TempDatabase> {
    let network = Network::Weatherwax;
    let rules = ConsensusManager::builder(network).build();
    create_store_with_consensus(rules)
}

pub fn create_test_db() -> TempDatabase {
    TempDatabase::new()
}

pub struct TempDatabase {
    path: PathBuf,
    db: Option<LMDBDatabase>,
}

impl TempDatabase {
<<<<<<< HEAD
    fn new() -> Self {
        let rand_str = iter::repeat_with(|| OsRng.sample(Alphanumeric) as char)
            .take(10)
            .collect::<String>();
        let temp_path = env::temp_dir().join(rand_str);
        fs::create_dir_all(&temp_path).unwrap();
=======
    pub fn new() -> Self {
        let temp_path = create_temporary_data_path();
>>>>>>> b5d97394

        Self {
            db: Some(create_lmdb_database(&temp_path, LMDBConfig::default()).unwrap()),
            path: temp_path,
        }
    }
}

impl Default for TempDatabase {
    fn default() -> Self {
        Self::new()
    }
}

impl Deref for TempDatabase {
    type Target = LMDBDatabase;

    fn deref(&self) -> &Self::Target {
        self.db.as_ref().unwrap()
    }
}

impl Drop for TempDatabase {
    fn drop(&mut self) {
        // force a drop on the LMDB db
        self.db = None;
        if Path::new(&self.path).exists() {
            fs::remove_dir_all(&self.path).expect("Could not delete temporary file");
        }
    }
}

impl BlockchainBackend for TempDatabase {
    fn write(&mut self, tx: DbTransaction) -> Result<(), ChainStorageError> {
        self.db.as_mut().unwrap().write(tx)
    }

    fn fetch(&self, key: &DbKey) -> Result<Option<DbValue>, ChainStorageError> {
        self.db.as_ref().unwrap().fetch(key)
    }

    fn contains(&self, key: &DbKey) -> Result<bool, ChainStorageError> {
        self.db.as_ref().unwrap().contains(key)
    }

    fn fetch_chain_header_by_height(&self, height: u64) -> Result<ChainHeader, ChainStorageError> {
        self.db.as_ref().unwrap().fetch_chain_header_by_height(height)
    }

    fn fetch_header_accumulated_data(
        &self,
        hash: &HashOutput,
    ) -> Result<Option<BlockHeaderAccumulatedData>, ChainStorageError> {
        self.db.as_ref().unwrap().fetch_header_accumulated_data(hash)
    }

    fn fetch_chain_header_in_all_chains(&self, hash: &HashOutput) -> Result<ChainHeader, ChainStorageError> {
        self.db.as_ref().unwrap().fetch_chain_header_in_all_chains(hash)
    }

    fn fetch_header_containing_kernel_mmr(&self, mmr_position: u64) -> Result<ChainHeader, ChainStorageError> {
        self.db
            .as_ref()
            .unwrap()
            .fetch_header_containing_kernel_mmr(mmr_position)
    }

    fn fetch_header_containing_utxo_mmr(&self, mmr_position: u64) -> Result<ChainHeader, ChainStorageError> {
        self.db.as_ref().unwrap().fetch_header_containing_utxo_mmr(mmr_position)
    }

    fn is_empty(&self) -> Result<bool, ChainStorageError> {
        self.db.as_ref().unwrap().is_empty()
    }

    fn fetch_block_accumulated_data(
        &self,
        header_hash: &HashOutput,
    ) -> Result<Option<BlockAccumulatedData>, ChainStorageError> {
        self.db.as_ref().unwrap().fetch_block_accumulated_data(header_hash)
    }

    fn fetch_block_accumulated_data_by_height(
        &self,
        height: u64,
    ) -> Result<Option<BlockAccumulatedData>, ChainStorageError> {
        self.db.as_ref().unwrap().fetch_block_accumulated_data_by_height(height)
    }

    fn fetch_kernels_in_block(&self, header_hash: &HashOutput) -> Result<Vec<TransactionKernel>, ChainStorageError> {
        self.db.as_ref().unwrap().fetch_kernels_in_block(header_hash)
    }

    fn fetch_kernel_by_excess(
        &self,
        excess: &[u8],
    ) -> Result<Option<(TransactionKernel, HashOutput)>, ChainStorageError> {
        self.db.as_ref().unwrap().fetch_kernel_by_excess(excess)
    }

    fn fetch_kernel_by_excess_sig(
        &self,
        excess_sig: &Signature,
    ) -> Result<Option<(TransactionKernel, HashOutput)>, ChainStorageError> {
        self.db.as_ref().unwrap().fetch_kernel_by_excess_sig(excess_sig)
    }

    fn fetch_kernels_by_mmr_position(&self, start: u64, end: u64) -> Result<Vec<TransactionKernel>, ChainStorageError> {
        self.db.as_ref().unwrap().fetch_kernels_by_mmr_position(start, end)
    }

    fn fetch_utxos_by_mmr_position(
        &self,
        start: u64,
        end: u64,
        deleted: &Bitmap,
    ) -> Result<(Vec<PrunedOutput>, Bitmap), ChainStorageError> {
        self.db
            .as_ref()
            .unwrap()
            .fetch_utxos_by_mmr_position(start, end, deleted)
    }

    fn fetch_output(&self, output_hash: &HashOutput) -> Result<Option<(PrunedOutput, u32, u64)>, ChainStorageError> {
        self.db.as_ref().unwrap().fetch_output(output_hash)
    }

    fn fetch_unspent_output_hash_by_commitment(
        &self,
        commitment: &Commitment,
    ) -> Result<Option<HashOutput>, ChainStorageError> {
        self.db
            .as_ref()
            .unwrap()
            .fetch_unspent_output_hash_by_commitment(commitment)
    }

    fn fetch_outputs_in_block(&self, header_hash: &HashOutput) -> Result<Vec<PrunedOutput>, ChainStorageError> {
        self.db.as_ref().unwrap().fetch_outputs_in_block(header_hash)
    }

    fn fetch_inputs_in_block(&self, header_hash: &HashOutput) -> Result<Vec<TransactionInput>, ChainStorageError> {
        self.db.as_ref().unwrap().fetch_inputs_in_block(header_hash)
    }

    fn fetch_mmr_size(&self, tree: MmrTree) -> Result<u64, ChainStorageError> {
        self.db.as_ref().unwrap().fetch_mmr_size(tree)
    }

    fn fetch_mmr_leaf_index(&self, tree: MmrTree, hash: &HashOutput) -> Result<Option<u32>, ChainStorageError> {
        self.db.as_ref().unwrap().fetch_mmr_leaf_index(tree, hash)
    }

    fn orphan_count(&self) -> Result<usize, ChainStorageError> {
        self.db.as_ref().unwrap().orphan_count()
    }

    fn fetch_last_header(&self) -> Result<BlockHeader, ChainStorageError> {
        self.db.as_ref().unwrap().fetch_last_header()
    }

    fn fetch_tip_header(&self) -> Result<ChainHeader, ChainStorageError> {
        self.db.as_ref().unwrap().fetch_tip_header()
    }

    fn fetch_chain_metadata(&self) -> Result<ChainMetadata, ChainStorageError> {
        self.db.as_ref().unwrap().fetch_chain_metadata()
    }

    fn utxo_count(&self) -> Result<usize, ChainStorageError> {
        self.db.as_ref().unwrap().utxo_count()
    }

    fn kernel_count(&self) -> Result<usize, ChainStorageError> {
        self.db.as_ref().unwrap().kernel_count()
    }

    fn fetch_orphan_chain_tip_by_hash(&self, hash: &HashOutput) -> Result<Option<ChainHeader>, ChainStorageError> {
        self.db.as_ref().unwrap().fetch_orphan_chain_tip_by_hash(hash)
    }

    fn fetch_orphan_children_of(&self, hash: HashOutput) -> Result<Vec<Block>, ChainStorageError> {
        self.db.as_ref().unwrap().fetch_orphan_children_of(hash)
    }

    fn fetch_orphan_chain_block(&self, hash: HashOutput) -> Result<Option<ChainBlock>, ChainStorageError> {
        self.db.as_ref().unwrap().fetch_orphan_chain_block(hash)
    }

    fn fetch_deleted_bitmap(&self) -> Result<DeletedBitmap, ChainStorageError> {
        self.db.as_ref().unwrap().fetch_deleted_bitmap()
    }

    fn delete_oldest_orphans(
        &mut self,
        horizon_height: u64,
        orphan_storage_capacity: usize,
    ) -> Result<(), ChainStorageError> {
        self.db
            .as_mut()
            .unwrap()
            .delete_oldest_orphans(horizon_height, orphan_storage_capacity)
    }

    fn fetch_monero_seed_first_seen_height(&self, seed: &[u8]) -> Result<u64, ChainStorageError> {
        self.db.as_ref().unwrap().fetch_monero_seed_first_seen_height(seed)
    }

    fn fetch_horizon_data(&self) -> Result<Option<HorizonData>, ChainStorageError> {
        self.db.as_ref().unwrap().fetch_horizon_data()
    }

    fn get_stats(&self) -> Result<DbBasicStats, ChainStorageError> {
        self.db.as_ref().unwrap().get_stats()
    }

    fn fetch_total_size_stats(&self) -> Result<DbTotalSizeStats, ChainStorageError> {
        self.db.as_ref().unwrap().fetch_total_size_stats()
    }
}

pub fn create_chained_blocks(
    blocks: &[(&str, u64, u64)],
    genesis_block: Arc<ChainBlock>,
) -> (Vec<String>, HashMap<String, Arc<ChainBlock>>) {
    let mut block_hashes = HashMap::new();
    block_hashes.insert("GB".to_string(), genesis_block);
    let rules = ConsensusManager::builder(Network::LocalNet).build();

    let mut block_names = Vec::with_capacity(blocks.len());
    for (name, difficulty, time) in blocks {
        let split = name.split("->").collect::<Vec<_>>();
        let to = split[0].to_string();
        let from = split[1].to_string();

        let prev_block = block_hashes
            .get(&from)
            .unwrap_or_else(|| panic!("Could not find block {}", from));
        let block_spec = BlockSpec::new()
            .with_difficulty((*difficulty).into())
            .with_block_time(*time)
            .finish();
        let (block, _) = create_block(&rules, prev_block.block(), block_spec);
        let block = mine_block(block, prev_block.accumulated_data(), (*difficulty).into());

        block_names.push(to.clone());
        block_hashes.insert(to, block);
    }
    (block_names, block_hashes)
}

fn mine_block(block: Block, prev_block_accum: &BlockHeaderAccumulatedData, difficulty: Difficulty) -> Arc<ChainBlock> {
    let block = mine_to_difficulty(block, difficulty).unwrap();
    let accum = BlockHeaderAccumulatedData::builder(prev_block_accum)
        .with_hash(block.hash())
        .with_achieved_target_difficulty(
            AchievedTargetDifficulty::try_construct(PowAlgorithm::Sha3, (difficulty.as_u64() - 1).into(), difficulty)
                .unwrap(),
        )
        .with_total_kernel_offset(block.header.total_kernel_offset.clone())
        .build()
        .unwrap();
    Arc::new(ChainBlock::try_construct(Arc::new(block), accum).unwrap())
}

pub fn create_main_chain(
    db: &BlockchainDatabase<TempDatabase>,
    blocks: &[(&str, u64, u64)],
) -> (Vec<String>, HashMap<String, Arc<ChainBlock>>) {
    let genesis_block = db.fetch_block(0).unwrap().try_into_chain_block().map(Arc::new).unwrap();
    let (names, chain) = create_chained_blocks(blocks, genesis_block);
    names.iter().for_each(|name| {
        let block = chain.get(name).unwrap();
        db.add_block(block.to_arc_block()).unwrap();
    });

    (names, chain)
}

pub fn create_orphan_chain(
    db: &BlockchainDatabase<TempDatabase>,
    blocks: &[(&str, u64, u64)],
    root_block: Arc<ChainBlock>,
) -> (Vec<String>, HashMap<String, Arc<ChainBlock>>) {
    let (names, chain) = create_chained_blocks(blocks, root_block);
    let mut txn = DbTransaction::new();
    for name in &names {
        let block = chain.get(name).unwrap().clone();
        txn.insert_chained_orphan(block);
    }
    db.write(txn).unwrap();

    (names, chain)
}

pub struct TestBlockchain {
    db: BlockchainDatabase<TempDatabase>,
    chain: Vec<(&'static str, Arc<ChainBlock>)>,
    rules: ConsensusManager,
}

impl TestBlockchain {
    pub fn new(db: BlockchainDatabase<TempDatabase>, rules: ConsensusManager) -> Self {
        let genesis = db.fetch_block(0).unwrap().try_into_chain_block().map(Arc::new).unwrap();
        let mut blockchain = Self {
            db,
            chain: Default::default(),
            rules,
        };

        blockchain.chain.push(("GB", genesis));
        blockchain
    }

    pub fn create(rules: ConsensusManager) -> Self {
        Self::new(create_custom_blockchain(rules.clone()), rules)
    }

    pub fn rules(&self) -> &ConsensusManager {
        &self.rules
    }

    pub fn db(&self) -> &BlockchainDatabase<TempDatabase> {
        &self.db
    }

    pub fn add_block(
        &mut self,
        name: &'static str,
        child_of: &'static str,
        block_spec: BlockSpec,
    ) -> (Arc<ChainBlock>, UnblindedOutput) {
        let (block, coinbase) = self.create_chained_block(child_of, block_spec);
        self.append_block(name, block.clone());
        (block, coinbase)
    }

    pub fn add_next_tip(&mut self, name: &'static str, spec: BlockSpec) -> (Arc<ChainBlock>, UnblindedOutput) {
        let (block, coinbase) = self.create_next_tip(spec);
        self.append_block(name, block.clone());
        (block, coinbase)
    }

    pub fn append_block(&mut self, name: &'static str, block: Arc<ChainBlock>) {
        let result = self.db.add_block(block.to_arc_block()).unwrap();
        assert!(result.is_added());
        let _ = self.chain.push((name, block));
    }

    pub fn get_block_by_name(&self, name: &'static str) -> Option<Arc<ChainBlock>> {
        self.chain.iter().find(|(n, _)| *n == name).map(|(_, ch)| ch.clone())
    }

    pub fn get_tip_block(&self) -> (&'static str, Arc<ChainBlock>) {
        self.chain.last().cloned().unwrap()
    }

    pub fn create_chained_block(
        &self,
        parent_name: &'static str,
        block_spec: BlockSpec,
    ) -> (Arc<ChainBlock>, UnblindedOutput) {
        let parent = self.get_block_by_name(parent_name).unwrap();
        let difficulty = block_spec.difficulty;
        let (block, coinbase) = create_block(&self.rules, parent.block(), block_spec);
        let block = mine_block(block, parent.accumulated_data(), difficulty);
        (block, coinbase)
    }

    pub fn create_unmined_block(&self, parent_name: &'static str, block_spec: BlockSpec) -> (Block, UnblindedOutput) {
        let parent = self.get_block_by_name(parent_name).unwrap();
        create_block(&self.rules, parent.block(), block_spec)
    }

    pub fn mine_block(&self, parent_name: &'static str, block: Block, difficulty: Difficulty) -> Arc<ChainBlock> {
        let parent = self.get_block_by_name(parent_name).unwrap();
        mine_block(block, parent.accumulated_data(), difficulty)
    }

    pub fn create_next_tip(&self, spec: BlockSpec) -> (Arc<ChainBlock>, UnblindedOutput) {
        let (name, _) = self.get_tip_block();
        self.create_chained_block(name, spec)
    }

    pub fn get_genesis_block(&self) -> Arc<ChainBlock> {
        self.chain.first().map(|(_, block)| block).unwrap().clone()
    }
}<|MERGE_RESOLUTION|>--- conflicted
+++ resolved
@@ -20,7 +20,6 @@
 //  WHETHER IN CONTRACT, STRICT LIABILITY, OR TORT (INCLUDING NEGLIGENCE OR OTHERWISE) ARISING IN ANY WAY OUT OF THE
 //  USE OF THIS SOFTWARE, EVEN IF ADVISED OF THE POSSIBILITY OF SUCH DAMAGE.
 
-<<<<<<< HEAD
 use croaring::Bitmap;
 use std::{
     env,
@@ -33,9 +32,6 @@
 use tari_common_types::chain_metadata::ChainMetadata;
 use tari_storage::lmdb_store::LMDBConfig;
 
-=======
-use super::{create_block, mine_to_difficulty};
->>>>>>> b5d97394
 use crate::{
     blocks::{genesis_block::get_weatherwax_genesis_block, Block, BlockHeader},
     chain_storage::{
@@ -74,26 +70,8 @@
         DifficultyCalculator,
     },
 };
-<<<<<<< HEAD
 use rand::{distributions::Alphanumeric, rngs::OsRng, Rng};
 use tari_common_types::types::{Commitment, HashOutput, Signature};
-=======
-use croaring::Bitmap;
-use std::{
-    collections::HashMap,
-    fs,
-    ops::Deref,
-    path::{Path, PathBuf},
-    sync::Arc,
-};
-use tari_common::configuration::Network;
-use tari_common_types::{
-    chain_metadata::ChainMetadata,
-    types::{Commitment, HashOutput, Signature},
-};
-use tari_storage::lmdb_store::LMDBConfig;
-use tari_test_utils::paths::create_temporary_data_path;
->>>>>>> b5d97394
 
 /// Create a new blockchain database containing no blocks.
 pub fn create_new_blockchain() -> BlockchainDatabase<TempDatabase> {
@@ -167,17 +145,12 @@
 }
 
 impl TempDatabase {
-<<<<<<< HEAD
-    fn new() -> Self {
+    pub fn new() -> Self {
         let rand_str = iter::repeat_with(|| OsRng.sample(Alphanumeric) as char)
             .take(10)
             .collect::<String>();
         let temp_path = env::temp_dir().join(rand_str);
         fs::create_dir_all(&temp_path).unwrap();
-=======
-    pub fn new() -> Self {
-        let temp_path = create_temporary_data_path();
->>>>>>> b5d97394
 
         Self {
             db: Some(create_lmdb_database(&temp_path, LMDBConfig::default()).unwrap()),
