// Copyright 2019. The Tari Project
//
// Redistribution and use in source and binary forms, with or without modification, are permitted provided that the
// following conditions are met:
//
// 1. Redistributions of source code must retain the above copyright notice, this list of conditions and the following
// disclaimer.
//
// 2. Redistributions in binary form must reproduce the above copyright notice, this list of conditions and the
// following disclaimer in the documentation and/or other materials provided with the distribution.
//
// 3. Neither the name of the copyright holder nor the names of its contributors may be used to endorse or promote
// products derived from this software without specific prior written permission.
//
// THIS SOFTWARE IS PROVIDED BY THE COPYRIGHT HOLDERS AND CONTRIBUTORS "AS IS" AND ANY EXPRESS OR IMPLIED WARRANTIES,
// INCLUDING, BUT NOT LIMITED TO, THE IMPLIED WARRANTIES OF MERCHANTABILITY AND FITNESS FOR A PARTICULAR PURPOSE ARE
// DISCLAIMED. IN NO EVENT SHALL THE COPYRIGHT HOLDER OR CONTRIBUTORS BE LIABLE FOR ANY DIRECT, INDIRECT, INCIDENTAL,
// SPECIAL, EXEMPLARY, OR CONSEQUENTIAL DAMAGES (INCLUDING, BUT NOT LIMITED TO, PROCUREMENT OF SUBSTITUTE GOODS OR
// SERVICES; LOSS OF USE, DATA, OR PROFITS; OR BUSINESS INTERRUPTION) HOWEVER CAUSED AND ON ANY THEORY OF LIABILITY,
// WHETHER IN CONTRACT, STRICT LIABILITY, OR TORT (INCLUDING NEGLIGENCE OR OTHERWISE) ARISING IN ANY WAY OUT OF THE
// USE OF THIS SOFTWARE, EVEN IF ADVISED OF THE POSSIBILITY OF SUCH DAMAGE.

//! Common test helper functions that are small and useful enough to be included in the main crate, rather than the
//! integration test folder.

use std::{iter, path::Path, sync::Arc};

use rand::{distributions::Alphanumeric, Rng};

use tari_common::configuration::Network;
use tari_comms::PeerManager;
use tari_storage::{lmdb_store::LMDBBuilder, LMDBWrapper};

use crate::{
    blocks::{Block, BlockHeader},
    chain_storage::{BlockHeaderAccumulatedData, ChainHeader},
    consensus::ConsensusManager,
    crypto::tari_utilities::Hashable,
    proof_of_work::{sha3_difficulty, AchievedTargetDifficulty, Difficulty},
    transactions::{
        tari_amount::T,
        transaction::{Transaction, UnblindedOutput},
<<<<<<< HEAD
        types::CryptoFactories,
        CoinbaseBuilder,
=======
        CoinbaseBuilder,
        CryptoFactories,
>>>>>>> 997d2888
    },
};

pub mod blockchain;

/// Create a partially constructed block using the provided set of transactions
/// is chain_block, or rename it to `create_orphan_block` and drop the prev_block argument
pub fn create_orphan_block(block_height: u64, transactions: Vec<Transaction>, consensus: &ConsensusManager) -> Block {
    let mut header = BlockHeader::new(consensus.consensus_constants(block_height).blockchain_version());
    header.height = block_height;
    header.into_builder().with_transactions(transactions).build()
}

pub fn create_block(block_version: u16, block_height: u64, transactions: Vec<Transaction>) -> (Block, UnblindedOutput) {
    let mut header = BlockHeader::new(block_version);
    header.height = block_height;
    let constants = ConsensusManager::builder(Network::LocalNet).build();
    let (coinbase, coinbase_output) = CoinbaseBuilder::new(CryptoFactories::default())
        .with_block_height(block_height)
        .with_fees(0.into())
        .with_nonce(0.into())
        .with_spend_key(block_height.into())
        .build_with_reward(constants.consensus_constants(block_height), 5000 * T)
        .unwrap();
    (
        header
            .into_builder()
            .with_transactions(iter::once(coinbase).chain(transactions).collect())
            .build(),
        coinbase_output,
    )
}

pub fn mine_to_difficulty(mut block: Block, difficulty: Difficulty) -> Result<Block, String> {
    // When starting from the same nonce, in tests it becomes common to mine the same block more than once without the
    // hash changing. This introduces the required entropy
    block.header.nonce = rand::thread_rng().gen();
    for _i in 0..10000 {
        if sha3_difficulty(&block.header) == difficulty {
            return Ok(block);
        }
        block.header.nonce += 1;
    }
    Err("Could not mine to difficulty in 10000 iterations".to_string())
}

pub fn create_peer_manager<P: AsRef<Path>>(data_path: P) -> Arc<PeerManager> {
    let peer_database_name = {
        let mut rng = rand::thread_rng();
        iter::repeat(())
            .map(|_| rng.sample(Alphanumeric) as char)
            .take(8)
            .collect::<String>()
    };
    std::fs::create_dir_all(&data_path).unwrap();
    let datastore = LMDBBuilder::new()
        .set_path(data_path)
        .set_env_config(Default::default())
        .set_max_number_of_databases(1)
        .add_database(&peer_database_name, lmdb_zero::db::CREATE)
        .build()
        .unwrap();
    let peer_database = datastore.get_handle(&peer_database_name).unwrap();
    Arc::new(PeerManager::new(LMDBWrapper::new(Arc::new(peer_database)), None).unwrap())
}

pub fn create_chain_header(header: BlockHeader, prev_accum: &BlockHeaderAccumulatedData) -> ChainHeader {
    let achieved_target_diff = AchievedTargetDifficulty::try_construct(header.pow_algo(), 1.into(), 1.into()).unwrap();
    let accumulated_data = BlockHeaderAccumulatedData::builder(prev_accum)
        .with_hash(header.hash())
        .with_achieved_target_difficulty(achieved_target_diff)
        .with_total_kernel_offset(header.total_kernel_offset.clone())
        .build()
        .unwrap();
    ChainHeader::try_construct(header, accumulated_data).unwrap()
}<|MERGE_RESOLUTION|>--- conflicted
+++ resolved
@@ -40,13 +40,8 @@
     transactions::{
         tari_amount::T,
         transaction::{Transaction, UnblindedOutput},
-<<<<<<< HEAD
-        types::CryptoFactories,
-        CoinbaseBuilder,
-=======
         CoinbaseBuilder,
         CryptoFactories,
->>>>>>> 997d2888
     },
 };
 
