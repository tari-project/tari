//  Copyright 2021, The Tari Project
//
//  Redistribution and use in source and binary forms, with or without modification, are permitted provided that the
//  following conditions are met:
//
//  1. Redistributions of source code must retain the above copyright notice, this list of conditions and the following
//  disclaimer.
//
//  2. Redistributions in binary form must reproduce the above copyright notice, this list of conditions and the
//  following disclaimer in the documentation and/or other materials provided with the distribution.
//
//  3. Neither the name of the copyright holder nor the names of its contributors may be used to endorse or promote
//  products derived from this software without specific prior written permission.
//
//  THIS SOFTWARE IS PROVIDED BY THE COPYRIGHT HOLDERS AND CONTRIBUTORS "AS IS" AND ANY EXPRESS OR IMPLIED WARRANTIES,
//  INCLUDING, BUT NOT LIMITED TO, THE IMPLIED WARRANTIES OF MERCHANTABILITY AND FITNESS FOR A PARTICULAR PURPOSE ARE
//  DISCLAIMED. IN NO EVENT SHALL THE COPYRIGHT HOLDER OR CONTRIBUTORS BE LIABLE FOR ANY DIRECT, INDIRECT, INCIDENTAL,
//  SPECIAL, EXEMPLARY, OR CONSEQUENTIAL DAMAGES (INCLUDING, BUT NOT LIMITED TO, PROCUREMENT OF SUBSTITUTE GOODS OR
//  SERVICES; LOSS OF USE, DATA, OR PROFITS; OR BUSINESS INTERRUPTION) HOWEVER CAUSED AND ON ANY THEORY OF LIABILITY,
//  WHETHER IN CONTRACT, STRICT LIABILITY, OR TORT (INCLUDING NEGLIGENCE OR OTHERWISE) ARISING IN ANY WAY OUT OF THE
//  USE OF THIS SOFTWARE, EVEN IF ADVISED OF THE POSSIBILITY OF SUCH DAMAGE.

use digest::Digest;

use crate::covenants::{context::CovenantContext, error::CovenantError, filters::Filter, output_set::OutputSet};
#[derive(Debug, Clone, PartialEq, Eq)]
pub struct FieldsHashedEqFilter;

impl Filter for FieldsHashedEqFilter {
    fn filter(&self, context: &mut CovenantContext<'_>, output_set: &mut OutputSet<'_>) -> Result<(), CovenantError> {
        let fields = context.next_arg()?.require_outputfields()?;
        let hash = context.next_arg()?.require_hash()?;
        output_set.retain(|output| {
            let challenge = fields.construct_challenge_from(output).finalize();
            let challenge = challenge.to_vec();
            Ok(challenge[..] == *hash)
        })?;
        Ok(())
    }
}

#[cfg(test)]
mod test {
<<<<<<< HEAD
    use tari_common_types::types::FixedHash;
    use tari_crypto::{hash::blake2::Blake256, hashing::DomainSeparation};
=======
    use tari_common_types::types::Challenge;
>>>>>>> 053f3a74

    use super::*;
    use crate::{
        consensus::ToConsensusBytes,
        covenant,
        covenants::{
            filters::test::setup_filter_test,
            test::create_input,
            BaseLayerCovenantsDomain,
            COVENANTS_FIELD_HASHER_LABEL,
        },
        transactions::transaction_components::{OutputFeatures, SideChainFeatures},
    };

    #[test]
    fn it_filters_outputs_with_fields_that_hash_to_given_hash() {
        let features = OutputFeatures {
            maturity: 42,
            sidechain_features: Some(Box::new(SideChainFeatures {})),
            ..Default::default()
        };
        let mut hasher = Blake256::new();
        BaseLayerCovenantsDomain::add_domain_separation_tag(&mut hasher, COVENANTS_FIELD_HASHER_LABEL);
        let hash = hasher.chain(&features.to_consensus_bytes()).finalize();
        let covenant = covenant!(fields_hashed_eq(@fields(@field::features), @hash(hash.into())));
        let input = create_input();
        let (mut context, outputs) = setup_filter_test(&covenant, &input, 0, |outputs| {
            outputs[5].features = features.clone();
            outputs[7].features = features;
        });
        let mut output_set = OutputSet::new(&outputs);
        FieldsHashedEqFilter.filter(&mut context, &mut output_set).unwrap();

        assert_eq!(output_set.len(), 2);
        assert_eq!(output_set.get_selected_indexes(), vec![5, 7]);
    }
}<|MERGE_RESOLUTION|>--- conflicted
+++ resolved
@@ -41,12 +41,10 @@
 
 #[cfg(test)]
 mod test {
-<<<<<<< HEAD
     use tari_common_types::types::FixedHash;
-    use tari_crypto::{hash::blake2::Blake256, hashing::DomainSeparation};
-=======
+    use tari_crypto::hashing::DomainSeparation;
+
     use tari_common_types::types::Challenge;
->>>>>>> 053f3a74
 
     use super::*;
     use crate::{
@@ -68,7 +66,7 @@
             sidechain_features: Some(Box::new(SideChainFeatures {})),
             ..Default::default()
         };
-        let mut hasher = Blake256::new();
+        let mut hasher = Challenge::new();
         BaseLayerCovenantsDomain::add_domain_separation_tag(&mut hasher, COVENANTS_FIELD_HASHER_LABEL);
         let hash = hasher.chain(&features.to_consensus_bytes()).finalize();
         let covenant = covenant!(fields_hashed_eq(@fields(@field::features), @hash(hash.into())));
