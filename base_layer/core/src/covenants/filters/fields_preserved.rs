--- conflicted
+++ resolved
@@ -46,12 +46,7 @@
 
     #[test]
     fn it_filters_outputs_that_match_input_fields() {
-<<<<<<< HEAD
-        let hash = FixedHash::hash_bytes("A");
-        let covenant = covenant!(fields_preserved(@fields(@field::features_maturity, @field::features_contract_id, @field::features_output_type)));
-=======
         let covenant = covenant!(fields_preserved(@fields(@field::features_maturity, @field::features_flags)));
->>>>>>> 4788789a
         let mut input = create_input();
         input.set_maturity(42).unwrap();
         input.features_mut().unwrap().sidechain_features = Some(Box::new(SideChainFeatures {}));
