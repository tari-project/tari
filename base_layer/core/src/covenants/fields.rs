--- conflicted
+++ resolved
@@ -247,12 +247,7 @@
             Script => write!(f, "field::script"),
             Covenant => write!(f, "field::covenant"),
             Features => write!(f, "field::features"),
-<<<<<<< HEAD
             FeaturesOutputType => write!(f, "field::features_flags"),
-            FeaturesUniqueId => write!(f, "field::features_unique_id"),
-=======
-            FeaturesFlags => write!(f, "field::features_flags"),
->>>>>>> 4788789a
             FeaturesSideChainFeatures => write!(f, "field::features_sidechain_features"),
             FeaturesMetadata => write!(f, "field::features_metadata"),
             FeaturesMaturity => write!(f, "field::features_maturity"),
@@ -462,12 +457,7 @@
                 assert!(OutputField::Script.is_eq_input(&input, &output));
                 assert!(OutputField::Covenant.is_eq_input(&input, &output));
                 assert!(OutputField::FeaturesMaturity.is_eq_input(&input, &output));
-<<<<<<< HEAD
                 assert!(OutputField::FeaturesOutputType.is_eq_input(&input, &output));
-                assert!(OutputField::FeaturesParentPublicKey.is_eq_input(&input, &output));
-=======
-                assert!(OutputField::FeaturesFlags.is_eq_input(&input, &output));
->>>>>>> 4788789a
                 assert!(OutputField::FeaturesSideChainFeatures.is_eq_input(&input, &output));
                 assert!(OutputField::FeaturesMetadata.is_eq_input(&input, &output));
                 assert!(OutputField::SenderOffsetPublicKey.is_eq_input(&input, &output));
@@ -479,12 +469,7 @@
             let output_fields = [
                 OutputField::Commitment,
                 OutputField::Features,
-<<<<<<< HEAD
                 OutputField::FeaturesOutputType,
-                OutputField::FeaturesUniqueId,
-=======
-                OutputField::FeaturesFlags,
->>>>>>> 4788789a
                 OutputField::FeaturesSideChainFeatures,
                 OutputField::FeaturesMetadata,
                 OutputField::FeaturesMaturity,
