--- conflicted
+++ resolved
@@ -90,10 +90,6 @@
     size: usize,
     db: &BlockchainDatabase<TempDatabase>,
 ) -> (Vec<Arc<Block>>, Vec<UnblindedOutput>) {
-<<<<<<< HEAD
-    let height = db.get_height().unwrap();
-    let mut prev_block = Arc::new(db.fetch_block(height).unwrap().try_into_block().unwrap());
-=======
     let tip = db.get_chain_metadata().unwrap();
     let mut prev_block = Arc::new(
         db.fetch_block_by_hash(tip.best_block().clone())
@@ -102,7 +98,6 @@
             .try_into_block()
             .unwrap(),
     );
->>>>>>> b1ee1df0
     let mut blocks = Vec::with_capacity(size);
     let mut outputs = Vec::with_capacity(size);
     for _ in 1..=size as u64 {
