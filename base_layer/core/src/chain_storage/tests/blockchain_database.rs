--- conflicted
+++ resolved
@@ -35,15 +35,11 @@
     transactions::{
         tari_amount::T,
         test_helpers::{schema_to_transaction, TransactionSchema},
-<<<<<<< HEAD
-        transaction::{OutputFeatures, Transaction, UnblindedOutput},
-=======
         transaction_entities::{
             output_features::OutputFeatures,
             transaction::Transaction,
             unblinded_output::UnblindedOutput,
         },
->>>>>>> a4341a03
     },
     txn_schema,
 };
@@ -368,11 +364,6 @@
 }
 
 mod add_block {
-<<<<<<< HEAD
-    use super::*;
-=======
->>>>>>> a4341a03
-
     use super::*;
 
     #[test]
