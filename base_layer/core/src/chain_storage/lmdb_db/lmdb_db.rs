// Copyright 2019. The Tari Project
//
// Redistribution and use in source and binary forms, with or without modification, are permitted provided that the
// following conditions are met:
//
// 1. Redistributions of source code must retain the above copyright notice, this list of conditions and the following
// disclaimer.
//
// 2. Redistributions in binary form must reproduce the above copyright notice, this list of conditions and the
// following disclaimer in the documentation and/or other materials provided with the distribution.
//
// 3. Neither the name of the copyright holder nor the names of its contributors may be used to endorse or promote
// products derived from this software without specific prior written permission.
//
// THIS SOFTWARE IS PROVIDED BY THE COPYRIGHT HOLDERS AND CONTRIBUTORS "AS IS" AND ANY EXPRESS OR IMPLIED WARRANTIES,
// INCLUDING, BUT NOT LIMITED TO, THE IMPLIED WARRANTIES OF MERCHANTABILITY AND FITNESS FOR A PARTICULAR PURPOSE ARE
// DISCLAIMED. IN NO EVENT SHALL THE COPYRIGHT HOLDER OR CONTRIBUTORS BE LIABLE FOR ANY DIRECT, INDIRECT, INCIDENTAL,
// SPECIAL, EXEMPLARY, OR CONSEQUENTIAL DAMAGES (INCLUDING, BUT NOT LIMITED TO, PROCUREMENT OF SUBSTITUTE GOODS OR
// SERVICES; LOSS OF USE, DATA, OR PROFITS; OR BUSINESS INTERRUPTION) HOWEVER CAUSED AND ON ANY THEORY OF LIABILITY,
// WHETHER IN CONTRACT, STRICT LIABILITY, OR TORT (INCLUDING NEGLIGENCE OR OTHERWISE) ARISING IN ANY WAY OUT OF THE
// USE OF THIS SOFTWARE, EVEN IF ADVISED OF THE POSSIBILITY OF SUCH DAMAGE.

use std::{convert::TryFrom, fmt, fs, fs::File, ops::Deref, path::Path, sync::Arc, time::Instant};

use fs2::FileExt;
use lmdb_zero::{open, ConstTransaction, Database, Environment, ReadTransaction, WriteTransaction};
use log::*;
use primitive_types::U256;
use serde::{Deserialize, Serialize};
use tari_common_types::{
    chain_metadata::ChainMetadata,
    epoch::VnEpoch,
    types::{BlockHash, Commitment, FixedHash, HashOutput, PublicKey, Signature},
};
use tari_mmr::sparse_merkle_tree::{DeleteResult, NodeKey, ValueHash};
use tari_storage::lmdb_store::{db, LMDBBuilder, LMDBConfig, LMDBStore};
use tari_utilities::{
    hex::{to_hex, Hex},
    ByteArray,
};

use super::{cursors::KeyPrefixCursor, lmdb::lmdb_get_prefix_cursor};
use crate::{
    blocks::{
        Block,
        BlockAccumulatedData,
        BlockHeader,
        BlockHeaderAccumulatedData,
        ChainBlock,
        ChainHeader,
        UpdateBlockAccumulatedData,
    },
    chain_storage::{
        db_transaction::{DbKey, DbTransaction, DbValue, WriteOperation},
        error::{ChainStorageError, OrNotFound},
        lmdb_db::{
            composite_key::{CompositeKey, InputKey, OutputKey},
            lmdb::{
                fetch_db_entry_sizes,
                lmdb_clear,
                lmdb_delete,
                lmdb_delete_each_where,
                lmdb_delete_key_value,
                lmdb_delete_keys_starting_with,
                lmdb_exists,
                lmdb_fetch_matching_after,
                lmdb_filter_map_values,
                lmdb_first_after,
                lmdb_get,
                lmdb_get_multiple,
                lmdb_insert,
                lmdb_insert_dup,
                lmdb_last,
                lmdb_len,
                lmdb_replace,
            },
            validator_node_store::ValidatorNodeStore,
            TransactionInputRowData,
            TransactionInputRowDataRef,
            TransactionKernelRowData,
            TransactionOutputRowData,
        },
        stats::DbTotalSizeStats,
        utxo_mined_info::OutputMinedInfo,
        BlockchainBackend,
        ChainTipData,
        DbBasicStats,
        DbSize,
        HorizonData,
        InputMinedInfo,
        MmrTree,
        Reorg,
        TemplateRegistrationEntry,
        ValidatorNodeEntry,
    },
    consensus::{ConsensusConstants, ConsensusManager},
    transactions::{
        aggregated_body::AggregateBody,
        transaction_components::{
<<<<<<< HEAD
=======
            OutputType,
>>>>>>> ab8d96af
            SpentOutput,
            TransactionInput,
            TransactionKernel,
            TransactionOutput,
            ValidatorNodeRegistration,
        },
    },
    OutputSmt,
    PrunedKernelMmr,
};

type DatabaseRef = Arc<Database<'static>>;

pub const LOG_TARGET: &str = "c::cs::lmdb_db::lmdb_db";

const LMDB_DB_METADATA: &str = "metadata";
const LMDB_DB_HEADERS: &str = "headers";
const LMDB_DB_HEADER_ACCUMULATED_DATA: &str = "header_accumulated_data";
const LMDB_DB_BLOCK_ACCUMULATED_DATA: &str = "mmr_peak_data";
const LMDB_DB_BLOCK_HASHES: &str = "block_hashes";
const LMDB_DB_UTXOS: &str = "utxos";
const LMDB_DB_INPUTS: &str = "inputs";
const LMDB_DB_TXOS_HASH_TO_INDEX: &str = "txos_hash_to_index";
const LMDB_DB_KERNELS: &str = "kernels";
const LMDB_DB_KERNEL_EXCESS_INDEX: &str = "kernel_excess_index";
const LMDB_DB_KERNEL_EXCESS_SIG_INDEX: &str = "kernel_excess_sig_index";
const LMDB_DB_KERNEL_MMR_SIZE_INDEX: &str = "kernel_mmr_size_index";
const LMDB_DB_DELETED_TXO_HASH_TO_HEADER_INDEX: &str = "deleted_txo_hash_to_header_index";
const LMDB_DB_UTXO_COMMITMENT_INDEX: &str = "utxo_commitment_index";
const LMDB_DB_UNIQUE_ID_INDEX: &str = "unique_id_index";
const LMDB_DB_CONTRACT_ID_INDEX: &str = "contract_index";
const LMDB_DB_ORPHANS: &str = "orphans";
const LMDB_DB_MONERO_SEED_HEIGHT: &str = "monero_seed_height";
const LMDB_DB_ORPHAN_HEADER_ACCUMULATED_DATA: &str = "orphan_accumulated_data";
const LMDB_DB_ORPHAN_CHAIN_TIPS: &str = "orphan_chain_tips";
const LMDB_DB_ORPHAN_PARENT_MAP_INDEX: &str = "orphan_parent_map_index";
const LMDB_DB_BAD_BLOCK_LIST: &str = "bad_blocks";
const LMDB_DB_REORGS: &str = "reorgs";
const LMDB_DB_VALIDATOR_NODES: &str = "validator_nodes";
const LMDB_DB_VALIDATOR_NODES_MAPPING: &str = "validator_nodes_mapping";
const LMDB_DB_TEMPLATE_REGISTRATIONS: &str = "template_registrations";
const LMDB_DB_TIP_UTXO_SMT: &str = "tip_utxo_smt";

/// HeaderHash(32), mmr_pos(8), hash(32)
type KernelKey = CompositeKey<72>;
/// Height(8), Hash(32)
type ValidatorNodeRegistrationKey = CompositeKey<40>;

pub fn create_lmdb_database<P: AsRef<Path>>(
    path: P,
    config: LMDBConfig,
    consensus_manager: ConsensusManager,
) -> Result<LMDBDatabase, ChainStorageError> {
    let flags = db::CREATE;
    debug!(target: LOG_TARGET, "Creating LMDB database at {:?}", path.as_ref());
    fs::create_dir_all(&path)?;

    let file_lock = acquire_exclusive_file_lock(path.as_ref())?;

    let lmdb_store = LMDBBuilder::new()
        .set_path(path)
        // NOLOCK - No lock required because we manage the DB locking using a RwLock
        .set_env_flags(open::NOLOCK)
        .set_env_config(config)
        .set_max_number_of_databases(40)
        .add_database(LMDB_DB_METADATA, flags | db::INTEGERKEY)
        .add_database(LMDB_DB_HEADERS, flags | db::INTEGERKEY)
        .add_database(LMDB_DB_HEADER_ACCUMULATED_DATA, flags | db::INTEGERKEY)
        .add_database(LMDB_DB_BLOCK_ACCUMULATED_DATA, flags | db::INTEGERKEY)
        .add_database(LMDB_DB_BLOCK_HASHES, flags)
        .add_database(LMDB_DB_UTXOS, flags)
        .add_database(LMDB_DB_INPUTS, flags)
        .add_database(LMDB_DB_TXOS_HASH_TO_INDEX, flags)
        .add_database(LMDB_DB_KERNELS, flags)
        .add_database(LMDB_DB_KERNEL_EXCESS_INDEX, flags)
        .add_database(LMDB_DB_KERNEL_EXCESS_SIG_INDEX, flags)
        .add_database(LMDB_DB_KERNEL_MMR_SIZE_INDEX, flags)
        .add_database(LMDB_DB_UTXO_COMMITMENT_INDEX, flags)
        .add_database(LMDB_DB_UNIQUE_ID_INDEX, flags)
        .add_database(LMDB_DB_CONTRACT_ID_INDEX, flags)
        .add_database(LMDB_DB_DELETED_TXO_HASH_TO_HEADER_INDEX, flags)
        .add_database(LMDB_DB_ORPHANS, flags)
        .add_database(LMDB_DB_ORPHAN_HEADER_ACCUMULATED_DATA, flags)
        .add_database(LMDB_DB_MONERO_SEED_HEIGHT, flags)
        .add_database(LMDB_DB_ORPHAN_CHAIN_TIPS, flags)
        .add_database(LMDB_DB_ORPHAN_PARENT_MAP_INDEX, flags | db::DUPSORT)
        .add_database(LMDB_DB_BAD_BLOCK_LIST, flags)
        .add_database(LMDB_DB_REORGS, flags | db::INTEGERKEY)
        .add_database(LMDB_DB_VALIDATOR_NODES, flags)
        .add_database(LMDB_DB_VALIDATOR_NODES_MAPPING, flags)
        .add_database(LMDB_DB_TEMPLATE_REGISTRATIONS, flags | db::DUPSORT)
        .add_database(LMDB_DB_TIP_UTXO_SMT, flags)
        .build()
        .map_err(|err| ChainStorageError::CriticalError(format!("Could not create LMDB store:{}", err)))?;
    debug!(target: LOG_TARGET, "LMDB database creation successful");
    LMDBDatabase::new(&lmdb_store, file_lock, consensus_manager)
}

/// This is a lmdb-based blockchain database for persistent storage of the chain state.
pub struct LMDBDatabase {
    env: Arc<Environment>,
    env_config: LMDBConfig,
    metadata_db: DatabaseRef,
    /// Maps height -> BlockHeader
    headers_db: DatabaseRef,
    /// Maps height -> BlockHeaderAccumulatedData
    header_accumulated_data_db: DatabaseRef,
    /// Maps height -> BlockAccumulatedData
    block_accumulated_data_db: DatabaseRef,
    /// Maps block_hash -> height
    block_hashes_db: DatabaseRef,
    /// Maps OutputKey -> TransactionOutputRowData
    utxos_db: DatabaseRef,
    /// Maps InputKey -> TransactionInputRowData
    inputs_db: DatabaseRef,
    /// Maps OutputHash -> <mmr_pos, OutputKey>
    txos_hash_to_index_db: DatabaseRef,
    /// Maps KernelKey -> TransactionKernelRowData
    kernels_db: DatabaseRef,
    /// Maps excess -> <block_hash, mmr_pos, kernel_hash>
    kernel_excess_index: DatabaseRef,
    /// Maps excess_sig -> <block_hash, mmr_pos, kernel_hash>
    kernel_excess_sig_index: DatabaseRef,
    /// Maps kernel_mmr_size -> height
    kernel_mmr_size_index: DatabaseRef,
    /// Maps commitment -> output_hash
    utxo_commitment_index: DatabaseRef,
    /// Maps unique_id -> output_hash
    unique_id_index: DatabaseRef,
    /// Maps <contract_id, output_type> -> (block_hash, output_hash)
    /// and  <block_hash, output_type, contract_id> -> output_hash
    contract_index: DatabaseRef,
    /// Maps output hash-> <block_hash, input_hash>
    deleted_txo_hash_to_header_index: DatabaseRef,
    /// Maps block_hash -> Block
    orphans_db: DatabaseRef,
    /// Maps randomx_seed -> height
    monero_seed_height_db: DatabaseRef,
    /// Maps block_hash -> BlockHeaderAccumulatedData
    orphan_header_accumulated_data_db: DatabaseRef,
    /// Stores the orphan tip block hashes
    orphan_chain_tips_db: DatabaseRef,
    /// Maps parent_block_hash -> block_hash
    orphan_parent_map_index: DatabaseRef,
    /// Stores bad blocks by block_hash and height
    bad_blocks: DatabaseRef,
    /// Stores reorgs by epochtime and Reorg
    reorgs: DatabaseRef,
    /// Maps <Height, VN PK> -> ActiveValidatorNode
    validator_nodes: DatabaseRef,
    /// Stores the sparse merkle tree of the utxo set on tip
    tip_utxo_smt: DatabaseRef,
    /// Maps <Epoch, VN Public Key> -> VN Shard Key
    validator_nodes_mapping: DatabaseRef,
    /// Maps CodeTemplateRegistration <block_height, hash> -> TemplateRegistration
    template_registrations: DatabaseRef,
    _file_lock: Arc<File>,
    consensus_manager: ConsensusManager,
}

impl LMDBDatabase {
    pub fn new(
        store: &LMDBStore,
        file_lock: File,
        consensus_manager: ConsensusManager,
    ) -> Result<Self, ChainStorageError> {
        let env = store.env();

        let db = Self {
            metadata_db: get_database(store, LMDB_DB_METADATA)?,
            headers_db: get_database(store, LMDB_DB_HEADERS)?,
            header_accumulated_data_db: get_database(store, LMDB_DB_HEADER_ACCUMULATED_DATA)?,
            block_accumulated_data_db: get_database(store, LMDB_DB_BLOCK_ACCUMULATED_DATA)?,
            block_hashes_db: get_database(store, LMDB_DB_BLOCK_HASHES)?,
            utxos_db: get_database(store, LMDB_DB_UTXOS)?,
            inputs_db: get_database(store, LMDB_DB_INPUTS)?,
            txos_hash_to_index_db: get_database(store, LMDB_DB_TXOS_HASH_TO_INDEX)?,
            kernels_db: get_database(store, LMDB_DB_KERNELS)?,
            kernel_excess_index: get_database(store, LMDB_DB_KERNEL_EXCESS_INDEX)?,
            kernel_excess_sig_index: get_database(store, LMDB_DB_KERNEL_EXCESS_SIG_INDEX)?,
            kernel_mmr_size_index: get_database(store, LMDB_DB_KERNEL_MMR_SIZE_INDEX)?,
            utxo_commitment_index: get_database(store, LMDB_DB_UTXO_COMMITMENT_INDEX)?,
            unique_id_index: get_database(store, LMDB_DB_UNIQUE_ID_INDEX)?,
            contract_index: get_database(store, LMDB_DB_CONTRACT_ID_INDEX)?,
            deleted_txo_hash_to_header_index: get_database(store, LMDB_DB_DELETED_TXO_HASH_TO_HEADER_INDEX)?,
            orphans_db: get_database(store, LMDB_DB_ORPHANS)?,
            orphan_header_accumulated_data_db: get_database(store, LMDB_DB_ORPHAN_HEADER_ACCUMULATED_DATA)?,
            monero_seed_height_db: get_database(store, LMDB_DB_MONERO_SEED_HEIGHT)?,
            orphan_chain_tips_db: get_database(store, LMDB_DB_ORPHAN_CHAIN_TIPS)?,
            orphan_parent_map_index: get_database(store, LMDB_DB_ORPHAN_PARENT_MAP_INDEX)?,
            bad_blocks: get_database(store, LMDB_DB_BAD_BLOCK_LIST)?,
            reorgs: get_database(store, LMDB_DB_REORGS)?,
            validator_nodes: get_database(store, LMDB_DB_VALIDATOR_NODES)?,
            validator_nodes_mapping: get_database(store, LMDB_DB_VALIDATOR_NODES_MAPPING)?,
            tip_utxo_smt: get_database(store, LMDB_DB_TIP_UTXO_SMT)?,
            template_registrations: get_database(store, LMDB_DB_TEMPLATE_REGISTRATIONS)?,
            env,
            env_config: store.env_config(),
            _file_lock: Arc::new(file_lock),
            consensus_manager,
        };

        run_migrations(&db)?;

        Ok(db)
    }

    /// Try to establish a read lock on the LMDB database. If an exclusive write lock has been previously acquired, this
    /// method will block until that lock is released.
    fn read_transaction(&self) -> Result<ReadTransaction<'_>, ChainStorageError> {
        ReadTransaction::new(&*self.env).map_err(Into::into)
    }

    /// Try to establish an exclusive write lock on the LMDB database. This method will block until an exclusive lock is
    /// obtained or an LMDB error is encountered (http://www.lmdb.tech/doc/group__mdb.html#gad7ea55da06b77513609efebd44b26920).
    fn write_transaction(&self) -> Result<WriteTransaction<'_>, ChainStorageError> {
        WriteTransaction::new(&*self.env).map_err(Into::into)
    }

    #[allow(clippy::too_many_lines)]
    fn apply_db_transaction(&mut self, txn: &DbTransaction) -> Result<(), ChainStorageError> {
        #[allow(clippy::enum_glob_use)]
        use WriteOperation::*;
        let write_txn = self.write_transaction()?;
        for op in txn.operations() {
            trace!(target: LOG_TARGET, "[apply_db_transaction] WriteOperation: {}", op);
            match op {
                InsertOrphanBlock(block) => self.insert_orphan_block(&write_txn, block)?,
                InsertChainHeader { header } => {
                    self.insert_header(&write_txn, header.header(), header.accumulated_data())?;
                },
                InsertTipBlockBody { block } => {
                    self.insert_tip_block_body(&write_txn, block.header(), block.block().body.clone())?;
                },
                InsertKernel {
                    header_hash,
                    kernel,
                    mmr_position,
                } => {
                    self.insert_kernel(&write_txn, header_hash, kernel, *mmr_position)?;
                },
                InsertOutput {
                    header_hash,
                    header_height,
                    timestamp,
                    output,
                } => {
                    self.insert_output(&write_txn, header_hash, *header_height, *timestamp, output)?;
                },
                DeleteHeader(height) => {
                    self.delete_header(&write_txn, *height)?;
                },
                DeleteOrphan(hash) => {
                    self.delete_orphan(&write_txn, hash)?;
                },
                DeleteOrphanChainTip(hash) => {
                    lmdb_delete(
                        &write_txn,
                        &self.orphan_chain_tips_db,
                        hash.deref(),
                        "orphan_chain_tips_db",
                    )?;
                },
                InsertOrphanChainTip(hash, total_accumulated_difficulty) => {
                    lmdb_insert(
                        &write_txn,
                        &self.orphan_chain_tips_db,
                        hash.deref(),
                        &ChainTipData {
                            hash: *hash,
                            total_accumulated_difficulty: *total_accumulated_difficulty,
                        },
                        "orphan_chain_tips_db",
                    )?;
                },
                DeleteTipBlock(hash) => {
                    self.delete_tip_block_body(&write_txn, hash)?;
                },
                InsertMoneroSeedHeight(data, height) => {
                    self.insert_monero_seed_height(&write_txn, data, *height)?;
                },
                SetAccumulatedDataForOrphan(accumulated_data) => {
                    self.set_accumulated_data_for_orphan(&write_txn, accumulated_data)?;
                },
                InsertChainOrphanBlock(chain_block) => {
                    self.insert_orphan_block(&write_txn, chain_block.block())?;
                    self.set_accumulated_data_for_orphan(&write_txn, chain_block.accumulated_data())?;
                },
                UpdateBlockAccumulatedData { header_hash, values } => {
                    self.update_block_accumulated_data(&write_txn, header_hash, values.clone())?;
                },
                PruneOutputsSpentAtHash { block_hash } => {
                    self.prune_outputs_spent_at_hash(&write_txn, block_hash)?;
                },
                PruneOutputFromAllDbs {
                    output_hash,
                    commitment,
                    output_type,
                } => {
                    self.prune_output_from_all_dbs(&write_txn, output_hash, commitment, *output_type)?;
                },
                DeleteAllKernelsInBlock { block_hash } => {
                    self.delete_all_kernels_in_block(&write_txn, block_hash)?;
                },
                DeleteAllInputsInBlock { block_hash } => {
                    self.delete_all_inputs_in_block(&write_txn, block_hash)?;
                },
                SetBestBlock {
                    height,
                    hash,
                    accumulated_difficulty,
                    expected_prev_best_block,
                    timestamp,
                } => {
                    // for security we check that the best block does exist, and we check the previous value
                    // we dont want to check this if the prev block has never been set, this means a empty hash of 32
                    // bytes.
                    if *height > 0 {
                        let prev = fetch_best_block(&write_txn, &self.metadata_db)?;
                        if *expected_prev_best_block != prev {
                            return Err(ChainStorageError::InvalidOperation(format!(
                                "There was a change in best_block, the best block is suppose to be: ({}), but it \
                                 currently is: ({})",
                                expected_prev_best_block.to_hex(),
                                prev.to_hex(),
                            )));
                        };
                    }
                    if !lmdb_exists(&write_txn, &self.block_hashes_db, hash.as_slice())? {
                        // we dont care about the header or the height, we just want to know its there.
                        return Err(ChainStorageError::InvalidOperation(format!(
                            "There is no Blockheader hash ({}) in db",
                            expected_prev_best_block.to_hex(),
                        )));
                    };
                    self.set_metadata(
                        &write_txn,
                        MetadataKey::ChainHeight,
                        &MetadataValue::ChainHeight(*height),
                    )?;
                    self.set_metadata(&write_txn, MetadataKey::BestBlock, &MetadataValue::BestBlock(*hash))?;
                    self.set_metadata(
                        &write_txn,
                        MetadataKey::AccumulatedWork,
                        &MetadataValue::AccumulatedWork(*accumulated_difficulty),
                    )?;
                    self.set_metadata(
                        &write_txn,
                        MetadataKey::BestBlockTimestamp,
                        &MetadataValue::BestBlockTimestamp(*timestamp),
                    )?;
                },
                SetPruningHorizonConfig(pruning_horizon) => {
                    self.set_metadata(
                        &write_txn,
                        MetadataKey::PruningHorizon,
                        &MetadataValue::PruningHorizon(*pruning_horizon),
                    )?;
                },
                SetPrunedHeight { height } => {
                    self.set_metadata(
                        &write_txn,
                        MetadataKey::PrunedHeight,
                        &MetadataValue::PrunedHeight(*height),
                    )?;
                },
                SetHorizonData { horizon_data } => {
                    self.set_metadata(
                        &write_txn,
                        MetadataKey::HorizonData,
                        &MetadataValue::HorizonData(horizon_data.clone()),
                    )?;
                },
                InsertBadBlock { hash, height } => {
                    self.insert_bad_block_and_cleanup(&write_txn, hash, *height)?;
                },
                InsertReorg { reorg } => {
                    lmdb_replace(&write_txn, &self.reorgs, &reorg.local_time.timestamp(), &reorg)?;
                },
                ClearAllReorgs => {
                    lmdb_clear(&write_txn, &self.reorgs)?;
                },
                InsertTipSmt { smt } => {
                    self.insert_tip_smt(&write_txn, smt)?;
                },
            }
        }
        write_txn.commit()?;

        Ok(())
    }

    fn all_dbs(&self) -> [(&'static str, &DatabaseRef); 26] {
        [
            ("metadata_db", &self.metadata_db),
            ("headers_db", &self.headers_db),
            ("header_accumulated_data_db", &self.header_accumulated_data_db),
            ("block_accumulated_data_db", &self.block_accumulated_data_db),
            ("block_hashes_db", &self.block_hashes_db),
            ("utxos_db", &self.utxos_db),
            ("inputs_db", &self.inputs_db),
            ("txos_hash_to_index_db", &self.txos_hash_to_index_db),
            ("kernels_db", &self.kernels_db),
            ("kernel_excess_index", &self.kernel_excess_index),
            ("kernel_excess_sig_index", &self.kernel_excess_sig_index),
            ("kernel_mmr_size_index", &self.kernel_mmr_size_index),
            ("utxo_commitment_index", &self.utxo_commitment_index),
            ("contract_index", &self.contract_index),
            ("unique_id_index", &self.unique_id_index),
            (
                "deleted_txo_hash_to_header_index",
                &self.deleted_txo_hash_to_header_index,
            ),
            ("orphans_db", &self.orphans_db),
            (
                "orphan_header_accumulated_data_db",
                &self.orphan_header_accumulated_data_db,
            ),
            ("monero_seed_height_db", &self.monero_seed_height_db),
            ("orphan_chain_tips_db", &self.orphan_chain_tips_db),
            ("orphan_parent_map_index", &self.orphan_parent_map_index),
            ("bad_blocks", &self.bad_blocks),
            ("reorgs", &self.reorgs),
            ("validator_nodes", &self.validator_nodes),
            ("validator_nodes_mapping", &self.validator_nodes_mapping),
            ("template_registrations", &self.template_registrations),
        ]
    }

    fn insert_output(
        &self,
        txn: &WriteTransaction<'_>,
        header_hash: &HashOutput,
        header_height: u64,
        header_timestamp: u64,
        output: &TransactionOutput,
    ) -> Result<(), ChainStorageError> {
        let output_hash = output.hash();

        let output_key = OutputKey::new(header_hash, &output_hash)?;

        if !output.is_burned() {
            lmdb_insert(
                txn,
                &self.utxo_commitment_index,
                output.commitment.as_bytes(),
                &output_hash,
                "utxo_commitment_index",
            )?;
        }

        lmdb_insert(
            txn,
            &self.txos_hash_to_index_db,
            output_hash.as_slice(),
            &(output_key.clone().convert_to_comp_key().to_vec()),
            "txos_hash_to_index_db",
        )?;
        lmdb_insert(
            txn,
            &self.utxos_db,
            &output_key.convert_to_comp_key(),
            &TransactionOutputRowData {
                output: output.clone(),
                header_hash: *header_hash,
                hash: output_hash,
                mined_height: header_height,
                mined_timestamp: header_timestamp,
            },
            "utxos_db",
        )?;

        Ok(())
    }

    fn insert_kernel(
        &self,
        txn: &WriteTransaction<'_>,
        header_hash: &HashOutput,
        kernel: &TransactionKernel,
        mmr_position: u64,
    ) -> Result<(), ChainStorageError> {
        let hash = kernel.hash();
        let key = KernelKey::try_from_parts(&[
            header_hash.as_slice(),
            mmr_position.to_be_bytes().as_slice(),
            hash.as_slice(),
        ])?;

        lmdb_insert(
            txn,
            &self.kernel_excess_index,
            kernel.excess.as_bytes(),
            &(*header_hash, mmr_position, hash),
            "kernel_excess_index",
        )?;

        let mut excess_sig_key = Vec::<u8>::with_capacity(32 * 2);
        excess_sig_key.extend(kernel.excess_sig.get_public_nonce().as_bytes());
        excess_sig_key.extend(kernel.excess_sig.get_signature().as_bytes());
        lmdb_insert(
            txn,
            &self.kernel_excess_sig_index,
            excess_sig_key.as_slice(),
            &(*header_hash, mmr_position, hash),
            "kernel_excess_sig_index",
        )?;

        lmdb_insert(
            txn,
            &self.kernels_db,
            &key,
            &TransactionKernelRowData {
                kernel: kernel.clone(),
                header_hash: *header_hash,
                mmr_position,
                hash,
            },
            "kernels_db",
        )
    }

    fn input_with_output_data(
        &self,
        txn: &WriteTransaction<'_>,
        input: TransactionInput,
    ) -> Result<TransactionInput, ChainStorageError> {
        let input_with_output_data = match input.spent_output {
            SpentOutput::OutputData { .. } => input,
            SpentOutput::OutputHash(output_hash) => match self.fetch_output_in_txn(txn, output_hash.as_slice()) {
                Ok(Some(utxo_mined_info)) => TransactionInput {
                    version: input.version,
                    spent_output: SpentOutput::create_from_output(utxo_mined_info.output),
                    input_data: input.input_data,
                    script_signature: input.script_signature,
                },
                Ok(None) => {
                    error!(
                        target: LOG_TARGET,
                        "Could not retrieve output data from input's output_hash `{}`",
                        output_hash.to_hex()
                    );
                    return Err(ChainStorageError::ValueNotFound {
                        entity: "UTXO",
                        field: "hash",
                        value: output_hash.to_hex(),
                    });
                },
                Err(e) => {
                    error!(
                        target: LOG_TARGET,
                        "Could not retrieve output data from input's output_hash `{}` ({})",
                        output_hash.to_hex(), e
                    );
                    return Err(e);
                },
            },
        };
        Ok(input_with_output_data)
    }

    fn insert_input(
        &self,
        txn: &WriteTransaction<'_>,
        height: u64,
        header_timestamp: u64,
        header_hash: &HashOutput,
        input: TransactionInput,
    ) -> Result<(), ChainStorageError> {
        let input_with_output_data = self.input_with_output_data(txn, input)?;
        lmdb_delete(
            txn,
            &self.utxo_commitment_index,
            input_with_output_data.commitment()?.as_bytes(),
            "utxo_commitment_index",
        )?;

        let hash = input_with_output_data.canonical_hash();
        let output_hash = input_with_output_data.output_hash();
        let key = InputKey::new(header_hash, &hash)?;
        lmdb_insert(
            txn,
            &self.deleted_txo_hash_to_header_index,
            output_hash.as_slice(),
            &(key.clone().convert_to_comp_key().to_vec()),
            "deleted_txo_hash_to_header_index",
        )?;

        lmdb_insert(
            txn,
            &self.inputs_db,
            &key.convert_to_comp_key(),
            &TransactionInputRowDataRef {
                input: &input_with_output_data.to_compact(),
                header_hash,
                spent_timestamp: header_timestamp,
                spent_height: height,
                hash: &hash,
            },
            "inputs_db",
        )
    }

    fn set_metadata(
        &self,
        txn: &WriteTransaction<'_>,
        k: MetadataKey,
        v: &MetadataValue,
    ) -> Result<(), ChainStorageError> {
        lmdb_replace(txn, &self.metadata_db, &k.as_u32(), v)?;
        Ok(())
    }

    fn insert_orphan_block(&self, txn: &WriteTransaction<'_>, block: &Block) -> Result<(), ChainStorageError> {
        let k = block.hash();
        lmdb_insert_dup(txn, &self.orphan_parent_map_index, block.header.prev_hash.deref(), &k)?;
        lmdb_insert(txn, &self.orphans_db, k.as_slice(), &block, "orphans_db")?;

        Ok(())
    }

    fn set_accumulated_data_for_orphan(
        &self,
        txn: &WriteTransaction<'_>,
        accumulated_data: &BlockHeaderAccumulatedData,
    ) -> Result<(), ChainStorageError> {
        if !lmdb_exists(txn, &self.orphans_db, accumulated_data.hash.as_slice())? {
            return Err(ChainStorageError::InvalidOperation(format!(
                "set_accumulated_data_for_orphan: orphan {} does not exist",
                accumulated_data.hash.to_hex()
            )));
        }

        lmdb_insert(
            txn,
            &self.orphan_header_accumulated_data_db,
            accumulated_data.hash.as_slice(),
            &accumulated_data,
            "orphan_header_accumulated_data_db",
        )?;

        Ok(())
    }

    /// Inserts the header and header accumulated data.
    fn insert_header(
        &self,
        txn: &WriteTransaction<'_>,
        header: &BlockHeader,
        accum_data: &BlockHeaderAccumulatedData,
    ) -> Result<(), ChainStorageError> {
        if let Some(current_header_at_height) = lmdb_get::<_, BlockHeader>(txn, &self.headers_db, &header.height)? {
            let hash = current_header_at_height.hash();
            if hash != accum_data.hash {
                return Err(ChainStorageError::InvalidOperation(format!(
                    "There is a different header stored at height {} already. New header ({}), current header: ({})",
                    header.height,
                    accum_data.hash.to_hex(),
                    current_header_at_height.hash().to_hex(),
                )));
            }
            return Err(ChainStorageError::InvalidOperation(format!(
                "The header at height {} already exists. Existing header hash: {}",
                header.height,
                hash.to_hex()
            )));
        }

        // Check that the current height is still header.height - 1 and that no other threads have inserted
        if let Some(ref last_header) = self.fetch_last_header_in_txn(txn)? {
            if last_header.height != header.height.saturating_sub(1) {
                return Err(ChainStorageError::InvalidOperation(format!(
                    "Attempted to insert a header out of order. The last header height is {} but attempted to insert \
                     a header with height {}",
                    last_header.height, header.height,
                )));
            }

            // Possibly remove this check later
            let hash = last_header.hash();
            if hash != header.prev_hash {
                return Err(ChainStorageError::InvalidOperation(format!(
                    "Attempted to insert a block header at height {} that didn't form a chain. Previous block \
                     hash:{}, new block's previous hash:{}",
                    header.height,
                    hash.to_hex(),
                    header.prev_hash.to_hex()
                )));
            }
        } else if header.height != 0 {
            return Err(ChainStorageError::InvalidOperation(format!(
                "The first header inserted must have height 0. Height provided: {}",
                header.height
            )));
        } else {
            // we can continue
        }

        lmdb_insert(
            txn,
            &self.header_accumulated_data_db,
            &header.height,
            &accum_data,
            "header_accumulated_data_db",
        )?;
        lmdb_insert(
            txn,
            &self.block_hashes_db,
            header.hash().as_slice(),
            &header.height,
            "block_hashes_db",
        )?;
        lmdb_insert(txn, &self.headers_db, &header.height, header, "headers_db")?;
        lmdb_insert(
            txn,
            &self.kernel_mmr_size_index,
            &header.kernel_mmr_size.to_be_bytes(),
            &header.height,
            "kernel_mmr_size_index",
        )?;
        Ok(())
    }

    fn delete_header(&self, txn: &WriteTransaction<'_>, height: u64) -> Result<(), ChainStorageError> {
        if self.fetch_block_accumulated_data(txn, height)?.is_some() {
            return Err(ChainStorageError::InvalidOperation(format!(
                "Attempted to delete header at height {} while block accumulated data still exists",
                height
            )));
        }

        let header =
            self.fetch_last_header_in_txn(txn)
                .or_not_found("BlockHeader", "height", "last_header".to_string())?;
        if header.height != height {
            return Err(ChainStorageError::InvalidOperation(format!(
                "Attempted to delete a header at height {} that was not the last header (which is at height {}). \
                 Headers must be deleted in reverse order.",
                height, header.height
            )));
        }

        let hash = header.hash();

        // Check that there are no utxos or kernels linked to this.
        if !lmdb_fetch_matching_after::<TransactionKernelRowData>(txn, &self.kernels_db, hash.as_slice())?.is_empty() {
            return Err(ChainStorageError::InvalidOperation(format!(
                "Cannot delete header {} ({}) because there are kernels linked to it",
                header.height,
                hash.to_hex()
            )));
        }
        if !lmdb_fetch_matching_after::<TransactionOutputRowData>(txn, &self.utxos_db, hash.as_slice())?.is_empty() {
            return Err(ChainStorageError::InvalidOperation(format!(
                "Cannot delete header at height {} ({}) because there are UTXOs linked to it",
                height,
                hash.to_hex()
            )));
        }

        lmdb_delete(txn, &self.block_hashes_db, hash.as_slice(), "block_hashes_db")?;
        lmdb_delete(txn, &self.headers_db, &height, "headers_db")?;
        lmdb_delete(
            txn,
            &self.header_accumulated_data_db,
            &height,
            "header_accumulated_data_db",
        )?;
        lmdb_delete(
            txn,
            &self.kernel_mmr_size_index,
            &header.kernel_mmr_size.to_be_bytes(),
            "kernel_mmr_size_index",
        )?;

        Ok(())
    }

    fn delete_tip_block_body(
        &self,
        write_txn: &WriteTransaction<'_>,
        block_hash: &HashOutput,
    ) -> Result<(), ChainStorageError> {
        let hash_hex = block_hash.to_hex();
        debug!(target: LOG_TARGET, "Deleting block `{}`", hash_hex);
        debug!(target: LOG_TARGET, "Deleting UTXOs...");
        let height = self
            .fetch_height_from_hash(write_txn, block_hash)
            .or_not_found("Block", "hash", hash_hex)?;
        let next_height = height.saturating_add(1);
        if self.fetch_block_accumulated_data(write_txn, next_height)?.is_some() {
            return Err(ChainStorageError::InvalidOperation(format!(
                "Attempted to delete block at height {} while next block still exists",
                height
            )));
        }

        lmdb_delete(
            write_txn,
            &self.block_accumulated_data_db,
            &height,
            "block_accumulated_data_db",
        )?;
        let mut smt = self.fetch_tip_smt()?;

        self.delete_block_inputs_outputs(write_txn, block_hash.as_slice(), height, &mut smt)?;
        self.insert_tip_smt(write_txn, &smt)?;
        self.delete_block_kernels(write_txn, block_hash.as_slice())?;

        Ok(())
    }

    fn delete_block_inputs_outputs(
        &self,
        txn: &WriteTransaction<'_>,
        block_hash: &[u8],
        height: u64,
        output_smt: &mut OutputSmt,
    ) -> Result<(), ChainStorageError> {
        let output_rows = lmdb_delete_keys_starting_with::<TransactionOutputRowData>(txn, &self.utxos_db, block_hash)?;
        debug!(target: LOG_TARGET, "Deleted {} outputs...", output_rows.len());
        let inputs = lmdb_delete_keys_starting_with::<TransactionInputRowData>(txn, &self.inputs_db, block_hash)?;
        debug!(target: LOG_TARGET, "Deleted {} input(s)...", inputs.len());

        for utxo in &output_rows {
            trace!(target: LOG_TARGET, "Deleting UTXO `{}`", to_hex(utxo.hash.as_slice()));
            lmdb_delete(
                txn,
                &self.txos_hash_to_index_db,
                utxo.hash.as_slice(),
                "txos_hash_to_index_db",
            )?;

            let output_hash = utxo.output.hash();
            // if an output was already spent in the block, it was never created as unspent, so dont delete it as it
            // does not exist here
            if inputs.iter().any(|r| r.input.output_hash() == output_hash) {
                continue;
            }

            if let Some(vn_reg) = utxo
                .output
                .features
                .sidechain_feature
                .as_ref()
                .and_then(|f| f.validator_node_registration())
            {
                self.validator_node_store(txn)
                    .delete(height, vn_reg.public_key(), &utxo.output.commitment)?;
            }

            // if an output was burned, it was never created as an unspent utxo
            if utxo.output.is_burned() {
                continue;
            }
            let smt_key = NodeKey::try_from(utxo.output.commitment.as_bytes())?;
            output_smt.delete(&smt_key)?;
            lmdb_delete(
                txn,
                &self.utxo_commitment_index,
                utxo.output.commitment.as_bytes(),
                "utxo_commitment_index",
            )?;
        }
        // Move inputs in this block back into the unspent set, any outputs spent within this block they will be removed
        // by deleting all the block's outputs below
        for row in inputs {
            // If input spends an output in this block, don't add it to the utxo set
            let output_hash = row.input.output_hash();

            lmdb_delete(
                txn,
                &self.deleted_txo_hash_to_header_index,
                output_hash.as_slice(),
                "deleted_txo_hash_to_header_index",
            )?;
            if output_rows.iter().any(|r| r.hash == output_hash) {
                continue;
            }

            let mut input = row.input.clone();

            let utxo_mined_info = self.fetch_output_in_txn(txn, output_hash.as_slice())?.ok_or_else(|| {
                ChainStorageError::ValueNotFound {
                    entity: "UTXO",
                    field: "hash",
                    value: output_hash.to_hex(),
                }
            })?;

            let rp_hash = match utxo_mined_info.output.proof {
                Some(proof) => proof.hash(),
                None => FixedHash::zero(),
            };
            input.add_output_data(
                utxo_mined_info.output.version,
                utxo_mined_info.output.features,
                utxo_mined_info.output.commitment,
                utxo_mined_info.output.script,
                utxo_mined_info.output.sender_offset_public_key,
                utxo_mined_info.output.covenant,
                utxo_mined_info.output.encrypted_data,
                utxo_mined_info.output.metadata_signature,
                rp_hash,
                utxo_mined_info.output.minimum_value_promise,
            );
            let smt_key = NodeKey::try_from(input.commitment()?.as_bytes())?;
            let smt_node = ValueHash::try_from(input.smt_hash(row.spent_height).as_slice())?;
            output_smt.insert(smt_key, smt_node)?;

            trace!(target: LOG_TARGET, "Input moved to UTXO set: {}", input);
            lmdb_insert(
                txn,
                &self.utxo_commitment_index,
                input.commitment()?.as_bytes(),
                &input.output_hash(),
                "utxo_commitment_index",
            )?;
        }
        Ok(())
    }

    fn delete_block_kernels(&self, txn: &WriteTransaction<'_>, block_hash: &[u8]) -> Result<(), ChainStorageError> {
        let kernels = lmdb_delete_keys_starting_with::<TransactionKernelRowData>(txn, &self.kernels_db, block_hash)?;
        debug!(target: LOG_TARGET, "Deleted {} kernels...", kernels.len());
        for kernel in kernels {
            trace!(
                target: LOG_TARGET,
                "Deleting excess `{}`",
                kernel.kernel.excess.to_hex()
            );
            lmdb_delete(
                txn,
                &self.kernel_excess_index,
                kernel.kernel.excess.as_bytes(),
                "kernel_excess_index",
            )?;
            let mut excess_sig_key = Vec::<u8>::new();
            excess_sig_key.extend(kernel.kernel.excess_sig.get_public_nonce().as_bytes());
            excess_sig_key.extend(kernel.kernel.excess_sig.get_signature().as_bytes());
            trace!(
                target: LOG_TARGET,
                "Deleting excess signature `{}`",
                to_hex(&excess_sig_key)
            );
            lmdb_delete(
                txn,
                &self.kernel_excess_sig_index,
                excess_sig_key.as_slice(),
                "kernel_excess_sig_index",
            )?;
        }
        Ok(())
    }

    fn delete_orphan(&self, txn: &WriteTransaction<'_>, hash: &HashOutput) -> Result<(), ChainStorageError> {
        let orphan = match lmdb_get::<_, Block>(txn, &self.orphans_db, hash.as_slice())? {
            Some(orphan) => orphan,
            None => {
                // delete_orphan is idempotent
                debug!(
                    target: LOG_TARGET,
                    "delete_orphan: request to delete orphan block {} that was not found.",
                    hash.to_hex()
                );
                return Ok(());
            },
        };

        let parent_hash = orphan.header.prev_hash;
        lmdb_delete_key_value(txn, &self.orphan_parent_map_index, parent_hash.as_slice(), &hash)?;

        // Orphan is a tip hash
        if lmdb_exists(txn, &self.orphan_chain_tips_db, hash.as_slice())? {
            // We get rid of the orphan tip
            lmdb_delete(txn, &self.orphan_chain_tips_db, hash.as_slice(), "orphan_chain_tips_db")?;
            // If an orphan parent exists, it must be promoted
            match (
                lmdb_exists(txn, &self.orphans_db, parent_hash.as_slice())?,
                lmdb_exists(txn, &self.orphan_header_accumulated_data_db, parent_hash.as_slice())?,
            ) {
                (true, true) => {
                    // Parent becomes a tip hash
                    let orphan_parent_accum: Option<BlockHeaderAccumulatedData> =
                        lmdb_get(txn, &self.orphan_header_accumulated_data_db, parent_hash.as_slice())?;
                    match orphan_parent_accum {
                        Some(val) => {
                            lmdb_insert(
                                txn,
                                &self.orphan_chain_tips_db,
                                parent_hash.as_slice(),
                                &ChainTipData {
                                    hash: parent_hash,
                                    total_accumulated_difficulty: val.total_accumulated_difficulty,
                                },
                                "orphan_chain_tips_db",
                            )?;
                        },
                        None => {
                            warn!(
                                target: LOG_TARGET,
                                "Empty 'BlockHeaderAccumulatedData' for parent hash '{}'",
                                parent_hash.to_hex()
                            );
                        },
                    }
                },
                (false, false) => {
                    // No entries, nothing here
                },
                _ => {
                    // Some previous database operations were not atomic
                    warn!(
                        target: LOG_TARGET,
                        "'orphans_db' ({}) and 'orphan_header_accumulated_data_db' ({}) out of sync, missing parent hash '{}' entry",
                        lmdb_exists(txn, &self.orphans_db, parent_hash.as_slice())?,
                        lmdb_exists(txn, &self.orphan_header_accumulated_data_db, parent_hash.as_slice())?,
                        parent_hash.to_hex()
                    );
                },
            }
        }

        if lmdb_exists(txn, &self.orphan_header_accumulated_data_db, hash.as_slice())? {
            lmdb_delete(
                txn,
                &self.orphan_header_accumulated_data_db,
                hash.as_slice(),
                "orphan_header_accumulated_data_db",
            )?;
        }
        lmdb_delete(txn, &self.orphans_db, hash.as_slice(), "orphans_db")?;
        Ok(())
    }

    // Break function up into smaller pieces
    #[allow(clippy::too_many_lines)]
    fn insert_tip_block_body(
        &self,
        txn: &WriteTransaction<'_>,
        header: &BlockHeader,
        body: AggregateBody,
    ) -> Result<(), ChainStorageError> {
        if self.fetch_block_accumulated_data(txn, header.height + 1)?.is_some() {
            return Err(ChainStorageError::InvalidOperation(format!(
                "Attempted to insert block at height {} while next block already exists",
                header.height
            )));
        }
        let block_hash = header.hash();
        debug!(
            target: LOG_TARGET,
            "Inserting block body for header `{}`: {}",
            block_hash.to_hex(),
            body.to_counts_string()
        );

        // Check that the database has not been changed by another thread
        // 1. The header we are inserting for matches the header at that height
        let current_header_at_height = lmdb_get::<_, BlockHeader>(txn, &self.headers_db, &header.height).or_not_found(
            "BlockHeader",
            "height",
            header.height.to_string(),
        )?;
        let hash = current_header_at_height.hash();
        if hash != block_hash {
            return Err(ChainStorageError::InvalidOperation(format!(
                "Could not insert this block body because there is a different header stored at height {}. New header \
                 ({}), current header: ({})",
                header.height,
                hash.to_hex(),
                block_hash.to_hex()
            )));
        }

        let (inputs, outputs, kernels) = body.dissolve();

        let data = if header.height == 0 {
            BlockAccumulatedData::default()
        } else {
            self.fetch_block_accumulated_data(txn, header.height - 1)?
                .ok_or_else(|| ChainStorageError::ValueNotFound {
                    entity: "BlockAccumulatedData",
                    field: "height",
                    value: (header.height - 1).to_string(),
                })?
        };

        let mut total_kernel_sum = Commitment::default();
        let BlockAccumulatedData {
            kernels: pruned_kernel_set,
            ..
        } = data;

        let mut kernel_mmr = PrunedKernelMmr::new(pruned_kernel_set);

        for kernel in kernels {
            total_kernel_sum = &total_kernel_sum + &kernel.excess;
            let pos =
                u64::try_from(kernel_mmr.push(kernel.hash().to_vec())?).map_err(|_| ChainStorageError::OutOfRange)?;
            trace!(
                target: LOG_TARGET,
                "Inserting kernel `{}`",
                kernel.excess_sig.get_signature().to_hex()
            );
            self.insert_kernel(txn, &block_hash, &kernel, pos)?;
        }
        let k = MetadataKey::TipSmt;
        let mut output_smt: OutputSmt =
            lmdb_get(txn, &self.tip_utxo_smt, &k.as_u32())?.ok_or_else(|| ChainStorageError::ValueNotFound {
                entity: "Output_smt",
                field: "tip",
                value: "".to_string(),
            })?;

        for output in outputs {
            trace!(
                target: LOG_TARGET,
                "Inserting output (`{}`, `{}`)",
                output.commitment.to_hex(),
                output.hash()
            );
            if !output.is_burned() {
                let smt_key = NodeKey::try_from(output.commitment.as_bytes())?;
                let smt_node = ValueHash::try_from(output.smt_hash(header.height).as_slice())?;
                output_smt.insert(smt_key, smt_node)?;
            }

            let output_hash = output.hash();
            if let Some(vn_reg) = output
                .features
                .sidechain_feature
                .as_ref()
                .and_then(|f| f.validator_node_registration())
            {
                self.insert_validator_node(txn, header, &output.commitment, vn_reg)?;
            }
            if let Some(template_reg) = output
                .features
                .sidechain_feature
                .as_ref()
                .and_then(|f| f.code_template_registration())
            {
                let record = TemplateRegistrationEntry {
                    registration_data: template_reg.clone(),
                    output_hash,
                    block_height: header.height,
                    block_hash,
                };

                self.insert_template_registration(txn, &record)?;
            }
            self.insert_output(txn, &block_hash, header.height, header.timestamp().as_u64(), &output)?;
        }

        // unique_id_index expects inputs to be inserted before outputs
        for input in inputs {
            let input_with_output_data = self.input_with_output_data(txn, input)?;
            let smt_key = NodeKey::try_from(input_with_output_data.commitment()?.as_bytes())?;
            match output_smt.delete(&smt_key)? {
                DeleteResult::Deleted(_value_hash) => {},
                DeleteResult::KeyNotFound => return Err(ChainStorageError::UnspendableInput),
            };

            let features = input_with_output_data.features()?;
            if let Some(vn_reg) = features
                .sidechain_feature
                .as_ref()
                .and_then(|f| f.validator_node_registration())
            {
                self.validator_node_store(txn).delete(
                    header.height,
                    vn_reg.public_key(),
                    input_with_output_data.commitment()?,
                )?;
            }
            trace!(
                target: LOG_TARGET,
                "Inserting input (`{}`, `{}`)",
                input_with_output_data.commitment()?.to_hex(),
                input_with_output_data.output_hash().to_hex()
            );
            self.insert_input(
                txn,
                current_header_at_height.height,
                current_header_at_height.timestamp.as_u64(),
                &block_hash,
                input_with_output_data,
            )?;
        }

        self.insert_block_accumulated_data(
            txn,
            header.height,
            &BlockAccumulatedData::new(kernel_mmr.get_pruned_hash_set()?, total_kernel_sum),
        )?;
        self.insert_tip_smt(txn, &output_smt)?;

        Ok(())
    }

    fn validator_node_store<'a, T: Deref<Target = ConstTransaction<'a>>>(
        &'a self,
        txn: &'a T,
    ) -> ValidatorNodeStore<'a, T> {
        ValidatorNodeStore::new(txn, self.validator_nodes.clone(), self.validator_nodes_mapping.clone())
    }

    fn insert_validator_node(
        &self,
        txn: &WriteTransaction<'_>,
        header: &BlockHeader,
        commitment: &Commitment,
        vn_reg: &ValidatorNodeRegistration,
    ) -> Result<(), ChainStorageError> {
        let store = self.validator_node_store(txn);
        let constants = self.get_consensus_constants(header.height);
        let current_epoch = constants.block_height_to_epoch(header.height);

        let prev_shard_key = store.get_shard_key(
            current_epoch
                .as_u64()
                .saturating_sub(constants.validator_node_validity_period_epochs().as_u64()) *
                constants.epoch_length(),
            current_epoch.as_u64() * constants.epoch_length(),
            vn_reg.public_key(),
        )?;
        let shard_key = vn_reg.derive_shard_key(
            prev_shard_key,
            current_epoch,
            constants.validator_node_registration_shuffle_interval(),
            &header.prev_hash,
        );

        let next_epoch = constants.block_height_to_epoch(header.height) + VnEpoch(1);
        let validator_node = ValidatorNodeEntry {
            shard_key,
            start_epoch: next_epoch,
            end_epoch: next_epoch + constants.validator_node_validity_period_epochs(),
            public_key: vn_reg.public_key().clone(),
            commitment: commitment.clone(),
        };

        store.insert(header.height, &validator_node)?;
        Ok(())
    }

    #[allow(clippy::ptr_arg)]
    fn insert_block_accumulated_data(
        &self,
        txn: &WriteTransaction<'_>,
        header_height: u64,
        data: &BlockAccumulatedData,
    ) -> Result<(), ChainStorageError> {
        lmdb_insert(
            txn,
            &self.block_accumulated_data_db,
            &header_height,
            data,
            "block_accumulated_data_db",
        )
    }

    fn insert_tip_smt(&self, txn: &WriteTransaction<'_>, smt: &OutputSmt) -> Result<(), ChainStorageError> {
        let k = MetadataKey::TipSmt;
        lmdb_replace(txn, &self.tip_utxo_smt, &k.as_u32(), smt)
    }

    fn update_block_accumulated_data(
        &self,
        write_txn: &WriteTransaction<'_>,
        header_hash: &HashOutput,
        values: UpdateBlockAccumulatedData,
    ) -> Result<(), ChainStorageError> {
        let height = self.fetch_height_from_hash(write_txn, header_hash).or_not_found(
            "BlockHash",
            "hash",
            header_hash.to_hex(),
        )?;

        let mut block_accum_data = self
            .fetch_block_accumulated_data(write_txn, height)?
            .unwrap_or_default();

        if let Some(kernel_sum) = values.kernel_sum {
            block_accum_data.kernel_sum = kernel_sum;
        }
        if let Some(kernel_hash_set) = values.kernel_hash_set {
            block_accum_data.kernels = kernel_hash_set;
        }

        lmdb_replace(write_txn, &self.block_accumulated_data_db, &height, &block_accum_data)?;
        Ok(())
    }

    fn insert_monero_seed_height(
        &self,
        write_txn: &WriteTransaction<'_>,
        seed: &[u8],
        height: u64,
    ) -> Result<(), ChainStorageError> {
        let current_height = lmdb_get(write_txn, &self.monero_seed_height_db, seed)?.unwrap_or(std::u64::MAX);
        if height < current_height {
            lmdb_replace(write_txn, &self.monero_seed_height_db, seed, &height)?;
        };
        Ok(())
    }

    fn delete_all_inputs_in_block(
        &self,
        txn: &WriteTransaction<'_>,
        block_hash: &BlockHash,
    ) -> Result<(), ChainStorageError> {
        let inputs = lmdb_delete_keys_starting_with::<TransactionInput>(txn, &self.inputs_db, block_hash.as_slice())?;
        debug!(target: LOG_TARGET, "Deleted {} input(s)", inputs.len());
        Ok(())
    }

    fn prune_outputs_spent_at_hash(
        &self,
        write_txn: &WriteTransaction<'_>,
        block_hash: &HashOutput,
    ) -> Result<(), ChainStorageError> {
        let inputs =
            lmdb_fetch_matching_after::<TransactionInputRowData>(write_txn, &self.inputs_db, block_hash.as_slice())?;

        for input_data in inputs {
            let input = input_data.input;
            // From 'utxo_commitment_index::utxo_commitment_index'
            if let SpentOutput::OutputData { commitment, .. } = input.spent_output.clone() {
                debug!(target: LOG_TARGET, "Pruning output from 'utxo_commitment_index': key '{}'", commitment.to_hex());
                lmdb_delete(
                    write_txn,
                    &self.utxo_commitment_index,
                    commitment.as_bytes(),
                    "utxo_commitment_index",
                )?;
            }
            // From 'utxos_db::utxos_db'
            if let Some(key_bytes) =
                lmdb_get::<_, Vec<u8>>(write_txn, &self.txos_hash_to_index_db, input.output_hash().as_slice())?
            {
                let mut buffer = [0u8; 32];
                buffer.copy_from_slice(&key_bytes[0..32]);
                let key = OutputKey::new(&FixedHash::from(buffer), &input.output_hash())?;
                debug!(target: LOG_TARGET, "Pruning output from 'utxos_db': key '{}'", key.0);
                lmdb_delete(write_txn, &self.utxos_db, &key.convert_to_comp_key(), "utxos_db")?;
            };
            // From 'txos_hash_to_index_db::utxos_db'
            debug!(
                target: LOG_TARGET,
                "Pruning output from 'txos_hash_to_index_db': key '{}'",
                input.output_hash().to_hex()
            );
            lmdb_delete(
                write_txn,
                &self.txos_hash_to_index_db,
                input.output_hash().as_slice(),
                "utxos_db",
            )?;
        }

        Ok(())
    }

    fn prune_output_from_all_dbs(
        &self,
        write_txn: &WriteTransaction<'_>,
        output_hash: &HashOutput,
        commitment: &Commitment,
        output_type: OutputType,
    ) -> Result<(), ChainStorageError> {
        match lmdb_get::<_, Vec<u8>>(write_txn, &self.txos_hash_to_index_db, output_hash.as_slice())? {
            Some(key_bytes) => {
                if !matches!(output_type, OutputType::Burn) {
                    debug!(target: LOG_TARGET, "Pruning output from 'utxo_commitment_index': key '{}'", commitment.to_hex());
                    lmdb_delete(
                        write_txn,
                        &self.utxo_commitment_index,
                        commitment.as_bytes(),
                        "utxo_commitment_index",
                    )?;
                }
                debug!(target: LOG_TARGET, "Pruning output from 'txos_hash_to_index_db': key '{}'", output_hash.to_hex());
                lmdb_delete(
                    write_txn,
                    &self.txos_hash_to_index_db,
                    output_hash.as_slice(),
                    "utxos_db",
                )?;

                let mut buffer = [0u8; 32];
                buffer.copy_from_slice(&key_bytes[0..32]);
                let key = OutputKey::new(&FixedHash::from(buffer), output_hash)?;
                debug!(target: LOG_TARGET, "Pruning output from 'utxos_db': key '{}'", key.0);
                lmdb_delete(write_txn, &self.utxos_db, &key.convert_to_comp_key(), "utxos_db")?;
            },
            None => return Err(ChainStorageError::InvalidOperation("Output key not found".to_string())),
        }

        Ok(())
    }

    fn delete_all_kernels_in_block(
        &self,
        txn: &WriteTransaction<'_>,
        block_hash: &BlockHash,
    ) -> Result<(), ChainStorageError> {
        self.delete_block_kernels(txn, block_hash.as_slice())?;
        debug!(target: LOG_TARGET, "Deleted kernels in block {}", block_hash.to_hex());
        Ok(())
    }

    #[allow(clippy::ptr_arg)]
    fn fetch_orphan(&self, txn: &ConstTransaction<'_>, hash: &HashOutput) -> Result<Option<Block>, ChainStorageError> {
        let val: Option<Block> = lmdb_get(txn, &self.orphans_db, hash.deref())?;
        Ok(val)
    }

    #[allow(clippy::ptr_arg)]
    fn fetch_block_accumulated_data(
        &self,
        txn: &ConstTransaction<'_>,
        height: u64,
    ) -> Result<Option<BlockAccumulatedData>, ChainStorageError> {
        lmdb_get(txn, &self.block_accumulated_data_db, &height).map_err(Into::into)
    }

    #[allow(clippy::ptr_arg)]
    fn fetch_height_from_hash(
        &self,
        txn: &ConstTransaction<'_>,
        header_hash: &HashOutput,
    ) -> Result<Option<u64>, ChainStorageError> {
        lmdb_get(txn, &self.block_hashes_db, header_hash.as_slice()).map_err(Into::into)
    }

    fn fetch_header_accumulated_data_by_height(
        &self,
        txn: &ReadTransaction,
        height: u64,
    ) -> Result<Option<BlockHeaderAccumulatedData>, ChainStorageError> {
        lmdb_get(txn, &self.header_accumulated_data_db, &height)
    }

    fn fetch_last_header_in_txn(&self, txn: &ConstTransaction<'_>) -> Result<Option<BlockHeader>, ChainStorageError> {
        lmdb_last(txn, &self.headers_db)
    }

    fn insert_bad_block_and_cleanup(
        &self,
        txn: &WriteTransaction<'_>,
        hash: &HashOutput,
        height: u64,
    ) -> Result<(), ChainStorageError> {
        #[cfg(test)]
        const CLEAN_BAD_BLOCKS_BEFORE_REL_HEIGHT: u64 = 10000;
        #[cfg(not(test))]
        const CLEAN_BAD_BLOCKS_BEFORE_REL_HEIGHT: u64 = 0;

        lmdb_replace(txn, &self.bad_blocks, hash.deref(), &height)?;
        // Clean up bad blocks that are far from the tip
        let metadata = fetch_metadata(txn, &self.metadata_db)?;
        let deleted_before_height = metadata
            .best_block_height()
            .saturating_sub(CLEAN_BAD_BLOCKS_BEFORE_REL_HEIGHT);
        if deleted_before_height == 0 {
            return Ok(());
        }

        let num_deleted =
            lmdb_delete_each_where::<[u8], u64, _>(txn, &self.bad_blocks, |_, v| Some(v < deleted_before_height))?;
        debug!(target: LOG_TARGET, "Cleaned out {} stale bad blocks", num_deleted);

        Ok(())
    }

    fn insert_template_registration(
        &self,
        txn: &WriteTransaction<'_>,
        template_registration: &TemplateRegistrationEntry,
    ) -> Result<(), ChainStorageError> {
        let key = ValidatorNodeRegistrationKey::try_from_parts(&[
            template_registration.block_height.to_le_bytes().as_slice(),
            template_registration.output_hash.as_slice(),
        ])?;
        lmdb_insert(
            txn,
            &self.template_registrations,
            &key,
            template_registration,
            "template_registrations",
        )
    }

    fn fetch_output_in_txn(
        &self,
        txn: &ConstTransaction<'_>,
        output_hash: &[u8],
    ) -> Result<Option<OutputMinedInfo>, ChainStorageError> {
        if let Some(key) = lmdb_get::<_, Vec<u8>>(txn, &self.txos_hash_to_index_db, output_hash)? {
            debug!(
                target: LOG_TARGET,
                "Fetch output: {} Found ({})",
                to_hex(output_hash),
                key.to_hex()
            );
            match lmdb_get::<_, TransactionOutputRowData>(txn, &self.utxos_db, &key)? {
                Some(TransactionOutputRowData {
                    output: o,
                    mined_height,
                    header_hash,
                    mined_timestamp,
                    ..
                }) => Ok(Some(OutputMinedInfo {
                    output: o,
                    mined_height,
                    header_hash,
                    mined_timestamp,
                })),

                _ => Ok(None),
            }
        } else {
            debug!(
                target: LOG_TARGET,
                "Fetch output: {} NOT found in index",
                to_hex(output_hash)
            );
            Ok(None)
        }
    }

    fn fetch_input_in_txn(
        &self,
        txn: &ConstTransaction<'_>,
        output_hash: &[u8],
    ) -> Result<Option<InputMinedInfo>, ChainStorageError> {
        if let Some(key) = lmdb_get::<_, Vec<u8>>(txn, &self.deleted_txo_hash_to_header_index, output_hash)? {
            debug!(
                target: LOG_TARGET,
                "Fetch input: {} Found ({})",
                to_hex(output_hash),
                key.to_hex()
            );
            match lmdb_get::<_, TransactionInputRowData>(txn, &self.inputs_db, &key)? {
                Some(TransactionInputRowData {
                    input: i,
                    spent_height: height,
                    header_hash,
                    spent_timestamp,
                    ..
                }) => Ok(Some(InputMinedInfo {
                    input: i,
                    spent_height: height,
                    header_hash,
                    spent_timestamp,
                })),

                _ => Ok(None),
            }
        } else {
            debug!(
                target: LOG_TARGET,
                "Fetch input: {} NOT found in index",
                to_hex(output_hash)
            );
            Ok(None)
        }
    }

    fn get_consensus_constants(&self, height: u64) -> &ConsensusConstants {
        self.consensus_manager.consensus_constants(height)
    }
}

pub fn create_recovery_lmdb_database<P: AsRef<Path>>(path: P) -> Result<(), ChainStorageError> {
    let new_path = path.as_ref().join("temp_recovery");
    let _result = fs::create_dir_all(&new_path);

    let data_file = path.as_ref().join("data.mdb");

    let new_data_file = new_path.join("data.mdb");

    fs::rename(data_file, new_data_file)
        .map_err(|err| ChainStorageError::CriticalError(format!("Could not copy LMDB store:{}", err)))?;
    Ok(())
}

fn acquire_exclusive_file_lock(db_path: &Path) -> Result<File, ChainStorageError> {
    let lock_file_path = db_path.join(".chain_storage_file.lock");

    let file = File::create(lock_file_path)?;
    // Attempt to acquire exclusive OS level Write Lock
    if let Err(e) = file.try_lock_exclusive() {
        error!(
            target: LOG_TARGET,
            "Could not acquire exclusive write lock on database lock file: {:?}", e
        );
        return Err(ChainStorageError::CannotAcquireFileLock);
    }

    Ok(file)
}

impl BlockchainBackend for LMDBDatabase {
    fn write(&mut self, txn: DbTransaction) -> Result<(), ChainStorageError> {
        if txn.operations().is_empty() {
            return Ok(());
        }

        let mark = Instant::now();
        // Resize this many times before assuming something is not right
        const MAX_RESIZES: usize = 5;
        for i in 0..MAX_RESIZES {
            let num_operations = txn.operations().len();
            match self.apply_db_transaction(&txn) {
                Ok(_) => {
                    trace!(
                        target: LOG_TARGET,
                        "Database completed {} operation(s) in {:.0?}",
                        num_operations,
                        mark.elapsed()
                    );

                    return Ok(());
                },
                Err(ChainStorageError::DbResizeRequired) => {
                    info!(
                        target: LOG_TARGET,
                        "Database resize required (resized {} time(s) in this transaction)",
                        i + 1
                    );
                    // SAFETY: This depends on the thread safety of the caller. Technically, `write` is unsafe too
                    // however we happen to know that `LmdbDatabase` is wrapped in an exclusive write lock in
                    // BlockchainDatabase, so we know there are no other threads taking out LMDB transactions when this
                    // is called.
                    unsafe {
                        LMDBStore::resize(&self.env, &self.env_config)?;
                    }
                },
                Err(e) => {
                    error!(target: LOG_TARGET, "Failed to apply DB transaction: {:?}", e);
                    return Err(e);
                },
            }
        }

        Err(ChainStorageError::DbTransactionTooLarge(txn.operations().len()))
    }

    fn fetch(&self, key: &DbKey) -> Result<Option<DbValue>, ChainStorageError> {
        let txn = self.read_transaction()?;
        let res = match key {
            DbKey::HeaderHeight(k) => {
                let val: Option<BlockHeader> = lmdb_get(&txn, &self.headers_db, k)?;
                val.map(|val| DbValue::HeaderHeight(Box::new(val)))
            },
            DbKey::HeaderHash(hash) => {
                let k: Option<u64> = self.fetch_height_from_hash(&txn, hash)?;
                match k {
                    Some(k) => {
                        trace!(
                            target: LOG_TARGET,
                            "Header with hash:{} found at height:{}",
                            hash.to_hex(),
                            k
                        );
                        let val: Option<BlockHeader> = lmdb_get(&txn, &self.headers_db, &k)?;
                        val.map(|val| DbValue::HeaderHash(Box::new(val)))
                    },
                    None => {
                        trace!(
                            target: LOG_TARGET,
                            "Header with hash:{} not found in block_hashes_db",
                            hash.to_hex()
                        );
                        None
                    },
                }
            },
            DbKey::OrphanBlock(k) => self
                .fetch_orphan(&txn, k)?
                .map(|val| DbValue::OrphanBlock(Box::new(val))),
        };
        Ok(res)
    }

    fn contains(&self, key: &DbKey) -> Result<bool, ChainStorageError> {
        let txn = self.read_transaction()?;
        Ok(match key {
            DbKey::HeaderHeight(k) => lmdb_exists(&txn, &self.headers_db, k)?,
            DbKey::HeaderHash(h) => lmdb_exists(&txn, &self.block_hashes_db, h.deref())?,
            DbKey::OrphanBlock(k) => lmdb_exists(&txn, &self.orphans_db, k.deref())?,
        })
    }

    fn fetch_chain_header_by_height(&self, height: u64) -> Result<ChainHeader, ChainStorageError> {
        let txn = self.read_transaction()?;

        let header: BlockHeader =
            lmdb_get(&txn, &self.headers_db, &height)?.ok_or_else(|| ChainStorageError::ValueNotFound {
                entity: "BlockHeader",
                field: "height",
                value: height.to_string(),
            })?;

        let accum_data = self
            .fetch_header_accumulated_data_by_height(&txn, height)?
            .ok_or_else(|| ChainStorageError::ValueNotFound {
                entity: "BlockHeaderAccumulatedData",
                field: "height",
                value: height.to_string(),
            })?;

        let height = header.height;
        let chain_header = ChainHeader::try_construct(header, accum_data).ok_or_else(|| {
            ChainStorageError::DataInconsistencyDetected {
                function: "fetch_chain_header_by_height",
                details: format!("Mismatch in accumulated data at height #{}", height),
            }
        })?;

        Ok(chain_header)
    }

    fn fetch_header_accumulated_data(
        &self,
        hash: &HashOutput,
    ) -> Result<Option<BlockHeaderAccumulatedData>, ChainStorageError> {
        let txn = self.read_transaction()?;
        let height = self.fetch_height_from_hash(&txn, hash)?;
        if let Some(h) = height {
            self.fetch_header_accumulated_data_by_height(&txn, h)
        } else {
            Ok(None)
        }
    }

    fn fetch_chain_header_in_all_chains(&self, hash: &HashOutput) -> Result<ChainHeader, ChainStorageError> {
        let txn = self.read_transaction()?;

        let height: Option<u64> = self.fetch_height_from_hash(&txn, hash)?;
        if let Some(h) = height {
            let chain_header = self.fetch_chain_header_by_height(h)?;
            return Ok(chain_header);
        }

        let orphan_accum: Option<BlockHeaderAccumulatedData> =
            lmdb_get(&txn, &self.orphan_header_accumulated_data_db, hash.as_slice())?;

        if let Some(accum) = orphan_accum {
            let orphan =
                self.fetch_orphan(&txn, hash)?
                    .ok_or_else(|| ChainStorageError::DataInconsistencyDetected {
                        function: "fetch_chain_header_in_all_chains",
                        details: format!(
                            "Orphan accumulated data exists but the corresponding orphan header {} does not",
                            hash.to_hex()
                        ),
                    })?;
            let chain_header = ChainHeader::try_construct(orphan.header, accum).ok_or_else(|| {
                ChainStorageError::DataInconsistencyDetected {
                    function: "fetch_chain_header_in_all_chains",
                    details: format!("accumulated data mismatch for orphan header {}", hash.to_hex()),
                }
            })?;
            return Ok(chain_header);
        }

        Err(ChainStorageError::ValueNotFound {
            entity: "chain header (in chain_header_in_all_chains)",
            field: "hash",
            value: hash.to_hex(),
        })
    }

    fn fetch_header_containing_kernel_mmr(&self, mmr_position: u64) -> Result<ChainHeader, ChainStorageError> {
        let txn = self.read_transaction()?;
        // LMDB returns the height at the position, so we have to offset the position by 1 so that the mmr_position arg
        // is an index starting from 0
        let mmr_position = mmr_position + 1;

        let height = lmdb_first_after::<_, u64>(&txn, &self.kernel_mmr_size_index, &mmr_position.to_be_bytes())?
            .ok_or_else(|| ChainStorageError::ValueNotFound {
                entity: "kernel_mmr_size_index",
                field: "mmr_position",
                value: mmr_position.to_string(),
            })?;

        let header: BlockHeader =
            lmdb_get(&txn, &self.headers_db, &height)?.ok_or_else(|| ChainStorageError::ValueNotFound {
                entity: "BlockHeader",
                field: "height",
                value: height.to_string(),
            })?;

        let accum_data = self
            .fetch_header_accumulated_data_by_height(&txn, height)?
            .ok_or_else(|| ChainStorageError::ValueNotFound {
                entity: "BlockHeaderAccumulatedData",
                field: "height",
                value: height.to_string(),
            })?;

        let chain_header = ChainHeader::try_construct(header, accum_data).ok_or_else(|| {
            ChainStorageError::DataInconsistencyDetected {
                function: "fetch_header_containing_kernel_mmr",
                details: format!("Accumulated data mismatch at height #{}", height),
            }
        })?;
        Ok(chain_header)
    }

    fn is_empty(&self) -> Result<bool, ChainStorageError> {
        let txn = self.read_transaction()?;
        Ok(lmdb_len(&txn, &self.headers_db)? == 0)
    }

    fn fetch_block_accumulated_data(
        &self,
        header_hash: &HashOutput,
    ) -> Result<Option<BlockAccumulatedData>, ChainStorageError> {
        let txn = self.read_transaction()?;
        if let Some(height) = self.fetch_height_from_hash(&txn, header_hash)? {
            self.fetch_block_accumulated_data(&txn, height)
        } else {
            Ok(None)
        }
    }

    fn fetch_block_accumulated_data_by_height(
        &self,
        height: u64,
    ) -> Result<Option<BlockAccumulatedData>, ChainStorageError> {
        let txn = self.read_transaction()?;
        self.fetch_block_accumulated_data(&txn, height)
    }

    fn fetch_kernels_in_block(&self, header_hash: &HashOutput) -> Result<Vec<TransactionKernel>, ChainStorageError> {
        let txn = self.read_transaction()?;
        Ok(lmdb_fetch_matching_after(&txn, &self.kernels_db, header_hash.deref())?
            .into_iter()
            .map(|f: TransactionKernelRowData| f.kernel)
            .collect())
    }

    fn fetch_kernel_by_excess_sig(
        &self,
        excess_sig: &Signature,
    ) -> Result<Option<(TransactionKernel, HashOutput)>, ChainStorageError> {
        let txn = self.read_transaction()?;
        let mut key = Vec::<u8>::new();
        key.extend(excess_sig.get_public_nonce().as_bytes());
        key.extend(excess_sig.get_signature().as_bytes());
        if let Some((header_hash, mmr_position, hash)) =
            lmdb_get::<_, (HashOutput, u64, HashOutput)>(&txn, &self.kernel_excess_sig_index, key.as_slice())?
        {
            let key = KernelKey::try_from_parts(&[
                header_hash.as_slice(),
                mmr_position.to_be_bytes().as_slice(),
                hash.as_slice(),
            ])?;
            Ok(lmdb_get(&txn, &self.kernels_db, &key)?
                .map(|kernel: TransactionKernelRowData| (kernel.kernel, header_hash)))
        } else {
            Ok(None)
        }
    }

    fn fetch_outputs_in_block_with_spend_state(
        &self,
        previous_header_hash: &HashOutput,
        spend_status_at_header: Option<HashOutput>,
    ) -> Result<Vec<(TransactionOutput, bool)>, ChainStorageError> {
        let txn = self.read_transaction()?;

        let mut outputs: Vec<(TransactionOutput, bool)> =
            lmdb_fetch_matching_after::<TransactionOutputRowData>(&txn, &self.utxos_db, previous_header_hash.deref())?
                .into_iter()
                .map(|row| (row.output, false))
                .collect();
        if let Some(header_hash) = spend_status_at_header {
            let header_height =
                self.fetch_height_from_hash(&txn, &header_hash)?
                    .ok_or(ChainStorageError::ValueNotFound {
                        entity: "Header",
                        field: "hash",
                        value: header_hash.to_hex(),
                    })?;
            for output in &mut outputs {
                let hash = output.0.hash();
                if let Some(key) =
                    lmdb_get::<_, Vec<u8>>(&txn, &self.deleted_txo_hash_to_header_index, hash.as_slice())?
                {
                    let input = lmdb_get::<_, TransactionInputRowData>(&txn, &self.inputs_db, &key)?.ok_or(
                        ChainStorageError::ValueNotFound {
                            entity: "input",
                            field: "hash",
                            value: header_hash.to_hex(),
                        },
                    )?;
                    if input.spent_height <= header_height {
                        // we know its spend at the header height specified as optional in the fn
                        output.1 = true;
                    }
                }
            }
        }

        Ok(outputs)
    }

    fn fetch_output(&self, output_hash: &HashOutput) -> Result<Option<OutputMinedInfo>, ChainStorageError> {
        debug!(target: LOG_TARGET, "Fetch output: {}", output_hash.to_hex());
        let txn = self.read_transaction()?;
        self.fetch_output_in_txn(&txn, output_hash.as_slice())
    }

    fn fetch_input(&self, output_hash: &HashOutput) -> Result<Option<InputMinedInfo>, ChainStorageError> {
        debug!(target: LOG_TARGET, "Fetch input: {}", output_hash.to_hex());
        let txn = self.read_transaction()?;
        self.fetch_input_in_txn(&txn, output_hash.as_slice())
    }

    fn fetch_unspent_output_hash_by_commitment(
        &self,
        commitment: &Commitment,
    ) -> Result<Option<HashOutput>, ChainStorageError> {
        let txn = self.read_transaction()?;
        lmdb_get::<_, HashOutput>(&txn, &self.utxo_commitment_index, commitment.as_bytes())
    }

    fn fetch_outputs_in_block(&self, header_hash: &HashOutput) -> Result<Vec<TransactionOutput>, ChainStorageError> {
        let txn = self.read_transaction()?;
        lmdb_fetch_matching_after(&txn, &self.utxos_db, header_hash.as_slice())
    }

    fn fetch_inputs_in_block(
        &self,
        previous_header_hash: &HashOutput,
    ) -> Result<Vec<TransactionInput>, ChainStorageError> {
        let txn = self.read_transaction()?;
        Ok(
            lmdb_fetch_matching_after(&txn, &self.inputs_db, previous_header_hash.as_slice())?
                .into_iter()
                .map(|f: TransactionInputRowData| f.input)
                .collect(),
        )
    }

    fn fetch_mmr_size(&self, tree: MmrTree) -> Result<u64, ChainStorageError> {
        let txn = self.read_transaction()?;
        match tree {
            MmrTree::Kernel => Ok(lmdb_len(&txn, &self.kernels_db)? as u64),
        }
    }

    /// Returns the number of blocks in the block orphan pool.
    fn orphan_count(&self) -> Result<usize, ChainStorageError> {
        let txn = self.read_transaction()?;
        let count = lmdb_len(&txn, &self.orphans_db)?;
        trace!(target: LOG_TARGET, "Get orphan count ...({})", count);
        Ok(count)
    }

    /// Finds and returns the last stored header.
    fn fetch_last_header(&self) -> Result<BlockHeader, ChainStorageError> {
        let txn = self.read_transaction()?;
        self.fetch_last_header_in_txn(&txn)?.ok_or_else(|| {
            ChainStorageError::InvalidOperation("Cannot fetch last header because database is empty".to_string())
        })
    }

    /// Finds and returns the last stored header.
    fn fetch_last_chain_header(&self) -> Result<ChainHeader, ChainStorageError> {
        let txn = self.read_transaction()?;
        let header = self.fetch_last_header_in_txn(&txn)?.ok_or_else(|| {
            ChainStorageError::InvalidOperation("Cannot fetch last header because database is empty".to_string())
        })?;
        let height = header.height;
        let accumulated_data = self
            .fetch_header_accumulated_data_by_height(&txn, height)?
            .ok_or_else(|| ChainStorageError::ValueNotFound {
                entity: "BlockHeaderAccumulatedData",
                field: "height",
                value: height.to_string(),
            })?;

        let chain_header = ChainHeader::try_construct(header, accumulated_data).ok_or_else(|| {
            ChainStorageError::DataInconsistencyDetected {
                function: "fetch_tip_header",
                details: format!("Accumulated data mismatch at height #{}", height),
            }
        })?;

        Ok(chain_header)
    }

    fn fetch_tip_header(&self) -> Result<ChainHeader, ChainStorageError> {
        let txn = self.read_transaction()?;

        let metadata = self.fetch_chain_metadata()?;
        let height = metadata.best_block_height();
        let header = lmdb_get(&txn, &self.headers_db, &height)?.ok_or_else(|| ChainStorageError::ValueNotFound {
            entity: "Header",
            field: "height",
            value: height.to_string(),
        })?;
        let accumulated_data = self
            .fetch_header_accumulated_data_by_height(&txn, metadata.best_block_height())?
            .ok_or_else(|| ChainStorageError::ValueNotFound {
                entity: "BlockHeaderAccumulatedData",
                field: "height",
                value: height.to_string(),
            })?;
        let chain_header = ChainHeader::try_construct(header, accumulated_data).ok_or_else(|| {
            ChainStorageError::DataInconsistencyDetected {
                function: "fetch_tip_header",
                details: format!("Accumulated data mismatch at height #{}", height),
            }
        })?;
        Ok(chain_header)
    }

    /// Returns the metadata of the chain.
    fn fetch_chain_metadata(&self) -> Result<ChainMetadata, ChainStorageError> {
        let txn = self.read_transaction()?;
        let metadata = fetch_metadata(&txn, &self.metadata_db)?;
        Ok(metadata)
    }

    fn utxo_count(&self) -> Result<usize, ChainStorageError> {
        let txn = self.read_transaction()?;
        lmdb_len(&txn, &self.utxo_commitment_index)
    }

    fn kernel_count(&self) -> Result<usize, ChainStorageError> {
        let txn = self.read_transaction()?;
        lmdb_len(&txn, &self.kernels_db)
    }

    fn fetch_orphan_chain_tip_by_hash(&self, hash: &HashOutput) -> Result<Option<ChainHeader>, ChainStorageError> {
        trace!(target: LOG_TARGET, "Call to fetch_orphan_chain_tips()");
        let txn = self.read_transaction()?;
        if !lmdb_exists(&txn, &self.orphan_chain_tips_db, hash.as_slice())? {
            return Ok(None);
        }

        let orphan: Block =
            lmdb_get(&txn, &self.orphans_db, hash.as_slice())?.ok_or_else(|| ChainStorageError::ValueNotFound {
                entity: "Orphan",
                field: "hash",
                value: hash.to_hex(),
            })?;

        let accumulated_data =
            lmdb_get(&txn, &self.orphan_header_accumulated_data_db, hash.as_slice())?.ok_or_else(|| {
                ChainStorageError::ValueNotFound {
                    entity: "Orphan accumulated data",
                    field: "hash",
                    value: hash.to_hex(),
                }
            })?;

        let height = orphan.header.height;
        let chain_header = ChainHeader::try_construct(orphan.header, accumulated_data).ok_or_else(|| {
            ChainStorageError::DataInconsistencyDetected {
                function: "fetch_orphan_chain_tip_by_hash",
                details: format!("Accumulated data mismatch at height #{}", height),
            }
        })?;
        Ok(Some(chain_header))
    }

    fn fetch_strongest_orphan_chain_tips(&self) -> Result<Vec<ChainHeader>, ChainStorageError> {
        trace!(target: LOG_TARGET, "Call to fetch_strongest_orphan_chain_tips() ...");
        let timer = Instant::now();
        let txn = self.read_transaction()?;
        let tips: Vec<ChainTipData> = lmdb_filter_map_values(&txn, &self.orphan_chain_tips_db, Some)?;
        if tips.is_empty() {
            return Ok(Vec::new());
        }
        let max_value = tips.iter().map(|tip| tip.total_accumulated_difficulty).max();
        let strongest_tips = if let Some(val) = max_value {
            tips.iter()
                .filter(|tip| tip.total_accumulated_difficulty == val)
                .collect::<Vec<_>>()
        } else {
            // This branch should not be possible
            return Ok(Vec::new());
        };

        let tips_len = strongest_tips.len();
        let mut chain_tips = Vec::new();
        for chain_tip in strongest_tips {
            let orphan: Block = lmdb_get(&txn, &self.orphans_db, chain_tip.hash.as_slice())?.ok_or_else(|| {
                ChainStorageError::ValueNotFound {
                    entity: "Orphan",
                    field: "hash",
                    value: chain_tip.hash.to_hex(),
                }
            })?;
            let accumulated_data = lmdb_get(&txn, &self.orphan_header_accumulated_data_db, chain_tip.hash.as_slice())?
                .ok_or_else(|| ChainStorageError::ValueNotFound {
                    entity: "Orphan accumulated data",
                    field: "hash",
                    value: chain_tip.hash.to_hex(),
                })?;

            let height = orphan.header.height;
            let chain_header = ChainHeader::try_construct(orphan.header, accumulated_data).ok_or_else(|| {
                ChainStorageError::DataInconsistencyDetected {
                    function: "fetch_orphan_chain_tip_by_hash",
                    details: format!("Accumulated data mismatch at height #{}", height),
                }
            })?;
            chain_tips.push(chain_header);
        }
        trace!(target: LOG_TARGET, "Call to fetch_strongest_orphan_chain_tips() ({}) completed in {:.2?}", tips_len, timer.elapsed());
        Ok(chain_tips)
    }

    fn fetch_orphan_children_of(&self, parent_hash: HashOutput) -> Result<Vec<Block>, ChainStorageError> {
        trace!(
            target: LOG_TARGET,
            "Call to fetch_orphan_children_of({})",
            parent_hash.to_hex()
        );
        let txn = self.read_transaction()?;
        let orphan_hashes: Vec<HashOutput> =
            lmdb_get_multiple(&txn, &self.orphan_parent_map_index, parent_hash.as_slice())?;
        let mut res = Vec::with_capacity(orphan_hashes.len());
        for hash in orphan_hashes {
            res.push(lmdb_get(&txn, &self.orphans_db, hash.as_slice())?.ok_or_else(|| {
                ChainStorageError::ValueNotFound {
                    entity: "Orphan",
                    field: "hash",
                    value: hash.to_hex(),
                }
            })?)
        }
        Ok(res)
    }

    fn fetch_orphan_chain_block(&self, hash: HashOutput) -> Result<Option<ChainBlock>, ChainStorageError> {
        let txn = self.read_transaction()?;
        match lmdb_get::<_, Block>(&txn, &self.orphans_db, hash.as_slice())? {
            Some(block) => {
                match lmdb_get::<_, BlockHeaderAccumulatedData>(
                    &txn,
                    &self.orphan_header_accumulated_data_db,
                    hash.as_slice(),
                )? {
                    Some(accumulated_data) => {
                        let chain_block =
                            ChainBlock::try_construct(Arc::new(block), accumulated_data).ok_or_else(|| {
                                ChainStorageError::DataInconsistencyDetected {
                                    function: "fetch_orphan_chain_block",
                                    details: format!("Accumulated data mismatch for hash {}", hash.to_hex()),
                                }
                            })?;
                        Ok(Some(chain_block))
                    },
                    None => Ok(None),
                }
            },
            None => Ok(None),
        }
    }

    fn delete_oldest_orphans(
        &mut self,
        horizon_height: u64,
        orphan_storage_capacity: usize,
    ) -> Result<(), ChainStorageError> {
        let orphan_count = self.orphan_count()?;
        let num_over_limit = orphan_count.saturating_sub(orphan_storage_capacity);
        if num_over_limit == 0 {
            return Ok(());
        }
        debug!(
            target: LOG_TARGET,
            "Orphan block storage limit of {} reached, performing cleanup of {} entries.",
            orphan_storage_capacity,
            num_over_limit,
        );

        let mut orphans;

        {
            let read_txn = self.read_transaction()?;

            orphans = lmdb_filter_map_values(&read_txn, &self.orphans_db, |block: Block| {
                Some((block.header.height, block.hash()))
            })?;
        }

        // Sort the orphans by age, oldest first
        orphans.sort_by(|a, b| a.0.cmp(&b.0));
        let mut txn = DbTransaction::new();
        for (removed_count, (height, block_hash)) in orphans.into_iter().enumerate() {
            if height > horizon_height && removed_count >= num_over_limit {
                break;
            }
            debug!(
                target: LOG_TARGET,
                "Discarding orphan block #{} ({}).",
                height,
                block_hash.to_hex()
            );
            txn.delete_orphan(block_hash);
        }
        self.write(txn)?;

        Ok(())
    }

    fn fetch_monero_seed_first_seen_height(&self, seed: &[u8]) -> Result<u64, ChainStorageError> {
        let txn = self.read_transaction()?;
        Ok(lmdb_get(&txn, &self.monero_seed_height_db, seed)?.unwrap_or(0))
    }

    fn fetch_horizon_data(&self) -> Result<Option<HorizonData>, ChainStorageError> {
        let txn = self.read_transaction()?;
        Ok(Some(fetch_horizon_data(&txn, &self.metadata_db)?))
    }

    fn get_stats(&self) -> Result<DbBasicStats, ChainStorageError> {
        let global = self.env.stat()?;
        let env_info = self.env.info()?;

        let txn = self.read_transaction()?;
        let db_stats = self
            .all_dbs()
            .iter()
            .map(|(name, db)| txn.db_stat(db).map(|s| (*name, s)))
            .collect::<Result<Vec<_>, _>>()?;
        Ok(DbBasicStats::new(global, env_info, db_stats))
    }

    fn fetch_total_size_stats(&self) -> Result<DbTotalSizeStats, ChainStorageError> {
        let txn = self.read_transaction()?;
        self.all_dbs()
            .iter()
            .map(|(name, db)| {
                fetch_db_entry_sizes(&txn, db).map(|(num_entries, total_key_size, total_value_size)| DbSize {
                    name,
                    num_entries,
                    total_key_size,
                    total_value_size,
                })
            })
            .collect()
    }

    fn bad_block_exists(&self, block_hash: HashOutput) -> Result<bool, ChainStorageError> {
        let txn = self.read_transaction()?;
        lmdb_exists(&txn, &self.bad_blocks, block_hash.deref())
    }

    fn clear_all_pending_headers(&self) -> Result<usize, ChainStorageError> {
        let txn = self.write_transaction()?;
        let last_header = match self.fetch_last_header_in_txn(&txn)? {
            Some(h) => h,
            None => {
                return Ok(0);
            },
        };
        let metadata = fetch_metadata(&txn, &self.metadata_db)?;

        if metadata.best_block_height() == last_header.height {
            return Ok(0);
        }

        let start = metadata.best_block_height() + 1;
        let end = last_header.height;

        let mut num_deleted = 0;
        for h in (start..=end).rev() {
            self.delete_header(&txn, h)?;
            num_deleted += 1;
        }
        txn.commit()?;
        Ok(num_deleted)
    }

    fn fetch_all_reorgs(&self) -> Result<Vec<Reorg>, ChainStorageError> {
        let txn = self.read_transaction()?;
        lmdb_filter_map_values(&txn, &self.reorgs, Some)
    }

    fn fetch_active_validator_nodes(&self, height: u64) -> Result<Vec<(PublicKey, [u8; 32])>, ChainStorageError> {
        let txn = self.read_transaction()?;
        let vn_store = self.validator_node_store(&txn);
        let constants = self.consensus_manager.consensus_constants(height);

        // Get the current epoch for the height
        let end_epoch = constants.block_height_to_epoch(height);
        // Subtract the registration validaty period to get the start epoch
        let start_epoch = end_epoch.saturating_sub(constants.validator_node_validity_period_epochs());
        // Convert these back to height as validators regs are indexed by height
        let start_height = start_epoch.as_u64() * constants.epoch_length();
        let end_height = end_epoch.as_u64() * constants.epoch_length();
        let nodes = vn_store.get_vn_set(start_height, end_height)?;
        Ok(nodes)
    }

    fn get_shard_key(&self, height: u64, public_key: PublicKey) -> Result<Option<[u8; 32]>, ChainStorageError> {
        let txn = self.read_transaction()?;
        let store = self.validator_node_store(&txn);
        let constants = self.get_consensus_constants(height);

        // Get the epoch height boundaries for our query
        let current_epoch = constants.block_height_to_epoch(height);
        let start_epoch = current_epoch.saturating_sub(constants.validator_node_validity_period_epochs());
        let start_height = start_epoch.as_u64() * constants.epoch_length();
        let end_height = current_epoch.as_u64() * constants.epoch_length();
        let maybe_shard_id = store.get_shard_key(start_height, end_height, &public_key)?;
        Ok(maybe_shard_id)
    }

    fn fetch_template_registrations(
        &self,
        start_height: u64,
        end_height: u64,
    ) -> Result<Vec<TemplateRegistrationEntry>, ChainStorageError> {
        let txn = self.read_transaction()?;
        let mut result = vec![];
        for _ in start_height..=end_height {
            let height = start_height.to_le_bytes();
            let mut cursor: KeyPrefixCursor<TemplateRegistrationEntry> =
                lmdb_get_prefix_cursor(&txn, &self.template_registrations, &height)?;
            while let Some((_, val)) = cursor.next()? {
                result.push(val);
            }
        }
        Ok(result)
    }

    fn fetch_tip_smt(&self) -> Result<OutputSmt, ChainStorageError> {
        let txn = self.read_transaction()?;
        let k = MetadataKey::TipSmt;
        let val: Option<OutputSmt> = lmdb_get(&txn, &self.tip_utxo_smt, &k.as_u32())?;
        match val {
            Some(smt) => Ok(smt),
            _ => Err(ChainStorageError::ValueNotFound {
                entity: "TipSmt",
                field: "TipSmt",
                value: "".to_string(),
            }),
        }
    }
}

// Fetch the chain metadata
fn fetch_metadata(txn: &ConstTransaction<'_>, db: &Database) -> Result<ChainMetadata, ChainStorageError> {
    Ok(ChainMetadata::new(
        fetch_chain_height(txn, db)?,
        fetch_best_block(txn, db)?,
        fetch_pruning_horizon(txn, db)?,
        fetch_pruned_height(txn, db)?,
        fetch_accumulated_work(txn, db)?,
        fetch_best_block_timestamp(txn, db)?,
    ))
}

// Fetches the chain height from the provided metadata db.
fn fetch_chain_height(txn: &ConstTransaction<'_>, db: &Database) -> Result<u64, ChainStorageError> {
    let k = MetadataKey::ChainHeight;
    let val: Option<MetadataValue> = lmdb_get(txn, db, &k.as_u32())?;
    match val {
        Some(MetadataValue::ChainHeight(height)) => Ok(height),
        _ => Err(ChainStorageError::ValueNotFound {
            entity: "ChainMetadata",
            field: "ChainHeight",
            value: "".to_string(),
        }),
    }
}

/// Fetches the effective pruned height from the provided metadata db.
fn fetch_pruned_height(txn: &ConstTransaction<'_>, db: &Database) -> Result<u64, ChainStorageError> {
    let k = MetadataKey::PrunedHeight;
    let val: Option<MetadataValue> = lmdb_get(txn, db, &k.as_u32())?;
    match val {
        Some(MetadataValue::PrunedHeight(height)) => Ok(height),
        _ => Ok(0),
    }
}

/// Fetches the horizon data from the provided metadata db.
fn fetch_horizon_data(txn: &ConstTransaction<'_>, db: &Database) -> Result<HorizonData, ChainStorageError> {
    let k = MetadataKey::HorizonData;
    let val: Option<MetadataValue> = lmdb_get(txn, db, &k.as_u32())?;
    match val {
        Some(MetadataValue::HorizonData(data)) => Ok(data),
        None => Err(ChainStorageError::ValueNotFound {
            entity: "HorizonData",
            field: "metadata",
            value: "".to_string(),
        }),
        Some(k) => Err(ChainStorageError::DataInconsistencyDetected {
            function: "fetch_horizon_data",
            details: format!("Received incorrect value {:?} for key horizon data", k),
        }),
    }
}
// Fetches the best block hash from the provided metadata db.
fn fetch_best_block(txn: &ConstTransaction<'_>, db: &Database) -> Result<BlockHash, ChainStorageError> {
    let k = MetadataKey::BestBlock;
    let val: Option<MetadataValue> = lmdb_get(txn, db, &k.as_u32())?;
    match val {
        Some(MetadataValue::BestBlock(best_block)) => Ok(best_block),
        _ => Err(ChainStorageError::ValueNotFound {
            entity: "ChainMetadata",
            field: "BestBlock",
            value: "".to_string(),
        }),
    }
}

// Fetches the timestamp of the best block from the provided metadata db.
fn fetch_best_block_timestamp(txn: &ConstTransaction<'_>, db: &Database) -> Result<u64, ChainStorageError> {
    let k = MetadataKey::BestBlockTimestamp;
    let val: Option<MetadataValue> = lmdb_get(txn, db, &k.as_u32())?;
    match val {
        Some(MetadataValue::BestBlockTimestamp(timestamp)) => Ok(timestamp),
        _ => Err(ChainStorageError::ValueNotFound {
            entity: "ChainMetadata",
            field: "BestBlockTimestamp",
            value: "".to_string(),
        }),
    }
}

// Fetches the accumulated work from the provided metadata db.
fn fetch_accumulated_work(txn: &ConstTransaction<'_>, db: &Database) -> Result<U256, ChainStorageError> {
    let k = MetadataKey::AccumulatedWork;
    let val: Option<MetadataValue> = lmdb_get(txn, db, &k.as_u32())?;
    match val {
        Some(MetadataValue::AccumulatedWork(accumulated_difficulty)) => Ok(accumulated_difficulty),
        _ => Err(ChainStorageError::ValueNotFound {
            entity: "ChainMetadata",
            field: "AccumulatedWork",
            value: "".to_string(),
        }),
    }
}

// Fetches the pruning horizon from the provided metadata db.
fn fetch_pruning_horizon(txn: &ConstTransaction<'_>, db: &Database) -> Result<u64, ChainStorageError> {
    let k = MetadataKey::PruningHorizon;
    let val: Option<MetadataValue> = lmdb_get(txn, db, &k.as_u32())?;
    match val {
        Some(MetadataValue::PruningHorizon(pruning_horizon)) => Ok(pruning_horizon),
        _ => Ok(0),
    }
}

fn get_database(store: &LMDBStore, name: &str) -> Result<DatabaseRef, ChainStorageError> {
    let handle = store
        .get_handle(name)
        .ok_or_else(|| ChainStorageError::CriticalError(format!("Could not get `{}` database", name)))?;
    Ok(handle.db())
}

#[derive(Debug, Clone, PartialEq, Eq, Copy)]
enum MetadataKey {
    ChainHeight,
    BestBlock,
    AccumulatedWork,
    PruningHorizon,
    PrunedHeight,
    HorizonData,
    BestBlockTimestamp,
    MigrationVersion,
    TipSmt,
}

impl MetadataKey {
    #[inline]
    pub fn as_u32(self) -> u32 {
        self as u32
    }
}

impl fmt::Display for MetadataKey {
    fn fmt(&self, f: &mut fmt::Formatter<'_>) -> fmt::Result {
        match self {
            MetadataKey::ChainHeight => write!(f, "Current chain height"),
            MetadataKey::AccumulatedWork => write!(f, "Total accumulated work"),
            MetadataKey::PruningHorizon => write!(f, "Pruning horizon"),
            MetadataKey::PrunedHeight => write!(f, "Effective pruned height"),
            MetadataKey::BestBlock => write!(f, "Chain tip block hash"),
            MetadataKey::HorizonData => write!(f, "Database info"),
            MetadataKey::BestBlockTimestamp => write!(f, "Chain tip block timestamp"),
            MetadataKey::MigrationVersion => write!(f, "Migration version"),
            MetadataKey::TipSmt => write!(f, "Chain tip Sparse Merkle Tree version"),
        }
    }
}

#[allow(clippy::large_enum_variant)]
#[derive(Debug, Clone, Deserialize, Serialize)]
enum MetadataValue {
    ChainHeight(u64),
    BestBlock(BlockHash),
    AccumulatedWork(U256),
    PruningHorizon(u64),
    PrunedHeight(u64),
    HorizonData(HorizonData),
    BestBlockTimestamp(u64),
    MigrationVersion(u64),
}

impl fmt::Display for MetadataValue {
    fn fmt(&self, f: &mut fmt::Formatter<'_>) -> fmt::Result {
        match self {
            MetadataValue::ChainHeight(h) => write!(f, "Chain height is {}", h),
            MetadataValue::AccumulatedWork(d) => write!(f, "Total accumulated work is {}", d),
            MetadataValue::PruningHorizon(h) => write!(f, "Pruning horizon is {}", h),
            MetadataValue::PrunedHeight(height) => write!(f, "Effective pruned height is {}", height),
            MetadataValue::BestBlock(hash) => write!(f, "Chain tip block hash is {}", hash),
            MetadataValue::HorizonData(_) => write!(f, "Horizon data"),
            MetadataValue::BestBlockTimestamp(timestamp) => write!(f, "Chain tip block timestamp is {}", timestamp),
            MetadataValue::MigrationVersion(n) => write!(f, "Migration version {}", n),
        }
    }
}

fn run_migrations(db: &LMDBDatabase) -> Result<(), ChainStorageError> {
    const MIGRATION_VERSION: u64 = 1;
    let txn = db.read_transaction()?;

    let k = MetadataKey::MigrationVersion;
    let val = lmdb_get::<_, MetadataValue>(&txn, &db.metadata_db, &k.as_u32())?;
    let n = match val {
        Some(MetadataValue::MigrationVersion(n)) => n,
        Some(_) | None => 0,
    };
    info!(
        target: LOG_TARGET,
        "Blockchain database is at v{} (required version: {})", n, MIGRATION_VERSION
    );
    drop(txn);

    if n < MIGRATION_VERSION {
        // Add migrations here
        info!(target: LOG_TARGET, "Migrated database to version {}", MIGRATION_VERSION);
        let txn = db.write_transaction()?;
        lmdb_replace(
            &txn,
            &db.metadata_db,
            &k.as_u32(),
            &MetadataValue::MigrationVersion(MIGRATION_VERSION),
        )?;
        txn.commit()?;
    }

    Ok(())
}<|MERGE_RESOLUTION|>--- conflicted
+++ resolved
@@ -97,10 +97,7 @@
     transactions::{
         aggregated_body::AggregateBody,
         transaction_components::{
-<<<<<<< HEAD
-=======
             OutputType,
->>>>>>> ab8d96af
             SpentOutput,
             TransactionInput,
             TransactionKernel,
