// Copyright 2019. The Tari Project
//
// Redistribution and use in source and binary forms, with or without modification, are permitted provided that the
// following conditions are met:
//
// 1. Redistributions of source code must retain the above copyright notice, this list of conditions and the following
// disclaimer.
//
// 2. Redistributions in binary form must reproduce the above copyright notice, this list of conditions and the
// following disclaimer in the documentation and/or other materials provided with the distribution.
//
// 3. Neither the name of the copyright holder nor the names of its contributors may be used to endorse or promote
// products derived from this software without specific prior written permission.
//
// THIS SOFTWARE IS PROVIDED BY THE COPYRIGHT HOLDERS AND CONTRIBUTORS "AS IS" AND ANY EXPRESS OR IMPLIED WARRANTIES,
// INCLUDING, BUT NOT LIMITED TO, THE IMPLIED WARRANTIES OF MERCHANTABILITY AND FITNESS FOR A PARTICULAR PURPOSE ARE
// DISCLAIMED. IN NO EVENT SHALL THE COPYRIGHT HOLDER OR CONTRIBUTORS BE LIABLE FOR ANY DIRECT, INDIRECT, INCIDENTAL,
// SPECIAL, EXEMPLARY, OR CONSEQUENTIAL DAMAGES (INCLUDING, BUT NOT LIMITED TO, PROCUREMENT OF SUBSTITUTE GOODS OR
// SERVICES; LOSS OF USE, DATA, OR PROFITS; OR BUSINESS INTERRUPTION) HOWEVER CAUSED AND ON ANY THEORY OF LIABILITY,
// WHETHER IN CONTRACT, STRICT LIABILITY, OR TORT (INCLUDING NEGLIGENCE OR OTHERWISE) ARISING IN ANY WAY OUT OF THE
// USE OF THIS SOFTWARE, EVEN IF ADVISED OF THE POSSIBILITY OF SUCH DAMAGE.

use std::{convert::TryFrom, fmt, fs, fs::File, ops::Deref, path::Path, sync::Arc, time::Instant};

use croaring::Bitmap;
use fs2::FileExt;
use lmdb_zero::{open, ConstTransaction, Database, Environment, ReadTransaction, WriteTransaction};
use log::*;
use serde::{Deserialize, Serialize};
use tari_common_types::{
    chain_metadata::ChainMetadata,
    epoch::VnEpoch,
    types::{BlockHash, Commitment, FixedHash, HashOutput, PublicKey, Signature},
};
use tari_storage::lmdb_store::{db, LMDBBuilder, LMDBConfig, LMDBStore};
use tari_utilities::{
    hex::{to_hex, Hex},
    ByteArray,
};

use super::{cursors::KeyPrefixCursor, lmdb::lmdb_get_prefix_cursor};
use crate::{
    blocks::{
        Block,
        BlockAccumulatedData,
        BlockHeader,
        BlockHeaderAccumulatedData,
        ChainBlock,
        ChainHeader,
        DeletedBitmap,
        UpdateBlockAccumulatedData,
    },
    chain_storage::{
        db_transaction::{DbKey, DbTransaction, DbValue, WriteOperation},
        error::{ChainStorageError, OrNotFound},
        lmdb_db::{
            composite_key::CompositeKey,
            lmdb::{
                fetch_db_entry_sizes,
                lmdb_clear,
                lmdb_delete,
                lmdb_delete_each_where,
                lmdb_delete_key_value,
                lmdb_delete_keys_starting_with,
                lmdb_exists,
                lmdb_fetch_matching_after,
                lmdb_filter_map_values,
                lmdb_first_after,
                lmdb_get,
                lmdb_get_multiple,
                lmdb_insert,
                lmdb_insert_dup,
                lmdb_last,
                lmdb_len,
                lmdb_replace,
            },
            validator_node_store::ValidatorNodeStore,
            TransactionInputRowData,
            TransactionInputRowDataRef,
            TransactionKernelRowData,
            TransactionOutputRowData,
        },
        stats::DbTotalSizeStats,
        utxo_mined_info::UtxoMinedInfo,
        BlockchainBackend,
        DbBasicStats,
        DbSize,
        HorizonData,
        MmrTree,
        PrunedOutput,
        Reorg,
        TemplateRegistrationEntry,
        ValidatorNodeEntry,
    },
    consensus::{ConsensusConstants, ConsensusManager},
    transactions::{
        aggregated_body::AggregateBody,
        transaction_components::{
            TransactionError,
            TransactionInput,
            TransactionKernel,
            TransactionOutput,
            ValidatorNodeRegistration,
        },
    },
    MutablePrunedOutputMmr,
    PrunedKernelMmr,
};

type DatabaseRef = Arc<Database<'static>>;

pub const LOG_TARGET: &str = "c::cs::lmdb_db::lmdb_db";

const LMDB_DB_METADATA: &str = "metadata";
const LMDB_DB_HEADERS: &str = "headers";
const LMDB_DB_HEADER_ACCUMULATED_DATA: &str = "header_accumulated_data";
const LMDB_DB_BLOCK_ACCUMULATED_DATA: &str = "mmr_peak_data";
const LMDB_DB_BLOCK_HASHES: &str = "block_hashes";
const LMDB_DB_UTXOS: &str = "utxos";
const LMDB_DB_INPUTS: &str = "inputs";
const LMDB_DB_TXOS_HASH_TO_INDEX: &str = "txos_hash_to_index";
const LMDB_DB_KERNELS: &str = "kernels";
const LMDB_DB_KERNEL_EXCESS_INDEX: &str = "kernel_excess_index";
const LMDB_DB_KERNEL_EXCESS_SIG_INDEX: &str = "kernel_excess_sig_index";
const LMDB_DB_KERNEL_MMR_SIZE_INDEX: &str = "kernel_mmr_size_index";
const LMDB_DB_UTXO_MMR_SIZE_INDEX: &str = "utxo_mmr_size_index";
const LMDB_DB_DELETED_TXO_MMR_POSITION_TO_HEIGHT_INDEX: &str = "deleted_txo_mmr_position_to_height_index";
const LMDB_DB_UTXO_COMMITMENT_INDEX: &str = "utxo_commitment_index";
const LMDB_DB_UNIQUE_ID_INDEX: &str = "unique_id_index";
const LMDB_DB_CONTRACT_ID_INDEX: &str = "contract_index";
const LMDB_DB_ORPHANS: &str = "orphans";
const LMDB_DB_MONERO_SEED_HEIGHT: &str = "monero_seed_height";
const LMDB_DB_ORPHAN_HEADER_ACCUMULATED_DATA: &str = "orphan_accumulated_data";
const LMDB_DB_ORPHAN_CHAIN_TIPS: &str = "orphan_chain_tips";
const LMDB_DB_ORPHAN_PARENT_MAP_INDEX: &str = "orphan_parent_map_index";
const LMDB_DB_BAD_BLOCK_LIST: &str = "bad_blocks";
const LMDB_DB_REORGS: &str = "reorgs";
const LMDB_DB_VALIDATOR_NODES: &str = "validator_nodes";
const LMDB_DB_VALIDATOR_NODES_MAPPING: &str = "validator_nodes_mapping";
const LMDB_DB_TEMPLATE_REGISTRATIONS: &str = "template_registrations";

/// HeaderHash(32), mmr_pos(4), hash(32)
type InputKey = CompositeKey<68>;
/// HeaderHash(32), mmr_pos(4), hash(32)
type KernelKey = CompositeKey<68>;
/// HeaderHash(32), mmr_pos(4), hash(32)
type OutputKey = CompositeKey<68>;
/// Height(8), Hash(32)
type ValidatorNodeRegistrationKey = CompositeKey<40>;

pub fn create_lmdb_database<P: AsRef<Path>>(
    path: P,
    config: LMDBConfig,
    consensus_manager: ConsensusManager,
) -> Result<LMDBDatabase, ChainStorageError> {
    let flags = db::CREATE;
    debug!(target: LOG_TARGET, "Creating LMDB database at {:?}", path.as_ref());
    fs::create_dir_all(&path)?;

    let file_lock = acquire_exclusive_file_lock(path.as_ref())?;

    let lmdb_store = LMDBBuilder::new()
        .set_path(path)
        // NOLOCK - No lock required because we manage the DB locking using a RwLock
        .set_env_flags(open::NOLOCK)
        .set_env_config(config)
        .set_max_number_of_databases(40)
        .add_database(LMDB_DB_METADATA, flags | db::INTEGERKEY)
        .add_database(LMDB_DB_HEADERS, flags | db::INTEGERKEY)
        .add_database(LMDB_DB_HEADER_ACCUMULATED_DATA, flags | db::INTEGERKEY)
        .add_database(LMDB_DB_BLOCK_ACCUMULATED_DATA, flags | db::INTEGERKEY)
        .add_database(LMDB_DB_BLOCK_HASHES, flags)
        .add_database(LMDB_DB_UTXOS, flags)
        .add_database(LMDB_DB_INPUTS, flags)
        .add_database(LMDB_DB_TXOS_HASH_TO_INDEX, flags)
        .add_database(LMDB_DB_KERNELS, flags)
        .add_database(LMDB_DB_KERNEL_EXCESS_INDEX, flags)
        .add_database(LMDB_DB_KERNEL_EXCESS_SIG_INDEX, flags)
        .add_database(LMDB_DB_KERNEL_MMR_SIZE_INDEX, flags)
        .add_database(LMDB_DB_UTXO_MMR_SIZE_INDEX, flags)
        .add_database(LMDB_DB_UTXO_COMMITMENT_INDEX, flags)
        .add_database(LMDB_DB_UNIQUE_ID_INDEX, flags)
        .add_database(LMDB_DB_CONTRACT_ID_INDEX, flags)
        .add_database(LMDB_DB_DELETED_TXO_MMR_POSITION_TO_HEIGHT_INDEX, flags | db::INTEGERKEY)
        .add_database(LMDB_DB_ORPHANS, flags)
        .add_database(LMDB_DB_ORPHAN_HEADER_ACCUMULATED_DATA, flags)
        .add_database(LMDB_DB_MONERO_SEED_HEIGHT, flags)
        .add_database(LMDB_DB_ORPHAN_CHAIN_TIPS, flags)
        .add_database(LMDB_DB_ORPHAN_PARENT_MAP_INDEX, flags | db::DUPSORT)
        .add_database(LMDB_DB_BAD_BLOCK_LIST, flags)
        .add_database(LMDB_DB_REORGS, flags | db::INTEGERKEY)
        .add_database(LMDB_DB_VALIDATOR_NODES, flags)
        .add_database(LMDB_DB_VALIDATOR_NODES_MAPPING, flags)
        .add_database(LMDB_DB_TEMPLATE_REGISTRATIONS, flags | db::DUPSORT)
        .build()
        .map_err(|err| ChainStorageError::CriticalError(format!("Could not create LMDB store:{}", err)))?;
    debug!(target: LOG_TARGET, "LMDB database creation successful");
    LMDBDatabase::new(&lmdb_store, file_lock, consensus_manager)
}

/// This is a lmdb-based blockchain database for persistent storage of the chain state.
pub struct LMDBDatabase {
    env: Arc<Environment>,
    env_config: LMDBConfig,
    metadata_db: DatabaseRef,
    /// Maps height -> BlockHeader
    headers_db: DatabaseRef,
    /// Maps height -> BlockHeaderAccumulatedData
    header_accumulated_data_db: DatabaseRef,
    /// Maps height -> BlockAccumulatedData
    block_accumulated_data_db: DatabaseRef,
    /// Maps block_hash -> height
    block_hashes_db: DatabaseRef,
    /// Maps OutputKey -> TransactionOutputRowData
    utxos_db: DatabaseRef,
    /// Maps InputKey -> TransactionInputRowData
    inputs_db: DatabaseRef,
    /// Maps OutputHash -> <mmr_pos, OutputKey>
    txos_hash_to_index_db: DatabaseRef,
    /// Maps KernelKey -> TransactionKernelRowData
    kernels_db: DatabaseRef,
    /// Maps excess -> <block_hash, mmr_pos, kernel_hash>
    kernel_excess_index: DatabaseRef,
    /// Maps excess_sig -> <block_hash, mmr_pos, kernel_hash>
    kernel_excess_sig_index: DatabaseRef,
    /// Maps kernel_mmr_size -> height
    kernel_mmr_size_index: DatabaseRef,
    /// Maps output_mmr_size -> height
    output_mmr_size_index: DatabaseRef,
    /// Maps commitment -> output_hash
    utxo_commitment_index: DatabaseRef,
    /// Maps unique_id -> output_hash
    unique_id_index: DatabaseRef,
    /// Maps <contract_id, output_type> -> (block_hash, output_hash)
    /// and  <block_hash, output_type, contract_id> -> output_hash
    contract_index: DatabaseRef,
    /// Maps output_mmr_pos -> <block_hash, output_hash>
    deleted_txo_mmr_position_to_height_index: DatabaseRef,
    /// Maps block_hash -> Block
    orphans_db: DatabaseRef,
    /// Maps randomx_seed -> height
    monero_seed_height_db: DatabaseRef,
    /// Maps block_hash -> BlockHeaderAccumulatedData
    orphan_header_accumulated_data_db: DatabaseRef,
    /// Stores the orphan tip block hashes
    orphan_chain_tips_db: DatabaseRef,
    /// Maps parent_block_hash -> block_hash
    orphan_parent_map_index: DatabaseRef,
    /// Stores bad blocks by block_hash and height
    bad_blocks: DatabaseRef,
    /// Stores reorgs by epochtime and Reorg
    reorgs: DatabaseRef,
    /// Maps <Height, VN PK> -> ActiveValidatorNode
    validator_nodes: DatabaseRef,
    /// Maps <Epoch, VN Public Key> -> VN Shard Key
    validator_nodes_mapping: DatabaseRef,
    /// Maps CodeTemplateRegistration <block_height, hash> -> TemplateRegistration
    template_registrations: DatabaseRef,
    _file_lock: Arc<File>,
    consensus_manager: ConsensusManager,
}

impl LMDBDatabase {
    pub fn new(
        store: &LMDBStore,
        file_lock: File,
        consensus_manager: ConsensusManager,
    ) -> Result<Self, ChainStorageError> {
        let env = store.env();

        let db = Self {
            metadata_db: get_database(store, LMDB_DB_METADATA)?,
            headers_db: get_database(store, LMDB_DB_HEADERS)?,
            header_accumulated_data_db: get_database(store, LMDB_DB_HEADER_ACCUMULATED_DATA)?,
            block_accumulated_data_db: get_database(store, LMDB_DB_BLOCK_ACCUMULATED_DATA)?,
            block_hashes_db: get_database(store, LMDB_DB_BLOCK_HASHES)?,
            utxos_db: get_database(store, LMDB_DB_UTXOS)?,
            inputs_db: get_database(store, LMDB_DB_INPUTS)?,
            txos_hash_to_index_db: get_database(store, LMDB_DB_TXOS_HASH_TO_INDEX)?,
            kernels_db: get_database(store, LMDB_DB_KERNELS)?,
            kernel_excess_index: get_database(store, LMDB_DB_KERNEL_EXCESS_INDEX)?,
            kernel_excess_sig_index: get_database(store, LMDB_DB_KERNEL_EXCESS_SIG_INDEX)?,
            kernel_mmr_size_index: get_database(store, LMDB_DB_KERNEL_MMR_SIZE_INDEX)?,
            output_mmr_size_index: get_database(store, LMDB_DB_UTXO_MMR_SIZE_INDEX)?,
            utxo_commitment_index: get_database(store, LMDB_DB_UTXO_COMMITMENT_INDEX)?,
            unique_id_index: get_database(store, LMDB_DB_UNIQUE_ID_INDEX)?,
            contract_index: get_database(store, LMDB_DB_CONTRACT_ID_INDEX)?,
            deleted_txo_mmr_position_to_height_index: get_database(
                store,
                LMDB_DB_DELETED_TXO_MMR_POSITION_TO_HEIGHT_INDEX,
            )?,
            orphans_db: get_database(store, LMDB_DB_ORPHANS)?,
            orphan_header_accumulated_data_db: get_database(store, LMDB_DB_ORPHAN_HEADER_ACCUMULATED_DATA)?,
            monero_seed_height_db: get_database(store, LMDB_DB_MONERO_SEED_HEIGHT)?,
            orphan_chain_tips_db: get_database(store, LMDB_DB_ORPHAN_CHAIN_TIPS)?,
            orphan_parent_map_index: get_database(store, LMDB_DB_ORPHAN_PARENT_MAP_INDEX)?,
            bad_blocks: get_database(store, LMDB_DB_BAD_BLOCK_LIST)?,
            reorgs: get_database(store, LMDB_DB_REORGS)?,
            validator_nodes: get_database(store, LMDB_DB_VALIDATOR_NODES)?,
            validator_nodes_mapping: get_database(store, LMDB_DB_VALIDATOR_NODES_MAPPING)?,
            template_registrations: get_database(store, LMDB_DB_TEMPLATE_REGISTRATIONS)?,
            env,
            env_config: store.env_config(),
            _file_lock: Arc::new(file_lock),
            consensus_manager,
        };

        run_migrations(&db)?;

        Ok(db)
    }

    /// Try to establish a read lock on the LMDB database. If an exclusive write lock has been previously acquired, this
    /// method will block until that lock is released.
    fn read_transaction(&self) -> Result<ReadTransaction<'_>, ChainStorageError> {
        ReadTransaction::new(&*self.env).map_err(Into::into)
    }

    /// Try to establish an exclusive write lock on the LMDB database. This method will block until an exclusive lock is
    /// obtained or an LMDB error is encountered (http://www.lmdb.tech/doc/group__mdb.html#gad7ea55da06b77513609efebd44b26920).
    fn write_transaction(&self) -> Result<WriteTransaction<'_>, ChainStorageError> {
        WriteTransaction::new(&*self.env).map_err(Into::into)
    }

    #[allow(clippy::too_many_lines)]
    fn apply_db_transaction(&mut self, txn: &DbTransaction) -> Result<(), ChainStorageError> {
        #[allow(clippy::enum_glob_use)]
        use WriteOperation::*;
        let write_txn = self.write_transaction()?;
        for op in txn.operations() {
            trace!(target: LOG_TARGET, "[apply_db_transaction] WriteOperation: {}", op);
            match op {
                InsertOrphanBlock(block) => self.insert_orphan_block(&write_txn, block)?,
                InsertChainHeader { header } => {
                    self.insert_header(&write_txn, header.header(), header.accumulated_data())?;
                },
                InsertBlockBody { block } => {
                    self.insert_block_body(&write_txn, block.header(), block.block().body.clone())?;
                },
                InsertKernel {
                    header_hash,
                    kernel,
                    mmr_position,
                } => {
                    self.insert_kernel(&write_txn, header_hash, kernel, *mmr_position)?;
                },
                InsertOutput {
                    header_hash,
                    header_height,
                    output,
                    mmr_position,
                    timestamp,
                } => {
                    self.insert_output(
                        &write_txn,
                        header_hash,
                        *header_height,
                        output,
                        *mmr_position,
                        *timestamp,
                    )?;
                },
                InsertPrunedOutput {
                    header_hash,
                    header_height,
                    output_hash,
                    mmr_position,
                    timestamp,
                } => {
                    self.insert_pruned_output(
                        &write_txn,
                        header_hash,
                        *header_height,
                        output_hash,
                        *mmr_position,
                        *timestamp,
                    )?;
                },
                DeleteHeader(height) => {
                    self.delete_header(&write_txn, *height)?;
                },
                DeleteOrphan(hash) => {
                    self.delete_orphan(&write_txn, hash)?;
                },
                DeleteOrphanChainTip(hash) => {
                    lmdb_delete(
                        &write_txn,
                        &self.orphan_chain_tips_db,
                        hash.deref(),
                        "orphan_chain_tips_db",
                    )?;
                },
                InsertOrphanChainTip(hash) => {
                    lmdb_insert(
                        &write_txn,
                        &self.orphan_chain_tips_db,
                        hash.deref(),
                        hash.deref(),
                        "orphan_chain_tips_db",
                    )?;
                },
                DeleteBlock(hash) => {
                    self.delete_block_body(&write_txn, hash)?;
                },
                InsertMoneroSeedHeight(data, height) => {
                    self.insert_monero_seed_height(&write_txn, data, *height)?;
                },
                SetAccumulatedDataForOrphan(accumulated_data) => {
                    self.set_accumulated_data_for_orphan(&write_txn, accumulated_data)?;
                },
                InsertChainOrphanBlock(chain_block) => {
                    self.insert_orphan_block(&write_txn, chain_block.block())?;
                    self.set_accumulated_data_for_orphan(&write_txn, chain_block.accumulated_data())?;
                },
                UpdateBlockAccumulatedData { header_hash, values } => {
                    self.update_block_accumulated_data(&write_txn, header_hash, values.clone())?;
                },
                UpdateDeletedBitmap { deleted } => {
                    let mut bitmap = self.load_deleted_bitmap_model(&write_txn)?;
                    bitmap.merge(deleted)?;
                    bitmap.save()?;
                },
                PruneOutputsAtMmrPositions { output_positions } => {
                    self.prune_outputs_at_positions(&write_txn, output_positions)?;
                },
                DeleteAllInputsInBlock { block_hash } => {
                    self.delete_all_inputs_in_block(&write_txn, block_hash)?;
                },
                SetBestBlock {
                    height,
                    hash,
                    accumulated_difficulty,
                    expected_prev_best_block,
                    timestamp,
                } => {
                    // for security we check that the best block does exist, and we check the previous value
                    // we dont want to check this if the prev block has never been set, this means a empty hash of 32
                    // bytes.
                    if *height > 0 {
                        let prev = fetch_best_block(&write_txn, &self.metadata_db)?;
                        if *expected_prev_best_block != prev {
                            return Err(ChainStorageError::InvalidOperation(format!(
                                "There was a change in best_block, the best block is suppose to be: ({}), but it \
                                 currently is: ({})",
                                expected_prev_best_block.to_hex(),
                                prev.to_hex(),
                            )));
                        };
                    }
                    if !lmdb_exists(&write_txn, &self.block_hashes_db, hash.as_slice())? {
                        // we dont care about the header or the height, we just want to know its there.
                        return Err(ChainStorageError::InvalidOperation(format!(
                            "There is no Blockheader hash ({}) in db",
                            expected_prev_best_block.to_hex(),
                        )));
                    };
                    self.set_metadata(
                        &write_txn,
                        MetadataKey::ChainHeight,
                        &MetadataValue::ChainHeight(*height),
                    )?;
                    self.set_metadata(&write_txn, MetadataKey::BestBlock, &MetadataValue::BestBlock(*hash))?;
                    self.set_metadata(
                        &write_txn,
                        MetadataKey::AccumulatedWork,
                        &MetadataValue::AccumulatedWork(*accumulated_difficulty),
                    )?;
                    self.set_metadata(
                        &write_txn,
                        MetadataKey::BestBlockTimestamp,
                        &MetadataValue::BestBlockTimestamp(*timestamp),
                    )?;
                },
                SetPruningHorizonConfig(pruning_horizon) => {
                    self.set_metadata(
                        &write_txn,
                        MetadataKey::PruningHorizon,
                        &MetadataValue::PruningHorizon(*pruning_horizon),
                    )?;
                },
                SetPrunedHeight { height } => {
                    self.set_metadata(
                        &write_txn,
                        MetadataKey::PrunedHeight,
                        &MetadataValue::PrunedHeight(*height),
                    )?;
                },
                SetHorizonData { horizon_data } => {
                    self.set_metadata(
                        &write_txn,
                        MetadataKey::HorizonData,
                        &MetadataValue::HorizonData(horizon_data.clone()),
                    )?;
                },
                InsertBadBlock { hash, height } => {
                    self.insert_bad_block_and_cleanup(&write_txn, hash, *height)?;
                },
                InsertReorg { reorg } => {
                    lmdb_replace(&write_txn, &self.reorgs, &reorg.local_time.timestamp(), &reorg)?;
                },
                ClearAllReorgs => {
                    lmdb_clear(&write_txn, &self.reorgs)?;
                },
            }
        }
        write_txn.commit()?;

        Ok(())
    }

    fn all_dbs(&self) -> [(&'static str, &DatabaseRef); 27] {
        [
            ("metadata_db", &self.metadata_db),
            ("headers_db", &self.headers_db),
            ("header_accumulated_data_db", &self.header_accumulated_data_db),
            ("block_accumulated_data_db", &self.block_accumulated_data_db),
            ("block_hashes_db", &self.block_hashes_db),
            ("utxos_db", &self.utxos_db),
            ("inputs_db", &self.inputs_db),
            ("txos_hash_to_index_db", &self.txos_hash_to_index_db),
            ("kernels_db", &self.kernels_db),
            ("kernel_excess_index", &self.kernel_excess_index),
            ("kernel_excess_sig_index", &self.kernel_excess_sig_index),
            ("kernel_mmr_size_index", &self.kernel_mmr_size_index),
            ("output_mmr_size_index", &self.output_mmr_size_index),
            ("utxo_commitment_index", &self.utxo_commitment_index),
            ("contract_index", &self.contract_index),
            ("unique_id_index", &self.unique_id_index),
            (
                "deleted_txo_mmr_position_to_height_index",
                &self.deleted_txo_mmr_position_to_height_index,
            ),
            ("orphans_db", &self.orphans_db),
            (
                "orphan_header_accumulated_data_db",
                &self.orphan_header_accumulated_data_db,
            ),
            ("monero_seed_height_db", &self.monero_seed_height_db),
            ("orphan_chain_tips_db", &self.orphan_chain_tips_db),
            ("orphan_parent_map_index", &self.orphan_parent_map_index),
            ("bad_blocks", &self.bad_blocks),
            ("reorgs", &self.reorgs),
            ("validator_nodes", &self.validator_nodes),
            ("validator_nodes_mapping", &self.validator_nodes_mapping),
            ("template_registrations", &self.template_registrations),
        ]
    }

    fn prune_output(
        &self,
        txn: &WriteTransaction<'_>,
        key: &OutputKey,
    ) -> Result<TransactionOutput, ChainStorageError> {
        let mut output: TransactionOutputRowData =
            lmdb_get(txn, &self.utxos_db, key).or_not_found("TransactionOutput", "key", key.to_string())?;
        let pruned_output = output
            .output
            .take()
            .ok_or_else(|| ChainStorageError::DataInconsistencyDetected {
                function: "prune_output",
                details: format!("Attempt to prune output that has already been pruned for key {}", key),
            })?;
        // output.output is None
        lmdb_replace(txn, &self.utxos_db, key, &output)?;
        Ok(pruned_output)
    }

    fn insert_output(
        &self,
        txn: &WriteTransaction<'_>,
        header_hash: &HashOutput,
        header_height: u64,
        output: &TransactionOutput,
        mmr_position: u32,
        timestamp: u64,
    ) -> Result<(), ChainStorageError> {
        let output_hash = output.hash();

        let output_key = OutputKey::try_from_parts(&[header_hash.as_slice(), mmr_position.to_be_bytes().as_slice()])?;

        lmdb_insert(
            txn,
            &self.utxo_commitment_index,
            output.commitment.as_bytes(),
            &output_hash,
            "utxo_commitment_index",
        )?;

        lmdb_insert(
            txn,
            &self.txos_hash_to_index_db,
            output_hash.as_slice(),
            &(mmr_position, output_key.to_vec()),
            "txos_hash_to_index_db",
        )?;
        lmdb_insert(
            txn,
            &self.utxos_db,
            &output_key,
            &TransactionOutputRowData {
                output: Some(output.clone()),
                header_hash: *header_hash,
                mmr_position,
                hash: output_hash,
                mined_height: header_height,
                mined_timestamp: timestamp,
            },
            "utxos_db",
        )?;

        Ok(())
    }

    fn insert_pruned_output(
        &self,
        txn: &WriteTransaction<'_>,
        header_hash: &HashOutput,
        header_height: u64,
        output_hash: &HashOutput,
        mmr_position: u32,
        timestamp: u64,
    ) -> Result<(), ChainStorageError> {
        if !lmdb_exists(txn, &self.block_hashes_db, header_hash.as_slice())? {
            return Err(ChainStorageError::InvalidOperation(format!(
                "Unable to insert pruned output because header {} does not exist",
                header_hash.to_hex(),
            )));
        }
        let key = OutputKey::try_from_parts(&[header_hash.as_slice(), mmr_position.to_be_bytes().as_slice()])?;
        lmdb_insert(
            txn,
            &self.txos_hash_to_index_db,
            output_hash.as_slice(),
            &(mmr_position, key.to_vec()),
            "txos_hash_to_index_db",
        )?;
        lmdb_insert(
            txn,
            &self.utxos_db,
            &key,
            &TransactionOutputRowData {
                output: None,
                header_hash: *header_hash,
                mmr_position,
                hash: *output_hash,
                mined_height: header_height,
                mined_timestamp: timestamp,
            },
            "utxos_db",
        )?;
        Ok(())
    }

    fn insert_kernel(
        &self,
        txn: &WriteTransaction<'_>,
        header_hash: &HashOutput,
        kernel: &TransactionKernel,
        mmr_position: u32,
    ) -> Result<(), ChainStorageError> {
        let hash = kernel.hash();
        let key = KernelKey::try_from_parts(&[
            header_hash.as_slice(),
            mmr_position.to_be_bytes().as_slice(),
            hash.as_slice(),
        ])?;

        lmdb_insert(
            txn,
            &self.kernel_excess_index,
            kernel.excess.as_bytes(),
            &(*header_hash, mmr_position, hash),
            "kernel_excess_index",
        )?;

        let mut excess_sig_key = Vec::<u8>::with_capacity(32 * 2);
        excess_sig_key.extend(kernel.excess_sig.get_public_nonce().as_bytes());
        excess_sig_key.extend(kernel.excess_sig.get_signature().as_bytes());
        lmdb_insert(
            txn,
            &self.kernel_excess_sig_index,
            excess_sig_key.as_slice(),
            &(*header_hash, mmr_position, hash),
            "kernel_excess_sig_index",
        )?;

        lmdb_insert(
            txn,
            &self.kernels_db,
            &key,
            &TransactionKernelRowData {
                kernel: kernel.clone(),
                header_hash: *header_hash,
                mmr_position,
                hash,
            },
            "kernels_db",
        )
    }

    fn insert_input(
        &self,
        txn: &WriteTransaction<'_>,
        height: u64,
        header_hash: &HashOutput,
        input: &TransactionInput,
        mmr_position: u32,
    ) -> Result<(), ChainStorageError> {
        lmdb_delete(
            txn,
            &self.utxo_commitment_index,
            input.commitment()?.as_bytes(),
            "utxo_commitment_index",
        )
        .or_else(|err| match err {
            // The commitment may not yet be included in the DB in the 0-conf transaction case
            ChainStorageError::ValueNotFound { .. } => Ok(()),
            _ => Err(err),
        })?;
        lmdb_insert(
            txn,
            &self.deleted_txo_mmr_position_to_height_index,
            &mmr_position,
            &(height, header_hash),
            "deleted_txo_mmr_position_to_height_index",
        )?;

        let hash = input.canonical_hash();
        let key = InputKey::try_from_parts(&[
            header_hash.as_slice(),
            mmr_position.to_be_bytes().as_slice(),
            hash.as_slice(),
        ])?;
        lmdb_insert(
            txn,
            &self.inputs_db,
            &key,
            &TransactionInputRowDataRef {
                input: &input.to_compact(),
                header_hash,
                mmr_position,
                hash: &hash,
            },
            "inputs_db",
        )
    }

    fn set_metadata(
        &self,
        txn: &WriteTransaction<'_>,
        k: MetadataKey,
        v: &MetadataValue,
    ) -> Result<(), ChainStorageError> {
        lmdb_replace(txn, &self.metadata_db, &k.as_u32(), v)?;
        Ok(())
    }

    fn insert_orphan_block(&self, txn: &WriteTransaction<'_>, block: &Block) -> Result<(), ChainStorageError> {
        let k = block.hash();
        lmdb_insert_dup(txn, &self.orphan_parent_map_index, block.header.prev_hash.deref(), &k)?;
        lmdb_insert(txn, &self.orphans_db, k.as_slice(), &block, "orphans_db")?;

        Ok(())
    }

    fn set_accumulated_data_for_orphan(
        &self,
        txn: &WriteTransaction<'_>,
        accumulated_data: &BlockHeaderAccumulatedData,
    ) -> Result<(), ChainStorageError> {
        if !lmdb_exists(txn, &self.orphans_db, accumulated_data.hash.as_slice())? {
            return Err(ChainStorageError::InvalidOperation(format!(
                "set_accumulated_data_for_orphan: orphan {} does not exist",
                accumulated_data.hash.to_hex()
            )));
        }

        lmdb_insert(
            txn,
            &self.orphan_header_accumulated_data_db,
            accumulated_data.hash.as_slice(),
            &accumulated_data,
            "orphan_header_accumulated_data_db",
        )?;

        Ok(())
    }

    /// Inserts the header and header accumulated data.
    fn insert_header(
        &self,
        txn: &WriteTransaction<'_>,
        header: &BlockHeader,
        accum_data: &BlockHeaderAccumulatedData,
    ) -> Result<(), ChainStorageError> {
        if let Some(current_header_at_height) = lmdb_get::<_, BlockHeader>(txn, &self.headers_db, &header.height)? {
            let hash = current_header_at_height.hash();
            if hash != accum_data.hash {
                return Err(ChainStorageError::InvalidOperation(format!(
                    "There is a different header stored at height {} already. New header ({}), current header: ({})",
                    header.height,
                    accum_data.hash.to_hex(),
                    current_header_at_height.hash().to_hex(),
                )));
            }
            return Err(ChainStorageError::InvalidOperation(format!(
                "The header at height {} already exists. Existing header hash: {}",
                header.height,
                hash.to_hex()
            )));
        }

        // Check that the current height is still header.height - 1 and that no other threads have inserted
        if let Some(ref last_header) = self.fetch_last_header_in_txn(txn)? {
            if last_header.height != header.height.saturating_sub(1) {
                return Err(ChainStorageError::InvalidOperation(format!(
                    "Attempted to insert a header out of order. The last header height is {} but attempted to insert \
                     a header with height {}",
                    last_header.height, header.height,
                )));
            }

            // Possibly remove this check later
            let hash = last_header.hash();
            if hash != header.prev_hash {
                return Err(ChainStorageError::InvalidOperation(format!(
                    "Attempted to insert a block header at height {} that didn't form a chain. Previous block \
                     hash:{}, new block's previous hash:{}",
                    header.height,
                    hash.to_hex(),
                    header.prev_hash.to_hex()
                )));
            }
        } else if header.height != 0 {
            return Err(ChainStorageError::InvalidOperation(format!(
                "The first header inserted must have height 0. Height provided: {}",
                header.height
            )));
        } else {
<<<<<<< HEAD
            // We can continue
=======
            // we can continue
>>>>>>> ffb987a7
        }

        lmdb_insert(
            txn,
            &self.header_accumulated_data_db,
            &header.height,
            &accum_data,
            "header_accumulated_data_db",
        )?;
        lmdb_insert(
            txn,
            &self.block_hashes_db,
            header.hash().as_slice(),
            &header.height,
            "block_hashes_db",
        )?;
        lmdb_insert(txn, &self.headers_db, &header.height, header, "headers_db")?;
        lmdb_insert(
            txn,
            &self.kernel_mmr_size_index,
            &header.kernel_mmr_size.to_be_bytes(),
            &header.height,
            "kernel_mmr_size_index",
        )?;
        lmdb_insert(
            txn,
            &self.output_mmr_size_index,
            &header.output_mmr_size.to_be_bytes(),
            &(header.height, header.hash().as_slice()),
            "output_mmr_size_index",
        )?;
        Ok(())
    }

    fn delete_header(&self, txn: &WriteTransaction<'_>, height: u64) -> Result<(), ChainStorageError> {
        if self.fetch_block_accumulated_data(txn, height)?.is_some() {
            return Err(ChainStorageError::InvalidOperation(format!(
                "Attempted to delete header at height {} while block accumulated data still exists",
                height
            )));
        }

        let header =
            self.fetch_last_header_in_txn(txn)
                .or_not_found("BlockHeader", "height", "last_header".to_string())?;
        if header.height != height {
            return Err(ChainStorageError::InvalidOperation(format!(
                "Attempted to delete a header at height {} that was not the last header (which is at height {}). \
                 Headers must be deleted in reverse order.",
                height, header.height
            )));
        }

        let hash = header.hash();

        // Check that there are no utxos or kernels linked to this.
        if !lmdb_fetch_matching_after::<TransactionKernelRowData>(txn, &self.kernels_db, hash.as_slice())?.is_empty() {
            return Err(ChainStorageError::InvalidOperation(format!(
                "Cannot delete header {} ({}) because there are kernels linked to it",
                header.height,
                hash.to_hex()
            )));
        }
        if !lmdb_fetch_matching_after::<TransactionOutputRowData>(txn, &self.utxos_db, hash.as_slice())?.is_empty() {
            return Err(ChainStorageError::InvalidOperation(format!(
                "Cannot delete header at height {} ({}) because there are UTXOs linked to it",
                height,
                hash.to_hex()
            )));
        }

        lmdb_delete(txn, &self.block_hashes_db, hash.as_slice(), "block_hashes_db")?;
        lmdb_delete(txn, &self.headers_db, &height, "headers_db")?;
        lmdb_delete(
            txn,
            &self.header_accumulated_data_db,
            &height,
            "header_accumulated_data_db",
        )?;
        lmdb_delete(
            txn,
            &self.kernel_mmr_size_index,
            &header.kernel_mmr_size.to_be_bytes(),
            "kernel_mmr_size_index",
        )?;
        lmdb_delete(
            txn,
            &self.output_mmr_size_index,
            &header.output_mmr_size.to_be_bytes(),
            "output_mmr_size_index",
        )?;

        Ok(())
    }

    fn delete_block_body(
        &self,
        write_txn: &WriteTransaction<'_>,
        block_hash: &HashOutput,
    ) -> Result<(), ChainStorageError> {
        let hash_hex = block_hash.to_hex();
        debug!(target: LOG_TARGET, "Deleting block `{}`", hash_hex);
        debug!(target: LOG_TARGET, "Deleting UTXOs...");
        let height = self
            .fetch_height_from_hash(write_txn, block_hash)
            .or_not_found("Block", "hash", hash_hex)?;
        let block_accum_data =
            self.fetch_block_accumulated_data(write_txn, height)?
                .ok_or_else(|| ChainStorageError::ValueNotFound {
                    entity: "BlockAccumulatedData",
                    field: "height",
                    value: height.to_string(),
                })?;
        let mut bitmap = self.load_deleted_bitmap_model(write_txn)?;
        bitmap.remove(block_accum_data.deleted())?;
        bitmap.save()?;

        lmdb_delete(
            write_txn,
            &self.block_accumulated_data_db,
            &height,
            "block_accumulated_data_db",
        )?;

        self.delete_block_inputs_outputs(write_txn, block_hash.as_slice())?;
        self.delete_block_kernels(write_txn, block_hash.as_slice())?;

        Ok(())
    }

    fn delete_block_inputs_outputs(
        &self,
        txn: &WriteTransaction<'_>,
        block_hash: &[u8],
    ) -> Result<(), ChainStorageError> {
        let output_rows = lmdb_delete_keys_starting_with::<TransactionOutputRowData>(txn, &self.utxos_db, block_hash)?;
        debug!(target: LOG_TARGET, "Deleted {} outputs...", output_rows.len());
        let inputs = lmdb_delete_keys_starting_with::<TransactionInputRowData>(txn, &self.inputs_db, block_hash)?;
        debug!(target: LOG_TARGET, "Deleted {} input(s)...", inputs.len());

        for utxo in &output_rows {
            trace!(target: LOG_TARGET, "Deleting UTXO `{}`", to_hex(utxo.hash.as_slice()));
            lmdb_delete(
                txn,
                &self.txos_hash_to_index_db,
                utxo.hash.as_slice(),
                "txos_hash_to_index_db",
            )?;
            if let Some(ref output) = utxo.output {
                let output_hash = output.hash();
                // if an output was already spent in the block, it was never created as unspent, so dont delete it as it
                // does not exist here
                if inputs.iter().any(|r| r.input.output_hash() == output_hash) {
                    continue;
                }
                // if an output was burned, it was never created as an unspent utxo
                if output.is_burned() {
                    continue;
                }
                lmdb_delete(
                    txn,
                    &self.utxo_commitment_index,
                    output.commitment.as_bytes(),
                    "utxo_commitment_index",
                )?;
            }
        }
        // Move inputs in this block back into the unspent set, any outputs spent within this block they will be removed
        // by deleting all the block's outputs below
        for row in inputs {
            // If input spends an output in this block, don't add it to the utxo set
            let output_hash = row.input.output_hash();

            lmdb_delete(
                txn,
                &self.deleted_txo_mmr_position_to_height_index,
                &row.mmr_position,
                "deleted_txo_mmr_position_to_height_index",
            )?;
            if output_rows.iter().any(|r| r.hash == output_hash) {
                continue;
            }

            let mut input = row.input.clone();

            let utxo_mined_info = self.fetch_output_in_txn(txn, output_hash.as_slice())?.ok_or_else(|| {
                ChainStorageError::ValueNotFound {
                    entity: "UTXO",
                    field: "hash",
                    value: output_hash.to_hex(),
                }
            })?;

            match utxo_mined_info.output {
                PrunedOutput::Pruned { .. } => {
                    debug!(target: LOG_TARGET, "Output Transaction Input is spending is pruned");
                    return Err(ChainStorageError::TransactionError(
                        TransactionError::MissingTransactionInputData,
                    ));
                },
                PrunedOutput::NotPruned { output } => {
                    let rp_hash = match output.proof {
                        Some(proof) => proof.hash(),
                        None => FixedHash::zero(),
                    };
                    input.add_output_data(
                        output.version,
                        output.features,
                        output.commitment,
                        output.script,
                        output.sender_offset_public_key,
                        output.covenant,
                        output.encrypted_data,
                        output.metadata_signature,
                        rp_hash,
                        output.minimum_value_promise,
                    );
                },
            }

            trace!(target: LOG_TARGET, "Input moved to UTXO set: {}", input);
            lmdb_insert(
                txn,
                &self.utxo_commitment_index,
                input.commitment()?.as_bytes(),
                &input.output_hash(),
                "utxo_commitment_index",
            )?;
        }
        Ok(())
    }

    fn delete_block_kernels(&self, txn: &WriteTransaction<'_>, block_hash: &[u8]) -> Result<(), ChainStorageError> {
        let kernels = lmdb_delete_keys_starting_with::<TransactionKernelRowData>(txn, &self.kernels_db, block_hash)?;
        debug!(target: LOG_TARGET, "Deleted {} kernels...", kernels.len());
        for kernel in kernels {
            trace!(
                target: LOG_TARGET,
                "Deleting excess `{}`",
                kernel.kernel.excess.to_hex()
            );
            lmdb_delete(
                txn,
                &self.kernel_excess_index,
                kernel.kernel.excess.as_bytes(),
                "kernel_excess_index",
            )?;
            let mut excess_sig_key = Vec::<u8>::new();
            excess_sig_key.extend(kernel.kernel.excess_sig.get_public_nonce().as_bytes());
            excess_sig_key.extend(kernel.kernel.excess_sig.get_signature().as_bytes());
            trace!(
                target: LOG_TARGET,
                "Deleting excess signature `{}`",
                to_hex(&excess_sig_key)
            );
            lmdb_delete(
                txn,
                &self.kernel_excess_sig_index,
                excess_sig_key.as_slice(),
                "kernel_excess_sig_index",
            )?;
        }
        Ok(())
    }

    fn delete_orphan(&self, txn: &WriteTransaction<'_>, hash: &HashOutput) -> Result<(), ChainStorageError> {
        let orphan = match lmdb_get::<_, Block>(txn, &self.orphans_db, hash.as_slice())? {
            Some(orphan) => orphan,
            None => {
                // delete_orphan is idempotent
                debug!(
                    target: LOG_TARGET,
                    "delete_orphan: request to delete orphan block {} that was not found.",
                    hash.to_hex()
                );
                return Ok(());
            },
        };

        let parent_hash = orphan.header.prev_hash;
        lmdb_delete_key_value(txn, &self.orphan_parent_map_index, parent_hash.as_slice(), &hash)?;

        // Orphan is a tip hash
        if lmdb_exists(txn, &self.orphan_chain_tips_db, hash.as_slice())? {
            lmdb_delete(txn, &self.orphan_chain_tips_db, hash.as_slice(), "orphan_chain_tips_db")?;

            // Parent becomes a tip hash
            if lmdb_exists(txn, &self.orphans_db, parent_hash.as_slice())? {
                lmdb_insert(
                    txn,
                    &self.orphan_chain_tips_db,
                    parent_hash.as_slice(),
                    &parent_hash,
                    "orphan_chain_tips_db",
                )?;
            }
        }

        if lmdb_exists(txn, &self.orphan_header_accumulated_data_db, hash.as_slice())? {
            lmdb_delete(
                txn,
                &self.orphan_header_accumulated_data_db,
                hash.as_slice(),
                "orphan_header_accumulated_data_db",
            )?;
        }
        lmdb_delete(txn, &self.orphans_db, hash.as_slice(), "orphans_db")?;
        Ok(())
    }

    // Break function up into smaller pieces
    #[allow(clippy::too_many_lines)]
    fn insert_block_body(
        &self,
        txn: &WriteTransaction<'_>,
        header: &BlockHeader,
        body: AggregateBody,
    ) -> Result<(), ChainStorageError> {
        let block_hash = header.hash();
        debug!(
            target: LOG_TARGET,
            "Inserting block body for header `{}`: {}",
            block_hash.to_hex(),
            body.to_counts_string()
        );

        // Check that the database has not been changed by another thread
        // 1. The header we are inserting for matches the header at that height
        let current_header_at_height = lmdb_get::<_, BlockHeader>(txn, &self.headers_db, &header.height).or_not_found(
            "BlockHeader",
            "height",
            header.height.to_string(),
        )?;
        let hash = current_header_at_height.hash();
        if hash != block_hash {
            return Err(ChainStorageError::InvalidOperation(format!(
                "Could not insert this block body because there is a different header stored at height {}. New header \
                 ({}), current header: ({})",
                header.height,
                hash.to_hex(),
                block_hash.to_hex()
            )));
        }

        let (inputs, outputs, kernels) = body.dissolve();

        let data = if header.height == 0 {
            BlockAccumulatedData::default()
        } else {
            self.fetch_block_accumulated_data(txn, header.height - 1)?
                .ok_or_else(|| ChainStorageError::ValueNotFound {
                    entity: "BlockAccumulatedData",
                    field: "height",
                    value: (header.height - 1).to_string(),
                })?
        };

        let mut total_kernel_sum = Commitment::default();
        let BlockAccumulatedData {
            kernels: pruned_kernel_set,
            outputs: pruned_output_set,
            ..
        } = data;

        let mut kernel_mmr = PrunedKernelMmr::new(pruned_kernel_set);

        for kernel in kernels {
            total_kernel_sum = &total_kernel_sum + &kernel.excess;
            let pos = kernel_mmr.push(kernel.hash().to_vec())?;
            trace!(
                target: LOG_TARGET,
                "Inserting kernel `{}`",
                kernel.excess_sig.get_signature().to_hex()
            );
            let pos = u32::try_from(pos).map_err(|_| {
                ChainStorageError::InvalidOperation(format!("Kernel MMR node count ({}) is greater than u32::MAX", pos))
            })?;
            self.insert_kernel(txn, &block_hash, &kernel, pos)?;
        }
        let mut output_mmr = MutablePrunedOutputMmr::new(pruned_output_set, Bitmap::create())?;

        let leaf_count = output_mmr.get_leaf_count();

        // Output hashes added before inputs so that inputs can spend outputs in this transaction (0-conf and combined)
        let mut burned_outputs = Vec::new();
        let outputs = outputs
            .into_iter()
            .enumerate()
            .map(|(i, output)| {
                output_mmr.push(output.hash().to_vec())?;
                // lets check burn
                if output.is_burned() {
                    let index = match output_mmr.find_leaf_index(output.hash().as_slice())? {
                        Some(index) => {
                            debug!(target: LOG_TARGET, "Output {} burned in current block", output);
                            burned_outputs.push(output.commitment.clone());
                            index
                        },
                        None => {
                            return Err(ChainStorageError::UnexpectedResult(
                                "Output MMR did not contain the expected output".to_string(),
                            ))
                        },
                    };
                    // We need to mark this as spent as well.
                    if !output_mmr.delete(index) {
                        return Err(ChainStorageError::InvalidOperation(format!(
                            "Could not delete index {} from the output MMR",
                            index
                        )));
                    }
                };
                Ok((output, leaf_count + i + 1))
            })
            .collect::<Result<Vec<_>, ChainStorageError>>()?;

        let mut spent_zero_conf_commitments = Vec::new();
        // unique_id_index expects inputs to be inserted before outputs
        for input in &inputs {
            let output_hash = input.output_hash();
            let index = match self.fetch_mmr_leaf_index(txn, MmrTree::Utxo, &output_hash)? {
                Some(index) => index,
                None => match output_mmr.find_leaf_index(output_hash.as_slice())? {
                    Some(index) => {
                        debug!(
                            target: LOG_TARGET,
                            "Input {} spends output from current block (0-conf)", input
                        );
                        spent_zero_conf_commitments.push(input.commitment()?);
                        index
                    },
                    None => return Err(ChainStorageError::UnspendableInput),
                },
            };

            let features = input.features()?;
            if let Some(vn_reg) = features
                .sidechain_feature
                .as_ref()
                .and_then(|f| f.validator_node_registration())
            {
                self.validator_node_store(txn)
                    .delete(header.height, vn_reg.public_key(), input.commitment()?)?;
            }

            if !output_mmr.delete(index) {
                return Err(ChainStorageError::InvalidOperation(format!(
                    "Could not delete index {} from the output MMR",
                    index
                )));
            }
            trace!(
                target: LOG_TARGET,
                "Inserting input (`{}`, `{}`)",
                input.commitment()?.to_hex(),
                input.output_hash().to_hex()
            );
            self.insert_input(txn, current_header_at_height.height, &block_hash, input, index)?;
        }

        for (output, mmr_count) in outputs {
            trace!(
                target: LOG_TARGET,
                "Inserting output (`{}`, `{}`)",
                output.commitment.to_hex(),
                output.hash()
            );
            let mmr_count = u32::try_from(mmr_count).map(|c| c - 1).map_err(|_| {
                ChainStorageError::InvalidOperation(format!(
                    "Output MMR node count ({}) is greater than u32::MAX",
                    mmr_count
                ))
            })?;

            let output_hash = output.hash();
            if let Some(vn_reg) = output
                .features
                .sidechain_feature
                .as_ref()
                .and_then(|f| f.validator_node_registration())
            {
                self.insert_validator_node(txn, header, &output.commitment, vn_reg)?;
            }
            if let Some(template_reg) = output
                .features
                .sidechain_feature
                .as_ref()
                .and_then(|f| f.code_template_registration())
            {
                let record = TemplateRegistrationEntry {
                    registration_data: template_reg.clone(),
                    output_hash,
                    block_height: header.height,
                    block_hash,
                };

                self.insert_template_registration(txn, &record)?;
            }
            self.insert_output(
                txn,
                &block_hash,
                header.height,
                &output,
                mmr_count,
                header.timestamp().as_u64(),
            )?;
        }

        for commitment in spent_zero_conf_commitments {
            lmdb_delete(
                txn,
                &self.utxo_commitment_index,
                commitment.as_bytes(),
                "utxo_commitment_index",
            )?;
        }
        for commitment in burned_outputs {
            lmdb_delete(
                txn,
                &self.utxo_commitment_index,
                commitment.as_bytes(),
                "utxo_commitment_index",
            )?;
        }
        // Merge current deletions with the tip bitmap
        let deleted_at_current_height = output_mmr.deleted().clone();
        // Merge the new indexes with the blockchain deleted bitmap
        let mut deleted_bitmap = self.load_deleted_bitmap_model(txn)?;
        deleted_bitmap.merge(&deleted_at_current_height)?;

        // Set the output MMR to the complete map so that the complete state can be committed to in the final MR
        output_mmr.set_deleted(deleted_bitmap.get().clone().into_bitmap());
        output_mmr.compress();

        // Save the bitmap
        deleted_bitmap.save()?;

        self.insert_block_accumulated_data(
            txn,
            header.height,
            &BlockAccumulatedData::new(
                kernel_mmr.get_pruned_hash_set()?,
                output_mmr.mmr().get_pruned_hash_set()?,
                deleted_at_current_height,
                total_kernel_sum,
            ),
        )?;

        Ok(())
    }

    fn validator_node_store<'a, T: Deref<Target = ConstTransaction<'a>>>(
        &'a self,
        txn: &'a T,
    ) -> ValidatorNodeStore<'a, T> {
        ValidatorNodeStore::new(txn, self.validator_nodes.clone(), self.validator_nodes_mapping.clone())
    }

    fn insert_validator_node(
        &self,
        txn: &WriteTransaction<'_>,
        header: &BlockHeader,
        commitment: &Commitment,
        vn_reg: &ValidatorNodeRegistration,
    ) -> Result<(), ChainStorageError> {
        let store = self.validator_node_store(txn);
        let constants = self.get_consensus_constants(header.height);
        let current_epoch = constants.block_height_to_epoch(header.height);

        let prev_shard_key = store.get_shard_key(
            current_epoch
                .as_u64()
                .saturating_sub(constants.validator_node_validity_period_epochs().as_u64()) *
                constants.epoch_length(),
            current_epoch.as_u64() * constants.epoch_length(),
            vn_reg.public_key(),
        )?;
        let shard_key = vn_reg.derive_shard_key(
            prev_shard_key,
            current_epoch,
            constants.validator_node_registration_shuffle_interval(),
            &header.prev_hash,
        );

        let next_epoch = constants.block_height_to_epoch(header.height) + VnEpoch(1);
        let validator_node = ValidatorNodeEntry {
            shard_key,
            start_epoch: next_epoch,
            end_epoch: next_epoch + constants.validator_node_validity_period_epochs(),
            public_key: vn_reg.public_key().clone(),
            commitment: commitment.clone(),
        };

        store.insert(header.height, &validator_node)?;
        Ok(())
    }

    #[allow(clippy::ptr_arg)]
    fn insert_block_accumulated_data(
        &self,
        txn: &WriteTransaction<'_>,
        header_height: u64,
        data: &BlockAccumulatedData,
    ) -> Result<(), ChainStorageError> {
        lmdb_insert(
            txn,
            &self.block_accumulated_data_db,
            &header_height,
            data,
            "block_accumulated_data_db",
        )
    }

    fn update_block_accumulated_data(
        &self,
        write_txn: &WriteTransaction<'_>,
        header_hash: &HashOutput,
        values: UpdateBlockAccumulatedData,
    ) -> Result<(), ChainStorageError> {
        let height = self.fetch_height_from_hash(write_txn, header_hash).or_not_found(
            "BlockHash",
            "hash",
            header_hash.to_hex(),
        )?;

        let mut block_accum_data = self
            .fetch_block_accumulated_data(write_txn, height)?
            .unwrap_or_default();

        if let Some(deleted_diff) = values.deleted_diff {
            block_accum_data.deleted = deleted_diff;
        }
        if let Some(kernel_sum) = values.kernel_sum {
            block_accum_data.kernel_sum = kernel_sum;
        }
        if let Some(kernel_hash_set) = values.kernel_hash_set {
            block_accum_data.kernels = kernel_hash_set;
        }
        if let Some(utxo_hash_set) = values.utxo_hash_set {
            block_accum_data.outputs = utxo_hash_set;
        }

        lmdb_replace(write_txn, &self.block_accumulated_data_db, &height, &block_accum_data)?;
        Ok(())
    }

    fn load_deleted_bitmap_model<'a, 'b, T>(
        &'a self,
        txn: &'a T,
    ) -> Result<DeletedBitmapModel<'a, T>, ChainStorageError>
    where
        T: Deref<Target = ConstTransaction<'b>>,
    {
        DeletedBitmapModel::load(txn, &self.metadata_db)
    }

    fn insert_monero_seed_height(
        &self,
        write_txn: &WriteTransaction<'_>,
        seed: &[u8],
        height: u64,
    ) -> Result<(), ChainStorageError> {
        let current_height = lmdb_get(write_txn, &self.monero_seed_height_db, seed)?.unwrap_or(std::u64::MAX);
        if height < current_height {
            lmdb_replace(write_txn, &self.monero_seed_height_db, seed, &height)?;
        };
        Ok(())
    }

    fn delete_all_inputs_in_block(
        &self,
        txn: &WriteTransaction<'_>,
        block_hash: &BlockHash,
    ) -> Result<(), ChainStorageError> {
        let inputs = lmdb_delete_keys_starting_with::<TransactionInput>(txn, &self.inputs_db, block_hash.as_slice())?;
        debug!(target: LOG_TARGET, "Deleted {} input(s)", inputs.len());
        Ok(())
    }

    fn prune_outputs_at_positions(
        &self,
        write_txn: &WriteTransaction<'_>,
        output_positions: &[u32],
    ) -> Result<(), ChainStorageError> {
        for pos in output_positions {
            let (_height, hash) = lmdb_first_after::<_, (u64, Vec<u8>)>(
                write_txn,
                &self.output_mmr_size_index,
                &u64::from(pos + 1).to_be_bytes(),
            )
            .or_not_found("BlockHeader", "mmr_position", pos.to_string())?;
            let key = OutputKey::try_from_parts(&[hash.as_slice(), pos.to_be_bytes().as_slice()])?;
            debug!(target: LOG_TARGET, "Pruning output: {}", key);
            self.prune_output(write_txn, &key)?;
        }

        Ok(())
    }

    #[allow(clippy::ptr_arg)]
    fn fetch_mmr_leaf_index(
        &self,
        txn: &ConstTransaction<'_>,
        tree: MmrTree,
        hash: &HashOutput,
    ) -> Result<Option<u32>, ChainStorageError> {
        match tree {
            MmrTree::Utxo => Ok(
                lmdb_get::<_, (u32, Vec<u8>)>(txn, &self.txos_hash_to_index_db, hash.deref())?.map(|(index, _)| index),
            ),
            _ => unimplemented!(),
        }
    }

    #[allow(clippy::ptr_arg)]
    fn fetch_orphan(&self, txn: &ConstTransaction<'_>, hash: &HashOutput) -> Result<Option<Block>, ChainStorageError> {
        let val: Option<Block> = lmdb_get(txn, &self.orphans_db, hash.deref())?;
        Ok(val)
    }

    #[allow(clippy::ptr_arg)]
    fn fetch_block_accumulated_data(
        &self,
        txn: &ConstTransaction<'_>,
        height: u64,
    ) -> Result<Option<BlockAccumulatedData>, ChainStorageError> {
        lmdb_get(txn, &self.block_accumulated_data_db, &height).map_err(Into::into)
    }

    #[allow(clippy::ptr_arg)]
    fn fetch_height_from_hash(
        &self,
        txn: &ConstTransaction<'_>,
        header_hash: &HashOutput,
    ) -> Result<Option<u64>, ChainStorageError> {
        lmdb_get(txn, &self.block_hashes_db, header_hash.as_slice()).map_err(Into::into)
    }

    fn fetch_header_accumulated_data_by_height(
        &self,
        txn: &ReadTransaction,
        height: u64,
    ) -> Result<Option<BlockHeaderAccumulatedData>, ChainStorageError> {
        lmdb_get(txn, &self.header_accumulated_data_db, &height)
    }

    fn fetch_last_header_in_txn(&self, txn: &ConstTransaction<'_>) -> Result<Option<BlockHeader>, ChainStorageError> {
        lmdb_last(txn, &self.headers_db)
    }

    fn insert_bad_block_and_cleanup(
        &self,
        txn: &WriteTransaction<'_>,
        hash: &HashOutput,
        height: u64,
    ) -> Result<(), ChainStorageError> {
        #[cfg(test)]
        const CLEAN_BAD_BLOCKS_BEFORE_REL_HEIGHT: u64 = 10000;
        #[cfg(not(test))]
        const CLEAN_BAD_BLOCKS_BEFORE_REL_HEIGHT: u64 = 0;

        lmdb_replace(txn, &self.bad_blocks, hash.deref(), &height)?;
        // Clean up bad blocks that are far from the tip
        let metadata = fetch_metadata(txn, &self.metadata_db)?;
        let deleted_before_height = metadata
            .height_of_longest_chain()
            .saturating_sub(CLEAN_BAD_BLOCKS_BEFORE_REL_HEIGHT);
        if deleted_before_height == 0 {
            return Ok(());
        }

        let num_deleted =
            lmdb_delete_each_where::<[u8], u64, _>(txn, &self.bad_blocks, |_, v| Some(v < deleted_before_height))?;
        debug!(target: LOG_TARGET, "Cleaned out {} stale bad blocks", num_deleted);

        Ok(())
    }

    fn insert_template_registration(
        &self,
        txn: &WriteTransaction<'_>,
        template_registration: &TemplateRegistrationEntry,
    ) -> Result<(), ChainStorageError> {
        let key = ValidatorNodeRegistrationKey::try_from_parts(&[
            template_registration.block_height.to_le_bytes().as_slice(),
            template_registration.output_hash.as_slice(),
        ])?;
        lmdb_insert(
            txn,
            &self.template_registrations,
            &key,
            template_registration,
            "template_registrations",
        )
    }

    fn fetch_output_in_txn(
        &self,
        txn: &ConstTransaction<'_>,
        output_hash: &[u8],
    ) -> Result<Option<UtxoMinedInfo>, ChainStorageError> {
        if let Some((index, key)) = lmdb_get::<_, (u32, Vec<u8>)>(txn, &self.txos_hash_to_index_db, output_hash)? {
            debug!(
                target: LOG_TARGET,
                "Fetch output: {} Found ({}, {})",
                to_hex(output_hash),
                index,
                key.to_hex()
            );
            match lmdb_get::<_, TransactionOutputRowData>(txn, &self.utxos_db, &key)? {
                Some(TransactionOutputRowData {
                    output: Some(o),
                    mmr_position,
                    mined_height,
                    header_hash,
                    mined_timestamp,
                    ..
                }) => Ok(Some(UtxoMinedInfo {
                    output: PrunedOutput::NotPruned { output: o },
                    mmr_position,
                    mined_height,
                    header_hash,
                    mined_timestamp,
                })),
                Some(TransactionOutputRowData {
                    output: None,
                    mmr_position,
                    mined_height,
                    hash,
                    header_hash,
                    mined_timestamp,
                    ..
                }) => Ok(Some(UtxoMinedInfo {
                    output: PrunedOutput::Pruned { output_hash: hash },
                    mmr_position,
                    mined_height,
                    header_hash,
                    mined_timestamp,
                })),
                _ => Ok(None),
            }
        } else {
            debug!(
                target: LOG_TARGET,
                "Fetch output: {} NOT found in index",
                to_hex(output_hash)
            );
            Ok(None)
        }
    }

    fn get_consensus_constants(&self, height: u64) -> &ConsensusConstants {
        self.consensus_manager.consensus_constants(height)
    }
}

pub fn create_recovery_lmdb_database<P: AsRef<Path>>(path: P) -> Result<(), ChainStorageError> {
    let new_path = path.as_ref().join("temp_recovery");
    let _result = fs::create_dir_all(&new_path);

    let data_file = path.as_ref().join("data.mdb");

    let new_data_file = new_path.join("data.mdb");

    fs::rename(data_file, new_data_file)
        .map_err(|err| ChainStorageError::CriticalError(format!("Could not copy LMDB store:{}", err)))?;
    Ok(())
}

fn acquire_exclusive_file_lock(db_path: &Path) -> Result<File, ChainStorageError> {
    let lock_file_path = db_path.join(".chain_storage_file.lock");

    let file = File::create(lock_file_path)?;
    // Attempt to acquire exclusive OS level Write Lock
    if let Err(e) = file.try_lock_exclusive() {
        error!(
            target: LOG_TARGET,
            "Could not acquire exclusive write lock on database lock file: {:?}", e
        );
        return Err(ChainStorageError::CannotAcquireFileLock);
    }

    Ok(file)
}

impl BlockchainBackend for LMDBDatabase {
    fn write(&mut self, txn: DbTransaction) -> Result<(), ChainStorageError> {
        if txn.operations().is_empty() {
            return Ok(());
        }

        let mark = Instant::now();
        // Resize this many times before assuming something is not right
        const MAX_RESIZES: usize = 5;
        for i in 0..MAX_RESIZES {
            let num_operations = txn.operations().len();
            match self.apply_db_transaction(&txn) {
                Ok(_) => {
                    trace!(
                        target: LOG_TARGET,
                        "Database completed {} operation(s) in {:.0?}",
                        num_operations,
                        mark.elapsed()
                    );

                    return Ok(());
                },
                Err(ChainStorageError::DbResizeRequired) => {
                    info!(
                        target: LOG_TARGET,
                        "Database resize required (resized {} time(s) in this transaction)",
                        i + 1
                    );
                    // SAFETY: This depends on the thread safety of the caller. Technically, `write` is unsafe too
                    // however we happen to know that `LmdbDatabase` is wrapped in an exclusive write lock in
                    // BlockchainDatabase, so we know there are no other threads taking out LMDB transactions when this
                    // is called.
                    unsafe {
                        LMDBStore::resize(&self.env, &self.env_config)?;
                    }
                },
                Err(e) => {
                    error!(target: LOG_TARGET, "Failed to apply DB transaction: {:?}", e);
                    return Err(e);
                },
            }
        }

        Err(ChainStorageError::DbTransactionTooLarge(txn.operations().len()))
    }

    fn fetch(&self, key: &DbKey) -> Result<Option<DbValue>, ChainStorageError> {
        let txn = self.read_transaction()?;
        let res = match key {
            DbKey::BlockHeader(k) => {
                let val: Option<BlockHeader> = lmdb_get(&txn, &self.headers_db, k)?;
                val.map(|val| DbValue::BlockHeader(Box::new(val)))
            },
            DbKey::BlockHash(hash) => {
                let k: Option<u64> = self.fetch_height_from_hash(&txn, hash)?;
                match k {
                    Some(k) => {
                        trace!(
                            target: LOG_TARGET,
                            "Header with hash:{} found at height:{}",
                            hash.to_hex(),
                            k
                        );
                        let val: Option<BlockHeader> = lmdb_get(&txn, &self.headers_db, &k)?;
                        val.map(|val| DbValue::BlockHash(Box::new(val)))
                    },
                    None => {
                        trace!(
                            target: LOG_TARGET,
                            "Header with hash:{} not found in block_hashes_db",
                            hash.to_hex()
                        );
                        None
                    },
                }
            },
            DbKey::OrphanBlock(k) => self
                .fetch_orphan(&txn, k)?
                .map(|val| DbValue::OrphanBlock(Box::new(val))),
        };
        Ok(res)
    }

    fn contains(&self, key: &DbKey) -> Result<bool, ChainStorageError> {
        let txn = self.read_transaction()?;
        Ok(match key {
            DbKey::BlockHeader(k) => lmdb_exists(&txn, &self.headers_db, k)?,
            DbKey::BlockHash(h) => lmdb_exists(&txn, &self.block_hashes_db, h.deref())?,
            DbKey::OrphanBlock(k) => lmdb_exists(&txn, &self.orphans_db, k.deref())?,
        })
    }

    fn fetch_chain_header_by_height(&self, height: u64) -> Result<ChainHeader, ChainStorageError> {
        let txn = self.read_transaction()?;

        let header: BlockHeader =
            lmdb_get(&txn, &self.headers_db, &height)?.ok_or_else(|| ChainStorageError::ValueNotFound {
                entity: "BlockHeader",
                field: "height",
                value: height.to_string(),
            })?;

        let accum_data = self
            .fetch_header_accumulated_data_by_height(&txn, height)?
            .ok_or_else(|| ChainStorageError::ValueNotFound {
                entity: "BlockHeaderAccumulatedData",
                field: "height",
                value: height.to_string(),
            })?;

        let height = header.height;
        let chain_header = ChainHeader::try_construct(header, accum_data).ok_or_else(|| {
            ChainStorageError::DataInconsistencyDetected {
                function: "fetch_chain_header_by_height",
                details: format!("Mismatch in accumulated data at height #{}", height),
            }
        })?;

        Ok(chain_header)
    }

    fn fetch_header_accumulated_data(
        &self,
        hash: &HashOutput,
    ) -> Result<Option<BlockHeaderAccumulatedData>, ChainStorageError> {
        let txn = self.read_transaction()?;
        let height = self.fetch_height_from_hash(&txn, hash)?;
        if let Some(h) = height {
            self.fetch_header_accumulated_data_by_height(&txn, h)
        } else {
            Ok(None)
        }
    }

    fn fetch_chain_header_in_all_chains(&self, hash: &HashOutput) -> Result<ChainHeader, ChainStorageError> {
        let txn = self.read_transaction()?;

        let height: Option<u64> = self.fetch_height_from_hash(&txn, hash)?;
        if let Some(h) = height {
            let chain_header = self.fetch_chain_header_by_height(h)?;
            return Ok(chain_header);
        }

        let orphan_accum: Option<BlockHeaderAccumulatedData> =
            lmdb_get(&txn, &self.orphan_header_accumulated_data_db, hash.as_slice())?;

        if let Some(accum) = orphan_accum {
            let orphan =
                self.fetch_orphan(&txn, hash)?
                    .ok_or_else(|| ChainStorageError::DataInconsistencyDetected {
                        function: "fetch_chain_header_in_all_chains",
                        details: format!(
                            "Orphan accumulated data exists but the corresponding orphan header {} does not",
                            hash.to_hex()
                        ),
                    })?;
            let chain_header = ChainHeader::try_construct(orphan.header, accum).ok_or_else(|| {
                ChainStorageError::DataInconsistencyDetected {
                    function: "fetch_chain_header_in_all_chains",
                    details: format!("accumulated data mismatch for orphan header {}", hash.to_hex()),
                }
            })?;
            return Ok(chain_header);
        }

        Err(ChainStorageError::ValueNotFound {
            entity: "chain header (in chain_header_in_all_chains)",
            field: "hash",
            value: hash.to_hex(),
        })
    }

    fn fetch_header_containing_kernel_mmr(&self, mmr_position: u64) -> Result<ChainHeader, ChainStorageError> {
        let txn = self.read_transaction()?;
        // LMDB returns the height at the position, so we have to offset the position by 1 so that the mmr_position arg
        // is an index starting from 0
        let mmr_position = mmr_position + 1;

        let height = lmdb_first_after::<_, u64>(&txn, &self.kernel_mmr_size_index, &mmr_position.to_be_bytes())?
            .ok_or_else(|| ChainStorageError::ValueNotFound {
                entity: "kernel_mmr_size_index",
                field: "mmr_position",
                value: mmr_position.to_string(),
            })?;

        let header: BlockHeader =
            lmdb_get(&txn, &self.headers_db, &height)?.ok_or_else(|| ChainStorageError::ValueNotFound {
                entity: "BlockHeader",
                field: "height",
                value: height.to_string(),
            })?;

        let accum_data = self
            .fetch_header_accumulated_data_by_height(&txn, height)?
            .ok_or_else(|| ChainStorageError::ValueNotFound {
                entity: "BlockHeaderAccumulatedData",
                field: "height",
                value: height.to_string(),
            })?;

        let chain_header = ChainHeader::try_construct(header, accum_data).ok_or_else(|| {
            ChainStorageError::DataInconsistencyDetected {
                function: "fetch_header_containing_kernel_mmr",
                details: format!("Accumulated data mismatch at height #{}", height),
            }
        })?;
        Ok(chain_header)
    }

    fn fetch_header_containing_utxo_mmr(&self, mmr_position: u64) -> Result<ChainHeader, ChainStorageError> {
        let txn = self.read_transaction()?;
        // LMDB returns the height at the position, so we have to offset the position by 1 so that the mmr_position arg
        // is an index starting from 0
        let mmr_position = mmr_position + 1;

        let (height, _hash) =
            lmdb_first_after::<_, (u64, Vec<u8>)>(&txn, &self.output_mmr_size_index, &mmr_position.to_be_bytes())?
                .ok_or_else(|| ChainStorageError::ValueNotFound {
                    entity: "output_mmr_size_index",
                    field: "mmr_position",
                    value: mmr_position.to_string(),
                })?;

        let header: BlockHeader =
            lmdb_get(&txn, &self.headers_db, &height)?.ok_or_else(|| ChainStorageError::ValueNotFound {
                entity: "BlockHeader",
                field: "height",
                value: height.to_string(),
            })?;
        let accum_data = self
            .fetch_header_accumulated_data_by_height(&txn, height)?
            .ok_or_else(|| ChainStorageError::ValueNotFound {
                entity: "BlockHeaderAccumulatedData",
                field: "height",
                value: height.to_string(),
            })?;

        let chain_header = ChainHeader::try_construct(header, accum_data).ok_or_else(|| {
            ChainStorageError::DataInconsistencyDetected {
                function: "fetch_header_containing_utxo_mmr",
                details: format!("Accumulated data mismatch at height #{}", height),
            }
        })?;
        Ok(chain_header)
    }

    fn is_empty(&self) -> Result<bool, ChainStorageError> {
        let txn = self.read_transaction()?;
        Ok(lmdb_len(&txn, &self.headers_db)? == 0)
    }

    fn fetch_block_accumulated_data(
        &self,
        header_hash: &HashOutput,
    ) -> Result<Option<BlockAccumulatedData>, ChainStorageError> {
        let txn = self.read_transaction()?;
        if let Some(height) = self.fetch_height_from_hash(&txn, header_hash)? {
            self.fetch_block_accumulated_data(&txn, height)
        } else {
            Ok(None)
        }
    }

    fn fetch_block_accumulated_data_by_height(
        &self,
        height: u64,
    ) -> Result<Option<BlockAccumulatedData>, ChainStorageError> {
        let txn = self.read_transaction()?;
        self.fetch_block_accumulated_data(&txn, height)
    }

    fn fetch_kernels_in_block(&self, header_hash: &HashOutput) -> Result<Vec<TransactionKernel>, ChainStorageError> {
        let txn = self.read_transaction()?;
        Ok(lmdb_fetch_matching_after(&txn, &self.kernels_db, header_hash.deref())?
            .into_iter()
            .map(|f: TransactionKernelRowData| f.kernel)
            .collect())
    }

    fn fetch_kernel_by_excess_sig(
        &self,
        excess_sig: &Signature,
    ) -> Result<Option<(TransactionKernel, HashOutput)>, ChainStorageError> {
        let txn = self.read_transaction()?;
        let mut key = Vec::<u8>::new();
        key.extend(excess_sig.get_public_nonce().as_bytes());
        key.extend(excess_sig.get_signature().as_bytes());
        if let Some((header_hash, mmr_position, hash)) =
            lmdb_get::<_, (HashOutput, u32, HashOutput)>(&txn, &self.kernel_excess_sig_index, key.as_slice())?
        {
            let key = KernelKey::try_from_parts(&[
                header_hash.as_slice(),
                mmr_position.to_be_bytes().as_slice(),
                hash.as_slice(),
            ])?;
            Ok(lmdb_get(&txn, &self.kernels_db, &key)?
                .map(|kernel: TransactionKernelRowData| (kernel.kernel, header_hash)))
        } else {
            Ok(None)
        }
    }

    fn fetch_utxos_in_block(
        &self,
        header_hash: &HashOutput,
        deleted: Option<&Bitmap>,
    ) -> Result<(Vec<PrunedOutput>, Bitmap), ChainStorageError> {
        let txn = self.read_transaction()?;

        let utxos = lmdb_fetch_matching_after::<TransactionOutputRowData>(&txn, &self.utxos_db, header_hash.deref())?
            .into_iter()
            .map(|row| {
                if deleted.map(|b| b.contains(row.mmr_position)).unwrap_or(false) {
                    return PrunedOutput::Pruned { output_hash: row.hash };
                }
                if let Some(output) = row.output {
                    PrunedOutput::NotPruned { output }
                } else {
                    PrunedOutput::Pruned { output_hash: row.hash }
                }
            })
            .collect();

        let height =
            self.fetch_height_from_hash(&txn, header_hash)?
                .ok_or_else(|| ChainStorageError::ValueNotFound {
                    entity: "BlockHeader",
                    field: "hash",
                    value: header_hash.to_hex(),
                })?;

        // Builds a BitMap of the deleted UTXO MMR indexes that occurred at the current height
        let acc_data =
            self.fetch_block_accumulated_data(&txn, height)?
                .ok_or_else(|| ChainStorageError::ValueNotFound {
                    entity: "BlockAccumulatedData",
                    field: "height",
                    value: height.to_string(),
                })?;

        let mut difference_bitmap = Bitmap::create();
        difference_bitmap.or_inplace(acc_data.deleted());

        Ok((utxos, difference_bitmap))
    }

    fn fetch_output(&self, output_hash: &HashOutput) -> Result<Option<UtxoMinedInfo>, ChainStorageError> {
        debug!(target: LOG_TARGET, "Fetch output: {}", output_hash.to_hex());
        let txn = self.read_transaction()?;
        self.fetch_output_in_txn(&txn, output_hash.as_slice())
    }

    fn fetch_unspent_output_hash_by_commitment(
        &self,
        commitment: &Commitment,
    ) -> Result<Option<HashOutput>, ChainStorageError> {
        let txn = self.read_transaction()?;
        lmdb_get::<_, HashOutput>(&txn, &self.utxo_commitment_index, commitment.as_bytes())
    }

    fn fetch_outputs_in_block(&self, header_hash: &HashOutput) -> Result<Vec<PrunedOutput>, ChainStorageError> {
        let txn = self.read_transaction()?;
        Ok(lmdb_fetch_matching_after(&txn, &self.utxos_db, header_hash.as_slice())?
            .into_iter()
            .map(|f: TransactionOutputRowData| match f.output {
                Some(o) => PrunedOutput::NotPruned { output: o },
                None => PrunedOutput::Pruned { output_hash: f.hash },
            })
            .collect())
    }

    fn fetch_inputs_in_block(&self, header_hash: &HashOutput) -> Result<Vec<TransactionInput>, ChainStorageError> {
        let txn = self.read_transaction()?;
        Ok(
            lmdb_fetch_matching_after(&txn, &self.inputs_db, header_hash.as_slice())?
                .into_iter()
                .map(|f: TransactionInputRowData| f.input)
                .collect(),
        )
    }

    fn fetch_mmr_size(&self, tree: MmrTree) -> Result<u64, ChainStorageError> {
        let txn = self.read_transaction()?;
        match tree {
            MmrTree::Kernel => Ok(lmdb_len(&txn, &self.kernels_db)? as u64),
            MmrTree::Utxo => Ok(lmdb_len(&txn, &self.utxos_db)? as u64),
        }
    }

    fn fetch_mmr_leaf_index(&self, tree: MmrTree, hash: &HashOutput) -> Result<Option<u32>, ChainStorageError> {
        let txn = self.read_transaction()?;
        self.fetch_mmr_leaf_index(&txn, tree, hash)
    }

    /// Returns the number of blocks in the block orphan pool.
    fn orphan_count(&self) -> Result<usize, ChainStorageError> {
        trace!(target: LOG_TARGET, "Get orphan count");
        let txn = self.read_transaction()?;
        lmdb_len(&txn, &self.orphans_db)
    }

    /// Finds and returns the last stored header.
    fn fetch_last_header(&self) -> Result<BlockHeader, ChainStorageError> {
        let txn = self.read_transaction()?;
        self.fetch_last_header_in_txn(&txn)?.ok_or_else(|| {
            ChainStorageError::InvalidOperation("Cannot fetch last header because database is empty".to_string())
        })
    }

    /// Finds and returns the last stored header.
    fn fetch_last_chain_header(&self) -> Result<ChainHeader, ChainStorageError> {
        let txn = self.read_transaction()?;
        let header = self.fetch_last_header_in_txn(&txn)?.ok_or_else(|| {
            ChainStorageError::InvalidOperation("Cannot fetch last header because database is empty".to_string())
        })?;
        let height = header.height;
        let accumulated_data = self
            .fetch_header_accumulated_data_by_height(&txn, height)?
            .ok_or_else(|| ChainStorageError::ValueNotFound {
                entity: "BlockHeaderAccumulatedData",
                field: "height",
                value: height.to_string(),
            })?;

        let chain_header = ChainHeader::try_construct(header, accumulated_data).ok_or_else(|| {
            ChainStorageError::DataInconsistencyDetected {
                function: "fetch_tip_header",
                details: format!("Accumulated data mismatch at height #{}", height),
            }
        })?;

        Ok(chain_header)
    }

    fn fetch_tip_header(&self) -> Result<ChainHeader, ChainStorageError> {
        let txn = self.read_transaction()?;

        let metadata = self.fetch_chain_metadata()?;
        let height = metadata.height_of_longest_chain();
        let header = lmdb_get(&txn, &self.headers_db, &height)?.ok_or_else(|| ChainStorageError::ValueNotFound {
            entity: "Header",
            field: "height",
            value: height.to_string(),
        })?;
        let accumulated_data = self
            .fetch_header_accumulated_data_by_height(&txn, metadata.height_of_longest_chain())?
            .ok_or_else(|| ChainStorageError::ValueNotFound {
                entity: "BlockHeaderAccumulatedData",
                field: "height",
                value: height.to_string(),
            })?;
        let chain_header = ChainHeader::try_construct(header, accumulated_data).ok_or_else(|| {
            ChainStorageError::DataInconsistencyDetected {
                function: "fetch_tip_header",
                details: format!("Accumulated data mismatch at height #{}", height),
            }
        })?;
        Ok(chain_header)
    }

    /// Returns the metadata of the chain.
    fn fetch_chain_metadata(&self) -> Result<ChainMetadata, ChainStorageError> {
        let txn = self.read_transaction()?;
        let metadata = fetch_metadata(&txn, &self.metadata_db)?;
        Ok(metadata)
    }

    fn utxo_count(&self) -> Result<usize, ChainStorageError> {
        let txn = self.read_transaction()?;
        lmdb_len(&txn, &self.utxo_commitment_index)
    }

    fn kernel_count(&self) -> Result<usize, ChainStorageError> {
        let txn = self.read_transaction()?;
        lmdb_len(&txn, &self.kernels_db)
    }

    fn fetch_orphan_chain_tip_by_hash(&self, hash: &HashOutput) -> Result<Option<ChainHeader>, ChainStorageError> {
        trace!(target: LOG_TARGET, "Call to fetch_orphan_chain_tips()");
        let txn = self.read_transaction()?;
        if !lmdb_exists(&txn, &self.orphan_chain_tips_db, hash.as_slice())? {
            return Ok(None);
        }

        let orphan: Block =
            lmdb_get(&txn, &self.orphans_db, hash.as_slice())?.ok_or_else(|| ChainStorageError::ValueNotFound {
                entity: "Orphan",
                field: "hash",
                value: hash.to_hex(),
            })?;

        let accumulated_data =
            lmdb_get(&txn, &self.orphan_header_accumulated_data_db, hash.as_slice())?.ok_or_else(|| {
                ChainStorageError::ValueNotFound {
                    entity: "Orphan accumulated data",
                    field: "hash",
                    value: hash.to_hex(),
                }
            })?;

        let height = orphan.header.height;
        let chain_header = ChainHeader::try_construct(orphan.header, accumulated_data).ok_or_else(|| {
            ChainStorageError::DataInconsistencyDetected {
                function: "fetch_orphan_chain_tip_by_hash",
                details: format!("Accumulated data mismatch at height #{}", height),
            }
        })?;
        Ok(Some(chain_header))
    }

    fn fetch_all_orphan_chain_tips(&self) -> Result<Vec<ChainHeader>, ChainStorageError> {
        let txn = self.read_transaction()?;
        let tips: Vec<HashOutput> = lmdb_filter_map_values(&txn, &self.orphan_chain_tips_db, Some)?;
        let mut result = Vec::new();
        for hash in tips {
            let orphan: Block =
                lmdb_get(&txn, &self.orphans_db, hash.as_slice())?.ok_or_else(|| ChainStorageError::ValueNotFound {
                    entity: "Orphan",
                    field: "hash",
                    value: hash.to_hex(),
                })?;

            let accumulated_data = lmdb_get(&txn, &self.orphan_header_accumulated_data_db, hash.as_slice())?
                .ok_or_else(|| ChainStorageError::ValueNotFound {
                    entity: "Orphan accumulated data",
                    field: "hash",
                    value: hash.to_hex(),
                })?;
            let height = orphan.header.height;
            let chain_header = ChainHeader::try_construct(orphan.header, accumulated_data).ok_or_else(|| {
                ChainStorageError::DataInconsistencyDetected {
                    function: "fetch_orphan_chain_tip_by_hash",
                    details: format!("Accumulated data mismatch at height #{}", height),
                }
            })?;
            result.push(chain_header);
        }
        Ok(result)
    }

    fn fetch_orphan_children_of(&self, parent_hash: HashOutput) -> Result<Vec<Block>, ChainStorageError> {
        trace!(
            target: LOG_TARGET,
            "Call to fetch_orphan_children_of({})",
            parent_hash.to_hex()
        );
        let txn = self.read_transaction()?;
        let orphan_hashes: Vec<HashOutput> =
            lmdb_get_multiple(&txn, &self.orphan_parent_map_index, parent_hash.as_slice())?;
        let mut res = Vec::with_capacity(orphan_hashes.len());
        for hash in orphan_hashes {
            res.push(lmdb_get(&txn, &self.orphans_db, hash.as_slice())?.ok_or_else(|| {
                ChainStorageError::ValueNotFound {
                    entity: "Orphan",
                    field: "hash",
                    value: hash.to_hex(),
                }
            })?)
        }
        Ok(res)
    }

    fn fetch_orphan_chain_block(&self, hash: HashOutput) -> Result<Option<ChainBlock>, ChainStorageError> {
        let txn = self.read_transaction()?;
        match lmdb_get::<_, Block>(&txn, &self.orphans_db, hash.as_slice())? {
            Some(block) => {
                match lmdb_get::<_, BlockHeaderAccumulatedData>(
                    &txn,
                    &self.orphan_header_accumulated_data_db,
                    hash.as_slice(),
                )? {
                    Some(accumulated_data) => {
                        let chain_block =
                            ChainBlock::try_construct(Arc::new(block), accumulated_data).ok_or_else(|| {
                                ChainStorageError::DataInconsistencyDetected {
                                    function: "fetch_orphan_chain_block",
                                    details: format!("Accumulated data mismatch for hash {}", hash.to_hex()),
                                }
                            })?;
                        Ok(Some(chain_block))
                    },
                    None => Ok(None),
                }
            },
            None => Ok(None),
        }
    }

    fn fetch_deleted_bitmap(&self) -> Result<DeletedBitmap, ChainStorageError> {
        let txn = self.read_transaction()?;
        let deleted_bitmap = self.load_deleted_bitmap_model(&txn)?;
        Ok(deleted_bitmap.get().clone())
    }

    fn fetch_header_hash_by_deleted_mmr_positions(
        &self,
        mmr_positions: Vec<u32>,
    ) -> Result<Vec<Option<(u64, HashOutput)>>, ChainStorageError> {
        let txn = self.read_transaction()?;

        mmr_positions
            .iter()
            .map(|pos| lmdb_get(&txn, &self.deleted_txo_mmr_position_to_height_index, pos))
            .collect()
    }

    fn delete_oldest_orphans(
        &mut self,
        horizon_height: u64,
        orphan_storage_capacity: usize,
    ) -> Result<(), ChainStorageError> {
        let orphan_count = self.orphan_count()?;
        let num_over_limit = orphan_count.saturating_sub(orphan_storage_capacity);
        if num_over_limit == 0 {
            return Ok(());
        }
        debug!(
            target: LOG_TARGET,
            "Orphan block storage limit of {} reached, performing cleanup of {} entries.",
            orphan_storage_capacity,
            num_over_limit,
        );

        let mut orphans;

        {
            let read_txn = self.read_transaction()?;

            orphans = lmdb_filter_map_values(&read_txn, &self.orphans_db, |block: Block| {
                Some((block.header.height, block.hash()))
            })?;
        }

        orphans.sort_by(|a, b| a.0.cmp(&b.0));
        let mut txn = DbTransaction::new();
        for (removed_count, (height, block_hash)) in orphans.into_iter().enumerate() {
            if height > horizon_height && removed_count >= num_over_limit {
                break;
            }
            debug!(
                target: LOG_TARGET,
                "Discarding orphan block #{} ({}).",
                height,
                block_hash.to_hex()
            );
            txn.delete_orphan(block_hash);
        }
        self.write(txn)?;

        Ok(())
    }

    fn fetch_monero_seed_first_seen_height(&self, seed: &[u8]) -> Result<u64, ChainStorageError> {
        let txn = self.read_transaction()?;
        Ok(lmdb_get(&txn, &self.monero_seed_height_db, seed)?.unwrap_or(0))
    }

    fn fetch_horizon_data(&self) -> Result<Option<HorizonData>, ChainStorageError> {
        let txn = self.read_transaction()?;
        Ok(Some(fetch_horizon_data(&txn, &self.metadata_db)?))
    }

    fn get_stats(&self) -> Result<DbBasicStats, ChainStorageError> {
        let global = self.env.stat()?;
        let env_info = self.env.info()?;

        let txn = self.read_transaction()?;
        let db_stats = self
            .all_dbs()
            .iter()
            .map(|(name, db)| txn.db_stat(db).map(|s| (*name, s)))
            .collect::<Result<Vec<_>, _>>()?;
        Ok(DbBasicStats::new(global, env_info, db_stats))
    }

    fn fetch_total_size_stats(&self) -> Result<DbTotalSizeStats, ChainStorageError> {
        let txn = self.read_transaction()?;
        self.all_dbs()
            .iter()
            .map(|(name, db)| {
                fetch_db_entry_sizes(&txn, db).map(|(num_entries, total_key_size, total_value_size)| DbSize {
                    name,
                    num_entries,
                    total_key_size,
                    total_value_size,
                })
            })
            .collect()
    }

    fn bad_block_exists(&self, block_hash: HashOutput) -> Result<bool, ChainStorageError> {
        let txn = self.read_transaction()?;
        lmdb_exists(&txn, &self.bad_blocks, block_hash.deref())
    }

    fn clear_all_pending_headers(&self) -> Result<usize, ChainStorageError> {
        let txn = self.write_transaction()?;
        let last_header = match self.fetch_last_header_in_txn(&txn)? {
            Some(h) => h,
            None => {
                return Ok(0);
            },
        };
        let metadata = fetch_metadata(&txn, &self.metadata_db)?;

        if metadata.height_of_longest_chain() == last_header.height {
            return Ok(0);
        }

        let start = metadata.height_of_longest_chain() + 1;
        let end = last_header.height;

        let mut num_deleted = 0;
        for h in (start..=end).rev() {
            self.delete_header(&txn, h)?;
            num_deleted += 1;
        }
        txn.commit()?;
        Ok(num_deleted)
    }

    fn fetch_all_reorgs(&self) -> Result<Vec<Reorg>, ChainStorageError> {
        let txn = self.read_transaction()?;
        lmdb_filter_map_values(&txn, &self.reorgs, Some)
    }

    fn fetch_active_validator_nodes(&self, height: u64) -> Result<Vec<(PublicKey, [u8; 32])>, ChainStorageError> {
        let txn = self.read_transaction()?;
        let vn_store = self.validator_node_store(&txn);
        let constants = self.consensus_manager.consensus_constants(height);

        // Get the current epoch for the height
        let end_epoch = constants.block_height_to_epoch(height);
        // Subtract the registration validaty period to get the start epoch
        let start_epoch = end_epoch.saturating_sub(constants.validator_node_validity_period_epochs());
        // Convert these back to height as validators regs are indexed by height
        let start_height = start_epoch.as_u64() * constants.epoch_length();
        let end_height = end_epoch.as_u64() * constants.epoch_length();
        let nodes = vn_store.get_vn_set(start_height, end_height)?;
        Ok(nodes)
    }

    fn get_shard_key(&self, height: u64, public_key: PublicKey) -> Result<Option<[u8; 32]>, ChainStorageError> {
        let txn = self.read_transaction()?;
        let store = self.validator_node_store(&txn);
        let constants = self.get_consensus_constants(height);

        // Get the epoch height boundaries for our query
        let current_epoch = constants.block_height_to_epoch(height);
        let start_epoch = current_epoch.saturating_sub(constants.validator_node_validity_period_epochs());
        let start_height = start_epoch.as_u64() * constants.epoch_length();
        let end_height = current_epoch.as_u64() * constants.epoch_length();
        let maybe_shard_id = store.get_shard_key(start_height, end_height, &public_key)?;
        Ok(maybe_shard_id)
    }

    fn fetch_template_registrations(
        &self,
        start_height: u64,
        end_height: u64,
    ) -> Result<Vec<TemplateRegistrationEntry>, ChainStorageError> {
        let txn = self.read_transaction()?;
        let mut result = vec![];
        for _ in start_height..=end_height {
            let height = start_height.to_le_bytes();
            let mut cursor: KeyPrefixCursor<TemplateRegistrationEntry> =
                lmdb_get_prefix_cursor(&txn, &self.template_registrations, &height)?;
            while let Some((_, val)) = cursor.next()? {
                result.push(val);
            }
        }
        Ok(result)
    }
}

// Fetch the chain metadata
fn fetch_metadata(txn: &ConstTransaction<'_>, db: &Database) -> Result<ChainMetadata, ChainStorageError> {
    Ok(ChainMetadata::new(
        fetch_chain_height(txn, db)?,
        fetch_best_block(txn, db)?,
        fetch_pruning_horizon(txn, db)?,
        fetch_pruned_height(txn, db)?,
        fetch_accumulated_work(txn, db)?,
        fetch_best_block_timestamp(txn, db)?,
    ))
}

// Fetches the chain height from the provided metadata db.
fn fetch_chain_height(txn: &ConstTransaction<'_>, db: &Database) -> Result<u64, ChainStorageError> {
    let k = MetadataKey::ChainHeight;
    let val: Option<MetadataValue> = lmdb_get(txn, db, &k.as_u32())?;
    match val {
        Some(MetadataValue::ChainHeight(height)) => Ok(height),
        _ => Err(ChainStorageError::ValueNotFound {
            entity: "ChainMetadata",
            field: "ChainHeight",
            value: "".to_string(),
        }),
    }
}

/// Fetches the effective pruned height from the provided metadata db.
fn fetch_pruned_height(txn: &ConstTransaction<'_>, db: &Database) -> Result<u64, ChainStorageError> {
    let k = MetadataKey::PrunedHeight;
    let val: Option<MetadataValue> = lmdb_get(txn, db, &k.as_u32())?;
    match val {
        Some(MetadataValue::PrunedHeight(height)) => Ok(height),
        _ => Ok(0),
    }
}

/// Fetches the horizon data from the provided metadata db.
fn fetch_horizon_data(txn: &ConstTransaction<'_>, db: &Database) -> Result<HorizonData, ChainStorageError> {
    let k = MetadataKey::HorizonData;
    let val: Option<MetadataValue> = lmdb_get(txn, db, &k.as_u32())?;
    match val {
        Some(MetadataValue::HorizonData(data)) => Ok(data),
        None => Err(ChainStorageError::ValueNotFound {
            entity: "HorizonData",
            field: "metadata",
            value: "".to_string(),
        }),
        Some(k) => Err(ChainStorageError::DataInconsistencyDetected {
            function: "fetch_horizon_data",
            details: format!("Received incorrect value {:?} for key horizon data", k),
        }),
    }
}
// Fetches the best block hash from the provided metadata db.
fn fetch_best_block(txn: &ConstTransaction<'_>, db: &Database) -> Result<BlockHash, ChainStorageError> {
    let k = MetadataKey::BestBlock;
    let val: Option<MetadataValue> = lmdb_get(txn, db, &k.as_u32())?;
    match val {
        Some(MetadataValue::BestBlock(best_block)) => Ok(best_block),
        _ => Err(ChainStorageError::ValueNotFound {
            entity: "ChainMetadata",
            field: "BestBlock",
            value: "".to_string(),
        }),
    }
}

// Fetches the timestamp of the best block from the provided metadata db.
fn fetch_best_block_timestamp(txn: &ConstTransaction<'_>, db: &Database) -> Result<u64, ChainStorageError> {
    let k = MetadataKey::BestBlockTimestamp;
    let val: Option<MetadataValue> = lmdb_get(txn, db, &k.as_u32())?;
    match val {
        Some(MetadataValue::BestBlockTimestamp(timestamp)) => Ok(timestamp),
        _ => Err(ChainStorageError::ValueNotFound {
            entity: "ChainMetadata",
            field: "BestBlockTimestamp",
            value: "".to_string(),
        }),
    }
}

// Fetches the accumulated work from the provided metadata db.
fn fetch_accumulated_work(txn: &ConstTransaction<'_>, db: &Database) -> Result<u128, ChainStorageError> {
    let k = MetadataKey::AccumulatedWork;
    let val: Option<MetadataValue> = lmdb_get(txn, db, &k.as_u32())?;
    match val {
        Some(MetadataValue::AccumulatedWork(accumulated_difficulty)) => Ok(accumulated_difficulty),
        _ => Err(ChainStorageError::ValueNotFound {
            entity: "ChainMetadata",
            field: "AccumulatedWork",
            value: "".to_string(),
        }),
    }
}

// Fetches the deleted bitmap from the provided metadata db.
fn fetch_deleted_bitmap(txn: &ConstTransaction<'_>, db: &Database) -> Result<DeletedBitmap, ChainStorageError> {
    let k = MetadataKey::DeletedBitmap.as_u32();
    let val: Option<MetadataValue> = lmdb_get(txn, db, &k)?;
    match val {
        Some(MetadataValue::DeletedBitmap(bitmap)) => Ok(bitmap),
        None => Ok(Bitmap::create().into()),
        _ => Err(ChainStorageError::ValueNotFound {
            entity: "ChainMetadata",
            field: "DeletedBitmap",
            value: "".to_string(),
        }),
    }
}

// Fetches the pruning horizon from the provided metadata db.
fn fetch_pruning_horizon(txn: &ConstTransaction<'_>, db: &Database) -> Result<u64, ChainStorageError> {
    let k = MetadataKey::PruningHorizon;
    let val: Option<MetadataValue> = lmdb_get(txn, db, &k.as_u32())?;
    match val {
        Some(MetadataValue::PruningHorizon(pruning_horizon)) => Ok(pruning_horizon),
        _ => Ok(0),
    }
}

fn get_database(store: &LMDBStore, name: &str) -> Result<DatabaseRef, ChainStorageError> {
    let handle = store
        .get_handle(name)
        .ok_or_else(|| ChainStorageError::CriticalError(format!("Could not get `{}` database", name)))?;
    Ok(handle.db())
}

#[derive(Debug, Clone, PartialEq, Eq, Copy)]
enum MetadataKey {
    ChainHeight,
    BestBlock,
    AccumulatedWork,
    PruningHorizon,
    PrunedHeight,
    HorizonData,
    DeletedBitmap,
    BestBlockTimestamp,
    MigrationVersion,
}

impl MetadataKey {
    #[inline]
    pub fn as_u32(self) -> u32 {
        self as u32
    }
}

impl fmt::Display for MetadataKey {
    fn fmt(&self, f: &mut fmt::Formatter<'_>) -> fmt::Result {
        match self {
            MetadataKey::ChainHeight => write!(f, "Current chain height"),
            MetadataKey::AccumulatedWork => write!(f, "Total accumulated work"),
            MetadataKey::PruningHorizon => write!(f, "Pruning horizon"),
            MetadataKey::PrunedHeight => write!(f, "Effective pruned height"),
            MetadataKey::BestBlock => write!(f, "Chain tip block hash"),
            MetadataKey::HorizonData => write!(f, "Database info"),
            MetadataKey::DeletedBitmap => write!(f, "Deleted bitmap"),
            MetadataKey::BestBlockTimestamp => write!(f, "Chain tip block timestamp"),
            MetadataKey::MigrationVersion => write!(f, "Migration version"),
        }
    }
}

#[allow(clippy::large_enum_variant)]
#[derive(Debug, Clone, Deserialize, Serialize)]
enum MetadataValue {
    ChainHeight(u64),
    BestBlock(BlockHash),
    AccumulatedWork(u128),
    PruningHorizon(u64),
    PrunedHeight(u64),
    HorizonData(HorizonData),
    DeletedBitmap(DeletedBitmap),
    BestBlockTimestamp(u64),
    MigrationVersion(u64),
}

impl fmt::Display for MetadataValue {
    fn fmt(&self, f: &mut fmt::Formatter<'_>) -> fmt::Result {
        match self {
            MetadataValue::ChainHeight(h) => write!(f, "Chain height is {}", h),
            MetadataValue::AccumulatedWork(d) => write!(f, "Total accumulated work is {}", d),
            MetadataValue::PruningHorizon(h) => write!(f, "Pruning horizon is {}", h),
            MetadataValue::PrunedHeight(height) => write!(f, "Effective pruned height is {}", height),
            MetadataValue::BestBlock(hash) => write!(f, "Chain tip block hash is {}", hash.to_hex()),
            MetadataValue::HorizonData(_) => write!(f, "Horizon data"),
            MetadataValue::DeletedBitmap(deleted) => {
                write!(f, "Deleted Bitmap ({} indexes)", deleted.bitmap().cardinality())
            },
            MetadataValue::BestBlockTimestamp(timestamp) => write!(f, "Chain tip block timestamp is {}", timestamp),
            MetadataValue::MigrationVersion(n) => write!(f, "Migration version {}", n),
        }
    }
}

/// A struct that wraps a LMDB transaction and provides an interface to valid operations that can be performed
/// on the current deleted bitmap state of the blockchain.
/// A deleted bitmap contains the MMR leaf indexes of spent TXOs.
struct DeletedBitmapModel<'a, T> {
    txn: &'a T,
    db: &'a Database<'static>,
    bitmap: DeletedBitmap,
    is_dirty: bool,
}

impl<'a, 'b, T> DeletedBitmapModel<'a, T>
where T: Deref<Target = ConstTransaction<'b>>
{
    pub fn load(txn: &'a T, db: &'a Database<'static>) -> Result<Self, ChainStorageError> {
        let bitmap = fetch_deleted_bitmap(txn, db)?;
        Ok(Self {
            txn,
            db,
            bitmap,
            is_dirty: false,
        })
    }

    /// Returns a reference to the `DeletedBitmap`
    pub fn get(&self) -> &DeletedBitmap {
        &self.bitmap
    }
}

impl<'a, 'b> DeletedBitmapModel<'a, WriteTransaction<'b>> {
    /// Merge (union) the given bitmap into this instance.
    /// `finish` must be called to persist the bitmap.
    pub fn merge(&mut self, deleted: &Bitmap) -> Result<&mut Self, ChainStorageError> {
        self.bitmap.bitmap_mut().or_inplace(deleted);
        self.is_dirty = true;
        Ok(self)
    }

    /// Remove (difference) the given bitmap from this instance.
    /// `finish` must be called to persist the bitmap.
    pub fn remove(&mut self, deleted: &Bitmap) -> Result<&mut Self, ChainStorageError> {
        self.bitmap.bitmap_mut().andnot_inplace(deleted);
        self.is_dirty = true;
        Ok(self)
    }

    /// Persist the bitmap if required. This is a no-op if the bitmap has not been modified.
    pub fn save(mut self) -> Result<(), ChainStorageError> {
        if !self.is_dirty {
            return Ok(());
        }

        self.bitmap.bitmap_mut().run_optimize();
        lmdb_replace(
            self.txn,
            self.db,
            &MetadataKey::DeletedBitmap.as_u32(),
            &MetadataValue::DeletedBitmap(self.bitmap),
        )?;
        Ok(())
    }
}

fn run_migrations(db: &LMDBDatabase) -> Result<(), ChainStorageError> {
    const MIGRATION_VERSION: u64 = 1;
    let txn = db.read_transaction()?;

    let k = MetadataKey::MigrationVersion;
    let val = lmdb_get::<_, MetadataValue>(&txn, &db.metadata_db, &k.as_u32())?;
    let n = match val {
        Some(MetadataValue::MigrationVersion(n)) => n,
        Some(_) | None => 0,
    };
    info!(
        target: LOG_TARGET,
        "Blockchain database is at v{} (required version: {})", n, MIGRATION_VERSION
    );
    drop(txn);

    if n < MIGRATION_VERSION {
        // Add migrations here
        info!(target: LOG_TARGET, "Migrated database to version {}", MIGRATION_VERSION);
        let txn = db.write_transaction()?;
        lmdb_replace(
            &txn,
            &db.metadata_db,
            &k.as_u32(),
            &MetadataValue::MigrationVersion(MIGRATION_VERSION),
        )?;
        txn.commit()?;
    }

    Ok(())
}<|MERGE_RESOLUTION|>--- conflicted
+++ resolved
@@ -837,11 +837,7 @@
                 header.height
             )));
         } else {
-<<<<<<< HEAD
-            // We can continue
-=======
             // we can continue
->>>>>>> ffb987a7
         }
 
         lmdb_insert(
