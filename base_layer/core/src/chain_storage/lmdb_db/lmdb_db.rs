// Copyright 2019. The Tari Project
//
// Redistribution and use in source and binary forms, with or without modification, are permitted provided that the
// following conditions are met:
//
// 1. Redistributions of source code must retain the above copyright notice, this list of conditions and the following
// disclaimer.
//
// 2. Redistributions in binary form must reproduce the above copyright notice, this list of conditions and the
// following disclaimer in the documentation and/or other materials provided with the distribution.
//
// 3. Neither the name of the copyright holder nor the names of its contributors may be used to endorse or promote
// products derived from this software without specific prior written permission.
//
// THIS SOFTWARE IS PROVIDED BY THE COPYRIGHT HOLDERS AND CONTRIBUTORS "AS IS" AND ANY EXPRESS OR IMPLIED WARRANTIES,
// INCLUDING, BUT NOT LIMITED TO, THE IMPLIED WARRANTIES OF MERCHANTABILITY AND FITNESS FOR A PARTICULAR PURPOSE ARE
// DISCLAIMED. IN NO EVENT SHALL THE COPYRIGHT HOLDER OR CONTRIBUTORS BE LIABLE FOR ANY DIRECT, INDIRECT, INCIDENTAL,
// SPECIAL, EXEMPLARY, OR CONSEQUENTIAL DAMAGES (INCLUDING, BUT NOT LIMITED TO, PROCUREMENT OF SUBSTITUTE GOODS OR
// SERVICES; LOSS OF USE, DATA, OR PROFITS; OR BUSINESS INTERRUPTION) HOWEVER CAUSED AND ON ANY THEORY OF LIABILITY,
// WHETHER IN CONTRACT, STRICT LIABILITY, OR TORT (INCLUDING NEGLIGENCE OR OTHERWISE) ARISING IN ANY WAY OUT OF THE
// USE OF THIS SOFTWARE, EVEN IF ADVISED OF THE POSSIBILITY OF SUCH DAMAGE.

use std::{
    collections::HashMap,
    convert::TryFrom,
    fmt,
    fs,
    fs::File,
    ops::Deref,
    path::Path,
    sync::Arc,
    time::Instant,
};

use croaring::Bitmap;
use fs2::FileExt;
use lmdb_zero::{open, ConstTransaction, Database, Environment, ReadTransaction, WriteTransaction};
use log::*;
use serde::{Deserialize, Serialize};
use tari_common_types::{
    chain_metadata::ChainMetadata,
    types::{BlockHash, Commitment, HashOutput, PublicKey, Signature},
};
use tari_storage::lmdb_store::{db, LMDBBuilder, LMDBConfig, LMDBStore};
use tari_utilities::{
    hex::{to_hex, Hex},
    ByteArray,
};

use super::{key_prefix_cursor::KeyPrefixCursor, lmdb::lmdb_get_prefix_cursor};
use crate::{
    blocks::{
        Block,
        BlockAccumulatedData,
        BlockHeader,
        BlockHeaderAccumulatedData,
        ChainBlock,
        ChainHeader,
        DeletedBitmap,
        UpdateBlockAccumulatedData,
    },
    chain_storage::{
        db_transaction::{DbKey, DbTransaction, DbValue, WriteOperation},
        error::{ChainStorageError, OrNotFound},
        lmdb_db::{
            composite_key::CompositeKey,
            lmdb::{
                fetch_db_entry_sizes,
                lmdb_clear,
                lmdb_delete,
                lmdb_delete_each_where,
                lmdb_delete_key_value,
                lmdb_delete_keys_starting_with,
                lmdb_exists,
                lmdb_fetch_matching_after,
                lmdb_filter_map_values,
                lmdb_first_after,
                lmdb_get,
                lmdb_get_multiple,
                lmdb_insert,
                lmdb_insert_dup,
                lmdb_last,
                lmdb_len,
                lmdb_replace,
            },
            TransactionInputRowData,
            TransactionInputRowDataRef,
            TransactionKernelRowData,
            TransactionOutputRowData,
        },
        stats::DbTotalSizeStats,
        utxo_mined_info::UtxoMinedInfo,
        ActiveValidatorNode,
        BlockchainBackend,
        DbBasicStats,
        DbSize,
        HorizonData,
        MmrTree,
        PrunedOutput,
        Reorg,
        TemplateRegistrationEntry,
    },
    consensus::ConsensusManager,
    transactions::{
        aggregated_body::AggregateBody,
        transaction_components::{TransactionError, TransactionInput, TransactionKernel, TransactionOutput},
    },
    MutablePrunedOutputMmr,
    PrunedKernelMmr,
    PrunedWitnessMmr,
};

type DatabaseRef = Arc<Database<'static>>;

pub const LOG_TARGET: &str = "c::cs::lmdb_db::lmdb_db";

const LMDB_DB_METADATA: &str = "metadata";
const LMDB_DB_HEADERS: &str = "headers";
const LMDB_DB_HEADER_ACCUMULATED_DATA: &str = "header_accumulated_data";
const LMDB_DB_BLOCK_ACCUMULATED_DATA: &str = "mmr_peak_data";
const LMDB_DB_BLOCK_HASHES: &str = "block_hashes";
const LMDB_DB_UTXOS: &str = "utxos";
const LMDB_DB_INPUTS: &str = "inputs";
const LMDB_DB_TXOS_HASH_TO_INDEX: &str = "txos_hash_to_index";
const LMDB_DB_KERNELS: &str = "kernels";
const LMDB_DB_KERNEL_EXCESS_INDEX: &str = "kernel_excess_index";
const LMDB_DB_KERNEL_EXCESS_SIG_INDEX: &str = "kernel_excess_sig_index";
const LMDB_DB_KERNEL_MMR_SIZE_INDEX: &str = "kernel_mmr_size_index";
const LMDB_DB_UTXO_MMR_SIZE_INDEX: &str = "utxo_mmr_size_index";
const LMDB_DB_DELETED_TXO_MMR_POSITION_TO_HEIGHT_INDEX: &str = "deleted_txo_mmr_position_to_height_index";
const LMDB_DB_UTXO_COMMITMENT_INDEX: &str = "utxo_commitment_index";
const LMDB_DB_UNIQUE_ID_INDEX: &str = "unique_id_index";
const LMDB_DB_CONTRACT_ID_INDEX: &str = "contract_index";
const LMDB_DB_ORPHANS: &str = "orphans";
const LMDB_DB_MONERO_SEED_HEIGHT: &str = "monero_seed_height";
const LMDB_DB_ORPHAN_HEADER_ACCUMULATED_DATA: &str = "orphan_accumulated_data";
const LMDB_DB_ORPHAN_CHAIN_TIPS: &str = "orphan_chain_tips";
const LMDB_DB_ORPHAN_PARENT_MAP_INDEX: &str = "orphan_parent_map_index";
const LMDB_DB_BAD_BLOCK_LIST: &str = "bad_blocks";
const LMDB_DB_REORGS: &str = "reorgs";
const LMDB_DB_VALIDATOR_NODES: &str = "validator_nodes";
const LMDB_DB_VALIDATOR_NODES_MAPPING: &str = "validator_nodes_mapping";
const LMDB_DB_VALIDATOR_NODE_ENDING: &str = "validator_node_ending";
const LMDB_DB_TEMPLATE_REGISTRATIONS: &str = "template_registrations";

/// HeaderHash(32), mmr_pos(4), hash(32)
type InputKey = CompositeKey<68>;
/// HeaderHash(32), mmr_pos(4), hash(32)
type KernelKey = CompositeKey<68>;
/// HeaderHash(32), mmr_pos(4), hash(32)
type OutputKey = CompositeKey<68>;
/// Height(8), Hash(32)
type ValidatorNodeRegistrationKey = CompositeKey<40>;

pub fn create_lmdb_database<P: AsRef<Path>>(
    path: P,
    config: LMDBConfig,
    consensus_manager: ConsensusManager,
) -> Result<LMDBDatabase, ChainStorageError> {
    let flags = db::CREATE;
    debug!(target: LOG_TARGET, "Creating LMDB database at {:?}", path.as_ref());
    std::fs::create_dir_all(&path)?;

    let file_lock = acquire_exclusive_file_lock(path.as_ref())?;

    let lmdb_store = LMDBBuilder::new()
        .set_path(path)
        // NOLOCK - No lock required because we manage the DB locking using a RwLock
        .set_env_flags(open::NOLOCK)
        .set_env_config(config)
        .set_max_number_of_databases(40)
        .add_database(LMDB_DB_METADATA, flags | db::INTEGERKEY)
        .add_database(LMDB_DB_HEADERS, flags | db::INTEGERKEY)
        .add_database(LMDB_DB_HEADER_ACCUMULATED_DATA, flags | db::INTEGERKEY)
        .add_database(LMDB_DB_BLOCK_ACCUMULATED_DATA, flags | db::INTEGERKEY)
        .add_database(LMDB_DB_BLOCK_HASHES, flags)
        .add_database(LMDB_DB_UTXOS, flags)
        .add_database(LMDB_DB_INPUTS, flags)
        .add_database(LMDB_DB_TXOS_HASH_TO_INDEX, flags)
        .add_database(LMDB_DB_KERNELS, flags)
        .add_database(LMDB_DB_KERNEL_EXCESS_INDEX, flags)
        .add_database(LMDB_DB_KERNEL_EXCESS_SIG_INDEX, flags)
        .add_database(LMDB_DB_KERNEL_MMR_SIZE_INDEX, flags)
        .add_database(LMDB_DB_UTXO_MMR_SIZE_INDEX, flags)
        .add_database(LMDB_DB_UTXO_COMMITMENT_INDEX, flags)
        .add_database(LMDB_DB_UNIQUE_ID_INDEX, flags)
        .add_database(LMDB_DB_CONTRACT_ID_INDEX, flags)
        .add_database(LMDB_DB_DELETED_TXO_MMR_POSITION_TO_HEIGHT_INDEX, flags | db::INTEGERKEY)
        .add_database(LMDB_DB_ORPHANS, flags)
        .add_database(LMDB_DB_ORPHAN_HEADER_ACCUMULATED_DATA, flags)
        .add_database(LMDB_DB_MONERO_SEED_HEIGHT, flags)
        .add_database(LMDB_DB_ORPHAN_CHAIN_TIPS, flags)
        .add_database(LMDB_DB_ORPHAN_PARENT_MAP_INDEX, flags | db::DUPSORT)
        .add_database(LMDB_DB_BAD_BLOCK_LIST, flags)
        .add_database(LMDB_DB_REORGS, flags | db::INTEGERKEY)
        .add_database(LMDB_DB_VALIDATOR_NODES, flags | db::DUPSORT)
        .add_database(LMDB_DB_VALIDATOR_NODES_MAPPING, flags | db::DUPSORT)
        .add_database(LMDB_DB_VALIDATOR_NODE_ENDING, flags | db::INTEGERKEY |  db::DUPSORT)
        .add_database(LMDB_DB_TEMPLATE_REGISTRATIONS, flags | db::DUPSORT)
        .build()
        .map_err(|err| ChainStorageError::CriticalError(format!("Could not create LMDB store:{}", err)))?;
    debug!(target: LOG_TARGET, "LMDB database creation successful");
    LMDBDatabase::new(&lmdb_store, file_lock, consensus_manager)
}

/// This is a lmdb-based blockchain database for persistent storage of the chain state.
pub struct LMDBDatabase {
    env: Arc<Environment>,
    env_config: LMDBConfig,
    metadata_db: DatabaseRef,
    /// Maps height -> BlockHeader
    headers_db: DatabaseRef,
    /// Maps height -> BlockHeaderAccumulatedData
    header_accumulated_data_db: DatabaseRef,
    /// Maps height -> BlockAccumulatedData
    block_accumulated_data_db: DatabaseRef,
    /// Maps block_hash -> height
    block_hashes_db: DatabaseRef,
    /// Maps OutputKey -> TransactionOutputRowData
    utxos_db: DatabaseRef,
    /// Maps InputKey -> TransactionInputRowData
    inputs_db: DatabaseRef,
    /// Maps OutputHash -> <mmr_pos, OutputKey>
    txos_hash_to_index_db: DatabaseRef,
    /// Maps KernelKey -> TransactionKernelRowData
    kernels_db: DatabaseRef,
    /// Maps excess -> <block_hash, mmr_pos, kernel_hash>
    kernel_excess_index: DatabaseRef,
    /// Maps excess_sig -> <block_hash, mmr_pos, kernel_hash>
    kernel_excess_sig_index: DatabaseRef,
    /// Maps kernel_mmr_size -> height
    kernel_mmr_size_index: DatabaseRef,
    /// Maps output_mmr_size -> height
    output_mmr_size_index: DatabaseRef,
    /// Maps commitment -> output_hash
    utxo_commitment_index: DatabaseRef,
    /// Maps unique_id -> output_hash
    unique_id_index: DatabaseRef,
    /// Maps <contract_id, output_type> -> (block_hash, output_hash)
    /// and  <block_hash, output_type, contract_id> -> output_hash
    contract_index: DatabaseRef,
    /// Maps output_mmr_pos -> <block_hash, output_hash>
    deleted_txo_mmr_position_to_height_index: DatabaseRef,
    /// Maps block_hash -> Block
    orphans_db: DatabaseRef,
    /// Maps randomx_seed -> height
    monero_seed_height_db: DatabaseRef,
    /// Maps block_hash -> BlockHeaderAccumulatedData
    orphan_header_accumulated_data_db: DatabaseRef,
    /// Stores the orphan tip block hashes
    orphan_chain_tips_db: DatabaseRef,
    /// Maps parent_block_hash -> block_hash
    orphan_parent_map_index: DatabaseRef,
    /// Stores bad blocks by block_hash and height
    bad_blocks: DatabaseRef,
    /// Stores reorgs by epochtime and Reorg
    reorgs: DatabaseRef,
    /// Maps VN Public Key -> ActiveValidatorNode
    validator_nodes: DatabaseRef,
    /// Maps VN Shard Key -> VN Public Key
    validator_nodes_mapping: DatabaseRef,
    /// Maps the end block height of nodes
    validator_nodes_ending: DatabaseRef,
    /// Maps CodeTemplateRegistration <block_height, hash> -> TemplateRegistration
    template_registrations: DatabaseRef,
    _file_lock: Arc<File>,
    consensus_manager: ConsensusManager,
}

impl LMDBDatabase {
    pub fn new(
        store: &LMDBStore,
        file_lock: File,
        consensus_manager: ConsensusManager,
    ) -> Result<Self, ChainStorageError> {
        let env = store.env();

        let db = Self {
            metadata_db: get_database(store, LMDB_DB_METADATA)?,
            headers_db: get_database(store, LMDB_DB_HEADERS)?,
            header_accumulated_data_db: get_database(store, LMDB_DB_HEADER_ACCUMULATED_DATA)?,
            block_accumulated_data_db: get_database(store, LMDB_DB_BLOCK_ACCUMULATED_DATA)?,
            block_hashes_db: get_database(store, LMDB_DB_BLOCK_HASHES)?,
            utxos_db: get_database(store, LMDB_DB_UTXOS)?,
            inputs_db: get_database(store, LMDB_DB_INPUTS)?,
            txos_hash_to_index_db: get_database(store, LMDB_DB_TXOS_HASH_TO_INDEX)?,
            kernels_db: get_database(store, LMDB_DB_KERNELS)?,
            kernel_excess_index: get_database(store, LMDB_DB_KERNEL_EXCESS_INDEX)?,
            kernel_excess_sig_index: get_database(store, LMDB_DB_KERNEL_EXCESS_SIG_INDEX)?,
            kernel_mmr_size_index: get_database(store, LMDB_DB_KERNEL_MMR_SIZE_INDEX)?,
            output_mmr_size_index: get_database(store, LMDB_DB_UTXO_MMR_SIZE_INDEX)?,
            utxo_commitment_index: get_database(store, LMDB_DB_UTXO_COMMITMENT_INDEX)?,
            unique_id_index: get_database(store, LMDB_DB_UNIQUE_ID_INDEX)?,
            contract_index: get_database(store, LMDB_DB_CONTRACT_ID_INDEX)?,
            deleted_txo_mmr_position_to_height_index: get_database(
                store,
                LMDB_DB_DELETED_TXO_MMR_POSITION_TO_HEIGHT_INDEX,
            )?,
            orphans_db: get_database(store, LMDB_DB_ORPHANS)?,
            orphan_header_accumulated_data_db: get_database(store, LMDB_DB_ORPHAN_HEADER_ACCUMULATED_DATA)?,
            monero_seed_height_db: get_database(store, LMDB_DB_MONERO_SEED_HEIGHT)?,
            orphan_chain_tips_db: get_database(store, LMDB_DB_ORPHAN_CHAIN_TIPS)?,
            orphan_parent_map_index: get_database(store, LMDB_DB_ORPHAN_PARENT_MAP_INDEX)?,
            bad_blocks: get_database(store, LMDB_DB_BAD_BLOCK_LIST)?,
            reorgs: get_database(store, LMDB_DB_REORGS)?,
            validator_nodes: get_database(store, LMDB_DB_VALIDATOR_NODES)?,
            validator_nodes_mapping: get_database(store, LMDB_DB_VALIDATOR_NODES_MAPPING)?,
            validator_nodes_ending: get_database(store, LMDB_DB_VALIDATOR_NODE_ENDING)?,
            template_registrations: get_database(store, LMDB_DB_TEMPLATE_REGISTRATIONS)?,
            env,
            env_config: store.env_config(),
            _file_lock: Arc::new(file_lock),
            consensus_manager,
        };

        run_migrations(&db)?;

        Ok(db)
    }

    /// Try to establish a read lock on the LMDB database. If an exclusive write lock has been previously acquired, this
    /// method will block until that lock is released.
    fn read_transaction(&self) -> Result<ReadTransaction<'_>, ChainStorageError> {
        ReadTransaction::new(&*self.env).map_err(Into::into)
    }

    /// Try to establish an exclusive write lock on the LMDB database. This method will block until an exclusive lock is
    /// obtained or an LMDB error is encountered (http://www.lmdb.tech/doc/group__mdb.html#gad7ea55da06b77513609efebd44b26920).
    fn write_transaction(&self) -> Result<WriteTransaction<'_>, ChainStorageError> {
        WriteTransaction::new(&*self.env).map_err(Into::into)
    }

    #[allow(clippy::too_many_lines)]
    fn apply_db_transaction(&mut self, txn: &DbTransaction) -> Result<(), ChainStorageError> {
        #[allow(clippy::enum_glob_use)]
        use WriteOperation::*;
        let write_txn = self.write_transaction()?;
        for op in txn.operations() {
            trace!(target: LOG_TARGET, "[apply_db_transaction] WriteOperation: {}", op);
            match op {
                InsertOrphanBlock(block) => self.insert_orphan_block(&write_txn, block)?,
                InsertChainHeader { header } => {
                    self.insert_header(&write_txn, header.header(), header.accumulated_data())?;
                },
                InsertBlockBody { block } => {
                    self.insert_block_body(&write_txn, block.header(), block.block().body.clone())?;
                },
                InsertKernel {
                    header_hash,
                    kernel,
                    mmr_position,
                } => {
                    self.insert_kernel(&write_txn, header_hash, &**kernel, *mmr_position)?;
                },
                InsertOutput {
                    header_hash,
                    header_height,
                    output,
                    mmr_position,
                    timestamp,
                } => {
                    self.insert_output(
                        &write_txn,
                        header_hash,
                        *header_height,
                        &*output,
                        *mmr_position,
                        *timestamp,
                    )?;
                },
                InsertPrunedOutput {
                    header_hash,
                    header_height,
                    output_hash,
                    witness_hash,
                    mmr_position,
                    timestamp,
                } => {
                    self.insert_pruned_output(
                        &write_txn,
                        header_hash,
                        *header_height,
                        output_hash,
                        witness_hash,
                        *mmr_position,
                        *timestamp,
                    )?;
                },
                DeleteHeader(height) => {
                    self.delete_header(&write_txn, *height)?;
                },
                DeleteOrphan(hash) => {
                    self.delete_orphan(&write_txn, hash)?;
                },
                DeleteOrphanChainTip(hash) => {
                    lmdb_delete(
                        &write_txn,
                        &self.orphan_chain_tips_db,
                        hash.deref(),
                        "orphan_chain_tips_db",
                    )?;
                },
                InsertOrphanChainTip(hash) => {
                    lmdb_insert(
                        &write_txn,
                        &self.orphan_chain_tips_db,
                        hash.deref(),
                        hash.deref(),
                        "orphan_chain_tips_db",
                    )?;
                },
                DeleteBlock(hash) => {
                    self.delete_block_body(&write_txn, hash)?;
                },
                InsertMoneroSeedHeight(data, height) => {
                    self.insert_monero_seed_height(&write_txn, data, *height)?;
                },
                SetAccumulatedDataForOrphan(accumulated_data) => {
                    self.set_accumulated_data_for_orphan(&write_txn, accumulated_data)?;
                },
                InsertChainOrphanBlock(chain_block) => {
                    self.insert_orphan_block(&write_txn, chain_block.block())?;
                    self.set_accumulated_data_for_orphan(&write_txn, chain_block.accumulated_data())?;
                },
                UpdateBlockAccumulatedData { header_hash, values } => {
                    self.update_block_accumulated_data(&write_txn, header_hash, values.clone())?;
                },
                UpdateDeletedBitmap { deleted } => {
                    let mut bitmap = self.load_deleted_bitmap_model(&write_txn)?;
                    bitmap.merge(deleted)?;
                    bitmap.save()?;
                },
                PruneOutputsAtMmrPositions { output_positions } => {
                    self.prune_outputs_at_positions(&write_txn, output_positions)?;
                },
                DeleteAllInputsInBlock { block_hash } => {
                    self.delete_all_inputs_in_block(&write_txn, block_hash)?;
                },
                SetBestBlock {
                    height,
                    hash,
                    accumulated_difficulty,
                    expected_prev_best_block,
                    timestamp,
                } => {
                    // for security we check that the best block does exist, and we check the previous value
                    // we dont want to check this if the prev block has never been set, this means a empty hash of 32
                    // bytes.
                    if *height > 0 {
                        let prev = fetch_best_block(&write_txn, &self.metadata_db)?;
                        if *expected_prev_best_block != prev {
                            return Err(ChainStorageError::InvalidOperation(format!(
                                "There was a change in best_block, the best block is suppose to be: ({}), but it \
                                 currently is: ({})",
                                expected_prev_best_block.to_hex(),
                                prev.to_hex(),
                            )));
                        };
                    }
                    if !lmdb_exists(&write_txn, &self.block_hashes_db, hash.as_slice())? {
                        // we dont care about the header or the height, we just want to know its there.
                        return Err(ChainStorageError::InvalidOperation(format!(
                            "There is no Blockheader hash ({}) in db",
                            expected_prev_best_block.to_hex(),
                        )));
                    };
                    self.set_metadata(
                        &write_txn,
                        MetadataKey::ChainHeight,
                        &MetadataValue::ChainHeight(*height),
                    )?;
                    self.set_metadata(&write_txn, MetadataKey::BestBlock, &MetadataValue::BestBlock(*hash))?;
                    self.set_metadata(
                        &write_txn,
                        MetadataKey::AccumulatedWork,
                        &MetadataValue::AccumulatedWork(*accumulated_difficulty),
                    )?;
                    self.set_metadata(
                        &write_txn,
                        MetadataKey::BestBlockTimestamp,
                        &MetadataValue::BestBlockTimestamp(*timestamp),
                    )?;
                },
                SetPruningHorizonConfig(pruning_horizon) => {
                    self.set_metadata(
                        &write_txn,
                        MetadataKey::PruningHorizon,
                        &MetadataValue::PruningHorizon(*pruning_horizon),
                    )?;
                },
                SetPrunedHeight { height } => {
                    self.set_metadata(
                        &write_txn,
                        MetadataKey::PrunedHeight,
                        &MetadataValue::PrunedHeight(*height),
                    )?;
                },
                SetHorizonData { horizon_data } => {
                    self.set_metadata(
                        &write_txn,
                        MetadataKey::HorizonData,
                        &MetadataValue::HorizonData(horizon_data.clone()),
                    )?;
                },
                InsertBadBlock { hash, height } => {
                    self.insert_bad_block_and_cleanup(&write_txn, hash, *height)?;
                },
                InsertReorg { reorg } => {
                    lmdb_replace(&write_txn, &self.reorgs, &reorg.local_time.timestamp(), &reorg)?;
                },
                ClearAllReorgs => {
                    lmdb_clear(&write_txn, &self.reorgs)?;
                },
                InsertValidatorNode { validator_node } => {
                    self.insert_validator_node(&write_txn, validator_node)?;
                },
                InsertTemplateRegistration { template_registration } => {
                    self.insert_template_registration(&write_txn, template_registration)?;
                },
            }
        }
        write_txn.commit()?;

        Ok(())
    }

    fn all_dbs(&self) -> [(&'static str, &DatabaseRef); 27] {
        [
            ("metadata_db", &self.metadata_db),
            ("headers_db", &self.headers_db),
            ("header_accumulated_data_db", &self.header_accumulated_data_db),
            ("block_accumulated_data_db", &self.block_accumulated_data_db),
            ("block_hashes_db", &self.block_hashes_db),
            ("utxos_db", &self.utxos_db),
            ("inputs_db", &self.inputs_db),
            ("txos_hash_to_index_db", &self.txos_hash_to_index_db),
            ("kernels_db", &self.kernels_db),
            ("kernel_excess_index", &self.kernel_excess_index),
            ("kernel_excess_sig_index", &self.kernel_excess_sig_index),
            ("kernel_mmr_size_index", &self.kernel_mmr_size_index),
            ("output_mmr_size_index", &self.output_mmr_size_index),
            ("utxo_commitment_index", &self.utxo_commitment_index),
            ("contract_index", &self.contract_index),
            ("unique_id_index", &self.unique_id_index),
            (
                "deleted_txo_mmr_position_to_height_index",
                &self.deleted_txo_mmr_position_to_height_index,
            ),
            ("orphans_db", &self.orphans_db),
            (
                "orphan_header_accumulated_data_db",
                &self.orphan_header_accumulated_data_db,
            ),
            ("monero_seed_height_db", &self.monero_seed_height_db),
            ("orphan_chain_tips_db", &self.orphan_chain_tips_db),
            ("orphan_parent_map_index", &self.orphan_parent_map_index),
            ("bad_blocks", &self.bad_blocks),
            ("reorgs", &self.reorgs),
            ("validator_nodes", &self.validator_nodes),
            ("validator_nodes_mapping", &self.validator_nodes_mapping),
            ("template_registrations", &self.template_registrations),
        ]
    }

    fn prune_output(
        &self,
        txn: &WriteTransaction<'_>,
        key: &OutputKey,
    ) -> Result<TransactionOutput, ChainStorageError> {
        let mut output: TransactionOutputRowData =
            lmdb_get(txn, &self.utxos_db, key).or_not_found("TransactionOutput", "key", key.to_string())?;
        let pruned_output = output
            .output
            .take()
            .ok_or_else(|| ChainStorageError::DataInconsistencyDetected {
                function: "prune_output",
                details: format!("Attempt to prune output that has already been pruned for key {}", key),
            })?;
        // output.output is None
        lmdb_replace(txn, &self.utxos_db, key, &output)?;
        Ok(pruned_output)
    }

    fn insert_output(
        &self,
        txn: &WriteTransaction<'_>,
        header_hash: &HashOutput,
        header_height: u64,
        output: &TransactionOutput,
        mmr_position: u32,
        timestamp: u64,
    ) -> Result<(), ChainStorageError> {
        let output_hash = output.hash();
        let witness_hash = output.witness_hash();

        let output_key = OutputKey::try_from_parts(&[header_hash.as_slice(), mmr_position.to_le_bytes().as_slice()])?;

        lmdb_insert(
            txn,
            &*self.utxo_commitment_index,
            output.commitment.as_bytes(),
            &output_hash,
            "utxo_commitment_index",
        )?;

        lmdb_insert(
            txn,
            &*self.txos_hash_to_index_db,
            output_hash.as_slice(),
            &(mmr_position, output_key.to_vec()),
            "txos_hash_to_index_db",
        )?;
        lmdb_insert(
            txn,
            &*self.utxos_db,
            &output_key,
            &TransactionOutputRowData {
                output: Some(output.clone()),
                header_hash: *header_hash,
                mmr_position,
                hash: output_hash,
                witness_hash,
                mined_height: header_height,
                mined_timestamp: timestamp,
            },
            "utxos_db",
        )?;

        Ok(())
    }

    fn insert_pruned_output(
        &self,
        txn: &WriteTransaction<'_>,
        header_hash: &HashOutput,
        header_height: u64,
        output_hash: &HashOutput,
        witness_hash: &HashOutput,
        mmr_position: u32,
        timestamp: u64,
    ) -> Result<(), ChainStorageError> {
        if !lmdb_exists(txn, &self.block_hashes_db, header_hash.as_slice())? {
            return Err(ChainStorageError::InvalidOperation(format!(
                "Unable to insert pruned output because header {} does not exist",
                header_hash.to_hex(),
            )));
        }
        let key = OutputKey::try_from_parts(&[header_hash.as_slice(), mmr_position.to_le_bytes().as_slice()])?;
        lmdb_insert(
            txn,
            &*self.txos_hash_to_index_db,
            output_hash.as_slice(),
            &(mmr_position, key.to_vec()),
            "txos_hash_to_index_db",
        )?;
        lmdb_insert(
            txn,
            &*self.utxos_db,
            &key,
            &TransactionOutputRowData {
                output: None,
                header_hash: *header_hash,
                mmr_position,
                hash: *output_hash,
                witness_hash: *witness_hash,
                mined_height: header_height,
                mined_timestamp: timestamp,
            },
            "utxos_db",
        )
    }

    fn insert_kernel(
        &self,
        txn: &WriteTransaction<'_>,
        header_hash: &HashOutput,
        kernel: &TransactionKernel,
        mmr_position: u32,
    ) -> Result<(), ChainStorageError> {
        let hash = kernel.hash();
        let key = KernelKey::try_from_parts(&[
            header_hash.as_slice(),
            mmr_position.to_le_bytes().as_slice(),
            hash.as_slice(),
        ])?;

        lmdb_insert(
            txn,
            &*self.kernel_excess_index,
            kernel.excess.as_bytes(),
            &(*header_hash, mmr_position, hash),
            "kernel_excess_index",
        )?;

        let mut excess_sig_key = Vec::<u8>::with_capacity(32 * 2);
        excess_sig_key.extend(kernel.excess_sig.get_public_nonce().as_bytes());
        excess_sig_key.extend(kernel.excess_sig.get_signature().as_bytes());
        lmdb_insert(
            txn,
            &*self.kernel_excess_sig_index,
            excess_sig_key.as_slice(),
            &(*header_hash, mmr_position, hash),
            "kernel_excess_sig_index",
        )?;

        lmdb_insert(
            txn,
            &*self.kernels_db,
            &key,
            &TransactionKernelRowData {
                kernel: kernel.clone(),
                header_hash: *header_hash,
                mmr_position,
                hash,
            },
            "kernels_db",
        )
    }

    fn insert_input(
        &self,
        txn: &WriteTransaction<'_>,
        height: u64,
        header_hash: &HashOutput,
        input: &TransactionInput,
        mmr_position: u32,
    ) -> Result<(), ChainStorageError> {
        lmdb_delete(
            txn,
            &self.utxo_commitment_index,
            input.commitment()?.as_bytes(),
            "utxo_commitment_index",
        )
        .or_else(|err| match err {
            // The commitment may not yet be included in the DB in the 0-conf transaction case
            ChainStorageError::ValueNotFound { .. } => Ok(()),
            _ => Err(err),
        })?;
        lmdb_insert(
            txn,
            &self.deleted_txo_mmr_position_to_height_index,
            &mmr_position,
            &(height, header_hash),
            "deleted_txo_mmr_position_to_height_index",
        )?;

        let hash = input.canonical_hash();
        let key = InputKey::try_from_parts(&[
            header_hash.as_slice(),
            mmr_position.to_le_bytes().as_slice(),
            hash.as_slice(),
        ])?;
        lmdb_insert(
            txn,
            &*self.inputs_db,
            &key,
            &TransactionInputRowDataRef {
                input: &input.to_compact(),
                header_hash,
                mmr_position,
                hash: &hash,
            },
            "inputs_db",
        )
    }

    fn set_metadata(
        &self,
        txn: &WriteTransaction<'_>,
        k: MetadataKey,
        v: &MetadataValue,
    ) -> Result<(), ChainStorageError> {
        lmdb_replace(txn, &self.metadata_db, &k.as_u32(), v)?;
        Ok(())
    }

    fn insert_orphan_block(&self, txn: &WriteTransaction<'_>, block: &Block) -> Result<(), ChainStorageError> {
        let k = block.hash();
        lmdb_insert_dup(txn, &self.orphan_parent_map_index, block.header.prev_hash.deref(), &k)?;
        lmdb_insert(txn, &self.orphans_db, k.as_slice(), &block, "orphans_db")?;

        Ok(())
    }

    fn set_accumulated_data_for_orphan(
        &self,
        txn: &WriteTransaction<'_>,
        accumulated_data: &BlockHeaderAccumulatedData,
    ) -> Result<(), ChainStorageError> {
        if !lmdb_exists(txn, &self.orphans_db, accumulated_data.hash.as_slice())? {
            return Err(ChainStorageError::InvalidOperation(format!(
                "set_accumulated_data_for_orphan: orphan {} does not exist",
                accumulated_data.hash.to_hex()
            )));
        }

        lmdb_insert(
            txn,
            &self.orphan_header_accumulated_data_db,
            accumulated_data.hash.as_slice(),
            &accumulated_data,
            "orphan_header_accumulated_data_db",
        )?;

        Ok(())
    }

    /// Inserts the header and header accumulated data.
    fn insert_header(
        &self,
        txn: &WriteTransaction<'_>,
        header: &BlockHeader,
        accum_data: &BlockHeaderAccumulatedData,
    ) -> Result<(), ChainStorageError> {
        if let Some(current_header_at_height) = lmdb_get::<_, BlockHeader>(txn, &self.headers_db, &header.height)? {
            let hash = current_header_at_height.hash();
            if hash != accum_data.hash {
                return Err(ChainStorageError::InvalidOperation(format!(
                    "There is a different header stored at height {} already. New header ({}), current header: ({})",
                    header.height,
                    accum_data.hash.to_hex(),
                    current_header_at_height.hash().to_hex(),
                )));
            }
            return Err(ChainStorageError::InvalidOperation(format!(
                "The header at height {} already exists. Existing header hash: {}",
                header.height,
                hash.to_hex()
            )));
        }

        // Check that the current height is still header.height - 1 and that no other threads have inserted
        if let Some(ref last_header) = self.fetch_last_header_in_txn(txn)? {
            if last_header.height != header.height.saturating_sub(1) {
                return Err(ChainStorageError::InvalidOperation(format!(
                    "Attempted to insert a header out of order. The last header height is {} but attempted to insert \
                     a header with height {}",
                    last_header.height, header.height,
                )));
            }

            // Possibly remove this check later
            let hash = last_header.hash();
            if hash != header.prev_hash {
                return Err(ChainStorageError::InvalidOperation(format!(
                    "Attempted to insert a block header at height {} that didn't form a chain. Previous block \
                     hash:{}, new block's previous hash:{}",
                    header.height,
                    hash.to_hex(),
                    header.prev_hash.to_hex()
                )));
            }
        } else if header.height != 0 {
            return Err(ChainStorageError::InvalidOperation(format!(
                "The first header inserted must have height 0. Height provided: {}",
                header.height
            )));
        } else {
        }

        lmdb_insert(
            txn,
            &self.header_accumulated_data_db,
            &header.height,
            &accum_data,
            "header_accumulated_data_db",
        )?;
        lmdb_insert(
            txn,
            &self.block_hashes_db,
            header.hash().as_slice(),
            &header.height,
            "block_hashes_db",
        )?;
        lmdb_insert(txn, &self.headers_db, &header.height, header, "headers_db")?;
        lmdb_insert(
            txn,
            &self.kernel_mmr_size_index,
            &header.kernel_mmr_size.to_be_bytes(),
            &header.height,
            "kernel_mmr_size_index",
        )?;
        lmdb_insert(
            txn,
            &self.output_mmr_size_index,
            &header.output_mmr_size.to_be_bytes(),
            &(header.height, header.hash().as_slice()),
            "output_mmr_size_index",
        )?;
        Ok(())
    }

    fn delete_header(&self, txn: &WriteTransaction<'_>, height: u64) -> Result<(), ChainStorageError> {
        if self.fetch_block_accumulated_data(txn, height)?.is_some() {
            return Err(ChainStorageError::InvalidOperation(format!(
                "Attempted to delete header at height {} while block accumulated data still exists",
                height
            )));
        }

        let header =
            self.fetch_last_header_in_txn(txn)
                .or_not_found("BlockHeader", "height", "last_header".to_string())?;
        if header.height != height {
            return Err(ChainStorageError::InvalidOperation(format!(
                "Attempted to delete a header at height {} that was not the last header (which is at height {}). \
                 Headers must be deleted in reverse order.",
                height, header.height
            )));
        }

        // TODO: This can maybe be removed for performance if the check for block_accumulated_data existing is
        // sufficient

        let hash = header.hash();

        // Check that there are no utxos or kernels linked to this.
        if !lmdb_fetch_matching_after::<TransactionKernelRowData>(txn, &self.kernels_db, hash.as_slice())?.is_empty() {
            return Err(ChainStorageError::InvalidOperation(format!(
                "Cannot delete header {} ({}) because there are kernels linked to it",
                header.height,
                hash.to_hex()
            )));
        }
        if !lmdb_fetch_matching_after::<TransactionOutputRowData>(txn, &self.utxos_db, hash.as_slice())?.is_empty() {
            return Err(ChainStorageError::InvalidOperation(format!(
                "Cannot delete header at height {} ({}) because there are UTXOs linked to it",
                height,
                hash.to_hex()
            )));
        }

        lmdb_delete(txn, &self.block_hashes_db, hash.as_slice(), "block_hashes_db")?;
        lmdb_delete(txn, &self.headers_db, &height, "headers_db")?;
        lmdb_delete(
            txn,
            &self.header_accumulated_data_db,
            &height,
            "header_accumulated_data_db",
        )?;
        lmdb_delete(
            txn,
            &self.kernel_mmr_size_index,
            &header.kernel_mmr_size.to_be_bytes(),
            "kernel_mmr_size_index",
        )?;
        lmdb_delete(
            txn,
            &self.output_mmr_size_index,
            &header.output_mmr_size.to_be_bytes(),
            "output_mmr_size_index",
        )?;

        Ok(())
    }

    fn delete_block_body(
        &self,
        write_txn: &WriteTransaction<'_>,
        block_hash: &HashOutput,
    ) -> Result<(), ChainStorageError> {
        let hash_hex = block_hash.to_hex();
        debug!(target: LOG_TARGET, "Deleting block `{}`", hash_hex);
        debug!(target: LOG_TARGET, "Deleting UTXOs...");
        let height = self
            .fetch_height_from_hash(write_txn, block_hash)
            .or_not_found("Block", "hash", hash_hex)?;
        let block_accum_data =
            self.fetch_block_accumulated_data(write_txn, height)?
                .ok_or_else(|| ChainStorageError::ValueNotFound {
                    entity: "BlockAccumulatedData",
                    field: "height",
                    value: height.to_string(),
                })?;
        let mut bitmap = self.load_deleted_bitmap_model(write_txn)?;
        bitmap.remove(block_accum_data.deleted())?;
        bitmap.save()?;

        lmdb_delete(
            write_txn,
            &self.block_accumulated_data_db,
            &height,
            "block_accumulated_data_db",
        )?;

        self.delete_block_inputs_outputs(write_txn, block_hash.as_slice())?;
        self.delete_block_kernels(write_txn, block_hash.as_slice())?;

        Ok(())
    }

    fn delete_block_inputs_outputs(
        &self,
        txn: &WriteTransaction<'_>,
        block_hash: &[u8],
    ) -> Result<(), ChainStorageError> {
        let output_rows = lmdb_delete_keys_starting_with::<TransactionOutputRowData>(txn, &self.utxos_db, block_hash)?;
        debug!(target: LOG_TARGET, "Deleted {} outputs...", output_rows.len());
        let inputs = lmdb_delete_keys_starting_with::<TransactionInputRowData>(txn, &self.inputs_db, block_hash)?;
        debug!(target: LOG_TARGET, "Deleted {} input(s)...", inputs.len());

        for utxo in &output_rows {
            trace!(target: LOG_TARGET, "Deleting UTXO `{}`", to_hex(utxo.hash.as_slice()));
            lmdb_delete(
                txn,
                &self.txos_hash_to_index_db,
                utxo.hash.as_slice(),
                "txos_hash_to_index_db",
            )?;
            if let Some(ref output) = utxo.output {
                let output_hash = output.hash();
                // if an output was already spent in the block, it was never created as unspent, so dont delete it as it
                // does not exist here
                if inputs.iter().any(|r| r.input.output_hash() == output_hash) {
                    continue;
                }
                // if an output was burned, it was never created as an unspent utxo
                if output.is_burned() {
                    continue;
                }
                lmdb_delete(
                    txn,
                    &*self.utxo_commitment_index,
                    output.commitment.as_bytes(),
                    "utxo_commitment_index",
                )?;
            }
        }
        // Move inputs in this block back into the unspent set, any outputs spent within this block they will be removed
        // by deleting all the block's outputs below
        for row in inputs {
            // If input spends an output in this block, don't add it to the utxo set
            let output_hash = row.input.output_hash();
            if output_rows.iter().any(|r| r.hash == output_hash) {
                continue;
            }
            let mut input = row.input.clone();

            let utxo_mined_info = self.fetch_output_in_txn(txn, output_hash.as_slice())?.ok_or_else(|| {
                ChainStorageError::ValueNotFound {
                    entity: "UTXO",
                    field: "hash",
                    value: output_hash.to_hex(),
                }
            })?;

            match utxo_mined_info.output {
                PrunedOutput::Pruned { .. } => {
                    debug!(target: LOG_TARGET, "Output Transaction Input is spending is pruned");
                    return Err(ChainStorageError::TransactionError(
                        TransactionError::MissingTransactionInputData,
                    ));
                },
                PrunedOutput::NotPruned { output } => {
                    input.add_output_data(
                        output.version,
                        output.features,
                        output.commitment,
                        output.script,
                        output.sender_offset_public_key,
                        output.covenant,
                        output.encrypted_value,
                        output.minimum_value_promise,
                    );
                },
            }

            trace!(target: LOG_TARGET, "Input moved to UTXO set: {}", input);
            lmdb_insert(
                txn,
                &*self.utxo_commitment_index,
                input.commitment()?.as_bytes(),
                &input.output_hash(),
                "utxo_commitment_index",
            )?;
            lmdb_delete(
                txn,
                &self.deleted_txo_mmr_position_to_height_index,
                &row.mmr_position,
                "deleted_txo_mmr_position_to_height_index",
            )?;
        }
        Ok(())
    }

    fn delete_block_kernels(&self, txn: &WriteTransaction<'_>, block_hash: &[u8]) -> Result<(), ChainStorageError> {
        let kernels = lmdb_delete_keys_starting_with::<TransactionKernelRowData>(txn, &self.kernels_db, block_hash)?;
        debug!(target: LOG_TARGET, "Deleted {} kernels...", kernels.len());
        for kernel in kernels {
            trace!(
                target: LOG_TARGET,
                "Deleting excess `{}`",
                kernel.kernel.excess.to_hex()
            );
            lmdb_delete(
                txn,
                &self.kernel_excess_index,
                kernel.kernel.excess.as_bytes(),
                "kernel_excess_index",
            )?;
            let mut excess_sig_key = Vec::<u8>::new();
            excess_sig_key.extend(kernel.kernel.excess_sig.get_public_nonce().as_bytes());
            excess_sig_key.extend(kernel.kernel.excess_sig.get_signature().as_bytes());
            trace!(
                target: LOG_TARGET,
                "Deleting excess signature `{}`",
                to_hex(&excess_sig_key)
            );
            lmdb_delete(
                txn,
                &self.kernel_excess_sig_index,
                excess_sig_key.as_slice(),
                "kernel_excess_sig_index",
            )?;
        }
        Ok(())
    }

    fn delete_orphan(&self, txn: &WriteTransaction<'_>, hash: &HashOutput) -> Result<(), ChainStorageError> {
        let orphan = match lmdb_get::<_, Block>(txn, &self.orphans_db, hash.as_slice())? {
            Some(orphan) => orphan,
            None => {
                // delete_orphan is idempotent
                debug!(
                    target: LOG_TARGET,
                    "delete_orphan: request to delete orphan block {} that was not found.",
                    hash.to_hex()
                );
                return Ok(());
            },
        };

        let parent_hash = orphan.header.prev_hash;
        lmdb_delete_key_value(txn, &self.orphan_parent_map_index, parent_hash.as_slice(), &hash)?;

        // Orphan is a tip hash
        if lmdb_exists(txn, &self.orphan_chain_tips_db, hash.as_slice())? {
            lmdb_delete(txn, &self.orphan_chain_tips_db, hash.as_slice(), "orphan_chain_tips_db")?;

            // Parent becomes a tip hash
            if lmdb_exists(txn, &self.orphans_db, parent_hash.as_slice())? {
                lmdb_insert(
                    txn,
                    &self.orphan_chain_tips_db,
                    parent_hash.as_slice(),
                    &parent_hash,
                    "orphan_chain_tips_db",
                )?;
            }
        }

        if lmdb_exists(txn, &self.orphan_header_accumulated_data_db, hash.as_slice())? {
            lmdb_delete(
                txn,
                &self.orphan_header_accumulated_data_db,
                hash.as_slice(),
                "orphan_header_accumulated_data_db",
            )?;
        }

        if lmdb_exists(txn, &self.orphan_header_accumulated_data_db, hash.as_slice())? {
            lmdb_delete(
                txn,
                &self.orphan_header_accumulated_data_db,
                hash.as_slice(),
                "orphan_header_accumulated_data_db",
            )?;
        }
        lmdb_delete(txn, &self.orphans_db, hash.as_slice(), "orphans_db")?;
        Ok(())
    }

    // Break function up into smaller pieces
    #[allow(clippy::too_many_lines)]
    fn insert_block_body(
        &self,
        txn: &WriteTransaction<'_>,
        header: &BlockHeader,
        body: AggregateBody,
    ) -> Result<(), ChainStorageError> {
        let block_hash = header.hash();
        debug!(
            target: LOG_TARGET,
            "Inserting block body for header `{}`: {}",
            block_hash.to_hex(),
            body.to_counts_string()
        );

        // Check that the database has not been changed by another thread
        // 1. The header we are inserting for matches the header at that height
        let current_header_at_height = lmdb_get::<_, BlockHeader>(txn, &self.headers_db, &header.height).or_not_found(
            "BlockHeader",
            "height",
            header.height.to_string(),
        )?;
        let hash = current_header_at_height.hash();
        if hash != block_hash {
            return Err(ChainStorageError::InvalidOperation(format!(
                "Could not insert this block body because there is a different header stored at height {}. New header \
                 ({}), current header: ({})",
                header.height,
                hash.to_hex(),
                block_hash.to_hex()
            )));
        }

        let (inputs, outputs, kernels) = body.dissolve();

        let data = if header.height == 0 {
            BlockAccumulatedData::default()
        } else {
            self.fetch_block_accumulated_data(&*txn, header.height - 1)?
                .ok_or_else(|| ChainStorageError::ValueNotFound {
                    entity: "BlockAccumulatedData",
                    field: "height",
                    value: (header.height - 1).to_string(),
                })?
        };

        let mut total_kernel_sum = Commitment::default();
        let BlockAccumulatedData {
            kernels: pruned_kernel_set,
            outputs: pruned_output_set,
            witness: pruned_proof_set,
            ..
        } = data;

        let mut kernel_mmr = PrunedKernelMmr::new(pruned_kernel_set);

        for kernel in kernels {
            total_kernel_sum = &total_kernel_sum + &kernel.excess;
            let pos = kernel_mmr.push(kernel.hash().to_vec())?;
            trace!(
                target: LOG_TARGET,
                "Inserting kernel `{}`",
                kernel.excess_sig.get_signature().to_hex()
            );
            let pos = u32::try_from(pos).map_err(|_| {
                ChainStorageError::InvalidOperation(format!("Kernel MMR node count ({}) is greater than u32::MAX", pos))
            })?;
            self.insert_kernel(txn, &block_hash, &kernel, pos)?;
        }
        let mut output_mmr = MutablePrunedOutputMmr::new(pruned_output_set, Bitmap::create())?;
        let mut witness_mmr = PrunedWitnessMmr::new(pruned_proof_set);

        let leaf_count = witness_mmr.get_leaf_count()?;

        // Output hashes added before inputs so that inputs can spend outputs in this transaction (0-conf and combined)
        let mut burned_outputs = Vec::new();
        let outputs = outputs
            .into_iter()
            .enumerate()
            .map(|(i, output)| {
                output_mmr.push(output.hash().to_vec())?;
                witness_mmr.push(output.witness_hash().to_vec())?;
                // lets check burn
                if output.is_burned() {
                    let index = match output_mmr.find_leaf_index(output.hash().as_slice())? {
                        Some(index) => {
                            debug!(target: LOG_TARGET, "Output {} burned in current block", output);
                            burned_outputs.push(output.commitment.clone());
                            index
                        },
                        None => {
                            return Err(ChainStorageError::UnexpectedResult(
                                "Output MMR did not contain the expected output".to_string(),
                            ))
                        },
                    };
                    // We need to mark this as spent as well.
                    if !output_mmr.delete(index) {
                        return Err(ChainStorageError::InvalidOperation(format!(
                            "Could not delete index {} from the output MMR",
                            index
                        )));
                    }
                };
                Ok((output, leaf_count + i + 1))
            })
            .collect::<Result<Vec<_>, ChainStorageError>>()?;

        let mut spent_zero_conf_commitments = Vec::new();
        // unique_id_index expects inputs to be inserted before outputs
        for input in &inputs {
            let output_hash = input.output_hash();
            let index = match self.fetch_mmr_leaf_index(&**txn, MmrTree::Utxo, &output_hash)? {
                Some(index) => index,
                None => match output_mmr.find_leaf_index(output_hash.as_slice())? {
                    Some(index) => {
                        debug!(
                            target: LOG_TARGET,
                            "Input {} spends output from current block (0-conf)", input
                        );
                        spent_zero_conf_commitments.push(input.commitment()?);
                        index
                    },
                    None => return Err(ChainStorageError::UnspendableInput),
                },
            };

            let features = input.features()?;
            if let Some(vn_reg) = features
                .sidechain_feature
                .as_ref()
                .and_then(|f| f.validator_node_registration())
            {
                self.delete_validator_node(txn, &vn_reg.public_key, &input.output_hash())?;
            }

            if !output_mmr.delete(index) {
                return Err(ChainStorageError::InvalidOperation(format!(
                    "Could not delete index {} from the output MMR",
                    index
                )));
            }
            trace!(target: LOG_TARGET, "Inserting input `{}`", input.commitment()?.to_hex());
            self.insert_input(txn, current_header_at_height.height, &block_hash, input, index)?;
        }

        for (output, mmr_count) in outputs {
            trace!(target: LOG_TARGET, "Inserting output `{}`", output.commitment.to_hex());
            let mmr_count = u32::try_from(mmr_count).map(|c| c - 1).map_err(|_| {
                ChainStorageError::InvalidOperation(format!(
                    "Output MMR node count ({}) is greater than u32::MAX",
                    mmr_count
                ))
            })?;

            let output_hash = output.hash();
            if let Some(vn_reg) = output
                .features
                .sidechain_feature
                .as_ref()
                .and_then(|f| f.validator_node_registration())
            {
                let shard_key = vn_reg.derive_shard_key(&block_hash);

                let validator_node = ActiveValidatorNode {
                    shard_key,
                    from_height: header.height + 1, // The node is active one block after it's mined
                    to_height: header.height +
                        1 +
                        self.consensus_manager
                            .consensus_constants(header.height)
                            .validator_node_timeout(),
                    public_key: vn_reg.public_key.clone(),
                    output_hash,
                };
                self.insert_validator_node(txn, &validator_node)?;
            }
            if let Some(template_reg) = output
                .features
                .sidechain_feature
                .as_ref()
                .and_then(|f| f.template_registration())
            {
                let record = TemplateRegistrationEntry {
                    registration_data: template_reg.clone(),
                    output_hash,
                    block_height: header.height,
                    block_hash,
                };

                self.insert_template_registration(txn, &record)?;
            }
            self.insert_output(
                txn,
                &block_hash,
                header.height,
                &output,
                mmr_count,
                header.timestamp().as_u64(),
            )?;
        }

        for commitment in spent_zero_conf_commitments {
            lmdb_delete(
                txn,
                &self.utxo_commitment_index,
                commitment.as_bytes(),
                "utxo_commitment_index",
            )?;
        }
        for commitment in burned_outputs {
            lmdb_delete(
                txn,
                &self.utxo_commitment_index,
                commitment.as_bytes(),
                "utxo_commitment_index",
            )?;
        }
        // Merge current deletions with the tip bitmap
        let deleted_at_current_height = output_mmr.deleted().clone();
        // Merge the new indexes with the blockchain deleted bitmap
        let mut deleted_bitmap = self.load_deleted_bitmap_model(txn)?;
        deleted_bitmap.merge(&deleted_at_current_height)?;

        // Set the output MMR to the complete map so that the complete state can be committed to in the final MR
        output_mmr.set_deleted(deleted_bitmap.get().clone().into_bitmap());
        output_mmr.compress();

        // Save the bitmap
        deleted_bitmap.save()?;

        self.insert_block_accumulated_data(
            txn,
            header.height,
            &BlockAccumulatedData::new(
                kernel_mmr.get_pruned_hash_set()?,
                output_mmr.mmr().get_pruned_hash_set()?,
                witness_mmr.get_pruned_hash_set()?,
                deleted_at_current_height,
                total_kernel_sum,
            ),
        )?;

        Ok(())
    }

    #[allow(clippy::ptr_arg)]
    fn insert_block_accumulated_data(
        &self,
        txn: &WriteTransaction<'_>,
        header_height: u64,
        data: &BlockAccumulatedData,
    ) -> Result<(), ChainStorageError> {
        lmdb_insert(
            txn,
            &self.block_accumulated_data_db,
            &header_height,
            data,
            "block_accumulated_data_db",
        )
    }

    fn update_block_accumulated_data(
        &self,
        write_txn: &WriteTransaction<'_>,
        header_hash: &HashOutput,
        values: UpdateBlockAccumulatedData,
    ) -> Result<(), ChainStorageError> {
        let height = self.fetch_height_from_hash(write_txn, header_hash).or_not_found(
            "BlockHash",
            "hash",
            header_hash.to_hex(),
        )?;

        let mut block_accum_data = self
            .fetch_block_accumulated_data(&*write_txn, height)?
            .unwrap_or_default();

        if let Some(deleted_diff) = values.deleted_diff {
            block_accum_data.deleted = deleted_diff;
        }
        if let Some(kernel_sum) = values.kernel_sum {
            block_accum_data.kernel_sum = kernel_sum;
        }
        if let Some(kernel_hash_set) = values.kernel_hash_set {
            block_accum_data.kernels = kernel_hash_set;
        }
        if let Some(utxo_hash_set) = values.utxo_hash_set {
            block_accum_data.outputs = utxo_hash_set;
        }
        if let Some(witness_hash_set) = values.witness_hash_set {
            block_accum_data.witness = witness_hash_set;
        }

        lmdb_replace(write_txn, &self.block_accumulated_data_db, &height, &block_accum_data)?;
        Ok(())
    }

    fn load_deleted_bitmap_model<'a, 'b, T>(
        &'a self,
        txn: &'a T,
    ) -> Result<DeletedBitmapModel<'a, T>, ChainStorageError>
    where
        T: Deref<Target = ConstTransaction<'b>>,
    {
        DeletedBitmapModel::load(txn, &self.metadata_db)
    }

    fn insert_monero_seed_height(
        &self,
        write_txn: &WriteTransaction<'_>,
        seed: &[u8],
        height: u64,
    ) -> Result<(), ChainStorageError> {
        let current_height = lmdb_get(write_txn, &self.monero_seed_height_db, seed)?.unwrap_or(std::u64::MAX);
        if height < current_height {
            lmdb_replace(write_txn, &self.monero_seed_height_db, seed, &height)?;
        };
        Ok(())
    }

    fn delete_all_inputs_in_block(
        &self,
        txn: &WriteTransaction<'_>,
        block_hash: &BlockHash,
    ) -> Result<(), ChainStorageError> {
        let inputs = lmdb_delete_keys_starting_with::<TransactionInput>(txn, &self.inputs_db, block_hash.as_slice())?;
        debug!(target: LOG_TARGET, "Deleted {} input(s)", inputs.len());
        Ok(())
    }

    fn prune_outputs_at_positions(
        &self,
        write_txn: &WriteTransaction<'_>,
        output_positions: &[u32],
    ) -> Result<(), ChainStorageError> {
        for pos in output_positions {
            let (_height, hash) = lmdb_first_after::<_, (u64, Vec<u8>)>(
                write_txn,
                &self.output_mmr_size_index,
                &u64::from(pos + 1).to_be_bytes(),
            )
            .or_not_found("BlockHeader", "mmr_position", pos.to_string())?;
            let key = OutputKey::try_from_parts(&[hash.as_slice(), pos.to_le_bytes().as_slice()])?;
            debug!(target: LOG_TARGET, "Pruning output: {}", key);
            self.prune_output(write_txn, &key)?;
        }

        Ok(())
    }

    #[allow(clippy::ptr_arg)]
    fn fetch_mmr_leaf_index(
        &self,
        txn: &ConstTransaction<'_>,
        tree: MmrTree,
        hash: &HashOutput,
    ) -> Result<Option<u32>, ChainStorageError> {
        match tree {
            MmrTree::Utxo => Ok(
                lmdb_get::<_, (u32, Vec<u8>)>(txn, &self.txos_hash_to_index_db, hash.deref())?.map(|(index, _)| index),
            ),
            _ => unimplemented!(),
        }
    }

    #[allow(clippy::ptr_arg)]
    fn fetch_orphan(&self, txn: &ConstTransaction<'_>, hash: &HashOutput) -> Result<Option<Block>, ChainStorageError> {
        let val: Option<Block> = lmdb_get(txn, &self.orphans_db, hash.deref())?;
        Ok(val)
    }

    #[allow(clippy::ptr_arg)]
    fn fetch_block_accumulated_data(
        &self,
        txn: &ConstTransaction<'_>,
        height: u64,
    ) -> Result<Option<BlockAccumulatedData>, ChainStorageError> {
        lmdb_get(txn, &self.block_accumulated_data_db, &height).map_err(Into::into)
    }

    #[allow(clippy::ptr_arg)]
    fn fetch_height_from_hash(
        &self,
        txn: &ConstTransaction<'_>,
        header_hash: &HashOutput,
    ) -> Result<Option<u64>, ChainStorageError> {
        lmdb_get(txn, &self.block_hashes_db, header_hash.as_slice()).map_err(Into::into)
    }

    fn fetch_header_accumulated_data_by_height(
        &self,
        txn: &ReadTransaction,
        height: u64,
    ) -> Result<Option<BlockHeaderAccumulatedData>, ChainStorageError> {
        lmdb_get(txn, &self.header_accumulated_data_db, &height)
    }

    fn fetch_last_header_in_txn(&self, txn: &ConstTransaction<'_>) -> Result<Option<BlockHeader>, ChainStorageError> {
        lmdb_last(txn, &self.headers_db)
    }

    fn insert_bad_block_and_cleanup(
        &self,
        txn: &WriteTransaction<'_>,
        hash: &HashOutput,
        height: u64,
    ) -> Result<(), ChainStorageError> {
        // TODO: Any idea how to improve that?
        // As an alternative we could add "ignored" test
        // that will generate blocks equals to this const.
        #[cfg(test)]
        const CLEAN_BAD_BLOCKS_BEFORE_REL_HEIGHT: u64 = 10000;
        #[cfg(not(test))]
        const CLEAN_BAD_BLOCKS_BEFORE_REL_HEIGHT: u64 = 0;

        lmdb_replace(txn, &self.bad_blocks, hash.deref(), &height)?;
        // Clean up bad blocks that are far from the tip
        let metadata = fetch_metadata(&*txn, &self.metadata_db)?;
        let deleted_before_height = metadata
            .height_of_longest_chain()
            .saturating_sub(CLEAN_BAD_BLOCKS_BEFORE_REL_HEIGHT);
        if deleted_before_height == 0 {
            return Ok(());
        }

        let num_deleted =
            lmdb_delete_each_where::<[u8], u64, _>(txn, &self.bad_blocks, |_, v| Some(v < deleted_before_height))?;
        debug!(target: LOG_TARGET, "Cleaned out {} stale bad blocks", num_deleted);

        Ok(())
    }

    fn insert_validator_node(
        &self,
        txn: &WriteTransaction<'_>,
        validator_node: &ActiveValidatorNode,
    ) -> Result<(), ChainStorageError> {
        let mut key = validator_node.public_key.to_vec();
        key.extend(validator_node.output_hash.as_slice());
        lmdb_insert(txn, &self.validator_nodes, &key, validator_node, "validator_nodes")?;
        lmdb_insert_dup(
            txn,
            &self.validator_nodes_ending,
            &validator_node.to_height.to_le_bytes(),
            validator_node,
        )?;
        lmdb_insert(
            txn,
            &self.validator_nodes_mapping,
            &validator_node.shard_key,
            &validator_node.public_key.as_bytes(),
            "validator_nodes_mapping",
        )
    }

    fn delete_validator_node(
        &self,
        txn: &WriteTransaction<'_>,
        public_key: &PublicKey,
        output_hash: &HashOutput,
    ) -> Result<(), ChainStorageError> {
        let mut key = public_key.to_vec();
        key.extend(output_hash.as_slice());
        let x: ActiveValidatorNode =
            lmdb_get(txn, &self.validator_nodes, &key)?.ok_or_else(|| ChainStorageError::ValueNotFound {
                entity: "ActiveValidatorNode",
                field: "public_key and outputhash",
                value: key.to_hex(),
            })?;

        lmdb_delete_key_value(txn, &self.validator_nodes_ending, &x.to_height.to_le_bytes(), &x)?;
        lmdb_delete(txn, &self.validator_nodes, &key, "validator_nodes")?;
        lmdb_delete(
            txn,
            &self.validator_nodes_mapping,
            &x.shard_key,
            "validator_nodes_mapping",
        )?;
        Ok(())
    }

    fn insert_template_registration(
        &self,
        txn: &WriteTransaction<'_>,
        template_registration: &TemplateRegistrationEntry,
    ) -> Result<(), ChainStorageError> {
        let key = ValidatorNodeRegistrationKey::try_from_parts(&[
            template_registration.block_height.to_le_bytes().as_slice(),
            template_registration.output_hash.as_slice(),
        ])?;
        lmdb_insert(
            txn,
            &self.template_registrations,
            &key,
            template_registration,
            "template_registrations",
        )
    }

    fn fetch_output_in_txn(
        &self,
        txn: &ConstTransaction<'_>,
        output_hash: &[u8],
    ) -> Result<Option<UtxoMinedInfo>, ChainStorageError> {
        if let Some((index, key)) = lmdb_get::<_, (u32, Vec<u8>)>(txn, &self.txos_hash_to_index_db, output_hash)? {
            debug!(
                target: LOG_TARGET,
                "Fetch output: {} Found ({}, {})",
                to_hex(output_hash),
                index,
                key.to_hex()
            );
            match lmdb_get::<_, TransactionOutputRowData>(txn, &self.utxos_db, &key)? {
                Some(TransactionOutputRowData {
                    output: Some(o),
                    mmr_position,
                    mined_height,
                    header_hash,
                    mined_timestamp,
                    ..
                }) => Ok(Some(UtxoMinedInfo {
                    output: PrunedOutput::NotPruned { output: o },
                    mmr_position,
                    mined_height,
                    header_hash,
                    mined_timestamp,
                })),
                Some(TransactionOutputRowData {
                    output: None,
                    mmr_position,
                    mined_height,
                    hash,
                    witness_hash,
                    header_hash,
                    mined_timestamp,
                    ..
                }) => Ok(Some(UtxoMinedInfo {
                    output: PrunedOutput::Pruned {
                        output_hash: hash,
                        witness_hash,
                    },
                    mmr_position,
                    mined_height,
                    header_hash,
                    mined_timestamp,
                })),
                _ => Ok(None),
            }
        } else {
            debug!(
                target: LOG_TARGET,
                "Fetch output: {} NOT found in index",
                to_hex(output_hash)
            );
            Ok(None)
        }
    }
}

pub fn create_recovery_lmdb_database<P: AsRef<Path>>(path: P) -> Result<(), ChainStorageError> {
    let new_path = path.as_ref().join("temp_recovery");
    let _result = fs::create_dir_all(&new_path);

    let data_file = path.as_ref().join("data.mdb");

    let new_data_file = new_path.join("data.mdb");

    fs::rename(data_file, new_data_file)
        .map_err(|err| ChainStorageError::CriticalError(format!("Could not copy LMDB store:{}", err)))?;
    Ok(())
}

fn acquire_exclusive_file_lock(db_path: &Path) -> Result<File, ChainStorageError> {
    let lock_file_path = db_path.join(".chain_storage_file.lock");

    let file = File::create(lock_file_path)?;
    // Attempt to acquire exclusive OS level Write Lock
    if let Err(e) = file.try_lock_exclusive() {
        error!(
            target: LOG_TARGET,
            "Could not acquire exclusive write lock on database lock file: {:?}", e
        );
        return Err(ChainStorageError::CannotAcquireFileLock);
    }

    Ok(file)
}

impl BlockchainBackend for LMDBDatabase {
    fn write(&mut self, txn: DbTransaction) -> Result<(), ChainStorageError> {
        if txn.operations().is_empty() {
            return Ok(());
        }

        let mark = Instant::now();
        // Resize this many times before assuming something is not right
        const MAX_RESIZES: usize = 5;
        for i in 0..MAX_RESIZES {
            let num_operations = txn.operations().len();
            match self.apply_db_transaction(&txn) {
                Ok(_) => {
                    trace!(
                        target: LOG_TARGET,
                        "Database completed {} operation(s) in {:.0?}",
                        num_operations,
                        mark.elapsed()
                    );

                    return Ok(());
                },
                Err(ChainStorageError::DbResizeRequired) => {
                    info!(
                        target: LOG_TARGET,
                        "Database resize required (resized {} time(s) in this transaction)",
                        i + 1
                    );
                    // SAFETY: This depends on the thread safety of the caller. Technically, `write` is unsafe too
                    // however we happen to know that `LmdbDatabase` is wrapped in an exclusive write lock in
                    // BlockchainDatabase, so we know there are no other threads taking out LMDB transactions when this
                    // is called.
                    unsafe {
                        LMDBStore::resize(&self.env, &self.env_config)?;
                    }
                },
                Err(e) => {
                    error!(target: LOG_TARGET, "Failed to apply DB transaction: {:?}", e);
                    return Err(e);
                },
            }
        }

        Err(ChainStorageError::DbTransactionTooLarge(txn.operations().len()))
    }

    fn fetch(&self, key: &DbKey) -> Result<Option<DbValue>, ChainStorageError> {
        let txn = self.read_transaction()?;
        let res = match key {
            DbKey::BlockHeader(k) => {
                let val: Option<BlockHeader> = lmdb_get(&txn, &self.headers_db, k)?;
                val.map(|val| DbValue::BlockHeader(Box::new(val)))
            },
            DbKey::BlockHash(hash) => {
                let k: Option<u64> = self.fetch_height_from_hash(&txn, hash)?;
                match k {
                    Some(k) => {
                        trace!(
                            target: LOG_TARGET,
                            "Header with hash:{} found at height:{}",
                            hash.to_hex(),
                            k
                        );
                        let val: Option<BlockHeader> = lmdb_get(&txn, &self.headers_db, &k)?;
                        val.map(|val| DbValue::BlockHash(Box::new(val)))
                    },
                    None => {
                        trace!(
                            target: LOG_TARGET,
                            "Header with hash:{} not found in block_hashes_db",
                            hash.to_hex()
                        );
                        None
                    },
                }
            },
            DbKey::OrphanBlock(k) => self
                .fetch_orphan(&txn, k)?
                .map(|val| DbValue::OrphanBlock(Box::new(val))),
        };
        Ok(res)
    }

    fn contains(&self, key: &DbKey) -> Result<bool, ChainStorageError> {
        let txn = self.read_transaction()?;
        Ok(match key {
            DbKey::BlockHeader(k) => lmdb_exists(&txn, &self.headers_db, k)?,
            DbKey::BlockHash(h) => lmdb_exists(&txn, &self.block_hashes_db, h.deref())?,
            DbKey::OrphanBlock(k) => lmdb_exists(&txn, &self.orphans_db, k.deref())?,
        })
    }

    fn fetch_chain_header_by_height(&self, height: u64) -> Result<ChainHeader, ChainStorageError> {
        let txn = self.read_transaction()?;

        let header: BlockHeader =
            lmdb_get(&txn, &self.headers_db, &height)?.ok_or_else(|| ChainStorageError::ValueNotFound {
                entity: "BlockHeader",
                field: "height",
                value: height.to_string(),
            })?;

        let accum_data = self
            .fetch_header_accumulated_data_by_height(&txn, height)?
            .ok_or_else(|| ChainStorageError::ValueNotFound {
                entity: "BlockHeaderAccumulatedData",
                field: "height",
                value: height.to_string(),
            })?;

        let height = header.height;
        let chain_header = ChainHeader::try_construct(header, accum_data).ok_or_else(|| {
            ChainStorageError::DataInconsistencyDetected {
                function: "fetch_chain_header_by_height",
                details: format!("Mismatch in accumulated data at height #{}", height),
            }
        })?;

        Ok(chain_header)
    }

    fn fetch_header_accumulated_data(
        &self,
        hash: &HashOutput,
    ) -> Result<Option<BlockHeaderAccumulatedData>, ChainStorageError> {
        let txn = self.read_transaction()?;
        let height = self.fetch_height_from_hash(&txn, hash)?;
        if let Some(h) = height {
            self.fetch_header_accumulated_data_by_height(&txn, h)
        } else {
            Ok(None)
        }
    }

    fn fetch_chain_header_in_all_chains(&self, hash: &HashOutput) -> Result<ChainHeader, ChainStorageError> {
        let txn = self.read_transaction()?;

        let height: Option<u64> = self.fetch_height_from_hash(&txn, hash)?;
        if let Some(h) = height {
            let chain_header = self.fetch_chain_header_by_height(h)?;
            return Ok(chain_header);
        }

        let orphan_accum: Option<BlockHeaderAccumulatedData> =
            lmdb_get(&txn, &self.orphan_header_accumulated_data_db, hash.as_slice())?;

        if let Some(accum) = orphan_accum {
            let orphan =
                self.fetch_orphan(&txn, hash)?
                    .ok_or_else(|| ChainStorageError::DataInconsistencyDetected {
                        function: "fetch_chain_header_in_all_chains",
                        details: format!(
                            "Orphan accumulated data exists but the corresponding orphan header {} does not",
                            hash.to_hex()
                        ),
                    })?;
            let chain_header = ChainHeader::try_construct(orphan.header, accum).ok_or_else(|| {
                ChainStorageError::DataInconsistencyDetected {
                    function: "fetch_chain_header_in_all_chains",
                    details: format!("accumulated data mismatch for orphan header {}", hash.to_hex()),
                }
            })?;
            return Ok(chain_header);
        }

        Err(ChainStorageError::ValueNotFound {
            entity: "chain header (in chain_header_in_all_chains)",
            field: "hash",
            value: hash.to_hex(),
        })
    }

    fn fetch_header_containing_kernel_mmr(&self, mmr_position: u64) -> Result<ChainHeader, ChainStorageError> {
        let txn = self.read_transaction()?;
        // LMDB returns the height at the position, so we have to offset the position by 1 so that the mmr_position arg
        // is an index starting from 0
        let mmr_position = mmr_position + 1;

        let height = lmdb_first_after::<_, u64>(&txn, &self.kernel_mmr_size_index, &mmr_position.to_be_bytes())?
            .ok_or_else(|| ChainStorageError::ValueNotFound {
                entity: "kernel_mmr_size_index",
                field: "mmr_position",
                value: mmr_position.to_string(),
            })?;

        let header: BlockHeader =
            lmdb_get(&txn, &self.headers_db, &height)?.ok_or_else(|| ChainStorageError::ValueNotFound {
                entity: "BlockHeader",
                field: "height",
                value: height.to_string(),
            })?;

        let accum_data = self
            .fetch_header_accumulated_data_by_height(&txn, height)?
            .ok_or_else(|| ChainStorageError::ValueNotFound {
                entity: "BlockHeaderAccumulatedData",
                field: "height",
                value: height.to_string(),
            })?;

        let chain_header = ChainHeader::try_construct(header, accum_data).ok_or_else(|| {
            ChainStorageError::DataInconsistencyDetected {
                function: "fetch_header_containing_kernel_mmr",
                details: format!("Accumulated data mismatch at height #{}", height),
            }
        })?;
        Ok(chain_header)
    }

    // TODO: Can be merged with the method above
    fn fetch_header_containing_utxo_mmr(&self, mmr_position: u64) -> Result<ChainHeader, ChainStorageError> {
        let txn = self.read_transaction()?;
        // LMDB returns the height at the position, so we have to offset the position by 1 so that the mmr_position arg
        // is an index starting from 0
        let mmr_position = mmr_position + 1;

        let (height, _hash) =
            lmdb_first_after::<_, (u64, Vec<u8>)>(&txn, &self.output_mmr_size_index, &mmr_position.to_be_bytes())?
                .ok_or_else(|| ChainStorageError::ValueNotFound {
                    entity: "output_mmr_size_index",
                    field: "mmr_position",
                    value: mmr_position.to_string(),
                })?;

        let header: BlockHeader =
            lmdb_get(&txn, &self.headers_db, &height)?.ok_or_else(|| ChainStorageError::ValueNotFound {
                entity: "BlockHeader",
                field: "height",
                value: height.to_string(),
            })?;
        let accum_data = self
            .fetch_header_accumulated_data_by_height(&txn, height)?
            .ok_or_else(|| ChainStorageError::ValueNotFound {
                entity: "BlockHeaderAccumulatedData",
                field: "height",
                value: height.to_string(),
            })?;

        let chain_header = ChainHeader::try_construct(header, accum_data).ok_or_else(|| {
            ChainStorageError::DataInconsistencyDetected {
                function: "fetch_header_containing_utxo_mmr",
                details: format!("Accumulated data mismatch at height #{}", height),
            }
        })?;
        Ok(chain_header)
    }

    fn is_empty(&self) -> Result<bool, ChainStorageError> {
        let txn = self.read_transaction()?;
        Ok(lmdb_len(&txn, &self.headers_db)? == 0)
    }

    fn fetch_block_accumulated_data(
        &self,
        header_hash: &HashOutput,
    ) -> Result<Option<BlockAccumulatedData>, ChainStorageError> {
        let txn = self.read_transaction()?;
        if let Some(height) = self.fetch_height_from_hash(&txn, header_hash)? {
            self.fetch_block_accumulated_data(&txn, height)
        } else {
            Ok(None)
        }
    }

    fn fetch_block_accumulated_data_by_height(
        &self,
        height: u64,
    ) -> Result<Option<BlockAccumulatedData>, ChainStorageError> {
        let txn = self.read_transaction()?;
        self.fetch_block_accumulated_data(&txn, height)
    }

    fn fetch_kernels_in_block(&self, header_hash: &HashOutput) -> Result<Vec<TransactionKernel>, ChainStorageError> {
        let txn = self.read_transaction()?;
        Ok(lmdb_fetch_matching_after(&txn, &self.kernels_db, header_hash.deref())?
            .into_iter()
            .map(|f: TransactionKernelRowData| f.kernel)
            .collect())
    }

    fn fetch_kernel_by_excess(
        &self,
        excess: &[u8],
    ) -> Result<Option<(TransactionKernel, HashOutput)>, ChainStorageError> {
        let txn = self.read_transaction()?;
        if let Some((header_hash, mmr_position, hash)) =
            lmdb_get::<_, (HashOutput, u32, HashOutput)>(&txn, &self.kernel_excess_index, excess)?
        {
            let key = format!("{}-{:010}-{}", header_hash.to_hex(), mmr_position, hash.to_hex());
            Ok(lmdb_get(&txn, &self.kernels_db, key.as_str())?
                .map(|kernel: TransactionKernelRowData| (kernel.kernel, header_hash)))
        } else {
            Ok(None)
        }
    }

    fn fetch_kernel_by_excess_sig(
        &self,
        excess_sig: &Signature,
    ) -> Result<Option<(TransactionKernel, HashOutput)>, ChainStorageError> {
        let txn = self.read_transaction()?;
        let mut key = Vec::<u8>::new();
        key.extend(excess_sig.get_public_nonce().as_bytes());
        key.extend(excess_sig.get_signature().as_bytes());
        if let Some((header_hash, mmr_position, hash)) =
            lmdb_get::<_, (HashOutput, u32, HashOutput)>(&txn, &self.kernel_excess_sig_index, key.as_slice())?
        {
            let key = KernelKey::try_from_parts(&[
                header_hash.as_slice(),
                mmr_position.to_le_bytes().as_slice(),
                hash.as_slice(),
            ])?;
            Ok(lmdb_get(&txn, &self.kernels_db, &key)?
                .map(|kernel: TransactionKernelRowData| (kernel.kernel, header_hash)))
        } else {
            Ok(None)
        }
    }

    fn fetch_utxos_in_block(
        &self,
        header_hash: &HashOutput,
        deleted: Option<&Bitmap>,
    ) -> Result<(Vec<PrunedOutput>, Bitmap), ChainStorageError> {
        let txn = self.read_transaction()?;

        let utxos = lmdb_fetch_matching_after::<TransactionOutputRowData>(&txn, &self.utxos_db, header_hash.deref())?
            .into_iter()
            .map(|row| {
                if deleted.map(|b| b.contains(row.mmr_position)).unwrap_or(false) {
                    return PrunedOutput::Pruned {
                        output_hash: row.hash,
                        witness_hash: row.witness_hash,
                    };
                }
                if let Some(output) = row.output {
                    PrunedOutput::NotPruned { output }
                } else {
                    PrunedOutput::Pruned {
                        output_hash: row.hash,
                        witness_hash: row.witness_hash,
                    }
                }
            })
            .collect();

        let height =
            self.fetch_height_from_hash(&txn, header_hash)?
                .ok_or_else(|| ChainStorageError::ValueNotFound {
                    entity: "BlockHeader",
                    field: "hash",
                    value: header_hash.to_hex(),
                })?;

        // Builds a BitMap of the deleted UTXO MMR indexes that occurred at the current height
        let acc_data =
            self.fetch_block_accumulated_data(&txn, height)?
                .ok_or_else(|| ChainStorageError::ValueNotFound {
                    entity: "BlockAccumulatedData",
                    field: "height",
                    value: height.to_string(),
                })?;

        let mut difference_bitmap = Bitmap::create();
        difference_bitmap.or_inplace(acc_data.deleted());

        Ok((utxos, difference_bitmap))
    }

    fn fetch_output(&self, output_hash: &HashOutput) -> Result<Option<UtxoMinedInfo>, ChainStorageError> {
        debug!(target: LOG_TARGET, "Fetch output: {}", output_hash.to_hex());
        let txn = self.read_transaction()?;
        self.fetch_output_in_txn(&*txn, output_hash.as_slice())
    }

    fn fetch_unspent_output_hash_by_commitment(
        &self,
        commitment: &Commitment,
    ) -> Result<Option<HashOutput>, ChainStorageError> {
        let txn = self.read_transaction()?;
        lmdb_get::<_, HashOutput>(&*txn, &*self.utxo_commitment_index, commitment.as_bytes())
    }

    fn fetch_outputs_in_block(&self, header_hash: &HashOutput) -> Result<Vec<PrunedOutput>, ChainStorageError> {
        let txn = self.read_transaction()?;
        Ok(lmdb_fetch_matching_after(&txn, &self.utxos_db, header_hash.as_slice())?
            .into_iter()
            .map(|f: TransactionOutputRowData| match f.output {
                Some(o) => PrunedOutput::NotPruned { output: o },
                None => PrunedOutput::Pruned {
                    output_hash: f.hash,
                    witness_hash: f.witness_hash,
                },
            })
            .collect())
    }

    fn fetch_inputs_in_block(&self, header_hash: &HashOutput) -> Result<Vec<TransactionInput>, ChainStorageError> {
        let txn = self.read_transaction()?;
        Ok(
            lmdb_fetch_matching_after(&txn, &self.inputs_db, header_hash.as_slice())?
                .into_iter()
                .map(|f: TransactionInputRowData| f.input)
                .collect(),
        )
    }

    fn fetch_mmr_size(&self, tree: MmrTree) -> Result<u64, ChainStorageError> {
        let txn = self.read_transaction()?;
        match tree {
            MmrTree::Kernel => Ok(lmdb_len(&txn, &self.kernels_db)? as u64),
            MmrTree::Witness | MmrTree::Utxo => Ok(lmdb_len(&txn, &self.utxos_db)? as u64),
        }
    }

    fn fetch_mmr_leaf_index(&self, tree: MmrTree, hash: &HashOutput) -> Result<Option<u32>, ChainStorageError> {
        let txn = self.read_transaction()?;
        self.fetch_mmr_leaf_index(&*txn, tree, hash)
    }

    /// Returns the number of blocks in the block orphan pool.
    fn orphan_count(&self) -> Result<usize, ChainStorageError> {
        trace!(target: LOG_TARGET, "Get orphan count");
        let txn = self.read_transaction()?;
        lmdb_len(&txn, &self.orphans_db)
    }

    /// Finds and returns the last stored header.
    fn fetch_last_header(&self) -> Result<BlockHeader, ChainStorageError> {
        let txn = self.read_transaction()?;
        self.fetch_last_header_in_txn(&txn)?.ok_or_else(|| {
            ChainStorageError::InvalidOperation("Cannot fetch last header because database is empty".to_string())
        })
    }

    /// Finds and returns the last stored header.
    fn fetch_last_chain_header(&self) -> Result<ChainHeader, ChainStorageError> {
        let txn = self.read_transaction()?;
        let header = self.fetch_last_header_in_txn(&txn)?.ok_or_else(|| {
            ChainStorageError::InvalidOperation("Cannot fetch last header because database is empty".to_string())
        })?;
        let height = header.height;
        let accumulated_data = self
            .fetch_header_accumulated_data_by_height(&txn, height)?
            .ok_or_else(|| ChainStorageError::ValueNotFound {
                entity: "BlockHeaderAccumulatedData",
                field: "height",
                value: height.to_string(),
            })?;

        let chain_header = ChainHeader::try_construct(header, accumulated_data).ok_or_else(|| {
            ChainStorageError::DataInconsistencyDetected {
                function: "fetch_tip_header",
                details: format!("Accumulated data mismatch at height #{}", height),
            }
        })?;

        Ok(chain_header)
    }

    fn fetch_tip_header(&self) -> Result<ChainHeader, ChainStorageError> {
        let txn = self.read_transaction()?;

        let metadata = self.fetch_chain_metadata()?;
        let height = metadata.height_of_longest_chain();
        let header = lmdb_get(&txn, &self.headers_db, &height)?.ok_or_else(|| ChainStorageError::ValueNotFound {
            entity: "Header",
            field: "height",
            value: height.to_string(),
        })?;
        let accumulated_data = self
            .fetch_header_accumulated_data_by_height(&txn, metadata.height_of_longest_chain())?
            .ok_or_else(|| ChainStorageError::ValueNotFound {
                entity: "BlockHeaderAccumulatedData",
                field: "height",
                value: height.to_string(),
            })?;
        let chain_header = ChainHeader::try_construct(header, accumulated_data).ok_or_else(|| {
            ChainStorageError::DataInconsistencyDetected {
                function: "fetch_tip_header",
                details: format!("Accumulated data mismatch at height #{}", height),
            }
        })?;
        Ok(chain_header)
    }

    /// Returns the metadata of the chain.
    fn fetch_chain_metadata(&self) -> Result<ChainMetadata, ChainStorageError> {
        let txn = self.read_transaction()?;
        let metadata = fetch_metadata(&txn, &self.metadata_db)?;
        Ok(metadata)
    }

    fn utxo_count(&self) -> Result<usize, ChainStorageError> {
        let txn = self.read_transaction()?;
        lmdb_len(&txn, &self.utxo_commitment_index)
    }

    fn kernel_count(&self) -> Result<usize, ChainStorageError> {
        let txn = self.read_transaction()?;
        lmdb_len(&txn, &self.kernels_db)
    }

    fn fetch_orphan_chain_tip_by_hash(&self, hash: &HashOutput) -> Result<Option<ChainHeader>, ChainStorageError> {
        trace!(target: LOG_TARGET, "Call to fetch_orphan_chain_tips()");
        let txn = self.read_transaction()?;
        if !lmdb_exists(&txn, &self.orphan_chain_tips_db, hash.as_slice())? {
            return Ok(None);
        }

        let orphan: Block =
            lmdb_get(&txn, &self.orphans_db, hash.as_slice())?.ok_or_else(|| ChainStorageError::ValueNotFound {
                entity: "Orphan",
                field: "hash",
                value: hash.to_hex(),
            })?;

        let accumulated_data =
            lmdb_get(&txn, &self.orphan_header_accumulated_data_db, hash.as_slice())?.ok_or_else(|| {
                ChainStorageError::ValueNotFound {
                    entity: "Orphan accumulated data",
                    field: "hash",
                    value: hash.to_hex(),
                }
            })?;

        let height = orphan.header.height;
        let chain_header = ChainHeader::try_construct(orphan.header, accumulated_data).ok_or_else(|| {
            ChainStorageError::DataInconsistencyDetected {
                function: "fetch_orphan_chain_tip_by_hash",
                details: format!("Accumulated data mismatch at height #{}", height),
            }
        })?;
        Ok(Some(chain_header))
    }

    fn fetch_orphan_children_of(&self, parent_hash: HashOutput) -> Result<Vec<Block>, ChainStorageError> {
        trace!(
            target: LOG_TARGET,
            "Call to fetch_orphan_children_of({})",
            parent_hash.to_hex()
        );
        let txn = self.read_transaction()?;
        let orphan_hashes: Vec<HashOutput> =
            lmdb_get_multiple(&txn, &self.orphan_parent_map_index, parent_hash.as_slice())?;
        let mut res = Vec::with_capacity(orphan_hashes.len());
        for hash in orphan_hashes {
            res.push(lmdb_get(&txn, &self.orphans_db, hash.as_slice())?.ok_or_else(|| {
                ChainStorageError::ValueNotFound {
                    entity: "Orphan",
                    field: "hash",
                    value: hash.to_hex(),
                }
            })?)
        }
        Ok(res)
    }

    fn fetch_orphan_chain_block(&self, hash: HashOutput) -> Result<Option<ChainBlock>, ChainStorageError> {
        let txn = self.read_transaction()?;
        match lmdb_get::<_, Block>(&txn, &self.orphans_db, hash.as_slice())? {
            Some(block) => {
                match lmdb_get::<_, BlockHeaderAccumulatedData>(
                    &txn,
                    &self.orphan_header_accumulated_data_db,
                    hash.as_slice(),
                )? {
                    Some(accumulated_data) => {
                        let chain_block =
                            ChainBlock::try_construct(Arc::new(block), accumulated_data).ok_or_else(|| {
                                ChainStorageError::DataInconsistencyDetected {
                                    function: "fetch_orphan_chain_block",
                                    details: format!("Accumulated data mismatch for hash {}", hash.to_hex()),
                                }
                            })?;
                        Ok(Some(chain_block))
                    },
                    None => Ok(None),
                }
            },
            None => Ok(None),
        }
    }

    fn fetch_deleted_bitmap(&self) -> Result<DeletedBitmap, ChainStorageError> {
        let txn = self.read_transaction()?;
        let deleted_bitmap = self.load_deleted_bitmap_model(&txn)?;
        Ok(deleted_bitmap.get().clone())
    }

    fn fetch_header_hash_by_deleted_mmr_positions(
        &self,
        mmr_positions: Vec<u32>,
    ) -> Result<Vec<Option<(u64, HashOutput)>>, ChainStorageError> {
        let txn = self.read_transaction()?;

        mmr_positions
            .iter()
            .map(|pos| lmdb_get(&txn, &self.deleted_txo_mmr_position_to_height_index, pos))
            .collect()
    }

    fn delete_oldest_orphans(
        &mut self,
        horizon_height: u64,
        orphan_storage_capacity: usize,
    ) -> Result<(), ChainStorageError> {
        let orphan_count = self.orphan_count()?;
        let num_over_limit = orphan_count.saturating_sub(orphan_storage_capacity);
        if num_over_limit == 0 {
            return Ok(());
        }
        debug!(
            target: LOG_TARGET,
            "Orphan block storage limit of {} reached, performing cleanup of {} entries.",
            orphan_storage_capacity,
            num_over_limit,
        );

        let mut orphans;

        {
            let read_txn = self.read_transaction()?;

            orphans = lmdb_filter_map_values(&read_txn, &self.orphans_db, |block: Block| {
                Some((block.header.height, block.hash()))
            })?;
        }

        orphans.sort_by(|a, b| a.0.cmp(&b.0));
        let mut txn = DbTransaction::new();
        for (removed_count, (height, block_hash)) in orphans.into_iter().enumerate() {
            if height > horizon_height && removed_count >= num_over_limit {
                break;
            }
            debug!(
                target: LOG_TARGET,
                "Discarding orphan block #{} ({}).",
                height,
                block_hash.to_hex()
            );
            txn.delete_orphan(block_hash);
        }
        self.write(txn)?;

        Ok(())
    }

    fn fetch_monero_seed_first_seen_height(&self, seed: &[u8]) -> Result<u64, ChainStorageError> {
        let txn = self.read_transaction()?;
        Ok(lmdb_get(&txn, &self.monero_seed_height_db, seed)?.unwrap_or(0))
    }

    fn fetch_horizon_data(&self) -> Result<Option<HorizonData>, ChainStorageError> {
        let txn = self.read_transaction()?;
        Ok(Some(fetch_horizon_data(&txn, &self.metadata_db)?))
    }

    fn get_stats(&self) -> Result<DbBasicStats, ChainStorageError> {
        let global = self.env.stat()?;
        let env_info = self.env.info()?;

        let txn = self.read_transaction()?;
        let db_stats = self
            .all_dbs()
            .iter()
            .map(|(name, db)| txn.db_stat(db).map(|s| (*name, s)))
            .collect::<Result<Vec<_>, _>>()?;
        Ok(DbBasicStats::new(global, env_info, db_stats))
    }

    fn fetch_total_size_stats(&self) -> Result<DbTotalSizeStats, ChainStorageError> {
        let txn = self.read_transaction()?;
        self.all_dbs()
            .iter()
            .map(|(name, db)| {
                fetch_db_entry_sizes(&txn, db).map(|(num_entries, total_key_size, total_value_size)| DbSize {
                    name,
                    num_entries,
                    total_key_size,
                    total_value_size,
                })
            })
            .collect()
    }

    fn bad_block_exists(&self, block_hash: HashOutput) -> Result<bool, ChainStorageError> {
        let txn = self.read_transaction()?;
        lmdb_exists(&txn, &self.bad_blocks, block_hash.deref())
    }

    fn clear_all_pending_headers(&self) -> Result<usize, ChainStorageError> {
        let txn = self.write_transaction()?;
        let last_header = match self.fetch_last_header_in_txn(&txn)? {
            Some(h) => h,
            None => {
                return Ok(0);
            },
        };
        let metadata = fetch_metadata(&txn, &self.metadata_db)?;

        if metadata.height_of_longest_chain() == last_header.height {
            return Ok(0);
        }

        let start = metadata.height_of_longest_chain() + 1;
        let end = last_header.height;

        let mut num_deleted = 0;
        for h in (start..=end).rev() {
            self.delete_header(&txn, h)?;
            num_deleted += 1;
        }
        txn.commit()?;
        Ok(num_deleted)
    }

    fn fetch_all_reorgs(&self) -> Result<Vec<Reorg>, ChainStorageError> {
        let txn = self.read_transaction()?;
        lmdb_filter_map_values(&txn, &self.reorgs, Some)
    }

    // The clippy warning is because PublicKey has a public inner type that could change. In this case
    // it should be fine to ignore the warning. You could also change the logic to use something
    // other than a hashmap.
    #[allow(clippy::mutable_key_type)]
    fn fetch_active_validator_nodes(&self, height: u64) -> Result<Vec<(PublicKey, [u8; 32])>, ChainStorageError> {
        let txn = self.read_transaction()?;
        let validator_node_timeout = self
            .consensus_manager
            .consensus_constants(height)
            .validator_node_timeout();
        let mut pub_keys = HashMap::new();

        let end = height + validator_node_timeout;
        for h in height..end {
            lmdb_get_multiple(&txn, &self.validator_nodes_ending, &h.to_le_bytes())?
                .into_iter()
                .for_each(|v: ActiveValidatorNode| {
                    if v.from_height <= height {
                        if let Some((shard_key, start)) =
                            pub_keys.insert(v.public_key.clone(), (v.shard_key, v.from_height))
                        {
                            // If the node is already in the map, check if the start height is higher. If it is, replace
                            // the old value with the new one.
                            if start > v.from_height {
                                pub_keys.insert(v.public_key, (shard_key, start));
                            }
                        }
                    }
                });
        }

        // now remove the heights
        Ok(pub_keys
            .into_iter()
            .map(|(pk, (shard_key, _))| (pk, shard_key))
            .collect())
    }

    fn fetch_committee(&self, height: u64, shard: [u8; 32]) -> Result<Vec<ActiveValidatorNode>, ChainStorageError> {
        // TODO: I'm not sure how effective this is compared to getting all and selecting by yourself. Also if there is
        // less validator nodes than committee size this gets weird.
        let txn = self.read_transaction()?;
        let mut cursor: KeyPrefixCursor<ActiveValidatorNode> =
            lmdb_get_prefix_cursor(&txn, &self.validator_nodes, &shard)?;
        let mut result = vec![];
        let committee_half_size = 5u64;
        let mut size = 0u64;
        // Right side of the committee
        while let Some((_, val)) = cursor.next()? {
            if val.from_height <= height && height <= val.to_height {
                result.push(val);
                size += 1;
                if size == committee_half_size {
                    break;
                }
            }
        }
        // Check if it wraps around
        if size < committee_half_size {
            let mut cursor: KeyPrefixCursor<ActiveValidatorNode> =
                lmdb_get_prefix_cursor(&txn, &self.validator_nodes, &[0; 32])?;
            while let Some((_, val)) = cursor.next()? {
                if val.from_height <= height && height <= val.to_height {
                    result.push(val);
                    size += 1;
                    if size == committee_half_size {
                        break;
                    }
                }
            }
        }
        let mut cursor: KeyPrefixCursor<ActiveValidatorNode> =
            lmdb_get_prefix_cursor(&txn, &self.validator_nodes, &shard)?;
        let mut size = 0u64;
        // Left side of the committee
        while let Some((_, val)) = cursor.prev()? {
            if val.from_height <= height && height <= val.to_height {
                result.push(val);
                size += 1;
                if size == committee_half_size {
                    break;
                }
            }
        }
        // Check if it wraps around
        if size < committee_half_size {
            let mut cursor: KeyPrefixCursor<ActiveValidatorNode> =
                lmdb_get_prefix_cursor(&txn, &self.validator_nodes, &[255; 32])?;
            while let Some((_, val)) = cursor.prev()? {
                if val.from_height <= height && height <= val.to_height {
                    result.push(val);
                    size += 1;
                    if size == committee_half_size {
                        break;
                    }
                }
            }
        }
        Ok(result)
    }

    fn get_shard_key(&self, height: u64, public_key: PublicKey) -> Result<Option<[u8; 32]>, ChainStorageError> {
        let txn = self.read_transaction()?;
        let mut validator_nodes: Vec<ActiveValidatorNode> =
            lmdb_fetch_matching_after(&txn, &self.validator_nodes, public_key.as_bytes())?;
        validator_nodes = validator_nodes
            .into_iter()
            .filter(|a| a.from_height <= height && height <= a.to_height)
            .collect();
        // get the last one
        validator_nodes.sort_by(|a, b| a.from_height.cmp(&b.from_height));

        Ok(validator_nodes.into_iter().map(|a| a.shard_key).last())
    }

    fn fetch_template_registrations(
        &self,
        start_height: u64,
        end_height: u64,
    ) -> Result<Vec<TemplateRegistrationEntry>, ChainStorageError> {
        let txn = self.read_transaction()?;
        let mut result = vec![];
        for _ in start_height..=end_height {
            let height = start_height.to_le_bytes();
            let mut cursor: KeyPrefixCursor<TemplateRegistrationEntry> =
                lmdb_get_prefix_cursor(&txn, &self.template_registrations, &height)?;
            while let Some((_, val)) = cursor.next()? {
                result.push(val);
            }
        }
        Ok(result)
    }
}

// Fetch the chain metadata
fn fetch_metadata(txn: &ConstTransaction<'_>, db: &Database) -> Result<ChainMetadata, ChainStorageError> {
    Ok(ChainMetadata::new(
        fetch_chain_height(txn, db)?,
        fetch_best_block(txn, db)?,
        fetch_pruning_horizon(txn, db)?,
        fetch_pruned_height(txn, db)?,
        fetch_accumulated_work(txn, db)?,
        fetch_best_block_timestamp(txn, db)?,
    ))
}

// Fetches the chain height from the provided metadata db.
fn fetch_chain_height(txn: &ConstTransaction<'_>, db: &Database) -> Result<u64, ChainStorageError> {
    let k = MetadataKey::ChainHeight;
    let val: Option<MetadataValue> = lmdb_get(txn, db, &k.as_u32())?;
    match val {
        Some(MetadataValue::ChainHeight(height)) => Ok(height),
        _ => Err(ChainStorageError::ValueNotFound {
            entity: "ChainMetadata",
            field: "ChainHeight",
            value: "".to_string(),
        }),
    }
}

/// Fetches the effective pruned height from the provided metadata db.
fn fetch_pruned_height(txn: &ConstTransaction<'_>, db: &Database) -> Result<u64, ChainStorageError> {
    let k = MetadataKey::PrunedHeight;
    let val: Option<MetadataValue> = lmdb_get(txn, db, &k.as_u32())?;
    match val {
        Some(MetadataValue::PrunedHeight(height)) => Ok(height),
        _ => Ok(0),
    }
}

/// Fetches the horizon data from the provided metadata db.
fn fetch_horizon_data(txn: &ConstTransaction<'_>, db: &Database) -> Result<HorizonData, ChainStorageError> {
    let k = MetadataKey::HorizonData;
    let val: Option<MetadataValue> = lmdb_get(txn, db, &k.as_u32())?;
    match val {
        Some(MetadataValue::HorizonData(data)) => Ok(data),
        None => Err(ChainStorageError::ValueNotFound {
            entity: "HorizonData",
            field: "metadata",
            value: "".to_string(),
        }),
        Some(k) => Err(ChainStorageError::DataInconsistencyDetected {
            function: "fetch_horizon_data",
            details: format!("Received incorrect value {:?} for key horizon data", k),
        }),
    }
}
// Fetches the best block hash from the provided metadata db.
fn fetch_best_block(txn: &ConstTransaction<'_>, db: &Database) -> Result<BlockHash, ChainStorageError> {
    let k = MetadataKey::BestBlock;
    let val: Option<MetadataValue> = lmdb_get(txn, db, &k.as_u32())?;
    match val {
        Some(MetadataValue::BestBlock(best_block)) => Ok(best_block),
        _ => Err(ChainStorageError::ValueNotFound {
            entity: "ChainMetadata",
            field: "BestBlock",
            value: "".to_string(),
        }),
    }
}

// Fetches the timestamp of the best block from the provided metadata db.
fn fetch_best_block_timestamp(txn: &ConstTransaction<'_>, db: &Database) -> Result<u64, ChainStorageError> {
    let k = MetadataKey::BestBlockTimestamp;
    let val: Option<MetadataValue> = lmdb_get(txn, db, &k.as_u32())?;
    match val {
        Some(MetadataValue::BestBlockTimestamp(timestamp)) => Ok(timestamp),
        _ => Err(ChainStorageError::ValueNotFound {
            entity: "ChainMetadata",
            field: "BestBlockTimestamp",
            value: "".to_string(),
        }),
    }
}

// Fetches the accumulated work from the provided metadata db.
fn fetch_accumulated_work(txn: &ConstTransaction<'_>, db: &Database) -> Result<u128, ChainStorageError> {
    let k = MetadataKey::AccumulatedWork;
    let val: Option<MetadataValue> = lmdb_get(txn, db, &k.as_u32())?;
    match val {
        Some(MetadataValue::AccumulatedWork(accumulated_difficulty)) => Ok(accumulated_difficulty),
        _ => Err(ChainStorageError::ValueNotFound {
            entity: "ChainMetadata",
            field: "AccumulatedWork",
            value: "".to_string(),
        }),
    }
}

// Fetches the deleted bitmap from the provided metadata db.
fn fetch_deleted_bitmap(txn: &ConstTransaction<'_>, db: &Database) -> Result<DeletedBitmap, ChainStorageError> {
    let k = MetadataKey::DeletedBitmap.as_u32();
    let val: Option<MetadataValue> = lmdb_get(txn, db, &k)?;
    match val {
        Some(MetadataValue::DeletedBitmap(bitmap)) => Ok(bitmap),
        None => Ok(Bitmap::create().into()),
        _ => Err(ChainStorageError::ValueNotFound {
            entity: "ChainMetadata",
            field: "DeletedBitmap",
            value: "".to_string(),
        }),
    }
}

// Fetches the pruning horizon from the provided metadata db.
fn fetch_pruning_horizon(txn: &ConstTransaction<'_>, db: &Database) -> Result<u64, ChainStorageError> {
    let k = MetadataKey::PruningHorizon;
    let val: Option<MetadataValue> = lmdb_get(txn, db, &k.as_u32())?;
    match val {
        Some(MetadataValue::PruningHorizon(pruning_horizon)) => Ok(pruning_horizon),
        _ => Ok(0),
    }
}

fn get_database(store: &LMDBStore, name: &str) -> Result<DatabaseRef, ChainStorageError> {
    let handle = store
        .get_handle(name)
        .ok_or_else(|| ChainStorageError::CriticalError(format!("Could not get `{}` database", name)))?;
    Ok(handle.db())
}

#[derive(Debug, Clone, PartialEq, Eq, Copy)]
enum MetadataKey {
    ChainHeight,
    BestBlock,
    AccumulatedWork,
    PruningHorizon,
    PrunedHeight,
    HorizonData,
    DeletedBitmap,
    BestBlockTimestamp,
    MigrationVersion,
}

impl MetadataKey {
    #[inline]
    pub fn as_u32(self) -> u32 {
        self as u32
    }
}

impl fmt::Display for MetadataKey {
    fn fmt(&self, f: &mut fmt::Formatter<'_>) -> fmt::Result {
        match self {
            MetadataKey::ChainHeight => write!(f, "Current chain height"),
            MetadataKey::AccumulatedWork => write!(f, "Total accumulated work"),
            MetadataKey::PruningHorizon => write!(f, "Pruning horizon"),
            MetadataKey::PrunedHeight => write!(f, "Effective pruned height"),
            MetadataKey::BestBlock => write!(f, "Chain tip block hash"),
            MetadataKey::HorizonData => write!(f, "Database info"),
            MetadataKey::DeletedBitmap => write!(f, "Deleted bitmap"),
            MetadataKey::BestBlockTimestamp => write!(f, "Chain tip block timestamp"),
            MetadataKey::MigrationVersion => write!(f, "Migration version"),
        }
    }
}

#[allow(clippy::large_enum_variant)]
#[derive(Debug, Clone, Deserialize, Serialize)]
enum MetadataValue {
    ChainHeight(u64),
    BestBlock(BlockHash),
    AccumulatedWork(u128),
    PruningHorizon(u64),
    PrunedHeight(u64),
    HorizonData(HorizonData),
    DeletedBitmap(DeletedBitmap),
    BestBlockTimestamp(u64),
    MigrationVersion(u64),
}

impl fmt::Display for MetadataValue {
    fn fmt(&self, f: &mut fmt::Formatter<'_>) -> fmt::Result {
        match self {
            MetadataValue::ChainHeight(h) => write!(f, "Chain height is {}", h),
            MetadataValue::AccumulatedWork(d) => write!(f, "Total accumulated work is {}", d),
            MetadataValue::PruningHorizon(h) => write!(f, "Pruning horizon is {}", h),
            MetadataValue::PrunedHeight(height) => write!(f, "Effective pruned height is {}", height),
            MetadataValue::BestBlock(hash) => write!(f, "Chain tip block hash is {}", hash.to_hex()),
            MetadataValue::HorizonData(_) => write!(f, "Horizon data"),
            MetadataValue::DeletedBitmap(deleted) => {
                write!(f, "Deleted Bitmap ({} indexes)", deleted.bitmap().cardinality())
            },
            MetadataValue::BestBlockTimestamp(timestamp) => write!(f, "Chain tip block timestamp is {}", timestamp),
            MetadataValue::MigrationVersion(n) => write!(f, "Migration version {}", n),
        }
    }
}

/// A struct that wraps a LMDB transaction and provides an interface to valid operations that can be performed
/// on the current deleted bitmap state of the blockchain.
/// A deleted bitmap contains the MMR leaf indexes of spent TXOs.
struct DeletedBitmapModel<'a, T> {
    txn: &'a T,
    db: &'a Database<'static>,
    bitmap: DeletedBitmap,
    is_dirty: bool,
}

impl<'a, 'b, T> DeletedBitmapModel<'a, T>
where T: Deref<Target = ConstTransaction<'b>>
{
    pub fn load(txn: &'a T, db: &'a Database<'static>) -> Result<Self, ChainStorageError> {
        let bitmap = fetch_deleted_bitmap(txn, db)?;
        Ok(Self {
            txn,
            db,
            bitmap,
            is_dirty: false,
        })
    }

    /// Returns a reference to the `DeletedBitmap`
    pub fn get(&self) -> &DeletedBitmap {
        &self.bitmap
    }
}

impl<'a, 'b> DeletedBitmapModel<'a, WriteTransaction<'b>> {
    /// Merge (union) the given bitmap into this instance.
    /// `finish` must be called to persist the bitmap.
    pub fn merge(&mut self, deleted: &Bitmap) -> Result<&mut Self, ChainStorageError> {
        self.bitmap.bitmap_mut().or_inplace(deleted);
        self.is_dirty = true;
        Ok(self)
    }

    /// Remove (difference) the given bitmap from this instance.
    /// `finish` must be called to persist the bitmap.
    pub fn remove(&mut self, deleted: &Bitmap) -> Result<&mut Self, ChainStorageError> {
        self.bitmap.bitmap_mut().andnot_inplace(deleted);
        self.is_dirty = true;
        Ok(self)
    }

    /// Persist the bitmap if required. This is a no-op if the bitmap has not been modified.
    pub fn save(mut self) -> Result<(), ChainStorageError> {
        if !self.is_dirty {
            return Ok(());
        }

        self.bitmap.bitmap_mut().run_optimize();
        lmdb_replace(
            self.txn,
            self.db,
            &MetadataKey::DeletedBitmap.as_u32(),
            &MetadataValue::DeletedBitmap(self.bitmap),
        )?;
        Ok(())
    }
<<<<<<< HEAD
=======
}

struct CompositeKey {
    key: Vec<u8>,
}

impl CompositeKey {
    pub fn new(header_hash: &[u8], mmr_position: u32, hash: &[u8]) -> CompositeKey {
        let mut key = Vec::with_capacity(header_hash.len() + mem::size_of::<u32>() + hash.len());
        key.extend_from_slice(header_hash);
        key.extend_from_slice(&mmr_position.to_be_bytes());
        key.extend_from_slice(hash);

        CompositeKey { key }
    }

    pub fn as_bytes(&self) -> &[u8] {
        &self.key
    }

    pub fn to_hex(&self) -> String {
        self.key.to_hex()
    }
}

type InputKey = CompositeKey;
type KernelKey = CompositeKey;
type OutputKey = CompositeKey;

fn run_migrations(db: &LMDBDatabase) -> Result<(), ChainStorageError> {
    const MIGRATION_VERSION: u64 = 1;
    let txn = db.read_transaction()?;

    let k = MetadataKey::MigrationVersion;
    let val = lmdb_get::<_, MetadataValue>(&*txn, &db.metadata_db, &k.as_u32())?;
    let n = match val {
        Some(MetadataValue::MigrationVersion(n)) => n,
        Some(_) | None => 0,
    };
    info!(
        target: LOG_TARGET,
        "Blockchain database is at v{} (required version: {})", n, MIGRATION_VERSION
    );
    drop(txn);

    if n < MIGRATION_VERSION {
        tari_script_execution_stack_bug_migration::migrate(db)?;
        info!(target: LOG_TARGET, "Migrated database to version {}", MIGRATION_VERSION);
        let txn = db.write_transaction()?;
        lmdb_replace(
            &txn,
            &db.metadata_db,
            &k.as_u32(),
            &MetadataValue::MigrationVersion(MIGRATION_VERSION),
        )?;
        txn.commit()?;
    }

    Ok(())
}

// TODO: this is a temporary fix, remove
mod tari_script_execution_stack_bug_migration {
    use serde::{Deserialize, Serialize};
    use tari_common_types::types::{ComSignature, PublicKey};
    use tari_crypto::ristretto::{pedersen::PedersenCommitment, RistrettoPublicKey, RistrettoSchnorr};
    use tari_script::{ExecutionStack, HashValue, ScalarValue, StackItem};

    use super::*;
    use crate::{
        chain_storage::lmdb_db::lmdb::lmdb_map_inplace,
        transactions::transaction_components::{SpentOutput, TransactionInputVersion},
    };

    pub fn migrate(db: &LMDBDatabase) -> Result<(), ChainStorageError> {
        {
            let txn = db.read_transaction()?;
            // Only perform migration if necessary
            if lmdb_len(&txn, &db.inputs_db)? == 0 {
                return Ok(());
            }
        }
        unsafe {
            LMDBStore::resize(&db.env, &LMDBConfig::new(0, 1024 * 1024 * 1024, 0))?;
        }
        let txn = db.write_transaction()?;
        lmdb_map_inplace(&txn, &db.inputs_db, |mut v: TransactionInputRowDataV0| {
            let mut items = Vec::with_capacity(v.input.input_data.items.len());
            while let Some(item) = v.input.input_data.items.pop() {
                if let StackItemV0::Commitment(ref commitment) = item {
                    let pk = PublicKey::from_bytes(commitment.as_bytes()).unwrap();
                    items.push(StackItem::PublicKey(pk));
                } else {
                    items.push(unsafe { mem::transmute(item) });
                }
            }
            let mut v = unsafe { mem::transmute::<_, TransactionInputRowData>(v) };
            v.input.input_data = ExecutionStack::new(items);
            Some(v)
        })?;
        txn.commit()?;
        Ok(())
    }

    #[derive(Debug, Serialize, Deserialize)]
    pub(crate) struct TransactionInputRowDataV0 {
        pub input: TransactionInputV0,
        pub header_hash: HashOutput,
        pub mmr_position: u32,
        pub hash: HashOutput,
    }

    #[derive(Debug, Serialize, Deserialize)]
    pub struct TransactionInputV0 {
        version: TransactionInputVersion,
        spent_output: SpentOutput,
        input_data: ExecutionStackV0,
        script_signature: ComSignature,
    }

    #[derive(Debug, Serialize, Deserialize)]
    struct ExecutionStackV0 {
        items: Vec<StackItemV0>,
    }

    #[derive(Debug, Serialize, Deserialize)]
    enum StackItemV0 {
        Number(i64),
        Hash(HashValue),
        Scalar(ScalarValue),
        Commitment(PedersenCommitment),
        PublicKey(RistrettoPublicKey),
        Signature(RistrettoSchnorr),
    }
>>>>>>> becff0fe
}<|MERGE_RESOLUTION|>--- conflicted
+++ resolved
@@ -2872,36 +2872,7 @@
         )?;
         Ok(())
     }
-<<<<<<< HEAD
-=======
 }
-
-struct CompositeKey {
-    key: Vec<u8>,
-}
-
-impl CompositeKey {
-    pub fn new(header_hash: &[u8], mmr_position: u32, hash: &[u8]) -> CompositeKey {
-        let mut key = Vec::with_capacity(header_hash.len() + mem::size_of::<u32>() + hash.len());
-        key.extend_from_slice(header_hash);
-        key.extend_from_slice(&mmr_position.to_be_bytes());
-        key.extend_from_slice(hash);
-
-        CompositeKey { key }
-    }
-
-    pub fn as_bytes(&self) -> &[u8] {
-        &self.key
-    }
-
-    pub fn to_hex(&self) -> String {
-        self.key.to_hex()
-    }
-}
-
-type InputKey = CompositeKey;
-type KernelKey = CompositeKey;
-type OutputKey = CompositeKey;
 
 fn run_migrations(db: &LMDBDatabase) -> Result<(), ChainStorageError> {
     const MIGRATION_VERSION: u64 = 1;
@@ -2937,6 +2908,8 @@
 
 // TODO: this is a temporary fix, remove
 mod tari_script_execution_stack_bug_migration {
+    use std::mem;
+
     use serde::{Deserialize, Serialize};
     use tari_common_types::types::{ComSignature, PublicKey};
     use tari_crypto::ristretto::{pedersen::PedersenCommitment, RistrettoPublicKey, RistrettoSchnorr};
@@ -3008,5 +2981,4 @@
         PublicKey(RistrettoPublicKey),
         Signature(RistrettoSchnorr),
     }
->>>>>>> becff0fe
 }