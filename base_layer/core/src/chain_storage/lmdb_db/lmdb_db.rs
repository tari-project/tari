--- conflicted
+++ resolved
@@ -1256,18 +1256,6 @@
                 DeleteResult::KeyNotFound => return Err(ChainStorageError::UnspendableInput),
             };
 
-<<<<<<< HEAD
-            // TODO: This is not correct
-            // let features = input.features()?;
-            // if let Some(vn_reg) = features
-            //     .sidechain_feature
-            //     .as_ref()
-            //     .and_then(|f| f.validator_node_registration())
-            // {
-            //     self.validator_node_store(txn)
-            //         .delete(header.height, vn_reg.public_key(), input.commitment()?)?;
-            // }
-=======
             let features = input_with_output_data.features()?;
             if let Some(vn_reg) = features
                 .sidechain_feature
@@ -1280,7 +1268,6 @@
                     input_with_output_data.commitment()?,
                 )?;
             }
->>>>>>> ee8846d8
             trace!(
                 target: LOG_TARGET,
                 "Inserting input (`{}`, `{}`)",
