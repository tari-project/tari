// Copyright 2019. The Tari Project
//
// Redistribution and use in source and binary forms, with or without modification, are permitted provided that the
// following conditions are met:
//
// 1. Redistributions of source code must retain the above copyright notice, this list of conditions and the following
// disclaimer.
//
// 2. Redistributions in binary form must reproduce the above copyright notice, this list of conditions and the
// following disclaimer in the documentation and/or other materials provided with the distribution.
//
// 3. Neither the name of the copyright holder nor the names of its contributors may be used to endorse or promote
// products derived from this software without specific prior written permission.
//
// THIS SOFTWARE IS PROVIDED BY THE COPYRIGHT HOLDERS AND CONTRIBUTORS "AS IS" AND ANY EXPRESS OR IMPLIED WARRANTIES,
// INCLUDING, BUT NOT LIMITED TO, THE IMPLIED WARRANTIES OF MERCHANTABILITY AND FITNESS FOR A PARTICULAR PURPOSE ARE
// DISCLAIMED. IN NO EVENT SHALL THE COPYRIGHT HOLDER OR CONTRIBUTORS BE LIABLE FOR ANY DIRECT, INDIRECT, INCIDENTAL,
// SPECIAL, EXEMPLARY, OR CONSEQUENTIAL DAMAGES (INCLUDING, BUT NOT LIMITED TO, PROCUREMENT OF SUBSTITUTE GOODS OR
// SERVICES; LOSS OF USE, DATA, OR PROFITS; OR BUSINESS INTERRUPTION) HOWEVER CAUSED AND ON ANY THEORY OF LIABILITY,
// WHETHER IN CONTRACT, STRICT LIABILITY, OR TORT (INCLUDING NEGLIGENCE OR OTHERWISE) ARISING IN ANY WAY OUT OF THE
// USE OF THIS SOFTWARE, EVEN IF ADVISED OF THE POSSIBILITY OF SUCH DAMAGE.

<<<<<<< HEAD
use crate::{proof_of_work::Difficulty, tari_utilities::hex::Hex, transactions::types::BlockHash};
use serde::{Deserialize, Serialize};
use std::fmt::{Display, Error, Formatter};

#[derive(Debug, Clone, Eq, PartialEq, Serialize, Deserialize)]
=======
use crate::blocks::blockheader::BlockHash;
use serde::{Deserialize, Serialize};
use std::fmt::{Display, Error, Formatter};

use tari_crypto::tari_utilities::hex::Hex;

#[derive(Debug, Clone, Eq, PartialEq, Serialize, Deserialize, Hash)]
>>>>>>> 35de5b55
pub struct ChainMetadata {
    /// The current chain height, or the block number of the longest valid chain, or `None` if there is no chain
    pub height_of_longest_chain: Option<u64>,
    /// The block hash of the current tip of the longest valid chain, or `None` for an empty chain
    pub best_block: Option<BlockHash>,
    /// The number of blocks back from the tip that this database tracks. A value of 0 indicates that all blocks are
    /// tracked (i.e. the database is in full archival mode).
    pub pruning_horizon: u64,
    /// The effective height of the pruning horizon. This indicates from what height a full block can be provided
    /// (exclusive). If `effective_pruned_height` is equal to the `height_of_longest_chain` no blocks can be
    /// provided. Archival nodes wil always have an `effective_pruned_height` of zero.
    pub effective_pruned_height: u64,
    /// The geometric mean of the proof of work of the longest chain, none if the chain is empty
    pub accumulated_difficulty: Option<u128>,
}

impl ChainMetadata {
    pub fn new(
        height: u64,
        hash: BlockHash,
        pruning_horizon: u64,
        effective_pruned_height: u64,
        accumulated_difficulty: u128,
    ) -> ChainMetadata
    {
        ChainMetadata {
            height_of_longest_chain: Some(height),
            best_block: Some(hash),
            pruning_horizon,
            effective_pruned_height,
            accumulated_difficulty: Some(accumulated_difficulty),
        }
    }

    /// The block height at the pruning horizon, given the chain height of the network. Typically database backends
    /// cannot provide any block data earlier than this point.
    /// Zero is returned if the blockchain still hasn't reached the pruning horizon.
    pub fn horizon_block(&self, chain_tip: u64) -> u64 {
        match self.pruning_horizon {
            0 => 0,
            horizon => match chain_tip.checked_sub(horizon) {
                None => 0,
                Some(h) => h,
            },
        }
    }

    /// Set the pruning horizon to indicate that the chain is in archival mode (i.e. a pruning horizon of zero)
    pub fn archival_mode(&mut self) {
        self.pruning_horizon = 0;
    }

    /// Set the pruning horizon
    pub fn set_pruning_horizon(&mut self, pruning_horizon: u64) {
        self.pruning_horizon = pruning_horizon;
    }

    /// Check if the node is an archival node based on its pruning horizon.
    pub fn is_archival_node(&self) -> bool {
        self.pruning_horizon == 0
    }

    /// Check if the node is a pruned node based on its pruning horizon.
    pub fn is_pruned_node(&self) -> bool {
        self.pruning_horizon != 0
    }

    /// Returns the height of longest chain.
    #[inline]
    pub fn height_of_longest_chain(&self) -> u64 {
        self.height_of_longest_chain.unwrap_or_default()
    }
}

impl Default for ChainMetadata {
    fn default() -> Self {
        ChainMetadata {
            height_of_longest_chain: None,
            best_block: None,
            pruning_horizon: 0,
            effective_pruned_height: 0,
            accumulated_difficulty: None,
        }
    }
}

impl Display for ChainMetadata {
    fn fmt(&self, fmt: &mut Formatter<'_>) -> Result<(), Error> {
        let height = self.height_of_longest_chain.unwrap_or(0);
        let best_block = self
            .best_block
            .clone()
            .map(|b| b.to_hex())
            .unwrap_or_else(|| "None".into());
        let accumulated_difficulty = self.accumulated_difficulty.unwrap_or_else(|| 0);
        fmt.write_str(&format!("Height of longest chain : {}\n", height))?;
        fmt.write_str(&format!(
            "Geometric mean of longest chain : {}\n",
            accumulated_difficulty
        ))?;
        fmt.write_str(&format!("Best block : {}\n", best_block))?;
        fmt.write_str(&format!("Pruning horizon : {}\n", self.pruning_horizon))?;
        fmt.write_str(&format!("Effective pruned height : {}\n", self.effective_pruned_height))?;
        Ok(())
    }
}

#[derive(Debug, Clone, Serialize, Deserialize)]
pub struct InProgressHorizonSyncState {
    pub metadata: ChainMetadata,
    pub initial_kernel_checkpoint_count: u64,
    pub initial_utxo_checkpoint_count: u64,
    pub initial_rangeproof_checkpoint_count: u64,
}

impl InProgressHorizonSyncState {
    pub fn new_with_metadata(metadata: ChainMetadata) -> Self {
        Self {
            metadata,
            initial_kernel_checkpoint_count: 0,
            initial_utxo_checkpoint_count: 0,
            initial_rangeproof_checkpoint_count: 0,
        }
    }
}

impl Display for InProgressHorizonSyncState {
    fn fmt(&self, f: &mut Formatter<'_>) -> Result<(), Error> {
        write!(
            f,
            "metadata = {}, #kernel checkpoints = ({}), #UTXO checkpoints = ({}), #range proof checkpoints = ({})",
            self.metadata,
            self.initial_kernel_checkpoint_count,
            self.initial_utxo_checkpoint_count,
            self.initial_rangeproof_checkpoint_count,
        )
    }
}

#[cfg(test)]
mod test {
    use super::ChainMetadata;

    #[test]
    fn horizon_block_on_default() {
        let metadata = ChainMetadata::default();
        assert_eq!(metadata.horizon_block(0), 0);
    }

    #[test]
    fn pruned_mode() {
        let mut metadata = ChainMetadata::default();
        assert_eq!(metadata.is_pruned_node(), false);
        assert_eq!(metadata.is_archival_node(), true);
        metadata.set_pruning_horizon(2880);
        assert_eq!(metadata.is_pruned_node(), true);
        assert_eq!(metadata.is_archival_node(), false);
        assert_eq!(metadata.horizon_block(0), 0);
        assert_eq!(metadata.horizon_block(100), 0);
        assert_eq!(metadata.horizon_block(2880), 0);
        assert_eq!(metadata.horizon_block(2881), 1);
    }

    #[test]
    fn archival_node() {
        let mut metadata = ChainMetadata::default();
        metadata.archival_mode();
        // Chain is still empty
        assert_eq!(metadata.horizon_block(0), 0);
        // When pruning horizon is zero, the horizon block is always 0, the genesis block
        assert_eq!(metadata.horizon_block(0), 0);
        assert_eq!(metadata.horizon_block(100), 0);
        assert_eq!(metadata.horizon_block(2881), 0);
    }
}<|MERGE_RESOLUTION|>--- conflicted
+++ resolved
@@ -20,21 +20,11 @@
 // WHETHER IN CONTRACT, STRICT LIABILITY, OR TORT (INCLUDING NEGLIGENCE OR OTHERWISE) ARISING IN ANY WAY OUT OF THE
 // USE OF THIS SOFTWARE, EVEN IF ADVISED OF THE POSSIBILITY OF SUCH DAMAGE.
 
-<<<<<<< HEAD
 use crate::{proof_of_work::Difficulty, tari_utilities::hex::Hex, transactions::types::BlockHash};
 use serde::{Deserialize, Serialize};
 use std::fmt::{Display, Error, Formatter};
 
 #[derive(Debug, Clone, Eq, PartialEq, Serialize, Deserialize)]
-=======
-use crate::blocks::blockheader::BlockHash;
-use serde::{Deserialize, Serialize};
-use std::fmt::{Display, Error, Formatter};
-
-use tari_crypto::tari_utilities::hex::Hex;
-
-#[derive(Debug, Clone, Eq, PartialEq, Serialize, Deserialize, Hash)]
->>>>>>> 35de5b55
 pub struct ChainMetadata {
     /// The current chain height, or the block number of the longest valid chain, or `None` if there is no chain
     pub height_of_longest_chain: Option<u64>,
