--- conflicted
+++ resolved
@@ -427,11 +427,8 @@
             SetPrunedHeight { height, .. } => write!(f, "Set pruned height to {}", height),
             DeleteHeader(height) => write!(f, "Delete header at height: {}", height),
             DeleteOrphan(hash) => write!(f, "Delete orphan with hash: {}", hash.to_hex()),
-<<<<<<< HEAD
             InsertBadBlock { hash, height } => write!(f, "Insert bad block #{} {}", height, hash.to_hex()),
-=======
             SetHorizonData { .. } => write!(f, "Set horizon data"),
->>>>>>> a4341a03
         }
     }
 }
