--- conflicted
+++ resolved
@@ -415,8 +415,6 @@
                 write!(f, "Update Block data for block {}", header_hash)
             },
             PruneOutputsSpentAtHash { block_hash } => write!(f, "Prune output(s) at hash: {}", block_hash),
-<<<<<<< HEAD
-=======
             PruneOutputFromAllDbs {
                 output_hash,
                 commitment,
@@ -429,7 +427,6 @@
                 output_type,
             ),
             DeleteAllKernelsInBlock { block_hash } => write!(f, "Delete kernels in block {}", block_hash),
->>>>>>> ab8d96af
             DeleteAllInputsInBlock { block_hash } => write!(f, "Delete outputs in block {}", block_hash),
             SetAccumulatedDataForOrphan(accumulated_data) => {
                 write!(f, "Set accumulated data for orphan {}", accumulated_data)
