--- conflicted
+++ resolved
@@ -22,14 +22,7 @@
 use crate::{
     blocks::{Block, BlockHeader},
     chain_storage::{error::ChainStorageError, ChainBlock, ChainHeader, MmrTree},
-<<<<<<< HEAD
-    transactions::{
-        transaction::{TransactionKernel, TransactionOutput},
-        types::{Commitment, HashOutput},
-    },
-=======
     transactions::transaction::{TransactionKernel, TransactionOutput},
->>>>>>> 997d2888
 };
 use croaring::Bitmap;
 use std::{
