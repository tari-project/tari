--- conflicted
+++ resolved
@@ -1747,13 +1747,7 @@
         target_height
     );
 
-<<<<<<< HEAD
-    let effective_pruning_horizon = metadata
-        .height_of_longest_chain()
-        .saturating_sub(metadata.pruned_height());
-=======
     let effective_pruning_horizon = metadata.best_block_height().saturating_sub(metadata.pruned_height());
->>>>>>> ab8d96af
     let prune_past_horizon = metadata.is_pruned_node() && steps_back > effective_pruning_horizon;
     if prune_past_horizon {
         warn!(
