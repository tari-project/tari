--- conflicted
+++ resolved
@@ -39,10 +39,7 @@
 pub mod emission;
 pub mod error;
 pub mod genesis_block;
-<<<<<<< HEAD
-=======
 pub mod tari_amount;
 
->>>>>>> c447302a
 // Re-export commonly used structs
 pub use transaction_protocol::{recipient::ReceiverTransactionProtocol, sender::SenderTransactionProtocol};