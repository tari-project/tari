--- conflicted
+++ resolved
@@ -55,8 +55,8 @@
 pub mod mining;
 #[cfg(any(feature = "base_node", feature = "transactions"))]
 pub mod proof_of_work;
-<<<<<<< HEAD
-=======
+#[cfg(any(feature = "base_node", feature = "base_node_proto"))]
+pub mod proto;
 #[cfg(feature = "base_node")]
 pub mod validation;
 
@@ -65,11 +65,8 @@
 
 #[cfg(any(feature = "base_node", feature = "base_node_proto"))]
 pub mod base_node;
->>>>>>> 35de5b55
 #[cfg(any(feature = "base_node", feature = "base_node_proto"))]
 pub mod proto;
-#[cfg(feature = "base_node")]
-pub mod validation;
 
 #[cfg(any(feature = "base_node", feature = "mempool_proto"))]
 pub mod mempool;
