--- conflicted
+++ resolved
@@ -61,17 +61,23 @@
     GetNewBlockTemplate(GetNewBlockTemplateRequest),
     GetNewBlock(NewBlockTemplate),
     FetchKernelByExcessSig(Signature),
-<<<<<<< HEAD
-    FetchMempoolTransactionsByExcessSigs { excess_sigs: Vec<PrivateKey> },
-    FetchValidatorNodesKeys { height: u64 },
-    FetchCommittee { height: u64, shard: [u8; 32] },
-    GetShardKey { height: u64, public_key: PublicKey },
-    FetchTemplateRegistrations { from_height: u64 },
-=======
     FetchMempoolTransactionsByExcessSigs {
         excess_sigs: Vec<PrivateKey>,
     },
->>>>>>> dd1d9932
+    FetchValidatorNodesKeys {
+        height: u64,
+    },
+    FetchCommittee {
+        height: u64,
+        shard: [u8; 32],
+    },
+    GetShardKey {
+        height: u64,
+        public_key: PublicKey,
+    },
+    FetchTemplateRegistrations {
+        from_height: u64,
+    },
 }
 
 #[derive(Debug, Serialize, Deserialize)]
