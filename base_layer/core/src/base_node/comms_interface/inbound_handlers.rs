// Copyright 2019. The Tari Project
//
// Redistribution and use in source and binary forms, with or without modification, are permitted provided that the
// following conditions are met:
//
// 1. Redistributions of source code must retain the above copyright notice, this list of conditions and the following
// disclaimer.
//
// 2. Redistributions in binary form must reproduce the above copyright notice, this list of conditions and the
// following disclaimer in the documentation and/or other materials provided with the distribution.
//
// 3. Neither the name of the copyright holder nor the names of its contributors may be used to endorse or promote
// products derived from this software without specific prior written permission.
//
// THIS SOFTWARE IS PROVIDED BY THE COPYRIGHT HOLDERS AND CONTRIBUTORS "AS IS" AND ANY EXPRESS OR IMPLIED WARRANTIES,
// INCLUDING, BUT NOT LIMITED TO, THE IMPLIED WARRANTIES OF MERCHANTABILITY AND FITNESS FOR A PARTICULAR PURPOSE ARE
// DISCLAIMED. IN NO EVENT SHALL THE COPYRIGHT HOLDER OR CONTRIBUTORS BE LIABLE FOR ANY DIRECT, INDIRECT, INCIDENTAL,
// SPECIAL, EXEMPLARY, OR CONSEQUENTIAL DAMAGES (INCLUDING, BUT NOT LIMITED TO, PROCUREMENT OF SUBSTITUTE GOODS OR
// SERVICES; LOSS OF USE, DATA, OR PROFITS; OR BUSINESS INTERRUPTION) HOWEVER CAUSED AND ON ANY THEORY OF LIABILITY,
// WHETHER IN CONTRACT, STRICT LIABILITY, OR TORT (INCLUDING NEGLIGENCE OR OTHERWISE) ARISING IN ANY WAY OUT OF THE
// USE OF THIS SOFTWARE, EVEN IF ADVISED OF THE POSSIBILITY OF SUCH DAMAGE.

use std::sync::Arc;

use log::*;
use strum_macros::Display;
use tari_common_types::types::{BlockHash, HashOutput, PublicKey};
use tari_comms::peer_manager::NodeId;
use tari_crypto::tari_utilities::{hash::Hashable, hex::Hex};
use tari_utilities::ByteArray;
use tokio::sync::Semaphore;

use crate::{
    base_node::comms_interface::{
        error::CommsInterfaceError,
        local_interface::BlockEventSender,
        NodeCommsRequest,
        NodeCommsResponse,
        OutboundNodeCommsInterface,
    },
    blocks::{Block, BlockHeader, ChainBlock, NewBlock, NewBlockTemplate},
    chain_storage::{async_db::AsyncBlockchainDb, BlockAddResult, BlockchainBackend, PrunedOutput},
    consensus::{ConsensusConstants, ConsensusManager},
    mempool::Mempool,
    proof_of_work::{Difficulty, PowAlgorithm},
    transactions::transaction::TransactionKernel,
};

const LOG_TARGET: &str = "c::bn::comms_interface::inbound_handler";
const MAX_HEADERS_PER_RESPONSE: u32 = 100;

/// Events that can be published on the Validated Block Event Stream
/// Broadcast is to notify subscribers if this is a valid propagated block event
#[derive(Debug, Clone, Display)]
pub enum BlockEvent {
    ValidBlockAdded(Arc<Block>, BlockAddResult),
    AddBlockFailed(Arc<Block>),
    BlockSyncComplete(Arc<ChainBlock>),
    BlockSyncRewind(Vec<Arc<ChainBlock>>),
}

/// The InboundNodeCommsInterface is used to handle all received inbound requests from remote nodes.
pub struct InboundNodeCommsHandlers<T> {
    block_event_sender: BlockEventSender,
    blockchain_db: AsyncBlockchainDb<T>,
    mempool: Mempool,
    consensus_manager: ConsensusManager,
    new_block_request_semaphore: Arc<Semaphore>,
    outbound_nci: OutboundNodeCommsInterface,
}

impl<T> InboundNodeCommsHandlers<T>
where T: BlockchainBackend + 'static
{
    /// Construct a new InboundNodeCommsInterface.
    pub fn new(
        block_event_sender: BlockEventSender,
        blockchain_db: AsyncBlockchainDb<T>,
        mempool: Mempool,
        consensus_manager: ConsensusManager,
        outbound_nci: OutboundNodeCommsInterface,
    ) -> Self {
        Self {
            block_event_sender,
            blockchain_db,
            mempool,
            consensus_manager,
            new_block_request_semaphore: Arc::new(Semaphore::new(1)),
            outbound_nci,
        }
    }

    /// Handle inbound node comms requests from remote nodes and local services.
    pub async fn handle_request(&self, request: NodeCommsRequest) -> Result<NodeCommsResponse, CommsInterfaceError> {
        debug!(target: LOG_TARGET, "Handling remote request {}", request);
        match request {
            NodeCommsRequest::GetChainMetadata => Ok(NodeCommsResponse::ChainMetadata(
                self.blockchain_db.get_chain_metadata().await?,
            )),
            NodeCommsRequest::FetchHeaders(range) => {
                let headers = self.blockchain_db.fetch_chain_headers(range).await?;
                Ok(NodeCommsResponse::BlockHeaders(headers))
            },
            NodeCommsRequest::FetchHeadersWithHashes(block_hashes) => {
                let mut block_headers = Vec::with_capacity(block_hashes.len());
                for block_hash in block_hashes {
                    let block_hex = block_hash.to_hex();
                    match self.blockchain_db.fetch_chain_header_by_block_hash(block_hash).await? {
                        Some(block_header) => {
                            block_headers.push(block_header);
                        },
                        None => {
                            error!(target: LOG_TARGET, "Could not fetch headers with hashes:{}", block_hex);
                            return Err(CommsInterfaceError::InternalError(format!(
                                "Could not fetch headers with hashes:{}",
                                block_hex
                            )));
                        },
                    }
                }
                Ok(NodeCommsResponse::BlockHeaders(block_headers))
            },
            NodeCommsRequest::FetchHeadersAfter(header_hashes, stopping_hash) => {
                let mut starting_block = None;
                // Find first header that matches
                for header_hash in header_hashes {
                    match self
                        .blockchain_db
                        .fetch_header_by_block_hash(header_hash.clone())
                        .await?
                    {
                        Some(from_block) => {
                            starting_block = Some(from_block);
                            break;
                        },
                        None => {
                            // Not an error. The header requested is simply not in our chain.
                            // Logging it as debug because it may not just be not found.
                            debug!(
                                target: LOG_TARGET,
                                "Skipping header {} when searching for matching headers in our chain.",
                                header_hash.to_hex(),
                            );
                        },
                    }
                }
                let starting_block = match starting_block {
                    Some(b) => b,
                    // Send from genesis block if no hashes match
                    None => self
                        .blockchain_db
                        .fetch_header(0)
                        .await?
                        .ok_or(CommsInterfaceError::BlockHeaderNotFound(0))?,
                };
                let mut headers = Vec::with_capacity(MAX_HEADERS_PER_RESPONSE as usize);
                for i in 1..MAX_HEADERS_PER_RESPONSE {
                    match self.blockchain_db.fetch_header(starting_block.height + i as u64).await {
                        Ok(Some(header)) => {
                            let hash = header.hash();
                            headers.push(header);
                            if hash == stopping_hash {
                                break;
                            }
                        },
                        Err(err) => {
                            error!(
                                target: LOG_TARGET,
                                "Could not fetch header at {}:{}",
                                starting_block.height + i as u64,
                                err.to_string()
                            );
                            return Err(err.into());
                        },
                        _ => error!(target: LOG_TARGET, "Could not fetch header: None"),
                    }
                }

                Ok(NodeCommsResponse::FetchHeadersAfterResponse(headers))
            },
            NodeCommsRequest::FetchMatchingUtxos(utxo_hashes) => {
                let mut res = Vec::with_capacity(utxo_hashes.len());
                for (pruned_output, spent) in (self.blockchain_db.fetch_utxos(utxo_hashes).await?)
                    .into_iter()
                    .flatten()
                {
                    if let PrunedOutput::NotPruned { output } = pruned_output {
                        if !spent {
                            res.push(output);
                        }
                    }
                }
                Ok(NodeCommsResponse::TransactionOutputs(res))
            },
            NodeCommsRequest::FetchMatchingTxos(hashes) => {
                let res = self
                    .blockchain_db
                    .fetch_utxos(hashes)
                    .await?
                    .into_iter()
                    .filter_map(|opt| match opt {
                        Some((PrunedOutput::NotPruned { output }, _)) => Some(output),
                        _ => None,
                    })
                    .collect();
                Ok(NodeCommsResponse::TransactionOutputs(res))
            },
            NodeCommsRequest::FetchMatchingBlocks(range) => {
                let blocks = self.blockchain_db.fetch_blocks(range).await?;
                Ok(NodeCommsResponse::HistoricalBlocks(blocks))
            },
            NodeCommsRequest::FetchBlocksByHash(block_hashes) => {
                let mut blocks = Vec::with_capacity(block_hashes.len());
                for block_hash in block_hashes {
                    let block_hex = block_hash.to_hex();
                    debug!(
                        target: LOG_TARGET,
                        "A peer has requested a block with hash {}", block_hex
                    );

                    match self.blockchain_db.fetch_block_by_hash(block_hash).await {
                        Ok(Some(block)) => blocks.push(block),
                        Ok(None) => warn!(
                            target: LOG_TARGET,
                            "Could not provide requested block {} to peer because not stored", block_hex,
                        ),
                        Err(e) => warn!(
                            target: LOG_TARGET,
                            "Could not provide requested block {} to peer because: {}",
                            block_hex,
                            e.to_string()
                        ),
                    }
                }
                Ok(NodeCommsResponse::HistoricalBlocks(blocks))
            },
            NodeCommsRequest::FetchBlocksWithKernels(excess_sigs) => {
                let mut blocks = Vec::with_capacity(excess_sigs.len());
                for sig in excess_sigs {
                    let sig_hex = sig.get_signature().to_hex();
                    debug!(
                        target: LOG_TARGET,
                        "A peer has requested a block with kernel with sig {}", sig_hex
                    );
                    match self.blockchain_db.fetch_block_with_kernel(sig).await {
                        Ok(Some(block)) => blocks.push(block),
                        Ok(None) => warn!(
                            target: LOG_TARGET,
                            "Could not provide requested block containing kernel with sig {} to peer because not \
                             stored",
                            sig_hex
                        ),
                        Err(e) => warn!(
                            target: LOG_TARGET,
                            "Could not provide requested block containing kernel with sig {} to peer because: {}",
                            sig_hex,
                            e.to_string()
                        ),
                    }
                }
                Ok(NodeCommsResponse::HistoricalBlocks(blocks))
            },
            NodeCommsRequest::FetchBlocksWithUtxos(commitments) => {
                let mut blocks = Vec::with_capacity(commitments.len());
                for commitment in commitments {
                    let commitment_hex = commitment.to_hex();
                    debug!(
                        target: LOG_TARGET,
                        "A peer has requested a block with commitment {}", commitment_hex,
                    );
                    match self.blockchain_db.fetch_block_with_utxo(commitment).await {
                        Ok(Some(block)) => blocks.push(block),
                        Ok(None) => warn!(
                            target: LOG_TARGET,
                            "Could not provide requested block with commitment {} to peer because not stored",
                            commitment_hex,
                        ),
                        Err(e) => warn!(
                            target: LOG_TARGET,
                            "Could not provide requested block with commitment {} to peer because: {}",
                            commitment_hex,
                            e.to_string()
                        ),
                    }
                }
                Ok(NodeCommsResponse::HistoricalBlocks(blocks))
            },
            NodeCommsRequest::GetHeaderByHash(hash) => {
                let header = self.blockchain_db.fetch_chain_header_by_block_hash(hash).await?;
                Ok(NodeCommsResponse::BlockHeader(header))
            },
            NodeCommsRequest::GetBlockByHash(hash) => {
                let block = self.blockchain_db.fetch_block_by_hash(hash).await?;
                Ok(NodeCommsResponse::HistoricalBlock(Box::new(block)))
            },
            NodeCommsRequest::GetNewBlockTemplate(request) => {
                let best_block_header = self.blockchain_db.fetch_tip_header().await?;

                let mut header = BlockHeader::from_previous(best_block_header.header());
                let constants = self.consensus_manager.consensus_constants(header.height);
                header.version = constants.blockchain_version();
                header.pow.pow_algo = request.algo;

                let constants_weight = constants.get_max_block_weight_excluding_coinbase();
                let asking_weight = if request.max_weight > constants_weight || request.max_weight == 0 {
                    constants_weight
                } else {
                    request.max_weight
                };

                debug!(
                    target: LOG_TARGET,
                    "Fetching transactions with a maximum weight of {} for the template", asking_weight
                );
                let transactions = self
                    .mempool
                    .retrieve(asking_weight)
                    .await?
                    .into_iter()
                    .map(|tx| Arc::try_unwrap(tx).unwrap_or_else(|tx| (*tx).clone()))
                    .collect::<Vec<_>>();

                debug!(
                    target: LOG_TARGET,
                    "Adding {} transaction(s) to new block template",
                    transactions.len(),
                );

                let prev_hash = header.prev_hash.clone();
                let height = header.height;

                let block_template = NewBlockTemplate::from_block(
                    header.into_builder().with_transactions(transactions).build(),
                    self.get_target_difficulty_for_next_block(request.algo, constants, prev_hash)
                        .await?,
                    self.consensus_manager.get_block_reward_at(height),
                );
                debug!(
                    target: LOG_TARGET,
                    "New block template requested at height {}, weight: {}",
                    block_template.header.height,
                    block_template.body.calculate_weight(constants.transaction_weight())
                );
                trace!(target: LOG_TARGET, "{}", block_template);
                Ok(NodeCommsResponse::NewBlockTemplate(block_template))
            },
            NodeCommsRequest::GetNewBlock(block_template) => {
                let block = self.blockchain_db.prepare_new_block(block_template).await?;
                let constants = self.consensus_manager.consensus_constants(block.header.height);
                debug!(
                    target: LOG_TARGET,
                    "Prepared new block from template (hash: {}, weight: {}, {})",
                    block.hash().to_hex(),
                    block.body.calculate_weight(constants.transaction_weight()),
                    block.body.to_counts_string()
                );
                Ok(NodeCommsResponse::NewBlock {
                    success: true,
                    error: None,
                    block: Some(block),
                })
            },
            NodeCommsRequest::FetchKernelByExcessSig(signature) => {
                let mut kernels = Vec::<TransactionKernel>::new();

                match self.blockchain_db.fetch_kernel_by_excess_sig(signature).await {
                    Ok(kernel) => match kernel {
                        None => (),
                        Some((kernel, _kernel_hash)) => {
                            kernels.push(kernel);
                        },
                    },
                    Err(err) => {
                        error!(target: LOG_TARGET, "Could not fetch kernel {}", err.to_string());
                        return Err(err.into());
                    },
                }

                Ok(NodeCommsResponse::TransactionKernels(kernels))
            },
            NodeCommsRequest::FetchTokens {
                asset_public_key,
                unique_ids,
            } => {
                debug!(target: LOG_TARGET, "Starting fetch tokens");
                let mut outputs = vec![];
                if unique_ids.is_empty() {
                    // TODO: replace [0..1000] with parameters to allow paging
                    for output in self
                        .blockchain_db
                        .fetch_all_unspent_by_parent_public_key(asset_public_key.clone(), 0..1000)
                        .await?
                    {
                        match output.output {
                            PrunedOutput::Pruned { .. } => {
                                // TODO: should we return this?
                            },
                            PrunedOutput::NotPruned { output } => outputs.push(output),
                        }
                    }
                } else {
                    for id in unique_ids {
                        let output = self
                            .blockchain_db
                            .fetch_utxo_by_unique_id(Some(asset_public_key.clone()), id, None)
                            .await?;
                        if let Some(out) = output {
                            match out.output {
                                PrunedOutput::Pruned { .. } => {
                                    // TODO: should we return this?
                                },
                                PrunedOutput::NotPruned { output } => outputs.push(output),
                            }
                        }
                    }
                }
                Ok(NodeCommsResponse::FetchTokensResponse { outputs })
            },
            NodeCommsRequest::FetchAssetRegistrations { range } => {
                let top_level_pubkey = PublicKey::default();
                let exclusive_range = (*range.start())..(*range.end() + 1);
                let outputs = self
                    .blockchain_db
                    .fetch_all_unspent_by_parent_public_key(top_level_pubkey, exclusive_range)
                    .await?
                    .into_iter()
                    // TODO: should we return this?
                    .filter(|o|!o.output.is_pruned())
                    .collect();
                Ok(NodeCommsResponse::FetchAssetRegistrationsResponse { outputs })
            },
            NodeCommsRequest::FetchAssetMetadata { asset_public_key } => {
                let output = self
                    .blockchain_db
                    .fetch_utxo_by_unique_id(None, Vec::from(asset_public_key.as_bytes()), None)
                    .await?;
                Ok(NodeCommsResponse::FetchAssetMetadataResponse {
                    output: Box::new(output),
                })
            },
        }
    }

    /// Handles a `NewBlock` message. Only a single `NewBlock` message can be handled at once to prevent extraneous
    /// requests for the full block.
    /// This may (asynchronously) block until the other request(s) complete or time out and so should typically be
    /// executed in a dedicated task.
    pub async fn handle_new_block_message(
        &mut self,
        new_block: NewBlock,
        source_peer: NodeId,
    ) -> Result<(), CommsInterfaceError> {
        let NewBlock { block_hash } = new_block;

        if self.blockchain_db.inner().is_add_block_disabled() {
            info!(
                target: LOG_TARGET,
                "Ignoring block message ({}) because add_block is locked",
                block_hash.to_hex()
            );
            return Ok(());
        }

        // Only a single block request can complete at a time.
        // As multiple NewBlock requests arrive from propagation, this semaphore prevents multiple requests to nodes for
        // the same full block. The first request that succeeds will stop the node from requesting the block from any
        // other node (block_exists is true).
        let _permit = self.new_block_request_semaphore.acquire().await;

        if self.blockchain_db.block_exists(block_hash.clone()).await? {
            debug!(
                target: LOG_TARGET,
                "Block with hash `{}` already stored",
                block_hash.to_hex()
            );
            return Ok(());
        }

        debug!(
            target: LOG_TARGET,
            "Block with hash `{}` is unknown. Requesting it from peer `{}`.",
            block_hash.to_hex(),
            source_peer.short_str()
        );
        let mut block = self
            .outbound_nci
            .request_blocks_with_hashes_from_peer(vec![block_hash], Some(source_peer.clone()))
            .await?;

        match block.pop() {
            Some(block) => {
                self.handle_block(Arc::new(block.try_into_block()?), Some(source_peer))
                    .await?;
                Ok(())
            },
            None => {
                // TODO: #banheuristic - peer propagated block hash for which it could not return the full block
                debug!(
                    target: LOG_TARGET,
                    "Peer `{}` failed to return the block that was requested.",
                    source_peer.short_str()
                );
                Err(CommsInterfaceError::InvalidPeerResponse(format!(
                    "Invalid response from peer `{}`: Peer failed to provide the block that was propagated",
                    source_peer.short_str()
                )))
            },
        }
    }

    /// Handle inbound blocks from remote nodes and local services.
    pub async fn handle_block(
        &self,
        block: Arc<Block>,
        source_peer: Option<NodeId>,
    ) -> Result<BlockHash, CommsInterfaceError> {
        let block_hash = block.hash();
        let block_height = block.header.height;
        info!(
            target: LOG_TARGET,
            "Block #{} ({}) received from {}",
            block_height,
            block_hash.to_hex(),
            source_peer
                .as_ref()
                .map(|p| format!("remote peer: {}", p))
                .unwrap_or_else(|| "local services".to_string())
        );
        trace!(target: LOG_TARGET, "Block: {}", block);
        let add_block_result = self.blockchain_db.add_block(block.clone()).await;
        // Create block event on block event stream
        match add_block_result {
            Ok(block_add_result) => {
                trace!(target: LOG_TARGET, "Block event created: {}", block_add_result);

                let should_propagate = match &block_add_result {
                    BlockAddResult::Ok(_) => true,
                    BlockAddResult::BlockExists => false,
                    BlockAddResult::OrphanBlock => false,
                    BlockAddResult::ChainReorg { .. } => true,
                };

                self.blockchain_db.cleanup_orphans().await?;

                self.publish_block_event(BlockEvent::ValidBlockAdded(block, block_add_result));

<<<<<<< HEAD
                if should_propagate && broadcast.is_true() {
                    debug!(
=======
                if should_propagate {
                    info!(
>>>>>>> 99ba6a37
                        target: LOG_TARGET,
                        "Propagate block ({}) to network.",
                        block_hash.to_hex()
                    );
                    let exclude_peers = source_peer.into_iter().collect();
                    let new_block = NewBlock::new(block_hash.clone());
                    self.outbound_nci.propagate_block(new_block, exclude_peers).await?;
                }
                Ok(block_hash)
            },
            Err(e) => {
                warn!(
                    target: LOG_TARGET,
                    "Block #{} ({}) validation failed: {:?}",
                    block_height,
                    block_hash.to_hex(),
                    e
                );
                self.publish_block_event(BlockEvent::AddBlockFailed(block));
                Err(CommsInterfaceError::ChainStorageError(e))
            },
        }
    }

    fn publish_block_event(&self, event: BlockEvent) {
        if let Err(event) = self.block_event_sender.send(Arc::new(event)) {
            debug!(target: LOG_TARGET, "No event subscribers. Event {} dropped.", event.0)
        }
    }

    async fn get_target_difficulty_for_next_block(
        &self,
        pow_algo: PowAlgorithm,
        constants: &ConsensusConstants,
        current_block_hash: HashOutput,
    ) -> Result<Difficulty, CommsInterfaceError> {
        let target_difficulty = self
            .blockchain_db
            .fetch_target_difficulty_for_next_block(pow_algo, current_block_hash)
            .await?;

        let target = target_difficulty.calculate(
            constants.min_pow_difficulty(pow_algo),
            constants.max_pow_difficulty(pow_algo),
        );
        debug!(target: LOG_TARGET, "Target difficulty {} for PoW {}", target, pow_algo);
        Ok(target)
    }
}

impl<T> Clone for InboundNodeCommsHandlers<T> {
    fn clone(&self) -> Self {
        Self {
            block_event_sender: self.block_event_sender.clone(),
            blockchain_db: self.blockchain_db.clone(),
            mempool: self.mempool.clone(),
            consensus_manager: self.consensus_manager.clone(),
            new_block_request_semaphore: self.new_block_request_semaphore.clone(),
            outbound_nci: self.outbound_nci.clone(),
        }
    }
}<|MERGE_RESOLUTION|>--- conflicted
+++ resolved
@@ -544,13 +544,8 @@
 
                 self.publish_block_event(BlockEvent::ValidBlockAdded(block, block_add_result));
 
-<<<<<<< HEAD
-                if should_propagate && broadcast.is_true() {
+                if should_propagate {
                     debug!(
-=======
-                if should_propagate {
-                    info!(
->>>>>>> 99ba6a37
                         target: LOG_TARGET,
                         "Propagate block ({}) to network.",
                         block_hash.to_hex()
