// Copyright 2019. The Tari Project
//
// Redistribution and use in source and binary forms, with or without modification, are permitted provided that the
// following conditions are met:
//
// 1. Redistributions of source code must retain the above copyright notice, this list of conditions and the following
// disclaimer.
//
// 2. Redistributions in binary form must reproduce the above copyright notice, this list of conditions and the
// following disclaimer in the documentation and/or other materials provided with the distribution.
//
// 3. Neither the name of the copyright holder nor the names of its contributors may be used to endorse or promote
// products derived from this software without specific prior written permission.
//
// THIS SOFTWARE IS PROVIDED BY THE COPYRIGHT HOLDERS AND CONTRIBUTORS "AS IS" AND ANY EXPRESS OR IMPLIED WARRANTIES,
// INCLUDING, BUT NOT LIMITED TO, THE IMPLIED WARRANTIES OF MERCHANTABILITY AND FITNESS FOR A PARTICULAR PURPOSE ARE
// DISCLAIMED. IN NO EVENT SHALL THE COPYRIGHT HOLDER OR CONTRIBUTORS BE LIABLE FOR ANY DIRECT, INDIRECT, INCIDENTAL,
// SPECIAL, EXEMPLARY, OR CONSEQUENTIAL DAMAGES (INCLUDING, BUT NOT LIMITED TO, PROCUREMENT OF SUBSTITUTE GOODS OR
// SERVICES; LOSS OF USE, DATA, OR PROFITS; OR BUSINESS INTERRUPTION) HOWEVER CAUSED AND ON ANY THEORY OF LIABILITY,
// WHETHER IN CONTRACT, STRICT LIABILITY, OR TORT (INCLUDING NEGLIGENCE OR OTHERWISE) ARISING IN ANY WAY OUT OF THE
// USE OF THIS SOFTWARE, EVEN IF ADVISED OF THE POSSIBILITY OF SUCH DAMAGE.

use crate::{
    base_node::comms_interface::{
        error::CommsInterfaceError,
        BlockEvent,
        Broadcast,
        NodeCommsRequest,
        NodeCommsResponse,
    },
    blocks::{Block, BlockHeader, NewBlockTemplate},
    chain_storage::HistoricalBlock,
    proof_of_work::PowAlgorithm,
<<<<<<< HEAD
    transactions::{
        transaction::TransactionKernel,
        types::{Commitment, HashOutput, Signature},
    },
=======
    transactions::transaction::TransactionKernel,
>>>>>>> 997d2888
};
use std::sync::Arc;
use tari_common_types::{chain_metadata::ChainMetadata, types::BlockHash};
use tari_service_framework::{reply_channel::SenderService, Service};
use tokio::sync::broadcast;

pub type BlockEventSender = broadcast::Sender<Arc<BlockEvent>>;
pub type BlockEventReceiver = broadcast::Receiver<Arc<BlockEvent>>;
use crate::{
    base_node::comms_interface::comms_request::GetNewBlockTemplateRequest,
    transactions::transaction::TransactionOutput,
};
<<<<<<< HEAD
=======
use tari_common_types::types::{Commitment, HashOutput, Signature};
>>>>>>> 997d2888

/// The InboundNodeCommsInterface provides an interface to request information from the current local node by other
/// internal services.
#[derive(Clone)]
pub struct LocalNodeCommsInterface {
    request_sender: SenderService<NodeCommsRequest, Result<NodeCommsResponse, CommsInterfaceError>>,
    block_sender: SenderService<(Block, Broadcast), Result<BlockHash, CommsInterfaceError>>,
    block_event_sender: BlockEventSender,
}

impl LocalNodeCommsInterface {
    /// Construct a new LocalNodeCommsInterface with the specified SenderService.
    pub fn new(
        request_sender: SenderService<NodeCommsRequest, Result<NodeCommsResponse, CommsInterfaceError>>,
        block_sender: SenderService<(Block, Broadcast), Result<BlockHash, CommsInterfaceError>>,
        block_event_sender: BlockEventSender,
    ) -> Self {
        Self {
            request_sender,
            block_sender,
            block_event_sender,
        }
    }

    pub fn get_block_event_stream(&self) -> BlockEventReceiver {
        self.block_event_sender.subscribe()
    }

    /// Request metadata from the current local node.
    pub async fn get_metadata(&mut self) -> Result<ChainMetadata, CommsInterfaceError> {
        match self.request_sender.call(NodeCommsRequest::GetChainMetadata).await?? {
            NodeCommsResponse::ChainMetadata(metadata) => Ok(metadata),
            _ => Err(CommsInterfaceError::UnexpectedApiResponse),
        }
    }

    /// Request the block header of the current tip at the block height
    pub async fn get_blocks(&mut self, block_heights: Vec<u64>) -> Result<Vec<HistoricalBlock>, CommsInterfaceError> {
        match self
            .request_sender
            .call(NodeCommsRequest::FetchMatchingBlocks(block_heights))
            .await??
        {
            NodeCommsResponse::HistoricalBlocks(blocks) => Ok(blocks),
            _ => Err(CommsInterfaceError::UnexpectedApiResponse),
        }
    }

    /// Request the block header of the current tip at the block height
    pub async fn get_headers(&mut self, block_heights: Vec<u64>) -> Result<Vec<BlockHeader>, CommsInterfaceError> {
        match self
            .request_sender
            .call(NodeCommsRequest::FetchHeaders(block_heights))
            .await??
        {
            NodeCommsResponse::BlockHeaders(headers) => Ok(headers),
            _ => Err(CommsInterfaceError::UnexpectedApiResponse),
        }
    }

    /// Request the construction of a new mineable block template from the base node service.
    pub async fn get_new_block_template(
        &mut self,
        pow_algorithm: PowAlgorithm,
        max_weight: u64,
    ) -> Result<NewBlockTemplate, CommsInterfaceError> {
        let request = GetNewBlockTemplateRequest {
            algo: pow_algorithm,
            max_weight,
        };
        match self
            .request_sender
            .call(NodeCommsRequest::GetNewBlockTemplate(request))
            .await??
        {
            NodeCommsResponse::NewBlockTemplate(new_block_template) => Ok(new_block_template),
            _ => Err(CommsInterfaceError::UnexpectedApiResponse),
        }
    }

    /// Request from base node service the construction of a block from a block template.
    pub async fn get_new_block(&mut self, block_template: NewBlockTemplate) -> Result<Block, CommsInterfaceError> {
        match self
            .request_sender
            .call(NodeCommsRequest::GetNewBlock(block_template))
            .await??
        {
            NodeCommsResponse::NewBlock { success, error, block } => {
                if success {
                    if let Some(block) = block {
                        Ok(block)
                    } else {
                        Err(CommsInterfaceError::UnexpectedApiResponse)
                    }
                } else {
                    Err(CommsInterfaceError::ApiError(
                        error.unwrap_or_else(|| "Unspecified error".to_string()),
                    ))
                }
            },
            _ => Err(CommsInterfaceError::UnexpectedApiResponse),
        }
    }

    /// Submit a block to the base node service. Internal_only flag will prevent propagation.
    pub async fn submit_block(&mut self, block: Block, propagate: Broadcast) -> Result<BlockHash, CommsInterfaceError> {
        self.block_sender.call((block, propagate)).await?
    }

    pub fn publish_block_event(&self, event: BlockEvent) -> usize {
        // If event send fails, that means that there are no receivers (i.e. it was sent to zero receivers)
        self.block_event_sender.send(Arc::new(event)).unwrap_or(0)
    }

    pub async fn fetch_matching_utxos(
        &mut self,
        hashes: Vec<HashOutput>,
    ) -> Result<Vec<TransactionOutput>, CommsInterfaceError> {
        match self
            .request_sender
            .call(NodeCommsRequest::FetchMatchingUtxos(hashes))
            .await??
        {
            NodeCommsResponse::TransactionOutputs(outputs) => Ok(outputs),
            _ => Err(CommsInterfaceError::UnexpectedApiResponse),
        }
    }

    /// Fetches the blocks with the specified utxo commitments
    pub async fn fetch_blocks_with_utxos(
        &mut self,
        commitments: Vec<Commitment>,
    ) -> Result<Vec<HistoricalBlock>, CommsInterfaceError> {
        match self
            .request_sender
            .call(NodeCommsRequest::FetchBlocksWithUtxos(commitments))
            .await??
        {
            NodeCommsResponse::HistoricalBlocks(blocks) => Ok(blocks),
            _ => Err(CommsInterfaceError::UnexpectedApiResponse),
        }
    }

    /// Fetches the blocks with the specified kernel signatures commitments
    pub async fn get_blocks_with_kernels(
        &mut self,
        kernels: Vec<Signature>,
    ) -> Result<Vec<HistoricalBlock>, CommsInterfaceError> {
        match self
            .request_sender
            .call(NodeCommsRequest::FetchBlocksWithKernels(kernels))
            .await??
        {
            NodeCommsResponse::HistoricalBlocks(blocks) => Ok(blocks),
            _ => Err(CommsInterfaceError::UnexpectedApiResponse),
        }
    }

    /// Return header matching the given hash. If the header cannot be found `Ok(None)` is returned.
    pub async fn get_header_by_hash(&mut self, hash: HashOutput) -> Result<Option<BlockHeader>, CommsInterfaceError> {
        match self
            .request_sender
            .call(NodeCommsRequest::GetHeaderByHash(hash))
            .await??
        {
            NodeCommsResponse::BlockHeader(header) => Ok(header),
            _ => Err(CommsInterfaceError::UnexpectedApiResponse),
        }
    }

    /// Return block matching the given hash. If the block cannot be found `Ok(None)` is returned.
    pub async fn get_block_by_hash(
        &mut self,
        hash: HashOutput,
    ) -> Result<Option<HistoricalBlock>, CommsInterfaceError> {
        match self
            .request_sender
            .call(NodeCommsRequest::GetBlockByHash(hash))
            .await??
        {
            NodeCommsResponse::HistoricalBlock(block) => Ok(*block),
            _ => Err(CommsInterfaceError::UnexpectedApiResponse),
        }
    }

    /// Searches for a kernel via the excess sig
    pub async fn get_kernel_by_excess_sig(
        &mut self,
        kernel: Signature,
    ) -> Result<Vec<TransactionKernel>, CommsInterfaceError> {
        match self
            .request_sender
            .call(NodeCommsRequest::FetchKernelByExcessSig(kernel))
            .await??
        {
            NodeCommsResponse::TransactionKernels(kernels) => Ok(kernels),
            _ => Err(CommsInterfaceError::UnexpectedApiResponse),
        }
    }
}<|MERGE_RESOLUTION|>--- conflicted
+++ resolved
@@ -31,14 +31,7 @@
     blocks::{Block, BlockHeader, NewBlockTemplate},
     chain_storage::HistoricalBlock,
     proof_of_work::PowAlgorithm,
-<<<<<<< HEAD
-    transactions::{
-        transaction::TransactionKernel,
-        types::{Commitment, HashOutput, Signature},
-    },
-=======
     transactions::transaction::TransactionKernel,
->>>>>>> 997d2888
 };
 use std::sync::Arc;
 use tari_common_types::{chain_metadata::ChainMetadata, types::BlockHash};
@@ -51,10 +44,7 @@
     base_node::comms_interface::comms_request::GetNewBlockTemplateRequest,
     transactions::transaction::TransactionOutput,
 };
-<<<<<<< HEAD
-=======
 use tari_common_types::types::{Commitment, HashOutput, Signature};
->>>>>>> 997d2888
 
 /// The InboundNodeCommsInterface provides an interface to request information from the current local node by other
 /// internal services.
