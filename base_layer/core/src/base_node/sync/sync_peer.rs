//  Copyright 2020, The Tari Project
//
//  Redistribution and use in source and binary forms, with or without modification, are permitted provided that the
//  following conditions are met:
//
//  1. Redistributions of source code must retain the above copyright notice, this list of conditions and the following
//  disclaimer.
//
//  2. Redistributions in binary form must reproduce the above copyright notice, this list of conditions and the
//  following disclaimer in the documentation and/or other materials provided with the distribution.
//
//  3. Neither the name of the copyright holder nor the names of its contributors may be used to endorse or promote
//  products derived from this software without specific prior written permission.
//
//  THIS SOFTWARE IS PROVIDED BY THE COPYRIGHT HOLDERS AND CONTRIBUTORS "AS IS" AND ANY EXPRESS OR IMPLIED WARRANTIES,
//  INCLUDING, BUT NOT LIMITED TO, THE IMPLIED WARRANTIES OF MERCHANTABILITY AND FITNESS FOR A PARTICULAR PURPOSE ARE
//  DISCLAIMED. IN NO EVENT SHALL THE COPYRIGHT HOLDER OR CONTRIBUTORS BE LIABLE FOR ANY DIRECT, INDIRECT, INCIDENTAL,
//  SPECIAL, EXEMPLARY, OR CONSEQUENTIAL DAMAGES (INCLUDING, BUT NOT LIMITED TO, PROCUREMENT OF SUBSTITUTE GOODS OR
//  SERVICES; LOSS OF USE, DATA, OR PROFITS; OR BUSINESS INTERRUPTION) HOWEVER CAUSED AND ON ANY THEORY OF LIABILITY,
//  WHETHER IN CONTRACT, STRICT LIABILITY, OR TORT (INCLUDING NEGLIGENCE OR OTHERWISE) ARISING IN ANY WAY OUT OF THE
//  USE OF THIS SOFTWARE, EVEN IF ADVISED OF THE POSSIBILITY OF SUCH DAMAGE.

use std::{
    cmp::Ordering,
    fmt::{Display, Formatter},
    time::Duration,
};

use tari_common_types::chain_metadata::ChainMetadata;
use tari_comms::peer_manager::NodeId;

use crate::{base_node::chain_metadata_service::PeerChainMetadata, common::rolling_avg::RollingAverageTime};

#[derive(Debug, Clone)]
pub struct SyncPeer {
    peer_metadata: PeerChainMetadata,
    avg_latency: RollingAverageTime,
}

impl SyncPeer {
    pub fn node_id(&self) -> &NodeId {
        self.peer_metadata.node_id()
    }

    pub fn claimed_chain_metadata(&self) -> &ChainMetadata {
        self.peer_metadata.claimed_chain_metadata()
    }

    pub fn latency(&self) -> Option<Duration> {
        self.peer_metadata.latency()
    }

    pub(super) fn set_latency(&mut self, latency: Duration) -> &mut Self {
        self.peer_metadata.set_latency(latency);
        self
    }

    pub fn items_per_second(&self) -> Option<f64> {
        self.avg_latency.calc_samples_per_second()
    }

    pub(super) fn add_sample(&mut self, time: Duration) -> &mut Self {
        self.avg_latency.add_sample(time);
        self
    }

    pub fn calc_avg_latency(&self) -> Option<Duration> {
        self.avg_latency.calculate_average()
    }
}

impl From<PeerChainMetadata> for SyncPeer {
    fn from(peer_metadata: PeerChainMetadata) -> Self {
        Self {
            peer_metadata,
            avg_latency: RollingAverageTime::new(20),
        }
    }
}

impl Display for SyncPeer {
    fn fmt(&self, f: &mut Formatter<'_>) -> std::fmt::Result {
        write!(
            f,
            "Node ID: {}, Chain metadata: {}, Latency: {}",
            self.node_id(),
            self.claimed_chain_metadata(),
            self.latency()
                .map(|d| format!("{:.2?}", d))
                .unwrap_or_else(|| "--".to_string())
        )
    }
}

impl PartialEq for SyncPeer {
    fn eq(&self, other: &Self) -> bool {
        self.node_id() == other.node_id()
    }
}
impl Eq for SyncPeer {}

impl Ord for SyncPeer {
    fn cmp(&self, other: &Self) -> Ordering {
        let mut result = self
            .peer_metadata
            .claimed_chain_metadata()
            .accumulated_difficulty()
            .cmp(&other.peer_metadata.claimed_chain_metadata().accumulated_difficulty());
        if result == Ordering::Equal {
            match (self.latency(), other.latency()) {
                (None, None) => result = Ordering::Equal,
                // No latency goes to the end
                (Some(_), None) => result = Ordering::Less,
                (None, Some(_)) => result = Ordering::Greater,
                (Some(la), Some(lb)) => result = la.cmp(&lb),
            }
        }
        result
    }
}

impl PartialOrd for SyncPeer {
    fn partial_cmp(&self, other: &SyncPeer) -> Option<Ordering> {
        Some(self.cmp(other))
    }
}

#[cfg(test)]
mod test {
    use std::time::Duration;

    use rand::rngs::OsRng;
    use tari_common_types::chain_metadata::ChainMetadata;

    use super::*;

    mod sort_by_latency {
<<<<<<< HEAD
        use primitive_types::U256;
=======
>>>>>>> 0d661260
        use tari_common_types::types::FixedHash;
        use tari_comms::types::{CommsPublicKey, CommsSecretKey};
        use tari_crypto::keys::{PublicKey, SecretKey};

        use super::*;
        use crate::base_node::chain_metadata_service::PeerChainMetadata;

        // Helper function to generate a peer with a given latency
        fn generate_peer(latency: Option<usize>) -> SyncPeer {
            let sk = CommsSecretKey::random(&mut OsRng);
            let pk = CommsPublicKey::from_secret_key(&sk);
            let node_id = NodeId::from_key(&pk);
            let latency_option = latency.map(|latency| Duration::from_millis(latency as u64));
            PeerChainMetadata::new(
                node_id,
<<<<<<< HEAD
                ChainMetadata::new(0, FixedHash::zero(), 0, 0, U256::zero(), 0),
=======
                ChainMetadata::new(0, FixedHash::zero(), 0, 0, 1.into(), 0).unwrap(),
>>>>>>> 0d661260
                latency_option,
            )
            .into()
        }

        #[test]
        fn it_sorts_by_latency() {
            const DISTINCT_LATENCY: usize = 5;

            // Generate a list of peers with latency, adding duplicates
            let mut peers = (0..2 * DISTINCT_LATENCY)
                .map(|latency| generate_peer(Some(latency % DISTINCT_LATENCY)))
                .collect::<Vec<SyncPeer>>();

            // Add peers with no latency in a few places
            peers.insert(0, generate_peer(None));
            peers.insert(DISTINCT_LATENCY, generate_peer(None));
            peers.push(generate_peer(None));

            // Sort the list; because difficulty is identical, it should sort by latency
            peers.sort();

            // Confirm that the sorted latency is correct: numerical ordering, then `None`
            for (i, peer) in peers[..2 * DISTINCT_LATENCY].iter().enumerate() {
                assert_eq!(peer.latency(), Some(Duration::from_millis((i as u64) / 2)));
            }
            for _ in 0..3 {
                assert_eq!(peers.pop().unwrap().latency(), None);
            }
        }
    }
}<|MERGE_RESOLUTION|>--- conflicted
+++ resolved
@@ -135,10 +135,6 @@
     use super::*;
 
     mod sort_by_latency {
-<<<<<<< HEAD
-        use primitive_types::U256;
-=======
->>>>>>> 0d661260
         use tari_common_types::types::FixedHash;
         use tari_comms::types::{CommsPublicKey, CommsSecretKey};
         use tari_crypto::keys::{PublicKey, SecretKey};
@@ -154,11 +150,7 @@
             let latency_option = latency.map(|latency| Duration::from_millis(latency as u64));
             PeerChainMetadata::new(
                 node_id,
-<<<<<<< HEAD
-                ChainMetadata::new(0, FixedHash::zero(), 0, 0, U256::zero(), 0),
-=======
                 ChainMetadata::new(0, FixedHash::zero(), 0, 0, 1.into(), 0).unwrap(),
->>>>>>> 0d661260
                 latency_option,
             )
             .into()
