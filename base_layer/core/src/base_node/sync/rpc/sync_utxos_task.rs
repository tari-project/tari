--- conflicted
+++ resolved
@@ -192,12 +192,9 @@
 
             let mut outputs = Vec::with_capacity(outputs_with_statuses.len());
             for (output, spent) in outputs_with_statuses {
-<<<<<<< HEAD
-=======
                 if output.is_burned() {
                     continue;
                 }
->>>>>>> 0d661260
                 if !spent {
                     match proto::types::TransactionOutput::try_from(output.clone()) {
                         Ok(tx_ouput) => {
