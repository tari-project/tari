--- conflicted
+++ resolved
@@ -32,15 +32,10 @@
         fee::Fee,
         helpers::spend_utxos,
         tari_amount::uT,
-<<<<<<< HEAD
-        transaction::{KernelBuilder, KernelFeatures},
-        types::CryptoFactories,
+        transaction::{KernelBuilder, KernelFeatures, OutputFeatures, TransactionKernel, UnblindedOutput},
+        types::{Commitment, CryptoFactories},
         OutputBuilder,
         OutputFeatures,
-=======
-        transaction::{KernelBuilder, KernelFeatures, OutputFeatures, TransactionKernel, UnblindedOutput},
-        types::{Commitment, CryptoFactories},
->>>>>>> 35de5b55
     },
     txn_schema,
     validation::{Validation, ValidationError},
@@ -136,25 +131,12 @@
     let consensus_manager = ConsensusManagerBuilder::new(Network::Ridcully).build();
     let mut genesis = consensus_manager.get_genesis_block();
     let faucet_value = 5000 * uT;
-<<<<<<< HEAD
     let faucet_utxo = OutputBuilder::new()
         .with_value(faucet_value)
         .build(&factories.commitment)
         .unwrap();
     let faucet_key = faucet_utxo.spending_key().clone();
     let faucet_utxo = faucet_utxo.as_transaction_output(&factories).unwrap();
-=======
-    let (faucet_utxo, faucet_key) = create_utxo(faucet_value, &factories, None);
-    let (pk, sig) = create_random_signature_from_s_key(faucet_key.clone(), 0.into(), 0);
-    let excess = Commitment::from_public_key(&pk);
-    let kernel = TransactionKernel {
-        features: KernelFeatures::empty(),
-        fee: 0 * uT,
-        lock_height: 0,
-        excess,
-        excess_sig: sig,
-    };
->>>>>>> 35de5b55
     let faucet_hash = faucet_utxo.hash();
     genesis.body.add_output(faucet_utxo);
     genesis.body.add_kernels(&mut vec![kernel]);
@@ -239,14 +221,9 @@
         .build()
         .unwrap();
     txn.insert_kernel(kernel);
-<<<<<<< HEAD
     let coinbase = coinbase.as_transaction_output(&factories).unwrap();
     txn.insert_utxo(coinbase);
     let mut header2 = BlockHeader::from_previous(&header1);
-=======
-
-    let mut header2 = BlockHeader::from_previous(&header1).unwrap();
->>>>>>> 35de5b55
     header2.total_kernel_offset = params.offset;
     txn.insert_header(header2.clone());
     db.commit(txn).unwrap();
@@ -288,14 +265,9 @@
         .build()
         .unwrap();
     txn.insert_kernel(kernel);
-<<<<<<< HEAD
     let coinbase = coinbase.as_transaction_output(&factories).unwrap();
     txn.insert_utxo(coinbase);
     let mut header3 = BlockHeader::from_previous(&header2);
-=======
-
-    let mut header3 = BlockHeader::from_previous(&header2).unwrap();
->>>>>>> 35de5b55
     header3.total_kernel_offset = params.offset;
     txn.insert_header(header3.clone());
     db.commit(txn).unwrap();
@@ -320,14 +292,9 @@
         .build()
         .unwrap();
     txn.insert_kernel(kernel);
-<<<<<<< HEAD
     let coinbase = coinbase.as_transaction_output(&factories).unwrap();
     txn.insert_utxo(coinbase);
     let header4 = BlockHeader::from_previous(&header3);
-=======
-
-    let header4 = BlockHeader::from_previous(&header3).unwrap();
->>>>>>> 35de5b55
     txn.insert_header(header4);
     db.commit(txn).unwrap();
 
