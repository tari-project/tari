//  Copyright 2020, The Tari Project
//
//  Redistribution and use in source and binary forms, with or without modification, are permitted provided that
// the  following conditions are met:
//
//  1. Redistributions of source code must retain the above copyright notice, this list of conditions and the
// following  disclaimer.
//
//  2. Redistributions in binary form must reproduce the above copyright notice, this list of conditions and the
//  following disclaimer in the documentation and/or other materials provided with the distribution.
//
//  3. Neither the name of the copyright holder nor the names of its contributors may be used to endorse or promote
//  products derived from this software without specific prior written permission.
//
//  THIS SOFTWARE IS PROVIDED BY THE COPYRIGHT HOLDERS AND CONTRIBUTORS "AS IS" AND ANY EXPRESS OR IMPLIED
// WARRANTIES,  INCLUDING, BUT NOT LIMITED TO, THE IMPLIED WARRANTIES OF MERCHANTABILITY AND FITNESS FOR A
// PARTICULAR PURPOSE ARE  DISCLAIMED. IN NO EVENT SHALL THE COPYRIGHT HOLDER OR CONTRIBUTORS BE LIABLE FOR ANY
// DIRECT, INDIRECT, INCIDENTAL,  SPECIAL, EXEMPLARY, OR CONSEQUENTIAL DAMAGES (INCLUDING, BUT NOT LIMITED TO,
// PROCUREMENT OF SUBSTITUTE GOODS OR  SERVICES; LOSS OF USE, DATA, OR PROFITS; OR BUSINESS INTERRUPTION) HOWEVER
// CAUSED AND ON ANY THEORY OF LIABILITY,  WHETHER IN CONTRACT, STRICT LIABILITY, OR TORT (INCLUDING NEGLIGENCE OR
// OTHERWISE) ARISING IN ANY WAY OUT OF THE  USE OF THIS SOFTWARE, EVEN IF ADVISED OF THE POSSIBILITY OF SUCH
// DAMAGE.

use std::convert::{TryFrom, TryInto};

use log::*;
use tari_common_types::types::{FixedHash, Signature};
use tari_comms::protocol::rpc::{Request, Response, RpcStatus, RpcStatusResultExt, Streaming};
use tari_utilities::hex::Hex;
use tokio::sync::mpsc;

use crate::{
    base_node::{
        rpc::{sync_utxos_by_block_task::SyncUtxosByBlockTask, BaseNodeWalletService},
        state_machine_service::states::StateInfo,
        StateMachineHandle,
    },
    chain_storage::{async_db::AsyncBlockchainDb, BlockchainBackend},
    mempool::{service::MempoolHandle, TxStorageResponse},
    proto,
    proto::{
        base_node::{
            FetchMatchingUtxos,
            FetchUtxosResponse,
            GetMempoolFeePerGramStatsRequest,
            GetMempoolFeePerGramStatsResponse,
            QueryDeletedData,
            QueryDeletedRequest,
            QueryDeletedResponse,
            Signatures as SignaturesProto,
            SyncUtxosByBlockRequest,
            SyncUtxosByBlockResponse,
            TipInfoResponse,
            TxLocation,
            TxQueryBatchResponse,
            TxQueryBatchResponses,
            TxQueryResponse,
            TxSubmissionRejectionReason,
            TxSubmissionResponse,
            UtxoQueryRequest,
            UtxoQueryResponse,
            UtxoQueryResponses,
        },
        types::{Signature as SignatureProto, Transaction as TransactionProto},
    },
    transactions::transaction_components::Transaction,
};

const LOG_TARGET: &str = "c::base_node::rpc";
const MAX_QUERY_DELETED_HASHES: usize = 1000;

pub struct BaseNodeWalletRpcService<B> {
    db: AsyncBlockchainDb<B>,
    mempool: MempoolHandle,
    state_machine: StateMachineHandle,
}

impl<B: BlockchainBackend + 'static> BaseNodeWalletRpcService<B> {
    pub fn new(db: AsyncBlockchainDb<B>, mempool: MempoolHandle, state_machine: StateMachineHandle) -> Self {
        Self {
            db,
            mempool,
            state_machine,
        }
    }

    #[inline]
    fn db(&self) -> AsyncBlockchainDb<B> {
        self.db.clone()
    }

    #[inline]
    pub fn mempool(&self) -> MempoolHandle {
        self.mempool.clone()
    }

    #[inline]
    pub fn state_machine(&self) -> StateMachineHandle {
        self.state_machine.clone()
    }

    async fn fetch_kernel(&self, signature: Signature) -> Result<TxQueryResponse, RpcStatus> {
        let db = self.db();
        let chain_metadata = db.get_chain_metadata().await.rpc_status_internal_error(LOG_TARGET)?;
        let state_machine = self.state_machine();

        // Determine if we are synced
        let status_watch = state_machine.get_status_info_watch();
        let is_synced = match (status_watch.borrow()).state_info {
            StateInfo::Listening(li) => li.is_synced(),
            _ => false,
        };
        match db
            .fetch_kernel_by_excess_sig(signature.clone())
            .await
            .rpc_status_internal_error(LOG_TARGET)?
        {
            None => (),
            Some((_, block_hash)) => {
                match db
                    .fetch_header_by_block_hash(block_hash)
                    .await
                    .rpc_status_internal_error(LOG_TARGET)?
                {
                    None => (),
                    Some(header) => {
                        let confirmations = chain_metadata.best_block_height().saturating_sub(header.height);
                        let response = TxQueryResponse {
                            location: TxLocation::Mined as i32,
                            best_block_hash: block_hash.to_vec(),
                            confirmations,
                            is_synced,
                            best_block_height: chain_metadata.best_block_height(),
                            mined_timestamp: header.timestamp.as_u64(),
                        };
                        return Ok(response);
                    },
                }
            },
        };

        // If not in a block then check the mempool
        let mut mempool = self.mempool();
        let mempool_response = match mempool
            .get_tx_state_by_excess_sig(signature.clone())
            .await
            .rpc_status_internal_error(LOG_TARGET)?
        {
            TxStorageResponse::UnconfirmedPool => TxQueryResponse {
                location: TxLocation::InMempool as i32,
                best_block_hash: vec![],
                confirmations: 0,
                is_synced,
                best_block_height: chain_metadata.best_block_height(),
                mined_timestamp: 0,
            },
            TxStorageResponse::ReorgPool |
            TxStorageResponse::NotStoredOrphan |
            TxStorageResponse::NotStoredTimeLocked |
            TxStorageResponse::NotStoredAlreadySpent |
            TxStorageResponse::NotStoredConsensus |
            TxStorageResponse::NotStored |
            TxStorageResponse::NotStoredFeeTooLow |
            TxStorageResponse::NotStoredAlreadyMined => TxQueryResponse {
                location: TxLocation::NotStored as i32,
                best_block_hash: vec![],
                confirmations: 0,
                is_synced,
                best_block_height: chain_metadata.best_block_height(),
                mined_timestamp: 0,
            },
        };
        Ok(mempool_response)
    }
}

#[tari_comms::async_trait]
impl<B: BlockchainBackend + 'static> BaseNodeWalletService for BaseNodeWalletRpcService<B> {
    async fn submit_transaction(
        &self,
        request: Request<TransactionProto>,
    ) -> Result<Response<TxSubmissionResponse>, RpcStatus> {
        let message = request.into_message();
        let transaction =
            Transaction::try_from(message).map_err(|_| RpcStatus::bad_request("Transaction was invalid"))?;
        let mut mempool = self.mempool();
        let state_machine = self.state_machine();

        // Determine if we are synced
        let status_watch = state_machine.get_status_info_watch();
        let is_synced = match (status_watch.borrow()).state_info {
            StateInfo::Listening(li) => li.is_synced(),
            _ => false,
        };

        let response = match mempool
            .submit_transaction(transaction.clone())
            .await
            .rpc_status_internal_error(LOG_TARGET)?
        {
            TxStorageResponse::UnconfirmedPool => TxSubmissionResponse {
                accepted: true,
                rejection_reason: TxSubmissionRejectionReason::None.into(),
                is_synced,
            },

            TxStorageResponse::NotStoredOrphan => TxSubmissionResponse {
                accepted: false,
                rejection_reason: TxSubmissionRejectionReason::Orphan.into(),
                is_synced,
            },
            TxStorageResponse::NotStoredFeeTooLow => TxSubmissionResponse {
                accepted: false,
                rejection_reason: TxSubmissionRejectionReason::FeeTooLow.into(),
                is_synced,
            },
            TxStorageResponse::NotStoredTimeLocked => TxSubmissionResponse {
                accepted: false,
                rejection_reason: TxSubmissionRejectionReason::TimeLocked.into(),
                is_synced,
            },
            TxStorageResponse::NotStoredConsensus | TxStorageResponse::NotStored => TxSubmissionResponse {
                accepted: false,
                rejection_reason: TxSubmissionRejectionReason::ValidationFailed.into(),
                is_synced,
            },
            TxStorageResponse::NotStoredAlreadySpent |
            TxStorageResponse::ReorgPool |
            TxStorageResponse::NotStoredAlreadyMined => {
                // Is this transaction a double spend or has this transaction been mined?
                match transaction.first_kernel_excess_sig() {
                    None => TxSubmissionResponse {
                        accepted: false,
                        rejection_reason: TxSubmissionRejectionReason::DoubleSpend.into(),
                        is_synced,
                    },
                    Some(s) => {
                        // Check to see if the kernel exists in the blockchain db in which case this exact transaction
                        // already exists in the chain, otherwise it is a double spend
                        let db = self.db();
                        match db
                            .fetch_kernel_by_excess_sig(s.clone())
                            .await
                            .rpc_status_internal_error(LOG_TARGET)?
                        {
                            None => TxSubmissionResponse {
                                accepted: false,
                                rejection_reason: TxSubmissionRejectionReason::DoubleSpend.into(),
                                is_synced,
                            },
                            Some(_) => TxSubmissionResponse {
                                accepted: false,
                                rejection_reason: TxSubmissionRejectionReason::AlreadyMined.into(),
                                is_synced,
                            },
                        }
                    },
                }
            },
        };
        Ok(Response::new(response))
    }

    async fn transaction_query(
        &self,
        request: Request<SignatureProto>,
    ) -> Result<Response<TxQueryResponse>, RpcStatus> {
        let state_machine = self.state_machine();

        // Determine if we are synced
        let status_watch = state_machine.get_status_info_watch();
        let is_synced = match status_watch.borrow().state_info {
            StateInfo::Listening(li) => li.is_synced(),
            _ => false,
        };

        let message = request.into_message();
        let signature = Signature::try_from(message).map_err(|_| RpcStatus::bad_request("Signature was invalid"))?;

        let mut response = self.fetch_kernel(signature).await?;
        response.is_synced = is_synced;
        Ok(Response::new(response))
    }

    async fn transaction_batch_query(
        &self,
        request: Request<SignaturesProto>,
    ) -> Result<Response<TxQueryBatchResponses>, RpcStatus> {
        let state_machine = self.state_machine();

        // Determine if we are synced
        let status_watch = state_machine.get_status_info_watch();
        let is_synced = match (status_watch.borrow()).state_info {
            StateInfo::Listening(li) => li.is_synced(),
            _ => false,
        };

        let message = request.into_message();

        let mut responses: Vec<TxQueryBatchResponse> = Vec::new();

        let metadata = self
            .db
            .get_chain_metadata()
            .await
            .rpc_status_internal_error(LOG_TARGET)?;

        for sig in message.sigs {
            let signature = Signature::try_from(sig).map_err(|_| RpcStatus::bad_request("Signature was invalid"))?;
            let response: TxQueryResponse = self.fetch_kernel(signature.clone()).await?;
            responses.push(TxQueryBatchResponse {
                signature: Some(SignatureProto::from(signature)),
                location: response.location,
                best_block_hash: response.best_block_hash,
                confirmations: response.confirmations,
<<<<<<< HEAD
                block_height: response.height_of_longest_chain.saturating_sub(response.confirmations),
=======
                best_block_height: response.best_block_height.saturating_sub(response.confirmations),
>>>>>>> ab8d96af
                mined_timestamp: response.mined_timestamp,
            });
        }
        Ok(Response::new(TxQueryBatchResponses {
            responses,
            is_synced,
            best_block_hash: metadata.best_block_hash().to_vec(),
            best_block_height: metadata.best_block_height(),
            tip_mined_timestamp: metadata.timestamp(),
        }))
    }

    async fn fetch_matching_utxos(
        &self,
        request: Request<FetchMatchingUtxos>,
    ) -> Result<Response<FetchUtxosResponse>, RpcStatus> {
        let message = request.into_message();

        let state_machine = self.state_machine();
        // Determine if we are synced
        let status_watch = state_machine.get_status_info_watch();
        let is_synced = match (status_watch.borrow()).state_info {
            StateInfo::Listening(li) => li.is_synced(),
            _ => false,
        };

        let db = self.db();
        let mut res = Vec::with_capacity(message.output_hashes.len());
        let hashes: Vec<FixedHash> = message
            .output_hashes
            .into_iter()
            .map(|hash| hash.try_into().map_err(|_| "Malformed pruned hash".to_string()))
            .collect::<Result<_, _>>()
            .map_err(|_| RpcStatus::bad_request(&"Malformed block hash received".to_string()))?;
        let utxos = db
            .fetch_outputs_with_spend_status_at_tip(hashes)
            .await
            .rpc_status_internal_error(LOG_TARGET)?
            .into_iter()
            .flatten();
        for (output, spent) in utxos {
            if !spent {
                res.push(output);
            }
        }

        Ok(Response::new(FetchUtxosResponse {
            outputs: res
                .into_iter()
                .map(TryInto::try_into)
                .collect::<Result<Vec<_>, String>>()
                .map_err(|err| RpcStatus::bad_request(&err))?,
            is_synced,
        }))
    }

    async fn utxo_query(&self, request: Request<UtxoQueryRequest>) -> Result<Response<UtxoQueryResponses>, RpcStatus> {
        let message = request.into_message();
        if message.output_hashes.is_empty() {
            return Err(RpcStatus::bad_request("Empty output hashes"));
        }
        const MAX_ALLOWED_QUERY_SIZE: usize = 512;
        if message.output_hashes.len() > MAX_ALLOWED_QUERY_SIZE {
            return Err(RpcStatus::bad_request(&format!(
                "Exceeded maximum allowed query hashes. Max: {}",
                MAX_ALLOWED_QUERY_SIZE
            )));
        }

        let db = self.db();

        debug!(
            target: LOG_TARGET,
            "Querying {} UTXO(s) for mined state",
            message.output_hashes.len(),
        );
        let hashes: Vec<FixedHash> = message
            .output_hashes
            .into_iter()
            .map(|hash| hash.try_into().map_err(|_| "Malformed pruned hash".to_string()))
            .collect::<Result<_, _>>()
            .map_err(|_| RpcStatus::bad_request(&"Malformed block hash received".to_string()))?;
        trace!(
            target: LOG_TARGET,
            "UTXO hashes queried from wallet: {:?}",
            hashes.iter().map(|h| h.to_hex()).collect::<Vec<String>>()
        );

        let mined_info_resp = db
            .fetch_outputs_mined_info(hashes)
            .await
            .rpc_status_internal_error(LOG_TARGET)?;

        let num_mined = mined_info_resp.iter().filter(|opt| opt.is_some()).count();
        debug!(
            target: LOG_TARGET,
            "Found {} mined and {} unmined UTXO(s)",
            num_mined,
            mined_info_resp.len() - num_mined
        );
        let metadata = self
            .db
            .get_chain_metadata()
            .await
            .rpc_status_internal_error(LOG_TARGET)?;

        Ok(Response::new(UtxoQueryResponses {
            best_block_height: metadata.best_block_height(),
            best_block_hash: metadata.best_block_hash().to_vec(),
            responses: mined_info_resp
                .into_iter()
                .flatten()
                .map(|utxo| {
                    Ok(UtxoQueryResponse {
                        mined_at_height: utxo.mined_height,
                        mined_in_block: utxo.header_hash.to_vec(),
                        output_hash: utxo.output.hash().to_vec(),
                        output: match utxo.output.try_into() {
                            Ok(output) => Some(output),
                            Err(err) => {
                                return Err(err);
                            },
                        },
                        mined_timestamp: utxo.mined_timestamp,
                    })
                })
                .collect::<Result<Vec<_>, String>>()
                .map_err(|err| RpcStatus::bad_request(&err))?,
        }))
    }

    async fn query_deleted(
        &self,
        request: Request<QueryDeletedRequest>,
    ) -> Result<Response<QueryDeletedResponse>, RpcStatus> {
        let message = request.into_message();
        if message.hashes.len() > MAX_QUERY_DELETED_HASHES {
            return Err(RpcStatus::bad_request(
                &"Received more hashes than we allow".to_string(),
            ));
        }
        let chain_include_header = message.chain_must_include_header;
        if !chain_include_header.is_empty() {
            let hash = chain_include_header
                .try_into()
                .map_err(|_| RpcStatus::bad_request(&"Malformed block hash received".to_string()))?;
            if self
                .db
                .fetch_header_by_block_hash(hash)
                .await
                .rpc_status_internal_error(LOG_TARGET)?
                .is_none()
            {
                return Err(RpcStatus::not_found(
                    "Chain does not include header. It might have been reorged out",
                ));
            }
        }
        let hashes: Vec<FixedHash> = message
            .hashes
            .into_iter()
            .map(|hash| hash.try_into())
            .collect::<Result<_, _>>()
            .map_err(|_| RpcStatus::bad_request(&"Malformed utxo hash received".to_string()))?;
        let mut return_data = Vec::with_capacity(hashes.len());
        let utxos = self
            .db
            .fetch_outputs_mined_info(hashes.clone())
            .await
            .rpc_status_internal_error(LOG_TARGET)?;
        let txos = self
            .db
            .fetch_inputs_mined_info(hashes)
            .await
            .rpc_status_internal_error(LOG_TARGET)?;
        if utxos.len() != txos.len() {
            return Err(RpcStatus::general("database returned different inputs vs outputs"));
        }
        for (utxo, txo) in utxos.iter().zip(txos.iter()) {
            let mut data = match utxo {
                None => QueryDeletedData {
                    mined_at_height: 0,
                    block_mined_in: Vec::new(),
                    height_deleted_at: 0,
                    block_deleted_in: Vec::new(),
                },
                Some(u) => QueryDeletedData {
                    mined_at_height: u.mined_height,
                    block_mined_in: u.header_hash.to_vec(),
                    height_deleted_at: 0,
                    block_deleted_in: Vec::new(),
                },
            };
            if let Some(input) = txo {
                data.height_deleted_at = input.spent_height;
                data.block_deleted_in = input.header_hash.to_vec();
            };
            return_data.push(data);
        }
        let metadata = self
            .db
            .get_chain_metadata()
            .await
            .rpc_status_internal_error(LOG_TARGET)?;

        Ok(Response::new(QueryDeletedResponse {
            best_block_height: metadata.best_block_height(),
            best_block_hash: metadata.best_block_hash().to_vec(),
            data: return_data,
        }))
    }

    async fn get_tip_info(&self, _request: Request<()>) -> Result<Response<TipInfoResponse>, RpcStatus> {
        let state_machine = self.state_machine();
        let status_watch = state_machine.get_status_info_watch();
        let is_synced = match status_watch.borrow().state_info {
            StateInfo::Listening(li) => li.is_synced(),
            _ => false,
        };

        let metadata = self
            .db
            .get_chain_metadata()
            .await
            .rpc_status_internal_error(LOG_TARGET)?;

        Ok(Response::new(TipInfoResponse {
            metadata: Some(metadata.into()),
            is_synced,
        }))
    }

    async fn get_header(&self, request: Request<u64>) -> Result<Response<proto::core::BlockHeader>, RpcStatus> {
        let height = request.into_message();
        let header = self
            .db()
            .fetch_header(height)
            .await
            .rpc_status_internal_error(LOG_TARGET)?
            .ok_or_else(|| RpcStatus::not_found(&format!("Header not found at height {}", height)))?;

        Ok(Response::new(header.into()))
    }

    async fn get_header_by_height(
        &self,
        request: Request<u64>,
    ) -> Result<Response<proto::core::BlockHeader>, RpcStatus> {
        let height = request.into_message();
        let header = self
            .db()
            .fetch_header(height)
            .await
            .rpc_status_internal_error(LOG_TARGET)?
            .ok_or_else(|| RpcStatus::not_found(&format!("Header not found at height {}", height)))?;

        Ok(Response::new(header.into()))
    }

    async fn get_height_at_time(&self, request: Request<u64>) -> Result<Response<u64>, RpcStatus> {
        let requested_epoch_time: u64 = request.into_message();

        let tip_header = self
            .db()
            .fetch_tip_header()
            .await
            .rpc_status_internal_error(LOG_TARGET)?;

        let mut left_height = 0u64;
        let mut right_height = tip_header.height();

        while left_height <= right_height {
            let mut mid_height = (left_height + right_height) / 2;

            if mid_height == 0 {
                return Ok(Response::new(0u64));
            }
            // If the two bounds are adjacent then perform the test between the right and left sides
            if left_height == mid_height {
                mid_height = right_height;
            }

            let mid_header = self
                .db()
                .fetch_header(mid_height)
                .await
                .rpc_status_internal_error(LOG_TARGET)?
                .ok_or_else(|| {
                    RpcStatus::not_found(&format!("Header not found during search at height {}", mid_height))
                })?;
            let before_mid_header = self
                .db()
                .fetch_header(mid_height - 1)
                .await
                .rpc_status_internal_error(LOG_TARGET)?
                .ok_or_else(|| {
                    RpcStatus::not_found(&format!("Header not found during search at height {}", mid_height - 1))
                })?;
            if requested_epoch_time < mid_header.timestamp.as_u64() &&
                requested_epoch_time >= before_mid_header.timestamp.as_u64()
            {
                return Ok(Response::new(before_mid_header.height));
            } else if mid_height == right_height {
                return Ok(Response::new(right_height));
            } else if requested_epoch_time <= mid_header.timestamp.as_u64() {
                right_height = mid_height;
            } else {
                left_height = mid_height;
            }
        }

        Ok(Response::new(0u64))
    }

    async fn sync_utxos_by_block(
        &self,
        request: Request<SyncUtxosByBlockRequest>,
    ) -> Result<Streaming<SyncUtxosByBlockResponse>, RpcStatus> {
        let req = request.message();
        let peer = request.context().peer_node_id();
        debug!(
            target: LOG_TARGET,
            "Received sync_utxos_by_block request from {} from header {} to {} ",
            peer,
            req.start_header_hash.to_hex(),
            req.end_header_hash.to_hex(),
        );

        // Number of blocks to load and push to the stream before loading the next batch. Most blocks have 1 output but
        // full blocks will have 500
        const BATCH_SIZE: usize = 5;
        let (tx, rx) = mpsc::channel(BATCH_SIZE);
        let task = SyncUtxosByBlockTask::new(self.db());
        task.run(request.into_message(), tx).await?;

        Ok(Streaming::new(rx))
    }

    async fn get_mempool_fee_per_gram_stats(
        &self,
        request: Request<GetMempoolFeePerGramStatsRequest>,
    ) -> Result<Response<GetMempoolFeePerGramStatsResponse>, RpcStatus> {
        let req = request.into_message();
        let count =
            usize::try_from(req.count).map_err(|_| RpcStatus::bad_request("count must be less than or equal to 20"))?;

        if count > 20 {
            return Err(RpcStatus::bad_request("count must be less than or equal to 20"));
        }

        let metadata = self
            .db
            .get_chain_metadata()
            .await
            .rpc_status_internal_error(LOG_TARGET)?;
        let stats = self
            .mempool()
            .get_fee_per_gram_stats(count, metadata.best_block_height())
            .await
            .rpc_status_internal_error(LOG_TARGET)?;

        Ok(Response::new(stats.into()))
    }
}<|MERGE_RESOLUTION|>--- conflicted
+++ resolved
@@ -313,11 +313,7 @@
                 location: response.location,
                 best_block_hash: response.best_block_hash,
                 confirmations: response.confirmations,
-<<<<<<< HEAD
-                block_height: response.height_of_longest_chain.saturating_sub(response.confirmations),
-=======
                 best_block_height: response.best_block_height.saturating_sub(response.confirmations),
->>>>>>> ab8d96af
                 mined_timestamp: response.mined_timestamp,
             });
         }
