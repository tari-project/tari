//   Copyright 2020, The Tari Project
//
//   Redistribution and use in source and binary forms, with or without modification, are permitted provided that the
//   following conditions are met:
//
//   1. Redistributions of source code must retain the above copyright notice, this list of conditions and the following
//   disclaimer.
//
//   2. Redistributions in binary form must reproduce the above copyright notice, this list of conditions and the
//   following disclaimer in the documentation and/or other materials provided with the distribution.
//
//   3. Neither the name of the copyright holder nor the names of its contributors may be used to endorse or promote
//   products derived from this software without specific prior written permission.
//
//   THIS SOFTWARE IS PROVIDED BY THE COPYRIGHT HOLDERS AND CONTRIBUTORS "AS IS" AND ANY EXPRESS OR IMPLIED WARRANTIES,
//   INCLUDING, BUT NOT LIMITED TO, THE IMPLIED WARRANTIES OF MERCHANTABILITY AND FITNESS FOR A PARTICULAR PURPOSE ARE
//   DISCLAIMED. IN NO EVENT SHALL THE COPYRIGHT HOLDER OR CONTRIBUTORS BE LIABLE FOR ANY DIRECT, INDIRECT, INCIDENTAL,
//   SPECIAL, EXEMPLARY, OR CONSEQUENTIAL DAMAGES (INCLUDING, BUT NOT LIMITED TO, PROCUREMENT OF SUBSTITUTE GOODS OR
//   SERVICES; LOSS OF USE, DATA, OR PROFITS; OR BUSINESS INTERRUPTION) HOWEVER CAUSED AND ON ANY THEORY OF LIABILITY,
//   WHETHER IN CONTRACT, STRICT LIABILITY, OR TORT (INCLUDING NEGLIGENCE OR OTHERWISE) ARISING IN ANY WAY OUT OF THE
//   USE OF THIS SOFTWARE, EVEN IF ADVISED OF THE POSSIBILITY OF SUCH DAMAGE.
//! # Horizon state sync
//!
//! Horizon state synchronisation module for pruned mode.

// TODO: Move the horizon synchronizer to the `sync` module

<<<<<<< HEAD
mod config;
pub use self::config::HorizonSyncConfig;

mod error;
mod horizon_state_synchronization;
=======
use log::*;

pub use error::HorizonSyncError;
use horizon_state_synchronization::HorizonStateSynchronization;

use crate::{
    base_node::{sync::SyncPeer, BaseNodeStateMachine},
    chain_storage::BlockchainBackend,
    transactions::CryptoFactories,
};
>>>>>>> 337bc6f1

use super::{
    events_and_states::{HorizonSyncInfo, HorizonSyncStatus},
    StateEvent,
    StateInfo,
};
use crate::{
    base_node::{sync::SyncPeer, BaseNodeStateMachine},
    chain_storage::BlockchainBackend,
    transactions::CryptoFactories,
};
use horizon_state_synchronization::HorizonStateSynchronization;
use log::*;

const LOG_TARGET: &str = "c::bn::state_machine_service::states::horizon_state_sync";

#[derive(Clone, Debug)]
pub struct HorizonStateSync {
    sync_peer: SyncPeer,
}

impl HorizonStateSync {
    pub fn new(sync_peer: SyncPeer) -> Self {
        Self { sync_peer }
    }

<<<<<<< HEAD
    pub fn sync_peer(&self) -> &SyncPeer {
        &self.sync_peer
=======
    pub fn into_sync_peer(self) -> SyncPeer {
        self.sync_peer
>>>>>>> 337bc6f1
    }

    pub async fn next_event<B: BlockchainBackend + 'static>(
        &mut self,
        shared: &mut BaseNodeStateMachine<B>,
    ) -> StateEvent {
        let local_metadata = match shared.db.get_chain_metadata().await {
            Ok(metadata) => metadata,
            Err(err) => return StateEvent::FatalError(err.to_string()),
        };

        if local_metadata.height_of_longest_chain() > 0 &&
            local_metadata.height_of_longest_chain() >= local_metadata.pruned_height()
        {
            return StateEvent::HorizonStateSynchronized;
        }

        let horizon_sync_height = match shared.db.fetch_last_header().await {
            Ok(header) => header.height.saturating_sub(local_metadata.pruning_horizon()),
            Err(err) => return StateEvent::FatalError(err.to_string()),
        };

        if local_metadata.height_of_longest_chain() > horizon_sync_height {
            return StateEvent::HorizonStateSynchronized;
        }

        let info = HorizonSyncInfo::new(vec![self.sync_peer.node_id().clone()], HorizonSyncStatus::Starting);
        shared.set_state_info(StateInfo::HorizonSync(info));

        let prover = CryptoFactories::default().range_proof;
<<<<<<< HEAD
        let mut horizon_state =
            HorizonStateSynchronization::new(shared, self.sync_peer.clone(), horizon_sync_height, prover);
=======
        let mut horizon_state = HorizonStateSynchronization::new(shared, &self.sync_peer, horizon_sync_height, &prover);
>>>>>>> 337bc6f1

        match horizon_state.synchronize().await {
            Ok(()) => {
                info!(target: LOG_TARGET, "Horizon state has synchronized.");
                StateEvent::HorizonStateSynchronized
            },
            Err(err) => {
                warn!(target: LOG_TARGET, "Synchronizing horizon state has failed. {}", err);
                StateEvent::HorizonStateSyncFailure
            },
        }
    }
}

impl From<SyncPeer> for HorizonStateSync {
    fn from(sync_peer: SyncPeer) -> Self {
        Self { sync_peer }
    }
}<|MERGE_RESOLUTION|>--- conflicted
+++ resolved
@@ -25,24 +25,14 @@
 
 // TODO: Move the horizon synchronizer to the `sync` module
 
-<<<<<<< HEAD
 mod config;
 pub use self::config::HorizonSyncConfig;
 
 mod error;
+pub use error::HorizonSyncError;
+
 mod horizon_state_synchronization;
-=======
-use log::*;
-
-pub use error::HorizonSyncError;
 use horizon_state_synchronization::HorizonStateSynchronization;
-
-use crate::{
-    base_node::{sync::SyncPeer, BaseNodeStateMachine},
-    chain_storage::BlockchainBackend,
-    transactions::CryptoFactories,
-};
->>>>>>> 337bc6f1
 
 use super::{
     events_and_states::{HorizonSyncInfo, HorizonSyncStatus},
@@ -69,13 +59,8 @@
         Self { sync_peer }
     }
 
-<<<<<<< HEAD
-    pub fn sync_peer(&self) -> &SyncPeer {
-        &self.sync_peer
-=======
     pub fn into_sync_peer(self) -> SyncPeer {
         self.sync_peer
->>>>>>> 337bc6f1
     }
 
     pub async fn next_event<B: BlockchainBackend + 'static>(
@@ -106,12 +91,7 @@
         shared.set_state_info(StateInfo::HorizonSync(info));
 
         let prover = CryptoFactories::default().range_proof;
-<<<<<<< HEAD
-        let mut horizon_state =
-            HorizonStateSynchronization::new(shared, self.sync_peer.clone(), horizon_sync_height, prover);
-=======
-        let mut horizon_state = HorizonStateSynchronization::new(shared, &self.sync_peer, horizon_sync_height, &prover);
->>>>>>> 337bc6f1
+        let mut horizon_state = HorizonStateSynchronization::new(shared, &self.sync_peer, horizon_sync_height, prover);
 
         match horizon_state.synchronize().await {
             Ok(()) => {
