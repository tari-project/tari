--- conflicted
+++ resolved
@@ -89,16 +89,13 @@
     IncorrectPreviousHash { expected: String, block_hash: String },
     #[error("Async validation task failed: {0}")]
     AsyncTaskFailed(#[from] task::JoinError),
-<<<<<<< HEAD
+    #[error("Bad block with hash {hash} found")]
+    BadBlockFound { hash: String },
     #[error("Script exceeded maximum script size, expected less than {max_script_size} but was {actual_script_size}")]
     TariScriptExceedsMaxSize {
         max_script_size: usize,
         actual_script_size: usize,
     },
-=======
-    #[error("Bad block with hash {hash} found")]
-    BadBlockFound { hash: String },
->>>>>>> 5969723f
 }
 
 // ChainStorageError has a ValidationError variant, so to prevent a cyclic dependency we use a string representation in
