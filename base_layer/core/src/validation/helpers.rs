// Copyright 2019. The Tari Project
//
// Redistribution and use in source and binary forms, with or without modification, are permitted provided that the
// following conditions are met:
//
// 1. Redistributions of source code must retain the above copyright notice, this list of conditions and the following
// disclaimer.
//
// 2. Redistributions in binary form must reproduce the above copyright notice, this list of conditions and the
// following disclaimer in the documentation and/or other materials provided with the distribution.
//
// 3. Neither the name of the copyright holder nor the names of its contributors may be used to endorse or promote
// products derived from this software without specific prior written permission.
//
// THIS SOFTWARE IS PROVIDED BY THE COPYRIGHT HOLDERS AND CONTRIBUTORS "AS IS" AND ANY EXPRESS OR IMPLIED WARRANTIES,
// INCLUDING, BUT NOT LIMITED TO, THE IMPLIED WARRANTIES OF MERCHANTABILITY AND FITNESS FOR A PARTICULAR PURPOSE ARE
// DISCLAIMED. IN NO EVENT SHALL THE COPYRIGHT HOLDER OR CONTRIBUTORS BE LIABLE FOR ANY DIRECT, INDIRECT, INCIDENTAL,
// SPECIAL, EXEMPLARY, OR CONSEQUENTIAL DAMAGES (INCLUDING, BUT NOT LIMITED TO, PROCUREMENT OF SUBSTITUTE GOODS OR
// SERVICES; LOSS OF USE, DATA, OR PROFITS; OR BUSINESS INTERRUPTION) HOWEVER CAUSED AND ON ANY THEORY OF LIABILITY,
// WHETHER IN CONTRACT, STRICT LIABILITY, OR TORT (INCLUDING NEGLIGENCE OR OTHERWISE) ARISING IN ANY WAY OUT OF THE
// USE OF THIS SOFTWARE, EVEN IF ADVISED OF THE POSSIBILITY OF SUCH DAMAGE.
use crate::{
    blocks::{Block, BlockHeader, BlockHeaderValidationError, BlockValidationError},
    chain_storage::{BlockchainBackend, MmrRoots, MmrTree},
    consensus::{emission::Emission, ConsensusConstants, ConsensusManager},
    proof_of_work::{
        monero_difficulty,
        monero_rx::MoneroPowData,
        randomx_factory::RandomXFactory,
        sha3_difficulty,
        AchievedTargetDifficulty,
        Difficulty,
        PowAlgorithm,
        PowError,
    },
    transactions::{
        aggregated_body::AggregateBody,
        tari_amount::MicroTari,
        transaction::{
            KernelSum,
            OutputFlags,
            TransactionError,
            TransactionInput,
            TransactionKernel,
            TransactionOutput,
        },
        CryptoFactories,
    },
    validation::ValidationError,
};
use log::*;
use std::cmp::Ordering;
use tari_common_types::types::{Commitment, CommitmentFactory, PublicKey};
use tari_crypto::{commitment::HomomorphicCommitmentFactory, keys::PublicKey as PublicKeyTrait};
use tari_utilities::{epoch_time::EpochTime, hash::Hashable, hex::Hex};

pub const LOG_TARGET: &str = "c::val::helpers";

/// This function tests that the block timestamp is less than the FTL
pub fn check_timestamp_ftl(
    block_header: &BlockHeader,
    consensus_manager: &ConsensusManager,
) -> Result<(), ValidationError> {
    if block_header.timestamp > consensus_manager.consensus_constants(block_header.height).ftl() {
        warn!(
            target: LOG_TARGET,
            "Invalid Future Time Limit on block:{}",
            block_header.hash().to_hex()
        );
        return Err(ValidationError::BlockHeaderError(
            BlockHeaderValidationError::InvalidTimestampFutureTimeLimit,
        ));
    }
    Ok(())
}

/// Returns the median timestamp for the provided timestamps.
///
/// ## Panics
/// When an empty slice is given as this is undefined for median average.
/// https://math.stackexchange.com/a/3451015
pub fn calc_median_timestamp(timestamps: &[EpochTime]) -> EpochTime {
    assert!(
        !timestamps.is_empty(),
        "calc_median_timestamp: timestamps cannot be empty"
    );
    trace!(
        target: LOG_TARGET,
        "Calculate the median timestamp from {} timestamps",
        timestamps.len()
    );

    let mid_index = timestamps.len() / 2;
    let median_timestamp = if timestamps.len() % 2 == 0 {
        trace!(
            target: LOG_TARGET,
            "No median timestamp available, estimating median as avg of [{}] and [{}]",
            timestamps[mid_index - 1],
            timestamps[mid_index],
        );
        (timestamps[mid_index - 1] + timestamps[mid_index]) / 2
    } else {
        timestamps[mid_index]
    };
    trace!(target: LOG_TARGET, "Median timestamp:{}", median_timestamp);
    median_timestamp
}

pub fn check_header_timestamp_greater_than_median(
    block_header: &BlockHeader,
    timestamps: &[EpochTime],
) -> Result<(), ValidationError> {
    if timestamps.is_empty() {
        return Err(ValidationError::BlockHeaderError(
            BlockHeaderValidationError::InvalidTimestamp("The timestamp is empty".to_string()),
        ));
    }

    let median_timestamp = calc_median_timestamp(timestamps);
    if block_header.timestamp < median_timestamp {
        warn!(
            target: LOG_TARGET,
            "Block header timestamp {} is less than median timestamp: {} for block:{}",
            block_header.timestamp,
            median_timestamp,
            block_header.hash().to_hex()
        );
        return Err(ValidationError::BlockHeaderError(
            BlockHeaderValidationError::InvalidTimestamp(format!(
                "The timestamp `{}` was less than the median timestamp `{}`",
                block_header.timestamp, median_timestamp
            )),
        ));
    }

    Ok(())
}

/// Check the PoW data in the BlockHeader. This currently only applies to blocks merged mined with Monero.
pub fn check_pow_data<B: BlockchainBackend>(
    block_header: &BlockHeader,
    rules: &ConsensusManager,
    db: &B,
) -> Result<(), ValidationError> {
    use PowAlgorithm::*;
    match block_header.pow.pow_algo {
        Monero => {
            let monero_data =
                MoneroPowData::from_header(block_header).map_err(|e| ValidationError::CustomError(e.to_string()))?;
            let seed_height = db.fetch_monero_seed_first_seen_height(&monero_data.randomx_key)?;
            if (seed_height != 0) &&
                (block_header.height - seed_height >
                    rules.consensus_constants(block_header.height).max_randomx_seed_height())
            {
                return Err(ValidationError::BlockHeaderError(
                    BlockHeaderValidationError::OldSeedHash,
                ));
            }

            Ok(())
        },
        Sha3 => {
            if !block_header.pow.pow_data.is_empty() {
                return Err(ValidationError::CustomError(
                    "Proof of work data must be empty for Sha3 blocks".to_string(),
                ));
            }
            Ok(())
        },
    }
}

pub fn check_target_difficulty(
    block_header: &BlockHeader,
    target: Difficulty,
    randomx_factory: &RandomXFactory,
) -> Result<AchievedTargetDifficulty, ValidationError> {
    let achieved = match block_header.pow_algo() {
        PowAlgorithm::Monero => monero_difficulty(block_header, randomx_factory)?,
        PowAlgorithm::Sha3 => sha3_difficulty(block_header),
    };

    match AchievedTargetDifficulty::try_construct(block_header.pow_algo(), target, achieved) {
        Some(achieved_target) => Ok(achieved_target),
        None => {
            warn!(
                target: LOG_TARGET,
                "Proof of work for {} at height {} was below the target difficulty. Achieved: {}, Target: {}",
                block_header.hash().to_hex(),
                block_header.height,
                achieved,
                target
            );
            Err(ValidationError::BlockHeaderError(
                BlockHeaderValidationError::ProofOfWorkError(PowError::AchievedDifficultyTooLow { achieved, target }),
            ))
        },
    }
}

pub fn check_block_weight(block: &Block, consensus_constants: &ConsensusConstants) -> Result<(), ValidationError> {
    // The genesis block has a larger weight than other blocks may have so we have to exclude it here
    let block_weight = block.body.calculate_weight(consensus_constants.transaction_weight());
    if block_weight <= consensus_constants.get_max_block_transaction_weight() || block.header.height == 0 {
        trace!(
            target: LOG_TARGET,
            "SV - Block contents for block #{} : {}; weight {}.",
            block.header.height,
            block.body.to_counts_string(),
            block_weight,
        );

        Ok(())
    } else {
        Err(BlockValidationError::BlockTooLarge.into())
    }
}

pub fn check_accounting_balance(
    block: &Block,
    rules: &ConsensusManager,
    bypass_range_proof_verification: bool,
    factories: &CryptoFactories,
) -> Result<(), ValidationError> {
    if block.header.height == 0 {
        // Gen block does not need to be checked for this.
        return Ok(());
    }
    let offset = &block.header.total_kernel_offset;
    let script_offset = &block.header.total_script_offset;
    let total_coinbase = rules.calculate_coinbase_and_fees(block.header.height, block.body.kernels());
    block
        .body
        .validate_internal_consistency(
            offset,
            script_offset,
            bypass_range_proof_verification,
            total_coinbase,
            factories,
        )
        .map_err(|err| {
            warn!(
                target: LOG_TARGET,
                "Validation failed on block:{}:{:?}",
                block.hash().to_hex(),
                err
            );
            ValidationError::TransactionError(err)
        })
}

pub fn check_coinbase_output(
    block: &Block,
    rules: &ConsensusManager,
    factories: &CryptoFactories,
) -> Result<(), ValidationError> {
    let total_coinbase = rules.calculate_coinbase_and_fees(block.header.height, block.body.kernels());
    block
        .check_coinbase_output(
            total_coinbase,
            rules.consensus_constants(block.header.height),
            factories,
        )
        .map_err(ValidationError::from)
}

pub fn is_all_unique_and_sorted<'a, I: IntoIterator<Item = &'a T>, T: PartialOrd + 'a>(items: I) -> bool {
    let mut items = items.into_iter();
    let prev_item = items.next();
    if prev_item.is_none() {
        return true;
    }
    let mut prev_item = prev_item.unwrap();
    for item in items {
        if item <= prev_item {
            return false;
        }
        prev_item = item;
    }

    true
}

// This function checks for duplicate inputs and outputs. There should be no duplicate inputs or outputs in a block
pub fn check_sorting_and_duplicates(block: &Block) -> Result<(), ValidationError> {
    let body = &block.body;
    if !is_all_unique_and_sorted(body.inputs()) {
        return Err(ValidationError::UnsortedOrDuplicateInput);
    }
    if !is_all_unique_and_sorted(body.outputs()) {
        return Err(ValidationError::UnsortedOrDuplicateOutput);
    }

    if block.version() == 1 {
        // TODO: #testnetreset clean up
        let wrapped = body
            .kernels()
            .iter()
            .map(KernelDeprecatedOrdWrapper::new)
            .collect::<Vec<_>>();
        if !is_all_unique_and_sorted(&wrapped) {
            return Err(ValidationError::UnsortedOrDuplicateKernel);
        }
    } else if !is_all_unique_and_sorted(body.kernels()) {
        return Err(ValidationError::UnsortedOrDuplicateKernel);
    }

    Ok(())
}

#[derive(PartialEq, Eq)]
struct KernelDeprecatedOrdWrapper<'a> {
    kernel: &'a TransactionKernel,
}
impl<'a> KernelDeprecatedOrdWrapper<'a> {
    pub fn new(kernel: &'a TransactionKernel) -> Self {
        Self { kernel }
    }
}
impl PartialOrd for KernelDeprecatedOrdWrapper<'_> {
    fn partial_cmp(&self, other: &Self) -> Option<Ordering> {
        Some(self.kernel.deprecated_cmp(other.kernel))
    }
}
impl Ord for KernelDeprecatedOrdWrapper<'_> {
    fn cmp(&self, other: &Self) -> Ordering {
        self.kernel.deprecated_cmp(other.kernel)
    }
}

/// This function checks that all inputs in the blocks are valid UTXO's to be spent
pub fn check_inputs_are_utxos<B: BlockchainBackend>(db: &B, body: &AggregateBody) -> Result<(), ValidationError> {
    let mut not_found_inputs = Vec::new();
    let mut output_hashes = None;
    let output_unique_ids = body
        .outputs()
        .iter()
        .filter_map(|output| {
            output
                .features
                .unique_id
                .as_ref()
                .map(|ui| (output.features.parent_public_key.as_ref(), ui))
        })
        .collect::<Vec<_>>();
    for input in body.inputs() {
        // If spending a unique_id, a new output must contain the unique id
        if let Some(ref unique_id) = input.features.unique_id {
            let exactly_one = output_unique_ids
                .iter()
                .filter(|(parent_public_key, output_unique_id)| {
                    input.features.parent_public_key.as_ref() == *parent_public_key && unique_id == *output_unique_id
                })
                .take(2)
                .collect::<Vec<_>>();
            // Unless a burn flag is present
            if input.features.flags.contains(OutputFlags::BURN_NON_FUNGIBLE) {
                if !exactly_one.is_empty() {
                    return Err(ValidationError::UniqueIdBurnedButPresentInOutputs);
                }
            } else {
                if exactly_one.is_empty() {
                    return Err(ValidationError::UniqueIdInInputNotPresentInOutputs);
                }
                if exactly_one.len() > 1 {
                    return Err(ValidationError::DuplicateUniqueIdInOutputs);
                }
            }
        }
        match check_input_is_utxo(db, input) {
            Ok(_) => continue,
            Err(ValidationError::UnknownInput) => {
                // Lazily allocate and hash outputs as needed
                if output_hashes.is_none() {
                    output_hashes = Some(body.outputs().iter().map(|output| output.hash()).collect::<Vec<_>>());
                }

                let output_hashes = output_hashes.as_ref().unwrap();
                let output_hash = input.output_hash();
                if output_hashes.iter().any(|output| *output == output_hash) {
                    continue;
                }

                warn!(
                    target: LOG_TARGET,
                    "Validation failed due to input: {} which does not exist yet", input
                );
                not_found_inputs.push(output_hash);
            },
            Err(err) => {
                return Err(err);
            },
        }
    }

    if !not_found_inputs.is_empty() {
        return Err(ValidationError::UnknownInputs(not_found_inputs));
    }

    Ok(())
}

/// This function checks that an input is a valid spendable UTXO
pub fn check_input_is_utxo<B: BlockchainBackend>(db: &B, input: &TransactionInput) -> Result<(), ValidationError> {
    let output_hash = input.output_hash();
    if let Some(utxo_hash) = db.fetch_unspent_output_hash_by_commitment(&input.commitment)? {
        // We know that the commitment exists in the UTXO set. Check that the output hash matches (i.e. all fields
        // like output features match)
        if utxo_hash == output_hash {
            return Ok(());
        }

        warn!(
            target: LOG_TARGET,
            "Input spends a UTXO but does not produce the same hash as the output it spends:
            {}",
            input
        );
        return Err(ValidationError::BlockError(BlockValidationError::InvalidInput));
    }

    if let Some(unique_id) = &input.features.unique_id {
        if let Some(utxo_hash) =
            db.fetch_utxo_by_unique_id(input.features.parent_public_key.as_ref(), unique_id, None)?
        {
            // Check that it is the same utxo in which the unique_id was created
            if utxo_hash.output.hash() == output_hash {
                return Ok(());
            }

            warn!(
                target: LOG_TARGET,
                "Input spends a UTXO but has a duplicate unique_id:
            {}",
                input
            );
            return Err(ValidationError::BlockError(BlockValidationError::InvalidInput));
        }
    }

    // Wallet needs to know if a transaction has already been mined and uses this error variant to do so.
    if db.fetch_output(&output_hash)?.is_some() {
        warn!(
            target: LOG_TARGET,
            "Validation failed due to already spent input: {}", input
        );
        // We know that the output here must be spent because `fetch_unspent_output_hash_by_commitment` would have
        // been Some
        return Err(ValidationError::ContainsSTxO);
    }

    warn!(
        target: LOG_TARGET,
        "Validation failed due to input: {} which does not exist yet", input
    );
    Err(ValidationError::UnknownInput)
}

/// This function checks that the outputs do not already exist in the UTxO set.
pub fn check_not_duplicate_txos<B: BlockchainBackend>(db: &B, body: &AggregateBody) -> Result<(), ValidationError> {
    let mut unique_ids = Vec::new();
    for output in body.outputs() {
        // Check outputs for duplicate asset ids
        if output.features.is_non_fungible_mint() || output.features.is_non_fungible_burn() {
            if let Some(unique_id) = output.features.unique_asset_id() {
                let parent_pk = output.features.parent_public_key.as_ref();

                let asset_tuple = (parent_pk, unique_id);
                if unique_ids.contains(&asset_tuple) {
                    return Err(ValidationError::ContainsDuplicateUtxoUniqueID);
                }
                unique_ids.push(asset_tuple)
            }
        }
        check_not_duplicate_txo(db, output)?;
    }
    Ok(())
}

/// This function checks that the outputs do not already exist in the TxO set.
pub fn check_not_duplicate_txo<B: BlockchainBackend>(
    db: &B,
    output: &TransactionOutput,
) -> Result<(), ValidationError> {
    if let Some(index) = db.fetch_mmr_leaf_index(MmrTree::Utxo, &output.hash())? {
        warn!(
            target: LOG_TARGET,
            "Validation failed due to previously spent output: {} (MMR index = {})", output, index
        );
        return Err(ValidationError::ContainsTxO);
    }
    if db
        .fetch_unspent_output_hash_by_commitment(&output.commitment)?
        .is_some()
    {
        warn!(
            target: LOG_TARGET,
            "Duplicate UTXO set commitment found for output: {}", output
        );
        return Err(ValidationError::ContainsDuplicateUtxoCommitment);
    }

    if let Some(unique_id) = &output.features.unique_id {
        // Needs to have a mint flag
<<<<<<< HEAD
        if output.features.flags.contains(OutputFlags::MINT_NON_FUNGIBLE) &&
            db.fetch_utxo_by_unique_id(output.features.parent_public_key.as_ref(), unique_id, None)?
=======
        if output.features.is_non_fungible_mint() &&
            db.fetch_utxo_by_unique_id(output.features.parent_public_key.as_ref(), unique_id)?
>>>>>>> b1ee1df0
                .is_some()
        {
            warn!(
                target: LOG_TARGET,
                "A UTXO with unique_id {} and parent public key {} already exists for output: {}",
                unique_id.to_hex(),
                output
                    .features
                    .parent_public_key
                    .as_ref()
                    .map(|pk| pk.to_hex())
                    .unwrap_or_else(|| "<None>".to_string()),
                output
            );
            return Err(ValidationError::ContainsDuplicateUtxoUniqueID);
        }
    }

    Ok(())
}

pub fn check_mmr_roots(header: &BlockHeader, mmr_roots: &MmrRoots) -> Result<(), ValidationError> {
    if header.input_mr != mmr_roots.input_mr {
        warn!(
            target: LOG_TARGET,
            "Block header input merkle root in {} do not match calculated root. Expected: {}, Actual:{}",
            header.hash().to_hex(),
            header.input_mr.to_hex(),
            mmr_roots.input_mr.to_hex()
        );
        return Err(ValidationError::BlockError(BlockValidationError::MismatchedMmrRoots));
    }
    if header.kernel_mr != mmr_roots.kernel_mr {
        warn!(
            target: LOG_TARGET,
            "Block header kernel MMR roots in {} do not match calculated roots. Expected: {}, Actual:{}",
            header.hash().to_hex(),
            header.kernel_mr.to_hex(),
            mmr_roots.kernel_mr.to_hex()
        );
        return Err(ValidationError::BlockError(BlockValidationError::MismatchedMmrRoots));
    };
    if header.kernel_mmr_size != mmr_roots.kernel_mmr_size {
        warn!(
            target: LOG_TARGET,
            "Block header kernel MMR size in {} does not match. Expected: {}, Actual:{}",
            header.hash().to_hex(),
            header.kernel_mmr_size,
            mmr_roots.kernel_mmr_size
        );
        return Err(ValidationError::BlockError(BlockValidationError::MismatchedMmrSize {
            mmr_tree: MmrTree::Kernel.to_string(),
            expected: mmr_roots.kernel_mmr_size,
            actual: header.kernel_mmr_size,
        }));
    }
    if header.output_mr != mmr_roots.output_mr {
        warn!(
            target: LOG_TARGET,
            "Block header output MMR roots in {} do not match calculated roots. Expected: {}, Actual:{}",
            header.hash().to_hex(),
            header.output_mr.to_hex(),
            mmr_roots.output_mr.to_hex()
        );
        return Err(ValidationError::BlockError(BlockValidationError::MismatchedMmrRoots));
    };
    if header.witness_mr != mmr_roots.witness_mr {
        warn!(
            target: LOG_TARGET,
            "Block header witness MMR roots in {} do not match calculated roots",
            header.hash().to_hex()
        );
        return Err(ValidationError::BlockError(BlockValidationError::MismatchedMmrRoots));
    };
    if header.output_mmr_size != mmr_roots.output_mmr_size {
        warn!(
            target: LOG_TARGET,
            "Block header output MMR size in {} does not match. Expected: {}, Actual:{}",
            header.hash().to_hex(),
            header.output_mmr_size,
            mmr_roots.output_mmr_size
        );
        return Err(ValidationError::BlockError(BlockValidationError::MismatchedMmrSize {
            mmr_tree: MmrTree::Utxo.to_string(),
            expected: mmr_roots.output_mmr_size,
            actual: header.output_mmr_size,
        }));
    }
    Ok(())
}

pub fn check_coinbase_reward(
    factory: &CommitmentFactory,
    rules: &ConsensusManager,
    header: &BlockHeader,
    total_fees: MicroTari,
    coinbase_kernel: &TransactionKernel,
    coinbase_output: &TransactionOutput,
) -> Result<(), ValidationError> {
    let reward = rules.emission_schedule().block_reward(header.height) + total_fees;
    let rhs = &coinbase_kernel.excess + &factory.commit_value(&Default::default(), reward.into());
    if rhs != coinbase_output.commitment {
        warn!(
            target: LOG_TARGET,
            "Coinbase {} amount validation failed", coinbase_output
        );
        return Err(ValidationError::TransactionError(TransactionError::InvalidCoinbase));
    }
    Ok(())
}

pub fn check_kernel_sum(
    factory: &CommitmentFactory,
    kernel_sum: &KernelSum,
    output_commitment_sum: &Commitment,
    input_commitment_sum: &Commitment,
) -> Result<(), ValidationError> {
    let KernelSum { sum: excess, fees } = kernel_sum;
    let sum_io = output_commitment_sum - input_commitment_sum;
    let fees = factory.commit_value(&Default::default(), fees.as_u64());
    if *excess != &sum_io + &fees {
        return Err(TransactionError::ValidationError(
            "Sum of inputs and outputs did not equal sum of kernels with fees".into(),
        )
        .into());
    }
    Ok(())
}

pub fn check_script_offset(
    header: &BlockHeader,
    aggregate_offset_pubkey: &PublicKey,
    aggregate_input_key: &PublicKey,
) -> Result<(), ValidationError> {
    let script_offset = PublicKey::from_secret_key(&header.total_script_offset);
    let lhs = aggregate_input_key - aggregate_offset_pubkey;
    if lhs != script_offset {
        return Err(TransactionError::ScriptOffset.into());
    }
    Ok(())
}

/// Checks that all transactions (given by their kernels) are spendable at the given height
pub fn check_kernel_lock_height(height: u64, kernels: &[TransactionKernel]) -> Result<(), BlockValidationError> {
    if kernels.iter().any(|k| k.lock_height > height) {
        return Err(BlockValidationError::MaturityError);
    }
    Ok(())
}

/// Checks that all inputs have matured at the given height
pub fn check_maturity(height: u64, inputs: &[TransactionInput]) -> Result<(), TransactionError> {
    if let Some(input) = inputs.iter().find(|input| !input.is_mature_at(height)) {
        warn!(
            target: LOG_TARGET,
            "Input found that has not yet matured to spending height: {}", input
        );
        return Err(TransactionError::InputMaturity);
    }
    Ok(())
}

#[cfg(test)]
mod test {
    use super::*;

    mod is_all_unique_and_sorted {
        use super::*;

        #[test]
        fn it_returns_true_when_nothing_to_compare() {
            assert!(is_all_unique_and_sorted::<_, usize>(&[]));
            assert!(is_all_unique_and_sorted(&[1]));
        }

        #[test]
        fn it_returns_true_when_unique_and_sorted() {
            let v = [1, 2, 3, 4, 5];
            assert!(is_all_unique_and_sorted(&v));
        }

        #[test]
        fn it_returns_false_when_unsorted() {
            let v = [2, 1, 3, 4, 5];
            assert!(!is_all_unique_and_sorted(&v));
        }

        #[test]
        fn it_returns_false_when_duplicate() {
            let v = [1, 2, 3, 4, 4];
            assert!(!is_all_unique_and_sorted(&v));
        }

        #[test]
        fn it_returns_false_when_duplicate_and_unsorted() {
            let v = [4, 2, 3, 0, 4];
            assert!(!is_all_unique_and_sorted(&v));
        }
    }

    mod calc_median_timestamp {
        use super::*;

        #[test]
        #[should_panic]
        fn it_panics_if_empty() {
            calc_median_timestamp(&[]);
        }

        #[test]
        fn it_calculates_the_correct_median_timestamp() {
            let median_timestamp = calc_median_timestamp(&[0.into()]);
            assert_eq!(median_timestamp, 0.into());

            let median_timestamp = calc_median_timestamp(&[123.into()]);
            assert_eq!(median_timestamp, 123.into());

            let median_timestamp = calc_median_timestamp(&[2.into(), 4.into()]);
            assert_eq!(median_timestamp, 3.into());

            let median_timestamp = calc_median_timestamp(&[0.into(), 100.into(), 0.into()]);
            assert_eq!(median_timestamp, 100.into());

            let median_timestamp = calc_median_timestamp(&[1.into(), 2.into(), 3.into(), 4.into()]);
            assert_eq!(median_timestamp, 2.into());

            let median_timestamp = calc_median_timestamp(&[1.into(), 2.into(), 3.into(), 4.into(), 5.into()]);
            assert_eq!(median_timestamp, 3.into());
        }
    }

    mod check_lock_height {
        use super::*;
        use crate::transactions::test_helpers;

        #[test]
        fn it_checks_the_kernel_timelock() {
            let mut kernel = test_helpers::create_test_kernel(0.into(), 0);
            kernel.lock_height = 2;
            assert_eq!(
                check_kernel_lock_height(1, &[kernel.clone()]),
                Err(BlockValidationError::MaturityError)
            );

            assert_eq!(check_kernel_lock_height(2, &[kernel.clone()]), Ok(()));
            assert_eq!(check_kernel_lock_height(3, &[kernel]), Ok(()));
        }
    }

    mod check_maturity {
        use super::*;

        #[test]
        fn it_checks_the_input_maturity() {
            let mut input = TransactionInput::new(
                Default::default(),
                Default::default(),
                Default::default(),
                Default::default(),
                Default::default(),
                Default::default(),
            );

            input.features.maturity = 5;

            assert_eq!(
                check_maturity(1, &[input.clone()]),
                Err(TransactionError::InputMaturity)
            );

            assert_eq!(
                check_maturity(4, &[input.clone()]),
                Err(TransactionError::InputMaturity)
            );

            assert_eq!(check_maturity(5, &[input.clone()]), Ok(()));
            assert_eq!(check_maturity(6, &[input]), Ok(()));
        }
    }
}<|MERGE_RESOLUTION|>--- conflicted
+++ resolved
@@ -502,13 +502,8 @@
 
     if let Some(unique_id) = &output.features.unique_id {
         // Needs to have a mint flag
-<<<<<<< HEAD
-        if output.features.flags.contains(OutputFlags::MINT_NON_FUNGIBLE) &&
+        if output.features.is_non_fungible_mint() &&
             db.fetch_utxo_by_unique_id(output.features.parent_public_key.as_ref(), unique_id, None)?
-=======
-        if output.features.is_non_fungible_mint() &&
-            db.fetch_utxo_by_unique_id(output.features.parent_public_key.as_ref(), unique_id)?
->>>>>>> b1ee1df0
                 .is_some()
         {
             warn!(
