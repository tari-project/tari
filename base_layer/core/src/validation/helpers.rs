--- conflicted
+++ resolved
@@ -21,12 +21,6 @@
 // USE OF THIS SOFTWARE, EVEN IF ADVISED OF THE POSSIBILITY OF SUCH DAMAGE.
 use std::cmp::Ordering;
 
-<<<<<<< HEAD
-use log::*;
-use tari_common_types::types::{Commitment, CommitmentFactory, PublicKey};
-use tari_crypto::{commitment::HomomorphicCommitmentFactory, keys::PublicKey as PublicKeyTrait};
-use tari_utilities::{epoch_time::EpochTime, hash::Hashable, hex::Hex};
-=======
 use std::cmp::Ordering;
 
 use log::*;
@@ -36,14 +30,10 @@
     script::TariScript,
     tari_utilities::{epoch_time::EpochTime, hash::Hashable, hex::Hex},
 };
->>>>>>> 5b0c7c94
 
 use crate::{
     blocks::{Block, BlockHeader, BlockHeaderValidationError, BlockValidationError},
     chain_storage::{BlockchainBackend, MmrRoots, MmrTree},
-<<<<<<< HEAD
-    consensus::{emission::Emission, ConsensusConstants, ConsensusManager},
-=======
     consensus::{
         emission::Emission,
         ConsensusConstants,
@@ -52,7 +42,6 @@
         ConsensusManager,
     },
     crypto::{commitment::HomomorphicCommitmentFactory, tari_utilities::hex::to_hex},
->>>>>>> 5b0c7c94
     proof_of_work::{
         monero_difficulty,
         monero_rx::MoneroPowData,
@@ -483,24 +472,6 @@
     Err(ValidationError::UnknownInput)
 }
 
-<<<<<<< HEAD
-/// This function checks that the outputs do not already exist in the UTxO set.
-pub fn check_not_duplicate_txos<B: BlockchainBackend>(db: &B, body: &AggregateBody) -> Result<(), ValidationError> {
-    let mut unique_ids = Vec::new();
-    for output in body.outputs() {
-        // Check outputs for duplicate asset ids
-        if output.features.is_non_fungible_mint() || output.features.is_non_fungible_burn() {
-            if let Some(unique_id) = output.features.unique_asset_id() {
-                let parent_pk = output.features.parent_public_key.as_ref();
-
-                let asset_tuple = (parent_pk, unique_id);
-                if unique_ids.contains(&asset_tuple) {
-                    return Err(ValidationError::ContainsDuplicateUtxoUniqueID);
-                }
-                unique_ids.push(asset_tuple)
-            }
-        }
-=======
 /// This function checks:
 /// 1. the byte size of TariScript does not exceed the maximum
 /// 2. that the outputs do not already exist in the UTxO set.
@@ -512,15 +483,23 @@
     let max_script_size = constants.get_max_script_byte_size();
     for output in body.outputs() {
         check_tari_script_byte_size(&output.script, max_script_size)?;
->>>>>>> 5b0c7c94
+        // Check outputs for duplicate asset ids
+        if output.features.is_non_fungible_mint() || output.features.is_non_fungible_burn() {
+            if let Some(unique_id) = output.features.unique_asset_id() {
+                let parent_pk = output.features.parent_public_key.as_ref();
+
+                let asset_tuple = (parent_pk, unique_id);
+                if unique_ids.contains(&asset_tuple) {
+                    return Err(ValidationError::ContainsDuplicateUtxoUniqueID);
+                }
+                unique_ids.push(asset_tuple)
+            }
+        }
         check_not_duplicate_txo(db, output)?;
     }
     Ok(())
 }
 
-<<<<<<< HEAD
-/// This function checks that the outputs do not already exist in the TxO set.
-=======
 /// Checks the byte size of TariScript is less than or equal to the given size, otherwise returns an error.
 pub fn check_tari_script_byte_size(script: &TariScript, max_script_size: usize) -> Result<(), ValidationError> {
     let script_size = ConsensusEncodingWrapper::wrap(script).consensus_encode_exact_size();
@@ -533,8 +512,7 @@
     Ok(())
 }
 
-/// This function checks that the outputs do not already exist in the UTxO set.
->>>>>>> 5b0c7c94
+/// This function checks that the outputs do not already exist in the TxO set.
 pub fn check_not_duplicate_txo<B: BlockchainBackend>(
     db: &B,
     output: &TransactionOutput,
