--- conflicted
+++ resolved
@@ -204,7 +204,6 @@
                 input
             );
             return Err(ValidationError::BlockError(BlockValidationError::InvalidInput));
-<<<<<<< HEAD
         }
 
         // The input was not found in the UTXO/STXO set, lets check if the input spends an output in the current block
@@ -213,16 +212,6 @@
             continue;
         }
 
-=======
-        }
-
-        // The input was not found in the UTXO/STXO set, lets check if the input spends an output in the current block
-        let output_hash = input.output_hash();
-        if block.body.outputs().iter().any(|output| output.hash() == output_hash) {
-            continue;
-        }
-
->>>>>>> 997d2888
         // The input does not spend a known UTXO
         warn!(
             target: LOG_TARGET,
