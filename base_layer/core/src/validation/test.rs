--- conflicted
+++ resolved
@@ -37,21 +37,11 @@
         helpers::{create_random_signature_from_s_key, create_utxo},
         tari_amount::{uT, MicroTari},
         transaction::{KernelBuilder, KernelFeatures, OutputFeatures, TransactionKernel},
-<<<<<<< HEAD
-        types::{Commitment, CryptoFactories},
-    },
-    validation::{header_iter::HeaderIter, ChainBalanceValidator, FinalHorizonStateValidation},
-};
-use std::sync::Arc;
-use tari_common::configuration::Network;
-use tari_crypto::{commitment::HomomorphicCommitment, script};
-=======
         CryptoFactories,
     },
     validation::{header_iter::HeaderIter, ChainBalanceValidator, FinalHorizonStateValidation},
 };
 use tari_common_types::types::Commitment;
->>>>>>> 997d2888
 
 #[test]
 fn header_iter_empty_and_invalid_height() {
