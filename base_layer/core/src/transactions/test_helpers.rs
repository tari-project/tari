// Copyright 2019. The Tari Project
//
// Redistribution and use in source and binary forms, with or without modification, are permitted provided that the
// following conditions are met:
//
// 1. Redistributions of source code must retain the above copyright notice, this list of conditions and the following
// disclaimer.
//
// 2. Redistributions in binary form must reproduce the above copyright notice, this list of conditions and the
// following disclaimer in the documentation and/or other materials provided with the distribution.
//
// 3. Neither the name of the copyright holder nor the names of its contributors may be used to endorse or promote
// products derived from this software without specific prior written permission.
//
// THIS SOFTWARE IS PROVIDED BY THE COPYRIGHT HOLDERS AND CONTRIBUTORS "AS IS" AND ANY EXPRESS OR IMPLIED WARRANTIES,
// INCLUDING, BUT NOT LIMITED TO, THE IMPLIED WARRANTIES OF MERCHANTABILITY AND FITNESS FOR A PARTICULAR PURPOSE ARE
// DISCLAIMED. IN NO EVENT SHALL THE COPYRIGHT HOLDER OR CONTRIBUTORS BE LIABLE FOR ANY DIRECT, INDIRECT, INCIDENTAL,
// SPECIAL, EXEMPLARY, OR CONSEQUENTIAL DAMAGES (INCLUDING, BUT NOT LIMITED TO, PROCUREMENT OF SUBSTITUTE GOODS OR
// SERVICES; LOSS OF USE, DATA, OR PROFITS; OR BUSINESS INTERRUPTION) HOWEVER CAUSED AND ON ANY THEORY OF LIABILITY,
// WHETHER IN CONTRACT, STRICT LIABILITY, OR TORT (INCLUDING NEGLIGENCE OR OTHERWISE) ARISING IN ANY WAY OUT OF THE
// USE OF THIS SOFTWARE, EVEN IF ADVISED OF THE POSSIBILITY OF SUCH DAMAGE.

use std::sync::Arc;

use rand::rngs::OsRng;
use tari_common::configuration::Network;
use tari_common_types::types::{Commitment, CommitmentFactory, PrivateKey, PublicKey, Signature};
use tari_crypto::{
    commitment::HomomorphicCommitmentFactory,
    common::Blake256,
    inputs,
    keys::{PublicKey as PK, SecretKey},
    range_proof::RangeProofService,
    script,
    script::{ExecutionStack, TariScript},
};

use crate::{
    consensus::{ConsensusEncodingSized, ConsensusManager},
    covenants::Covenant,
    transactions::{
        crypto_factories::CryptoFactories,
        fee::Fee,
        tari_amount::MicroTari,
        transaction::{
            KernelBuilder,
            KernelFeatures,
            OutputFeatures,
            Transaction,
            TransactionInput,
            TransactionKernel,
            TransactionOutput,
            UnblindedOutput,
        },
        transaction_protocol::{build_challenge, TransactionMetadata, TransactionProtocolError},
        weight::TransactionWeight,
        SenderTransactionProtocol,
    },
};

pub fn create_test_input(
    amount: MicroTari,
    maturity: u64,
    factory: &CommitmentFactory,
) -> (TransactionInput, UnblindedOutput) {
    let mut params = TestParams::new();
    params.commitment_factory = factory.clone();
    params.create_input(UtxoTestParams {
        value: amount,
        features: OutputFeatures::with_maturity(maturity),
        ..Default::default()
    })
}

#[derive(Clone)]
pub struct TestParams {
    pub spend_key: PrivateKey,
    pub change_spend_key: PrivateKey,
    pub offset: PrivateKey,
    pub nonce: PrivateKey,
    pub public_nonce: PublicKey,
    pub script_private_key: PrivateKey,
    pub sender_offset_public_key: PublicKey,
    pub sender_offset_private_key: PrivateKey,
    pub sender_sig_private_nonce: PrivateKey,
    pub sender_sig_public_nonce: PublicKey,
    pub sender_private_commitment_nonce: PrivateKey,
    pub sender_public_commitment_nonce: PublicKey,
    pub commitment_factory: CommitmentFactory,
    pub transaction_weight: TransactionWeight,
}

#[derive(Clone)]
pub struct UtxoTestParams {
    pub value: MicroTari,
    pub script: TariScript,
    pub features: OutputFeatures,
    pub input_data: Option<ExecutionStack>,
    pub covenant: Covenant,
}

impl Default for UtxoTestParams {
    fn default() -> Self {
        Self {
            value: 10.into(),
            script: script![Nop],
            features: Default::default(),
            input_data: None,
            covenant: Covenant::default(),
        }
    }
}

impl TestParams {
    pub fn new() -> TestParams {
        let r = PrivateKey::random(&mut OsRng);
        let sender_offset_private_key = PrivateKey::random(&mut OsRng);
        let sender_sig_pvt_nonce = PrivateKey::random(&mut OsRng);
        let script_private_key = PrivateKey::random(&mut OsRng);
        Self {
            spend_key: PrivateKey::random(&mut OsRng),
            change_spend_key: PrivateKey::random(&mut OsRng),
            offset: PrivateKey::random(&mut OsRng),
            public_nonce: PublicKey::from_secret_key(&r),
            nonce: r,
            script_private_key,
            sender_offset_public_key: PublicKey::from_secret_key(&sender_offset_private_key),
            sender_offset_private_key,
            sender_sig_private_nonce: sender_sig_pvt_nonce.clone(),
            sender_sig_public_nonce: PublicKey::from_secret_key(&sender_sig_pvt_nonce),
            sender_private_commitment_nonce: sender_sig_pvt_nonce.clone(),
            sender_public_commitment_nonce: PublicKey::from_secret_key(&sender_sig_pvt_nonce),
            commitment_factory: CommitmentFactory::default(),
            transaction_weight: TransactionWeight::v2(),
        }
    }

    pub fn fee(&self) -> Fee {
        Fee::new(self.transaction_weight)
    }

    pub fn create_unblinded_output(&self, params: UtxoTestParams) -> UnblindedOutput {
        let metadata_signature = TransactionOutput::create_final_metadata_signature(
            &params.value,
            &self.spend_key,
            &params.script,
            &params.features,
            &self.sender_offset_private_key,
            &params.covenant,
        )
        .unwrap();

        UnblindedOutput::new(
            params.value,
            self.spend_key.clone(),
            params.features,
            params.script.clone(),
            params
                .input_data
                .unwrap_or_else(|| inputs!(self.get_script_public_key())),
            self.script_private_key.clone(),
            self.sender_offset_public_key.clone(),
            metadata_signature,
            0,
            params.covenant,
        )
    }

    pub fn get_script_public_key(&self) -> PublicKey {
        PublicKey::from_secret_key(&self.script_private_key)
    }

    pub fn get_script_keypair(&self) -> (PrivateKey, PublicKey) {
        (self.script_private_key.clone(), self.get_script_public_key())
    }

    /// Create a random transaction input for the given amount and maturity period. The input's unblinded
    /// parameters are returned.
    pub fn create_input(&self, params: UtxoTestParams) -> (TransactionInput, UnblindedOutput) {
        let unblinded = self.create_unblinded_output(params);
        let input = unblinded.as_transaction_input(&self.commitment_factory).unwrap();
        (input, unblinded)
    }

    pub fn get_size_for_default_metadata(&self, num_outputs: usize) -> usize {
        self.fee().weighting().round_up_metadata_size(
            script![Nop].consensus_encode_exact_size() + OutputFeatures::default().consensus_encode_exact_size(),
        ) * num_outputs
    }
}

impl Default for TestParams {
    fn default() -> Self {
        Self::new()
    }
}
/// A convenience struct for a set of public-private keys and a public-private nonce
pub struct TestKeySet {
    pub k: PrivateKey,
    pub pk: PublicKey,
    pub r: PrivateKey,
    pub pr: PublicKey,
}

/// Generate a new random key set. The key set includes
/// * a public-private keypair (k, pk)
/// * a public-private nonce keypair (r, pr)
pub fn generate_keys() -> TestKeySet {
    let _rng = rand::thread_rng();
    let (k, pk) = PublicKey::random_keypair(&mut OsRng);
    let (r, pr) = PublicKey::random_keypair(&mut OsRng);
    TestKeySet { k, pk, r, pr }
}

/// Generate a random transaction signature, returning the public key (excess) and the signature.
pub fn create_random_signature(fee: MicroTari, lock_height: u64) -> (PublicKey, Signature) {
    let (k, p) = PublicKey::random_keypair(&mut OsRng);
    (p, create_signature(k, fee, lock_height))
}

/// Generate a random transaction signature, returning the public key (excess) and the signature.
pub fn create_signature(k: PrivateKey, fee: MicroTari, lock_height: u64) -> Signature {
    let r = PrivateKey::random(&mut OsRng);
    let tx_meta = TransactionMetadata { fee, lock_height };
    let e = build_challenge(&PublicKey::from_secret_key(&r), &tx_meta);
    Signature::sign(k, r, &e).unwrap()
}

/// Generate a random transaction signature given a key, returning the public key (excess) and the signature.
pub fn create_random_signature_from_s_key(
    s_key: PrivateKey,
    fee: MicroTari,
    lock_height: u64,
) -> (PublicKey, Signature) {
    let _rng = rand::thread_rng();
    let r = PrivateKey::random(&mut OsRng);
    let p = PK::from_secret_key(&s_key);
    let tx_meta = TransactionMetadata { fee, lock_height };
    let e = build_challenge(&PublicKey::from_secret_key(&r), &tx_meta);
    (p, Signature::sign(s_key, r, &e).unwrap())
}

pub fn create_unblinded_output(
    script: TariScript,
    output_features: OutputFeatures,
    test_params: TestParams,
    value: MicroTari,
) -> UnblindedOutput {
    test_params.create_unblinded_output(UtxoTestParams {
        value,
        script,
        features: output_features,
        ..Default::default()
    })
}

/// The tx macro is a convenience wrapper around the [create_tx] function, making the arguments optional and explicit
/// via keywords.
#[macro_export]
macro_rules! tx {
  ($amount:expr, fee: $fee:expr, lock: $lock:expr, inputs: $n_in:expr, maturity: $mat:expr, outputs: $n_out:expr) => {{
    use $crate::transactions::test_helpers::create_tx;
    create_tx($amount, $fee, $lock, $n_in, $mat, $n_out)
  }};

  ($amount:expr, fee: $fee:expr, lock: $lock:expr, inputs: $n_in:expr, outputs: $n_out:expr) => {
    tx!($amount, fee: $fee, lock: $lock, inputs: $n_in, maturity: 0, outputs: $n_out)
  };

  ($amount:expr, fee: $fee:expr, inputs: $n_in:expr, outputs: $n_out:expr) => {
    tx!($amount, fee: $fee, lock: 0, inputs: $n_in, maturity: 0, outputs: $n_out)
  };

  ($amount:expr, fee: $fee:expr) => {
    tx!($amount, fee: $fee, lock: 0, inputs: 1, maturity: 0, outputs: 2)
  }
}

/// A utility macro to help make it easy to build transactions.
///
/// The full syntax allows maximum flexibility, but most arguments are optional with sane defaults
/// ```ignore
///   txn_schema!(from: inputs, to: outputs, fee: 50*uT, lock: 1250, OutputFeatures::with_maturity(1320));
///   txn_schema!(from: inputs, to: outputs, fee: 50*uT); // Uses default features and zero lock height
///   txn_schema!(from: inputs, to: outputs); // min fee of 25µT, zero lock height and default features
///   // as above, and transaction splits the first input in roughly half, returning remainder as change
///   txn_schema!(from: inputs);
/// ```
/// The output of this macro is intended to be used in [spend_utxos].
#[macro_export]
macro_rules! txn_schema {
    (from: $input:expr, to: $outputs:expr, fee: $fee:expr, lock: $lock:expr, features: $features:expr) => {{
        $crate::transactions::test_helpers::TransactionSchema {
            from: $input.clone(),
            to: $outputs.clone(),
            to_outputs: vec![],
            fee: $fee,
            lock_height: $lock,
            features: $features.clone(),
            script: tari_crypto::script![Nop],
            covenant: Default::default(),
            input_data: None,
        }
    }};

    (from: $input:expr, to: $outputs:expr, fee: $fee:expr, lock: $lock:expr, features: $features:expr) => {{
        txn_schema!(
            from: $input,
            to:$outputs,
            fee:$fee,
            lock:$lock,
            features: $features.clone()
        )
    }};
   (from: $input:expr, to: $outputs:expr, features: $features:expr) => {{
        txn_schema!(
            from: $input,
            to:$outputs,
            fee: 5.into(),
            lock: 0,
            features: $features
        )
    }};
    (from: $input:expr, to: $outputs:expr, fee: $fee:expr) => {
        txn_schema!(
            from: $input,
            to:$outputs,
            fee:$fee,
            lock:0,
            features: $crate::transactions::transaction::OutputFeatures::default()
        )
    };

    (from: $input:expr, to: $outputs:expr) => {
        txn_schema!(from: $input, to:$outputs, fee: 5.into())
    };

    // Spend inputs to ± half the first input value, with default fee and lock height
    (from: $input:expr) => {{
        let out_val = $input[0].value / 2u64;
        txn_schema!(from: $input, to: vec![out_val])
    }};
}

/// A convenience struct that holds plaintext versions of transactions
#[derive(Clone, Debug)]
pub struct TransactionSchema {
    pub from: Vec<UnblindedOutput>,
    pub to: Vec<MicroTari>,
    pub to_outputs: Vec<UnblindedOutput>,
    pub fee: MicroTari,
    pub lock_height: u64,
    pub features: OutputFeatures,
    pub script: TariScript,
    pub input_data: Option<ExecutionStack>,
<<<<<<< HEAD
    pub covenant: Covenant,
=======
}

fn default_metadata_byte_size() -> usize {
    TransactionWeight::latest().round_up_metadata_size(
        OutputFeatures::default().consensus_encode_exact_size() + script![Nop].consensus_encode_exact_size(),
    )
>>>>>>> 99ba6a37
}

/// Create an unconfirmed transaction for testing with a valid fee, unique access_sig, random inputs and outputs, the
/// transaction is only partially constructed
pub fn create_tx(
    amount: MicroTari,
    fee_per_gram: MicroTari,
    lock_height: u64,
    input_count: usize,
    input_maturity: u64,
    output_count: usize,
) -> (Transaction, Vec<UnblindedOutput>, Vec<UnblindedOutput>) {
    let (inputs, outputs) = create_unblinded_txos(
        amount,
        input_count,
        input_maturity,
        output_count,
        fee_per_gram,
        Default::default(),
        script![Nop],
        Default::default(),
    );
    let tx = create_transaction_with(lock_height, fee_per_gram, inputs.clone(), outputs.clone());
    (tx, inputs, outputs.into_iter().map(|(utxo, _)| utxo).collect())
}

#[allow(clippy::too_many_arguments)]
pub fn create_unblinded_txos(
    amount: MicroTari,
    input_count: usize,
    input_maturity: u64,
    output_count: usize,
    fee_per_gram: MicroTari,
    output_features: OutputFeatures,
    output_script: TariScript,
    output_covenant: Covenant,
) -> (Vec<UnblindedOutput>, Vec<(UnblindedOutput, PrivateKey)>) {
    let output_metadata_size = (output_features.consensus_encode_exact_size() +
        output_script.consensus_encode_exact_size() +
        output_covenant.consensus_encode_exact_size()) *
        output_count;
    let estimated_fee = Fee::new(TransactionWeight::latest()).calculate(
        fee_per_gram,
        1,
        input_count,
        output_count,
        output_metadata_size,
    );
    let amount_per_output = (amount - estimated_fee) / output_count as u64;
    let amount_for_last_output = (amount - estimated_fee) - amount_per_output * (output_count as u64 - 1);

    let outputs = (0..output_count)
        .map(|i| {
            let output_amount = if i < output_count - 1 {
                amount_per_output
            } else {
                amount_for_last_output
            };
            let test_params = TestParams::new();
            let script_offset_pvt_key = test_params.sender_offset_private_key.clone();

            (
                test_params.create_unblinded_output(UtxoTestParams {
                    value: output_amount,
                    covenant: output_covenant.clone(),
                    script: output_script.clone(),
                    features: output_features.clone(),
                    ..Default::default()
                }),
                script_offset_pvt_key,
            )
        })
        .collect();

    let amount_per_input = amount / input_count as u64;
    let inputs = (0..input_count)
        .map(|i| {
            let mut params = UtxoTestParams {
                features: OutputFeatures::with_maturity(input_maturity),
                ..Default::default()
            };
            if i == input_count - 1 {
                params.value = amount - amount_per_input * (input_count as u64 - 1);
            } else {
                params.value = amount_per_input;
            }

            let (_, unblinded) = TestParams::new().create_input(params);
            unblinded
        })
        .collect();

    (inputs, outputs)
}
/// Create an unconfirmed transaction for testing with a valid fee, unique access_sig, random inputs and outputs, the
/// transaction is only partially constructed
pub fn create_transaction_with(
    lock_height: u64,
    fee_per_gram: MicroTari,
    inputs: Vec<UnblindedOutput>,
    outputs: Vec<(UnblindedOutput, PrivateKey)>,
) -> Transaction {
    let stx_protocol = create_sender_transaction_protocol_with(lock_height, fee_per_gram, inputs, outputs).unwrap();
    stx_protocol.take_transaction().unwrap()
}

pub fn create_sender_transaction_protocol_with(
    lock_height: u64,
    fee_per_gram: MicroTari,
    inputs: Vec<UnblindedOutput>,
    outputs: Vec<(UnblindedOutput, PrivateKey)>,
) -> Result<SenderTransactionProtocol, TransactionProtocolError> {
    let factories = CryptoFactories::default();
    let test_params = TestParams::new();
    let constants = ConsensusManager::builder(Network::LocalNet)
        .build()
        .consensus_constants(0)
        .clone();
    let mut stx_builder = SenderTransactionProtocol::builder(0, constants);
    stx_builder
        .with_lock_height(lock_height)
        .with_fee_per_gram(fee_per_gram)
        .with_offset(test_params.offset.clone())
        .with_private_nonce(test_params.nonce.clone())
        .with_change_secret(test_params.change_spend_key);

    inputs.into_iter().for_each(|input| {
        stx_builder.with_input(
            input.as_transaction_input(&CommitmentFactory::default()).unwrap(),
            input,
        );
    });

    outputs.into_iter().for_each(|(utxo, script_offset_pvt_key)| {
        stx_builder.with_output(utxo, script_offset_pvt_key).unwrap();
    });

    let mut stx_protocol = stx_builder.build::<Blake256>(&factories, None, u64::MAX).unwrap();
    stx_protocol.finalize(KernelFeatures::empty(), &factories, None, u64::MAX)?;

    Ok(stx_protocol)
}

/// Spend the provided UTXOs by to the given amounts. Change will be created with any outstanding amount.
/// You only need to provide the unblinded outputs to spend. This function will calculate the commitment for you.
/// This is obviously less efficient, but is offered as a convenience.
/// The output features will be applied to every output
pub fn spend_utxos(schema: TransactionSchema) -> (Transaction, Vec<UnblindedOutput>) {
    let (mut stx_protocol, outputs) = create_stx_protocol(schema);
    stx_protocol
        .finalize(KernelFeatures::empty(), &CryptoFactories::default(), None, u64::MAX)
        .unwrap();
    let txn = stx_protocol.get_transaction().unwrap().clone();
    (txn, outputs)
}

pub fn create_stx_protocol(schema: TransactionSchema) -> (SenderTransactionProtocol, Vec<UnblindedOutput>) {
    let factories = CryptoFactories::default();
    let test_params_change_and_txn = TestParams::new();
    let constants = ConsensusManager::builder(Network::LocalNet)
        .build()
        .consensus_constants(0)
        .clone();
    let mut stx_builder = SenderTransactionProtocol::builder(0, constants);
    stx_builder
        .with_lock_height(schema.lock_height)
        .with_fee_per_gram(schema.fee)
        .with_offset(test_params_change_and_txn.offset.clone())
        .with_private_nonce(test_params_change_and_txn.nonce.clone())
        .with_change_secret(test_params_change_and_txn.change_spend_key.clone())
        .with_change_script(
            script!(Nop),
            inputs!(PublicKey::from_secret_key(
                &test_params_change_and_txn.script_private_key
            )),
            test_params_change_and_txn.script_private_key.clone(),
        );

    for tx_input in &schema.from {
        let input = tx_input.clone();
        let utxo = input
            .as_transaction_input(&factories.commitment)
            .expect("Should be able to make a transaction input");
        stx_builder.with_input(utxo, input.clone());
    }
    let mut outputs = Vec::with_capacity(schema.to.len());
    for val in schema.to {
        let test_params = TestParams::new();
        let utxo = test_params.create_unblinded_output(UtxoTestParams {
            value: val,
            features: schema.features.clone(),
            script: schema.script.clone(),
            input_data: schema.input_data.clone(),
            covenant: schema.covenant.clone(),
        });
        outputs.push(utxo.clone());
        stx_builder
            .with_output(utxo, test_params.sender_offset_private_key)
            .unwrap();
    }
    for mut utxo in schema.to_outputs {
        let test_params = TestParams::new();
        utxo.metadata_signature = TransactionOutput::create_final_metadata_signature(
            &utxo.value,
            &utxo.spending_key,
            &utxo.script,
            &utxo.features,
            &test_params.sender_offset_private_key,
            &utxo.covenant,
        )
        .unwrap();
        utxo.sender_offset_public_key = test_params.sender_offset_public_key;
        outputs.push(utxo.clone());
        stx_builder
            .with_output(utxo, test_params.sender_offset_private_key)
            .unwrap();
    }

    let stx_protocol = stx_builder.build::<Blake256>(&factories, None, u64::MAX).unwrap();
    let change = stx_protocol.get_change_amount().unwrap();
    // The change output is assigned its own random script offset private key
    let change_sender_offset_public_key = stx_protocol.get_change_sender_offset_public_key().unwrap().unwrap();

    let script = script!(Nop);
<<<<<<< HEAD
    let covenant = Covenant::default();
    let metadata_sig = TransactionOutput::create_final_metadata_signature(
=======
    let change_metadata_sig = TransactionOutput::create_final_metadata_signature(
>>>>>>> 99ba6a37
        &change,
        &test_params_change_and_txn.change_spend_key,
        &script,
        &OutputFeatures::default(),
        &test_params_change_and_txn.sender_offset_private_key,
        &covenant,
    )
    .unwrap();

    let change_output = UnblindedOutput::new(
        change,
        test_params_change_and_txn.change_spend_key.clone(),
        OutputFeatures::default(),
        script,
        inputs!(PublicKey::from_secret_key(
            &test_params_change_and_txn.script_private_key
        )),
        test_params_change_and_txn.script_private_key,
        change_sender_offset_public_key,
        change_metadata_sig,
        0,
        covenant,
    );
    outputs.push(change_output);
    (stx_protocol, outputs)
}

/// Create a transaction kernel with the given fee, using random keys to generate the signature
pub fn create_test_kernel(fee: MicroTari, lock_height: u64) -> TransactionKernel {
    let (excess, s) = create_random_signature(fee, lock_height);
    KernelBuilder::new()
        .with_fee(fee)
        .with_lock_height(lock_height)
        .with_excess(&Commitment::from_public_key(&excess))
        .with_signature(&s)
        .build()
        .unwrap()
}

/// Create a new UTXO for the specified value and return the output and spending key
pub fn create_utxo(
    value: MicroTari,
    factories: &CryptoFactories,
    features: OutputFeatures,
    script: &TariScript,
    covenant: &Covenant,
) -> (TransactionOutput, PrivateKey, PrivateKey) {
    let keys = generate_keys();
    let offset_keys = generate_keys();
    let commitment = factories.commitment.commit_value(&keys.k, value.into());
    let proof = factories.range_proof.construct_proof(&keys.k, value.into()).unwrap();
    let metadata_sig = TransactionOutput::create_final_metadata_signature(
        &value,
        &keys.k,
        script,
        &features,
        &offset_keys.k,
        covenant,
    )
    .unwrap();

    let utxo = TransactionOutput::new(
        features,
        commitment,
        proof.into(),
        script.clone(),
        offset_keys.pk,
        metadata_sig,
        covenant.clone(),
    );
    (utxo, keys.k, offset_keys.k)
}

pub fn schema_to_transaction(txns: &[TransactionSchema]) -> (Vec<Arc<Transaction>>, Vec<UnblindedOutput>) {
    let mut tx = Vec::new();
    let mut utxos = Vec::new();
    txns.iter().for_each(|schema| {
        let (txn, mut output) = spend_utxos(schema.clone());
        tx.push(Arc::new(txn));
        utxos.append(&mut output);
    });
    (tx, utxos)
}<|MERGE_RESOLUTION|>--- conflicted
+++ resolved
@@ -353,16 +353,7 @@
     pub features: OutputFeatures,
     pub script: TariScript,
     pub input_data: Option<ExecutionStack>,
-<<<<<<< HEAD
     pub covenant: Covenant,
-=======
-}
-
-fn default_metadata_byte_size() -> usize {
-    TransactionWeight::latest().round_up_metadata_size(
-        OutputFeatures::default().consensus_encode_exact_size() + script![Nop].consensus_encode_exact_size(),
-    )
->>>>>>> 99ba6a37
 }
 
 /// Create an unconfirmed transaction for testing with a valid fee, unique access_sig, random inputs and outputs, the
@@ -587,12 +578,8 @@
     let change_sender_offset_public_key = stx_protocol.get_change_sender_offset_public_key().unwrap().unwrap();
 
     let script = script!(Nop);
-<<<<<<< HEAD
     let covenant = Covenant::default();
-    let metadata_sig = TransactionOutput::create_final_metadata_signature(
-=======
     let change_metadata_sig = TransactionOutput::create_final_metadata_signature(
->>>>>>> 99ba6a37
         &change,
         &test_params_change_and_txn.change_spend_key,
         &script,
