--- conflicted
+++ resolved
@@ -38,10 +38,7 @@
 
 use crate::{
     consensus::ConsensusEncodingSized,
-<<<<<<< HEAD
     covenants::Covenant,
-=======
->>>>>>> 8dfcf3a1
     transactions::{
         tari_amount::MicroTari,
         transaction,
@@ -135,10 +132,6 @@
             },
             input_data: self.input_data.clone(),
             script_signature,
-<<<<<<< HEAD
-            sender_offset_public_key: self.sender_offset_public_key.clone(),
-            covenant: self.covenant.clone(),
-=======
         })
     }
 
@@ -153,7 +146,7 @@
             spent_output: SpentOutput::OutputHash(input.output_hash()),
             input_data: input.input_data,
             script_signature: input.script_signature,
->>>>>>> 8dfcf3a1
+            covenant: self.covenant.clone(),
         })
     }
 
@@ -221,13 +214,8 @@
     }
 
     pub fn metadata_byte_size(&self) -> usize {
-<<<<<<< HEAD
-        self.features.consensus_encode_exact_size() +
-            self.script.consensus_encode_exact_size() +
+        self.features.consensus_encode_exact_size() + self.script.consensus_encode_exact_size() +
             self.covenant.consensus_encode_exact_size()
-=======
-        self.features.consensus_encode_exact_size() + self.script.consensus_encode_exact_size()
->>>>>>> 8dfcf3a1
     }
 
     // Note: The Hashable trait is not used here due to the dependency on `CryptoFactories`, and `commitment` us not
