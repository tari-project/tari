// Copyright 2018 The Tari Project
//
// Redistribution and use in source and binary forms, with or without modification, are permitted provided that the
// following conditions are met:
//
// 1. Redistributions of source code must retain the above copyright notice, this list of conditions and the following
// disclaimer.
//
// 2. Redistributions in binary form must reproduce the above copyright notice, this list of conditions and the
// following disclaimer in the documentation and/or other materials provided with the distribution.
//
// 3. Neither the name of the copyright holder nor the names of its contributors may be used to endorse or promote
// products derived from this software without specific prior written permission.
//
// THIS SOFTWARE IS PROVIDED BY THE COPYRIGHT HOLDERS AND CONTRIBUTORS "AS IS" AND ANY EXPRESS OR IMPLIED WARRANTIES,
// INCLUDING, BUT NOT LIMITED TO, THE IMPLIED WARRANTIES OF MERCHANTABILITY AND FITNESS FOR A PARTICULAR PURPOSE ARE
// DISCLAIMED. IN NO EVENT SHALL THE COPYRIGHT HOLDER OR CONTRIBUTORS BE LIABLE FOR ANY DIRECT, INDIRECT, INCIDENTAL,
// SPECIAL, EXEMPLARY, OR CONSEQUENTIAL DAMAGES (INCLUDING, BUT NOT LIMITED TO, PROCUREMENT OF SUBSTITUTE GOODS OR
// SERVICES; LOSS OF USE, DATA, OR PROFITS; OR BUSINESS INTERRUPTION) HOWEVER CAUSED AND ON ANY THEORY OF LIABILITY,
// WHETHER IN CONTRACT, STRICT LIABILITY, OR TORT (INCLUDING NEGLIGENCE OR OTHERWISE) ARISING IN ANY WAY OUT OF THE
// USE OF THIS SOFTWARE, EVEN IF ADVISED OF THE POSSIBILITY OF SUCH DAMAGE
//
// Portions of this file were originally copyrighted (c) 2018 The Grin Developers, issued under the Apache License,
// Version 2.0, available at http://www.apache.org/licenses/LICENSE-2.0.

use crate::transactions::{
    aggregated_body::AggregateBody,
    tari_amount::{uT, MicroTari},
    transaction_protocol::{build_challenge, RewindData, TransactionMetadata},
    types::{
        BlindingFactor,
        Challenge,
        Commitment,
        CommitmentFactory,
        CryptoFactories,
        HashDigest,
        PrivateKey,
        PublicKey,
        RangeProof,
        RangeProofService,
        Signature,
    },
};
use tari_crypto::commitment::HomomorphicCommitment;
use digest::Input;
use rand::rngs::OsRng;
use serde::{Deserialize, Serialize};
use std::{
    cmp::{max, min, Ordering},
    fmt,
    fmt::{Display, Formatter},
    hash::{Hash, Hasher},
    ops::Add,
};
use tari_crypto::keys::PublicKey as pk;
use tari_crypto::{
    commitment::HomomorphicCommitmentFactory,
    hash::blake2::Blake256,
    keys::{PublicKey as PublicKeyTrait, SecretKey},
    range_proof::{
        FullRewindResult as CryptoFullRewindResult,
        RangeProofError,
        RangeProofService as RangeProofServiceTrait,
        RewindResult as CryptoRewindResult,
        REWIND_USER_MESSAGE_LENGTH,
    },
<<<<<<< HEAD
    script::{ExecutionStack, ScriptError, TariScript},
=======
    script::{ExecutionStack, ScriptError, StackItem, TariScript},
>>>>>>> 40d20e31
    tari_utilities::{hex::Hex, message_format::MessageFormat, ByteArray, Hashable},
};
use thiserror::Error;

// Tx_weight(inputs(12,500), outputs(500), kernels(1)) = 19,003, still well enough below block weight of 19,500
pub const MAX_TRANSACTION_INPUTS: usize = 12_500;
pub const MAX_TRANSACTION_OUTPUTS: usize = 500;
pub const MAX_TRANSACTION_RECIPIENTS: usize = 15;
pub const MINIMUM_TRANSACTION_FEE: MicroTari = MicroTari(100);

//--------------------------------------        Output features   --------------------------------------------------//

bitflags! {
    /// Options for a kernel's structure or use.
    /// TODO:  expand to accommodate Tari DAN transaction types, such as namespace and validator node registrations
    #[derive(Deserialize, Serialize)]
    pub struct KernelFeatures: u8 {
        /// Coinbase transaction
        const COINBASE_KERNEL = 1u8;
    }
}

impl KernelFeatures {
    pub fn create_coinbase() -> KernelFeatures {
        KernelFeatures::COINBASE_KERNEL
    }
}

/// Options for UTXO's
#[derive(Debug, Clone, Hash, PartialEq, Deserialize, Serialize, Eq)]
pub struct OutputFeatures {
    /// Flags are the feature flags that differentiate between outputs, eg Coinbase all of which has different rules
    pub flags: OutputFlags,
    /// the maturity of the specific UTXO. This is the min lock height at which an UTXO can be spend. Coinbase UTXO
    /// require a min maturity of the Coinbase_lock_height, this should be checked on receiving new blocks.
    pub maturity: u64,
}

impl OutputFeatures {
    pub fn to_bytes(&self) -> Vec<u8> {
        let mut buf = Vec::new();
        bincode::serialize_into(&mut buf, self).unwrap(); // this should not fail
        buf
    }

    pub fn create_coinbase(maturity_height: u64) -> OutputFeatures {
        OutputFeatures {
            flags: OutputFlags::COINBASE_OUTPUT,
            maturity: maturity_height,
        }
    }

    /// Create an `OutputFeatures` with the given maturity and all other values at their default setting
    pub fn with_maturity(maturity: u64) -> OutputFeatures {
        OutputFeatures {
            maturity,
            ..OutputFeatures::default()
        }
    }
}

impl Default for OutputFeatures {
    fn default() -> Self {
        OutputFeatures {
            flags: OutputFlags::empty(),
            maturity: 0,
        }
    }
}

impl PartialOrd for OutputFeatures {
    fn partial_cmp(&self, other: &Self) -> Option<Ordering> {
        Some(self.cmp(other))
    }
}

impl Ord for OutputFeatures {
    fn cmp(&self, other: &Self) -> Ordering {
        self.maturity.cmp(&other.maturity)
    }
}

impl Display for OutputFeatures {
    fn fmt(&self, f: &mut Formatter<'_>) -> fmt::Result {
        write!(
            f,
            "OutputFeatures: Flags = {:?}, Maturity = {}",
            self.flags, self.maturity
        )
    }
}

bitflags! {
    #[derive(Deserialize, Serialize)]
    pub struct OutputFlags: u8 {
        /// Output is a coinbase output, must not be spent until maturity
        const COINBASE_OUTPUT = 0b0000_0001;
    }
}

//----------------------------------------     TransactionError   ----------------------------------------------------//

#[derive(Clone, Debug, PartialEq, Error, Deserialize, Serialize)]
pub enum TransactionError {
    #[error("Error validating the transaction: {0}")]
    ValidationError(String),
    #[error("Signature is invalid")]
    InvalidSignatureError,
    #[error("Transaction kernel does not contain a signature")]
    NoSignatureError,
    #[error("A range proof construction or verification has produced an error: {0}")]
    RangeProofError(#[from] RangeProofError),
    #[error("Invalid kernel in body")]
    InvalidKernel,
    #[error("Invalid coinbase in body")]
    InvalidCoinbase,
    #[error("Invalid coinbase maturity in body")]
    InvalidCoinbaseMaturity,
    #[error("More than one coinbase in body")]
    MoreThanOneCoinbase,
    #[error("No coinbase in body")]
    NoCoinbase,
    #[error("Input maturity not reached")]
    InputMaturity,
<<<<<<< HEAD
    #[error("Tari script error : {0}")]
    ScriptError(#[from] ScriptError),
    #[error("Error performing conversion: {0}")]
    ConversionError(String),
=======
    #[error("Tari script error {0}")]
    ScriptError(#[from] ScriptError),
    #[error("The script offset in body does not balance")]
    ScriptOffset,
    #[error("Unknown error in transaction: {0}")]
    Unknown(String),
>>>>>>> 40d20e31
}

//-----------------------------------------     UnblindedOutput   ----------------------------------------------------//

/// An unblinded output is one where the value and spending key (blinding factor) are known. This can be used to
/// build both inputs and outputs (every input comes from an output)
#[derive(Debug, Clone)]
pub struct UnblindedOutput {
    pub value: MicroTari,
    pub spending_key: BlindingFactor,
    pub features: OutputFeatures,
    pub script: TariScript,
    pub input_data: ExecutionStack,
    pub height: u64,
    pub script_private_key: PrivateKey,
    pub script_offset_public_key: PublicKey,
}

impl UnblindedOutput {
    /// Creates a new un-blinded output
    pub fn new(
        value: MicroTari,
        spending_key: BlindingFactor,
        features: Option<OutputFeatures>,
        script: TariScript,
        input_data: ExecutionStack,
        height: u64,
        script_private_key: PrivateKey,
        script_offset_public_key: PublicKey,
    ) -> UnblindedOutput
    {
        UnblindedOutput {
            value,
            spending_key,
            features: features.unwrap_or_default(),
            script,
            input_data,
            height,
            script_private_key,
            script_offset_public_key,
        }
    }

    /// Commits an UnblindedOutput into a Transaction input without a script signature
    pub fn as_transaction_input(&self, factory: &CommitmentFactory) -> TransactionInput {
        let commitment = factory.commit(&self.spending_key, &self.value.into());
        TransactionInput {
            features: self.features.clone(),
            commitment,
            script: self.script.clone(),
            input_data: self.input_data.clone(),
            height: self.height,
            script_signature: Default::default(),
            script_offset_public_key: Default::default(),
        }
    }

    /// Commits an UnblindedOutput into a Transaction input
    pub fn as_transaction_input_with_script_signature(
        &self,
        factory: &CommitmentFactory,
    ) -> Result<TransactionInput, TransactionError>
    {
        let commitment = factory.commit(&self.spending_key, &self.value.into());
        let script_nonce = PrivateKey::random(&mut OsRng);
        let public_script_nonce = PublicKey::from_secret_key(&script_nonce);
        let e = Challenge::new()
            .chain(public_script_nonce.as_bytes())
            .chain(self.script.as_bytes().as_slice())
            .chain(self.input_data.as_bytes().as_slice())
            .chain(&self.height.to_le_bytes())
            .result()
            .to_vec();

        let script_signature = Signature::sign(self.script_private_key.clone(), script_nonce, &e)
            .map_err(|_| TransactionError::InvalidSignatureError)?;

        Ok(TransactionInput {
            features: self.features.clone(),
            commitment,
            script: self.script.clone(),
            input_data: self.input_data.clone(),
            height: self.height,
            script_signature,
            script_offset_public_key: self.script_offset_public_key.clone(),
        })
    }

    pub fn as_transaction_output(&self, factories: &CryptoFactories) -> Result<TransactionOutput, TransactionError> {
        let beta_hash = Blake256::new()
            .chain(self.script.as_hash::<Blake256>()?.as_bytes())
            .chain(self.features.to_bytes())
            .chain(self.script_offset_public_key.as_bytes())
            .result()
            .to_vec();
        let beta = PrivateKey::from_bytes(beta_hash.as_slice())
            .map_err(|e| TransactionError::ConversionError(e.to_string()))?;
        let commitment = factories.commitment.commit(&self.spending_key, &self.value.into());
        let output = TransactionOutput {
            features: self.features.clone(),
            commitment,
            proof: RangeProof::from_bytes(
                &factories
                    .range_proof
                    .construct_proof(&(self.spending_key.clone() + beta), self.value.into())?,
            )
            .map_err(|_| TransactionError::RangeProofError(RangeProofError::ProofConstructionError))?,
            script_hash: self.script.as_hash::<Blake256>()?.to_vec(),
            script_offset_public_key: self.script_offset_public_key.clone(),
        };
        // A range proof can be constructed for an invalid value so we should confirm that the proof can be verified.
        if !output.verify_range_proof(&factories.range_proof)? {
            return Err(TransactionError::ValidationError(
                "Range proof could not be verified".into(),
            ));
        }
        Ok(output)
    }

    pub fn as_rewindable_transaction_output(
        &self,
        factories: &CryptoFactories,
        rewind_data: &RewindData,
    ) -> Result<TransactionOutput, TransactionError>
    {
        let beta_hash = Blake256::new()
            .chain(self.script.as_hash::<Blake256>()?.as_bytes())
            .chain(self.features.to_bytes())
            .chain(self.script_offset_public_key.as_bytes())
            .result()
            .to_vec();
        let beta = PrivateKey::from_bytes(beta_hash.as_slice())
            .map_err(|e| TransactionError::ConversionError(e.to_string()))?;

        let commitment = factories.commitment.commit(&self.spending_key, &self.value.into());

        let proof_bytes = factories.range_proof.construct_proof_with_rewind_key(
            &(self.spending_key.clone() + beta),
            self.value.into(),
            &rewind_data.rewind_key,
            &rewind_data.rewind_blinding_key,
            &rewind_data.proof_message,
        )?;

        let proof = RangeProof::from_bytes(&proof_bytes)
            .map_err(|_| TransactionError::RangeProofError(RangeProofError::ProofConstructionError))?;

        let output = TransactionOutput {
            features: self.features.clone(),
            commitment,
            proof,
            script_hash: self.script.as_hash::<Blake256>()?.to_vec(),
            script_offset_public_key: self.script_offset_public_key.clone(),
        };
        // A range proof can be constructed for an invalid value so we should confirm that the proof can be verified.
        if !output.verify_range_proof(&factories.range_proof)? {
            return Err(TransactionError::ValidationError(
                "Range proof could not be verified".into(),
            ));
        }
        Ok(output)
    }
}

// These implementations are used for order these outputs for UTXO selection which will be done by comparing the values
impl Eq for UnblindedOutput {}

impl PartialEq for UnblindedOutput {
    fn eq(&self, other: &UnblindedOutput) -> bool {
        self.value == other.value
    }
}

impl Hash for UnblindedOutput {
    fn hash<H: Hasher>(&self, state: &mut H) {
        self.value.hash(state);
    }
}

impl PartialOrd<UnblindedOutput> for UnblindedOutput {
    fn partial_cmp(&self, other: &Self) -> Option<Ordering> {
        self.value.partial_cmp(&other.value)
    }
}

impl Ord for UnblindedOutput {
    fn cmp(&self, other: &Self) -> Ordering {
        self.value.cmp(&other.value)
    }
}

//----------------------------------------     TransactionInput   ----------------------------------------------------//

/// A transaction input.
///
/// Primarily a reference to an output being spent by the transaction.
#[derive(Debug, Clone, PartialEq, Eq, Serialize, Deserialize)]
pub struct TransactionInput {
    /// The features of the output being spent. We will check maturity for all outputs.
    pub features: OutputFeatures,
    /// The commitment referencing the output being spent.
    pub commitment: Commitment,
    /// The serialised script
    pub script: TariScript,
    /// The script input data, if any
    pub input_data: ExecutionStack,
    /// The block height that the UTXO was mined
    pub height: u64,
    /// A signature with k_s, signing the script, input data, and mined height
    pub script_signature: Signature,
    /// The offset pubkey, K_O
    pub script_offset_public_key: PublicKey,
}

/// An input for a transaction that spends an existing output
impl TransactionInput {
    /// Create a new Transaction Input
    pub fn new(
        features: OutputFeatures,
        commitment: Commitment,
        script: TariScript,
        input_data: ExecutionStack,
        height: u64,
        script_signature: Signature,
        script_offset_public_key: PublicKey,
    ) -> TransactionInput
    {
        TransactionInput {
            features,
            commitment,
            script,
            input_data,
            height,
            script_signature,
            script_offset_public_key,
        }
    }

    /// Accessor method for the commitment contained in an input
    pub fn commitment(&self) -> &Commitment {
        &self.commitment
    }

    /// Checks if the given un-blinded input instance corresponds to this blinded Transaction Input
    pub fn opened_by(&self, input: &UnblindedOutput, factory: &CommitmentFactory) -> bool {
        factory.open(&input.spending_key, &input.value.into(), &self.commitment)
    }

    /// This will check if the input and the output is the same commitment by looking at the commitment and features.
    /// This will ignore the output rangeproof
    pub fn is_equal_to(&self, output: &TransactionOutput) -> bool {
        self.commitment == output.commitment && self.features == output.features
    }

<<<<<<< HEAD
impl From<TransactionOutput> for TransactionInput {
    fn from(output: TransactionOutput) -> Self {
        TransactionInput {
            features: output.features,
            commitment: output.commitment,
            script: TariScript::default(),
            input_data: ExecutionStack::default(),
            height: 0,
            script_signature: Default::default(),
            script_offset_public_key: output.script_offset_public_key,
=======
    /// This will run the script contained in the TransactionInput, returning either a script error or the resulting
    /// public key.
    pub fn run_script(&self) -> Result<PublicKey, TransactionError> {
        match self.script.execute(&self.input_data)? {
            StackItem::PublicKey(pubkey) => Ok(pubkey),
            _ => Err(TransactionError::Unknown(
                "THe script executed successfully but it did not leave a public key on the stack, ".to_string(),
            )),
>>>>>>> 40d20e31
        }
    }

    pub fn validate_script_signature(&self, key: &PublicKey) -> Result<(), TransactionError> {
        let r = self.script_signature.get_public_nonce();
        let m = HashDigest::new()
            .chain(r.as_bytes())
            .chain(self.input_data.as_bytes())
            .result()
            .to_vec();
        if self.script_signature.verify_challenge(key, &m) {
            Ok(())
        } else {
            Err(TransactionError::InvalidSignatureError)
        }
    }

    /// This will run the script and verify the script signature. If its valid, it will return the resulting public key
    /// from the script.
    pub fn run_and_verify_script(&self) -> Result<PublicKey, TransactionError> {
        let key = self.run_script()?;
        self.validate_script_signature(&key)?;
        Ok(key)
    }
}

/// Implement the canonical hashing function for TransactionInput for use in ordering
impl Hashable for TransactionInput {
    fn hash(&self) -> Vec<u8> {
        HashDigest::new()
            .chain(self.features.to_bytes())
            .chain(self.commitment.as_bytes())
            .chain(self.script.as_bytes())
            .chain(self.input_data.as_bytes())
            .chain(self.height.to_le_bytes())
            .chain(&self.script_signature.get_signature().as_bytes())
            .chain(self.script_offset_public_key.as_bytes())
            .result()
            .to_vec()
    }
}

impl Display for TransactionInput {
    fn fmt(&self, fmt: &mut Formatter<'_>) -> Result<(), std::fmt::Error> {
        write!(fmt, "{} [{:?}]", self.commitment.to_hex(), self.features)
    }
}

impl PartialOrd for TransactionInput {
    fn partial_cmp(&self, other: &Self) -> Option<Ordering> {
        self.commitment.partial_cmp(&other.commitment)
    }
}

impl Ord for TransactionInput {
    fn cmp(&self, other: &Self) -> Ordering {
        self.commitment.cmp(&other.commitment)
    }
}

//----------------------------------------   TransactionOutput    ----------------------------------------------------//

/// Output for a transaction, defining the new ownership of coins that are being transferred. The commitment is a
/// blinded value for the output while the range proof guarantees the commitment includes a positive value without
/// overflow and the ownership of the private key.
#[derive(Debug, Clone, PartialEq, Eq, PartialOrd, Ord, Serialize, Deserialize)]
pub struct TransactionOutput {
    /// Options for an output's structure or use
    pub features: OutputFeatures,
    /// The homomorphic commitment representing the output amount
    pub commitment: Commitment,
    /// A proof that the commitment is in the right range
    pub proof: RangeProof,
    /// Tari script serialised script hash
    pub script_hash: Vec<u8>,
    /// Tari script offset pubkey, K_O
    pub script_offset_public_key: PublicKey,
}

/// An output for a transaction, includes a range proof and Tari script metadata
impl TransactionOutput {
    /// Create new Transaction Output
    pub fn new(
        features: OutputFeatures,
        commitment: Commitment,
        proof: RangeProof,
        script_hash: Vec<u8>,
        script_offset_public_key: PublicKey,
    ) -> TransactionOutput
    {
        TransactionOutput {
            features,
            commitment,
            proof,
            script_hash,
            script_offset_public_key,
        }
    }

    pub fn to_transactional_input(
        self,
        height: u64,
        input_data: ExecutionStack,
        script: TariScript,
        script_signature: Signature,
    ) -> TransactionInput
    {
        TransactionInput {
            features: self.features,
            commitment: self.commitment,
            script,
            input_data,
            height,
            script_signature,
            offset_pub_key: self.offset_pub_key,
        }
    }

    /// Accessor method for the commitment contained in an output
    pub fn commitment(&self) -> &Commitment {
        &self.commitment
    }

    /// Accessor method for the range proof contained in an output
    pub fn proof(&self) -> &RangeProof {
        &self.proof
    }

    /// Verify that range proof is valid
    pub fn verify_range_proof(&self, prover: &RangeProofService) -> Result<bool, TransactionError> {

            //let construct beta for the utxo
    let beta_hash = Blake256::new()
    .chain(self.script_hash.clone())
    .chain(self.features.to_bytes())
    .chain(self.offset_pub_key.as_bytes())
    .result()
    .to_vec();
    let beta = PrivateKey::from_bytes(beta_hash.as_slice()).map_err(|e| TransactionError::Unknown(e.to_string()))?;
    let public_beta = PublicKey::from_secret_key(&beta);
    let beta_commitment = HomomorphicCommitment::from_public_key(&public_beta).add(&self.commitment);
        Ok(prover.verify(&self.proof.0, &beta_commitment))
    }

    /// Attempt to rewind the range proof to reveal the proof message and committed value
    pub fn rewind_range_proof_value_only(
        &self,
        prover: &RangeProofService,
        rewind_public_key: &PublicKey,
        rewind_blinding_public_key: &PublicKey,
    ) -> Result<RewindResult, TransactionError>
    {
        Ok(prover
            .rewind_proof_value_only(
                &self.proof.0,
                &&self.commitment,
                rewind_public_key,
                rewind_blinding_public_key,
            )?
            .into())
    }

    /// Attempt to fully rewind the range proof to reveal the proof message, committed value and blinding factor
    pub fn full_rewind_range_proof(
        &self,
        prover: &RangeProofService,
        rewind_key: &PrivateKey,
        rewind_blinding_key: &PrivateKey,
    ) -> Result<FullRewindResult, TransactionError>
    {
        Ok(prover
            .rewind_proof_commitment_data(&self.proof.0, &&self.commitment, rewind_key, rewind_blinding_key)?
            .into())
    }

    /// This will check if the input and the output is the same commitment by looking at the commitment and features.
    /// This will ignore the output rangeproof
    #[inline]
    pub fn is_equal_to(&self, output: &TransactionInput) -> bool {
        self.commitment == output.commitment && self.features == output.features
    }

    /// Returns true if the output is a coinbase, otherwise false
    pub fn is_coinbase(&self) -> bool {
        self.features.flags.contains(OutputFlags::COINBASE_OUTPUT)
    }
}

/// Implement the canonical hashing function for TransactionOutput for use in ordering.
///
/// We can exclude the range proof from this hash. The rationale for this is:
/// a) It is a significant performance boost, since the RP is the biggest part of an output
/// b) Range proofs are committed to elsewhere and so we'd be hashing them twice (and as mentioned, this is slow)
/// c) TransactionInputs will now have the same hash as UTXOs, which makes locating STXOs easier when doing reorgs
impl Hashable for TransactionOutput {
    fn hash(&self) -> Vec<u8> {
        HashDigest::new()
            .chain(self.features.to_bytes())
            .chain(self.commitment.as_bytes())
            .chain(self.script_hash.clone())
            .chain(self.offset_pub_key.as_bytes())
            // .chain(range proof) // See docs as to why we exclude this
            .chain(self.script_hash.as_bytes())
            .chain(self.script_offset_public_key.as_bytes())
            .result()
            .to_vec()
    }
}

impl Default for TransactionOutput {
    fn default() -> Self {
        TransactionOutput::new(
            OutputFeatures::default(),
            CommitmentFactory::default().zero(),
            RangeProof::default(),
            TariScript::default().as_hash::<Blake256>().unwrap().to_vec(),
            PublicKey::default(),
        )
    }
}

impl Display for TransactionOutput {
    fn fmt(&self, fmt: &mut Formatter<'_>) -> Result<(), std::fmt::Error> {
        let proof = self.proof.to_hex();
        write!(
            fmt,
            "{} [{:?}] Proof: {}..{}",
            self.commitment.to_hex(),
            self.features,
            proof[0..16].to_string(),
            proof[proof.len() - 16..proof.len()].to_string()
        )
    }
}

/// A wrapper struct to hold the result of a successful range proof rewinding to reveal the committed value and proof
/// message
#[derive(Debug, PartialEq)]
pub struct RewindResult {
    pub committed_value: MicroTari,
    pub proof_message: [u8; REWIND_USER_MESSAGE_LENGTH],
}

impl RewindResult {
    pub fn new(committed_value: MicroTari, proof_message: [u8; REWIND_USER_MESSAGE_LENGTH]) -> Self {
        Self {
            committed_value,
            proof_message,
        }
    }
}

impl From<CryptoRewindResult> for RewindResult {
    fn from(crr: CryptoRewindResult) -> Self {
        Self {
            committed_value: crr.committed_value.into(),
            proof_message: crr.proof_message,
        }
    }
}

/// A wrapper struct to hold the result of a successful range proof full rewinding to reveal the committed value, proof
/// message and blinding factor
#[derive(Debug, PartialEq)]
pub struct FullRewindResult {
    pub committed_value: MicroTari,
    pub proof_message: [u8; REWIND_USER_MESSAGE_LENGTH],
    pub blinding_factor: BlindingFactor,
}

impl FullRewindResult {
    pub fn new(
        committed_value: MicroTari,
        proof_message: [u8; REWIND_USER_MESSAGE_LENGTH],
        blinding_factor: BlindingFactor,
    ) -> Self
    {
        Self {
            committed_value,
            proof_message,
            blinding_factor,
        }
    }
}

impl From<CryptoFullRewindResult<BlindingFactor>> for FullRewindResult {
    fn from(crr: CryptoFullRewindResult<BlindingFactor>) -> Self {
        Self {
            committed_value: crr.committed_value.into(),
            proof_message: crr.proof_message,
            blinding_factor: crr.blinding_factor,
        }
    }
}

//----------------------------------------   Transaction Kernel   ----------------------------------------------------//

/// The transaction kernel tracks the excess for a given transaction. For an explanation of what the excess is, and
/// why it is necessary, refer to the
/// [Mimblewimble TLU post](https://tlu.tarilabs.com/protocols/mimblewimble-1/sources/PITCHME.link.html?highlight=mimblewimble#mimblewimble).
/// The kernel also tracks other transaction metadata, such as the lock height for the transaction (i.e. the earliest
/// this transaction can be mined) and the transaction fee, in cleartext.
#[derive(Debug, Clone, PartialEq, Eq, PartialOrd, Ord, Serialize, Deserialize)]
pub struct TransactionKernel {
    /// Options for a kernel's structure or use
    pub features: KernelFeatures,
    /// Fee originally included in the transaction this proof is for.
    pub fee: MicroTari,
    /// This kernel is not valid earlier than lock_height blocks
    /// The max lock_height of all *inputs* to this transaction
    pub lock_height: u64,
    /// Remainder of the sum of all transaction commitments (minus an offset). If the transaction is well-formed,
    /// amounts plus fee will sum to zero, and the excess is hence a valid public key.
    pub excess: Commitment,
    /// An aggregated signature of the metadata in this kernel, signed by the individual excess values and the offset
    /// excess of the sender.
    pub excess_sig: Signature,
}

/// A version of Transaction kernel with optional fields. This struct is only used in constructing transaction kernels
pub struct KernelBuilder {
    features: KernelFeatures,
    fee: MicroTari,
    lock_height: u64,
    excess: Option<Commitment>,
    excess_sig: Option<Signature>,
}

/// Implementation of the transaction kernel
impl KernelBuilder {
    /// Creates an empty transaction kernel
    pub fn new() -> KernelBuilder {
        KernelBuilder::default()
    }

    /// Build a transaction kernel with the provided features
    pub fn with_features(mut self, features: KernelFeatures) -> KernelBuilder {
        self.features = features;
        self
    }

    /// Build a transaction kernel with the provided fee
    pub fn with_fee(mut self, fee: MicroTari) -> KernelBuilder {
        self.fee = fee;
        self
    }

    /// Build a transaction kernel with the provided lock height
    pub fn with_lock_height(mut self, lock_height: u64) -> KernelBuilder {
        self.lock_height = lock_height;
        self
    }

    /// Add the excess (sum of public spend keys minus the offset)
    pub fn with_excess(mut self, excess: &Commitment) -> KernelBuilder {
        self.excess = Some(excess.clone());
        self
    }

    /// Add the excess signature
    pub fn with_signature(mut self, signature: &Signature) -> KernelBuilder {
        self.excess_sig = Some(signature.clone());
        self
    }

    pub fn build(self) -> Result<TransactionKernel, TransactionError> {
        if self.excess.is_none() || self.excess_sig.is_none() {
            return Err(TransactionError::NoSignatureError);
        }
        Ok(TransactionKernel {
            features: self.features,
            fee: self.fee,
            lock_height: self.lock_height,
            excess: self.excess.unwrap(),
            excess_sig: self.excess_sig.unwrap(),
        })
    }
}

impl Default for KernelBuilder {
    fn default() -> Self {
        KernelBuilder {
            features: KernelFeatures::empty(),
            fee: MicroTari::from(0),
            lock_height: 0,
            excess: None,
            excess_sig: None,
        }
    }
}

impl TransactionKernel {
    pub fn verify_signature(&self) -> Result<(), TransactionError> {
        let excess = self.excess.as_public_key();
        let r = self.excess_sig.get_public_nonce();
        let m = TransactionMetadata {
            lock_height: self.lock_height,
            fee: self.fee,
        };
        let c = build_challenge(r, &m);
        if self.excess_sig.verify_challenge(excess, &c) {
            Ok(())
        } else {
            Err(TransactionError::InvalidSignatureError)
        }
    }
}

impl Hashable for TransactionKernel {
    /// Produce a canonical hash for a transaction kernel. The hash is given by
    /// $$ H(feature_bits | fee | lock_height | P_excess | R_sum | s_sum)
    fn hash(&self) -> Vec<u8> {
        HashDigest::new()
            .chain(&[self.features.bits])
            .chain(u64::from(self.fee).to_le_bytes())
            .chain(self.lock_height.to_le_bytes())
            .chain(self.excess.as_bytes())
            .chain(self.excess_sig.get_public_nonce().as_bytes())
            .chain(self.excess_sig.get_signature().as_bytes())
            .result()
            .to_vec()
    }
}

impl Display for TransactionKernel {
    fn fmt(&self, fmt: &mut Formatter<'_>) -> Result<(), std::fmt::Error> {
        let msg = format!(
            "Fee: {}\nLock height: {}\nFeatures: {:?}\nExcess: {}\nExcess signature: {}\n",
            self.fee,
            self.lock_height,
            self.features,
            self.excess.to_hex(),
            self.excess_sig
                .to_json()
                .unwrap_or_else(|_| "Failed to serialize signature".into()),
        );
        fmt.write_str(&msg)
    }
}

/// This struct holds the result of calculating the sum of the kernels in a Transaction
/// and returns the summed commitments and the total fees
pub struct KernelSum {
    pub sum: Commitment,
    pub fees: MicroTari,
}

//----------------------------------------      Transaction       ----------------------------------------------------//

/// A transaction which consists of a kernel offset and an aggregate body made up of inputs, outputs and kernels.
/// This struct is used to describe single transactions only. The common part between transactions and Tari blocks is
/// accessible via the `body` field, but single transactions also need to carry the public offset around with them so
/// that these can be aggregated into block offsets.
#[derive(Clone, Debug, PartialEq, Eq, Serialize, Deserialize)]
pub struct Transaction {
    /// This kernel offset will be accumulated when transactions are aggregated to prevent the "subset" problem where
    /// kernels can be linked to inputs and outputs by testing a series of subsets and see which produce valid
    /// transactions.
    pub offset: BlindingFactor,
    /// The constituents of a transaction which has the same structure as the body of a block.
    pub body: AggregateBody,
    /// A scalar offset that links outputs and inputs to prevent cut-through, enforcing the correct application of
    /// the output script.
    pub script_offset: BlindingFactor,
}

impl Transaction {
    /// Create a new transaction from the provided inputs, outputs, kernels and offset
    pub fn new(
        inputs: Vec<TransactionInput>,
        outputs: Vec<TransactionOutput>,
        kernels: Vec<TransactionKernel>,
        offset: BlindingFactor,
        script_offset: BlindingFactor,
    ) -> Transaction
    {
        let mut body = AggregateBody::new(inputs, outputs, kernels);
        body.sort();
        Transaction {
            offset,
            body,
            script_offset,
        }
    }

    /// Validate this transaction by checking the following:
    /// 1. The sum of inputs, outputs and fees equal the (public excess value + offset)
    /// 1. The signature signs the canonical message with the private excess
    /// 1. Range proofs of the outputs are valid
    ///
    /// This function does NOT check that inputs come from the UTXO set
    #[allow(clippy::erasing_op)] // This is for 0 * uT
    pub fn validate_internal_consistency(
        &self,
        factories: &CryptoFactories,
        reward: Option<MicroTari>,
    ) -> Result<(), TransactionError>
    {
        let reward = reward.unwrap_or_else(|| 0 * uT);
        self.body
            .validate_internal_consistency(&self.offset, &self.script_offset, reward, factories)
    }

    pub fn get_body(&self) -> &AggregateBody {
        &self.body
    }

    /// Returns the byte size or weight of a transaction
    pub fn calculate_weight(&self) -> u64 {
        self.body.calculate_weight()
    }

    /// Returns the total fee allocated to each byte of the transaction
    pub fn calculate_ave_fee_per_gram(&self) -> f64 {
        (self.body.get_total_fee().0 as f64) / self.calculate_weight() as f64
    }

    /// Returns the minimum maturity of the input UTXOs
    pub fn min_input_maturity(&self) -> u64 {
        self.body.inputs().iter().fold(std::u64::MAX, |min_maturity, input| {
            min(min_maturity, input.features.maturity)
        })
    }

    /// Returns the maximum maturity of the input UTXOs
    pub fn max_input_maturity(&self) -> u64 {
        self.body
            .inputs()
            .iter()
            .fold(0, |max_maturity, input| max(max_maturity, input.features.maturity))
    }

    /// Returns the maximum timelock of the kernels inside of the transaction
    pub fn max_kernel_timelock(&self) -> u64 {
        self.body
            .kernels()
            .iter()
            .fold(0, |max_timelock, kernel| max(max_timelock, kernel.lock_height))
    }

    /// Returns the height of the minimum height where the transaction is spendable. This is calculated from the
    /// transaction kernel lock_heights and the maturity of the input UTXOs.
    pub fn min_spendable_height(&self) -> u64 {
        max(self.max_kernel_timelock(), self.max_input_maturity())
    }

    /// This function adds two transactions together. It does not do cut-through. Calling Tx1 + Tx2 will result in
    /// vut-through being applied.
    pub fn add_no_cut_through(mut self, other: Self) -> Self {
        self.offset = self.offset + other.offset;
        let (mut inputs, mut outputs, mut kernels) = other.body.dissolve();
        self.body.add_inputs(&mut inputs);
        self.body.add_outputs(&mut outputs);
        self.body.add_kernels(&mut kernels);
        self
    }

    pub fn first_kernel_excess_sig(&self) -> Option<&Signature> {
        Some(&self.body.kernels().first()?.excess_sig)
    }
}

impl Add for Transaction {
    type Output = Self;

    // Note this will also do cut-through
    fn add(mut self, other: Self) -> Self {
        self = self.add_no_cut_through(other);
        self.body.do_cut_through();
        self
    }
}

impl Display for Transaction {
    fn fmt(&self, fmt: &mut Formatter<'_>) -> Result<(), std::fmt::Error> {
        fmt.write_str("-------------- Transaction --------------\n")?;
        fmt.write_str("--- Offset ---\n")?;
        fmt.write_str(&format!("{}\n", self.offset.to_hex()))?;
        fmt.write_str("---  Body  ---\n")?;
        fmt.write_str(&format!("{}\n", self.body))
    }
}

//----------------------------------------  Transaction Builder   ----------------------------------------------------//
pub struct TransactionBuilder {
    body: AggregateBody,
    offset: Option<BlindingFactor>,
    script_offset: Option<BlindingFactor>,
    reward: Option<MicroTari>,
}

impl TransactionBuilder {
    /// Create an new empty TransactionBuilder
    pub fn new() -> Self {
        Self::default()
    }

    /// Update the offset of an existing transaction
    pub fn add_offset(&mut self, offset: BlindingFactor) -> &mut Self {
        self.offset = Some(offset);
        self
    }

    /// Update the script offset of an existing transaction
    pub fn add_script_offset(&mut self, script_offset: BlindingFactor) -> &mut Self {
        self.script_offset = Some(script_offset);
        self
    }

    /// Add an input to an existing transaction
    pub fn add_input(&mut self, input: TransactionInput) -> &mut Self {
        self.body.add_input(input);
        self
    }

    /// Add an output to an existing transaction
    pub fn add_output(&mut self, output: TransactionOutput) -> &mut Self {
        self.body.add_output(output);
        self
    }

    /// Moves a series of inputs to an existing transaction, leaving `inputs` empty
    pub fn add_inputs(&mut self, inputs: &mut Vec<TransactionInput>) -> &mut Self {
        self.body.add_inputs(inputs);
        self
    }

    /// Moves a series of outputs to an existing transaction, leaving `outputs` empty
    pub fn add_outputs(&mut self, outputs: &mut Vec<TransactionOutput>) -> &mut Self {
        self.body.add_outputs(outputs);
        self
    }

    /// Set the kernel of a transaction. Currently only one kernel is allowed per transaction
    pub fn with_kernel(&mut self, kernel: TransactionKernel) -> &mut Self {
        self.body.set_kernel(kernel);
        self
    }

    pub fn with_reward(&mut self, reward: MicroTari) -> &mut Self {
        self.reward = Some(reward);
        self
    }

    /// Build the transaction.
    pub fn build(self, factories: &CryptoFactories) -> Result<Transaction, TransactionError> {
        if let Some(script_offset) = self.script_offset {
            if let Some(offset) = self.offset {
                let (i, o, k) = self.body.dissolve();
                let tx = Transaction::new(i, o, k, offset, script_offset);
                tx.validate_internal_consistency(factories, self.reward)?;
                Ok(tx)
            } else {
                Err(TransactionError::ValidationError(
                    "Transaction validation failed".into(),
                ))
            }
        } else {
            Err(TransactionError::ValidationError(
                "Transaction validation failed".into(),
            ))
        }
    }
}

impl Default for TransactionBuilder {
    fn default() -> Self {
        Self {
            offset: None,
            body: AggregateBody::empty(),
            reward: None,
            script_offset: None,
        }
    }
}

//-----------------------------------------       Tests           ----------------------------------------------------//

#[cfg(test)]
mod test {
    use super::*;
    use crate::{
        transactions::{
            helpers::{create_test_kernel, create_tx, spend_utxos},
            tari_amount::T,
            transaction::OutputFeatures,
            types::{BlindingFactor, PrivateKey, PublicKey, RangeProof},
        },
        txn_schema,
    };
    use rand::{self, rngs::OsRng};
    use tari_crypto::{
        keys::{PublicKey as PublicKeyTrait, SecretKey as SecretKeyTrait},
        ristretto::pedersen::PedersenCommitmentFactory,
        script::ExecutionStack,
    };

    #[test]
    fn unblinded_input() {
        let k = BlindingFactor::random(&mut OsRng);
        let factory = PedersenCommitmentFactory::default();
        let i = UnblindedOutput::new(10.into(), k, None);
        let input = i.as_transaction_input(&factory, OutputFeatures::default());
        assert_eq!(input.features, OutputFeatures::default());
        assert!(input.opened_by(&i, &factory));
    }

    #[test]
    fn with_maturity() {
        let features = OutputFeatures::with_maturity(42);
        assert_eq!(features.maturity, 42);
        assert_eq!(features.flags, OutputFlags::empty());
    }

    #[test]
    fn range_proof_verification() {
        let factories = CryptoFactories::new(32);
        // Directly test the tx_output verification
        let k1 = BlindingFactor::random(&mut OsRng);
        let k2 = BlindingFactor::random(&mut OsRng);

        // For testing the max range has been limited to 2^32 so this value is too large.
        let unblinded_output1 = UnblindedOutput::new((2u64.pow(32) - 1u64).into(), k1, None);
        let tx_output1 = unblinded_output1.as_transaction_output(&factories).unwrap();
        assert!(tx_output1.verify_range_proof(&factories.range_proof).unwrap());

        let unblinded_output2 = UnblindedOutput::new((2u64.pow(32) + 1u64).into(), k2.clone(), None);
        let tx_output2 = unblinded_output2.as_transaction_output(&factories);

        match tx_output2 {
            Ok(_) => panic!("Range proof should have failed to verify"),
            Err(e) => assert_eq!(
                e,
                TransactionError::ValidationError("Range proof could not be verified".to_string())
            ),
        }
        let v = PrivateKey::from(2u64.pow(32) + 1);
        let c = factories.commitment.commit(&k2, &v);
        let proof = factories.range_proof.construct_proof(&k2, 2u64.pow(32) + 1).unwrap();
        // TODO: Populate script_hash with the proper value
        let script_hash = TariScript::default().as_hash::<Blake256>().unwrap().to_vec();
        // TODO: Populate offset_pub_key with the proper value
        let offset_pub_key = PublicKey::default();
        let tx_output3 = TransactionOutput::new(
            OutputFeatures::default(),
            c,
            RangeProof::from_bytes(&proof).unwrap(),
            script_hash,
            offset_pub_key,
        );
        assert_eq!(tx_output3.verify_range_proof(&factories.range_proof).unwrap(), false);
    }

    #[test]
    fn kernel_hash() {
        let s = PrivateKey::from_hex("6c6eebc5a9c02e1f3c16a69ba4331f9f63d0718401dea10adc4f9d3b879a2c09").unwrap();
        let r = PublicKey::from_hex("28e8efe4e5576aac931d358d0f6ace43c55fa9d4186d1d259d1436caa876d43b").unwrap();
        let sig = Signature::new(r, s);
        let excess = Commitment::from_hex("9017be5092b85856ce71061cadeb20c2d1fabdf664c4b3f082bf44cf5065e650").unwrap();
        let k = KernelBuilder::new()
            .with_signature(&sig)
            .with_fee(100.into())
            .with_excess(&excess)
            .with_lock_height(500)
            .build()
            .unwrap();
        assert_eq!(
            &k.hash().to_hex(),
            "fe25e4e961d5efec889c489d43e40a1334bf9b4408be4c2e8035a523f231a732"
        );
    }

    #[test]
    fn kernel_metadata() {
        let s = PrivateKey::from_hex("df9a004360b1cf6488d8ff7fb625bc5877f4b013f9b2b20d84932172e605b207").unwrap();
        let r = PublicKey::from_hex("5c6bfaceaa1c83fa4482a816b5f82ca3975cb9b61b6e8be4ee8f01c5f1bee561").unwrap();
        let sig = Signature::new(r, s);
        let excess = Commitment::from_hex("e0bd3f743b566272277c357075b0584fc840d79efac49e9b3b6dbaa8a351bc0c").unwrap();
        let k = KernelBuilder::new()
            .with_signature(&sig)
            .with_fee(100.into())
            .with_excess(&excess)
            .with_lock_height(500)
            .build()
            .unwrap();
        assert_eq!(
            &k.hash().to_hex(),
            "f1e7348b0952d8afbec6bfaa07a1cbc9c45e51e022242d3faeb0f190e2a9dd07"
        )
    }

    #[test]
    fn check_timelocks() {
        let factories = CryptoFactories::new(32);
        let k = BlindingFactor::random(&mut OsRng);
        let v = PrivateKey::from(2u64.pow(32) + 1);
        let c = factories.commitment.commit(&k, &v);

        // TODO: Populate script with the proper value
        let script = TariScript::default().as_bytes();
        // TODO: Populate input_data with the proper value
        let input_data = ExecutionStack::default().as_bytes();
        // TODO: Populate height with the proper value
        let height = 0;
        // TODO: Populate script_signature with the proper value
        let script_signature = Signature::default();
        // TODO: Populate offset_pub_key with the proper value
        let offset_pub_key = PublicKey::default();
        let mut input = TransactionInput::new(
            OutputFeatures::default(),
            c,
            script,
            input_data,
            height,
            script_signature,
            offset_pub_key,
        );

        let mut kernel = create_test_kernel(0.into(), 0);
        let mut tx = Transaction::new(Vec::new(), Vec::new(), Vec::new(), 0.into(), 0.into());

        // lets add timelocks
        input.features.maturity = 5;
        kernel.lock_height = 2;
        tx.body.add_input(input.clone());
        tx.body.add_kernel(kernel.clone());
        assert_eq!(tx.body.check_stxo_rules(1), Err(TransactionError::InputMaturity));
        assert_eq!(tx.body.check_stxo_rules(5), Ok(()));

        assert_eq!(tx.max_input_maturity(), 5);
        assert_eq!(tx.max_kernel_timelock(), 2);
        assert_eq!(tx.min_spendable_height(), 5);

        input.features.maturity = 4;
        kernel.lock_height = 3;
        tx.body.add_input(input.clone());
        tx.body.add_kernel(kernel.clone());

        assert_eq!(tx.max_input_maturity(), 5);
        assert_eq!(tx.max_kernel_timelock(), 3);
        assert_eq!(tx.min_spendable_height(), 5);

        input.features.maturity = 2;
        kernel.lock_height = 10;
        tx.body.add_input(input);
        tx.body.add_kernel(kernel);

        assert_eq!(tx.max_input_maturity(), 5);
        assert_eq!(tx.max_kernel_timelock(), 10);
        assert_eq!(tx.min_spendable_height(), 10);
    }

    #[test]
    fn test_validate_internal_consistency() {
        let (tx, _, _) = create_tx(5000.into(), 15.into(), 1, 2, 1, 4);

        let factories = CryptoFactories::default();
        assert!(tx.validate_internal_consistency(&factories, None).is_ok());
    }

    #[test]
    #[allow(clippy::identity_op)]
    fn check_cut_through_() {
        let (tx, _, outputs) = create_tx(50000000.into(), 15.into(), 1, 2, 1, 2);

        assert_eq!(tx.body.inputs().len(), 2);
        assert_eq!(tx.body.outputs().len(), 2);
        assert_eq!(tx.body.kernels().len(), 1);

        let factories = CryptoFactories::default();
        assert!(tx.validate_internal_consistency(&factories, None).is_ok());

        let schema = txn_schema!(from: vec![outputs[1].clone()], to: vec![1 * T, 2 * T]);
        let (tx2, _outputs, _) = spend_utxos(schema);

        assert_eq!(tx2.body.inputs().len(), 1);
        assert_eq!(tx2.body.outputs().len(), 3);
        assert_eq!(tx2.body.kernels().len(), 1);

        let mut tx3 = tx.clone().add_no_cut_through(tx2.clone());
        let tx = tx + tx2;
        // check that all inputs are as we expect them to be
        assert_eq!(tx3.body.inputs().len(), 3);
        assert_eq!(tx3.body.outputs().len(), 5);
        assert_eq!(tx3.body.kernels().len(), 2);
        // check that cut-though has not been applied
        assert!(!tx3.body.check_cut_through());

        // apply cut-through
        tx3.body.do_cut_through();

        // check that cut-through has been applied.
        assert!(tx.body.check_cut_through());
        assert!(tx.validate_internal_consistency(&factories, None).is_ok());
        assert_eq!(tx.body.inputs().len(), 2);
        assert_eq!(tx.body.outputs().len(), 4);
        assert_eq!(tx.body.kernels().len(), 2);

        assert!(tx3.body.check_cut_through());
        assert!(tx3.validate_internal_consistency(&factories, None).is_ok());
        assert_eq!(tx3.body.inputs().len(), 2);
        assert_eq!(tx3.body.outputs().len(), 4);
        assert_eq!(tx3.body.kernels().len(), 2);
    }

    #[test]
    fn check_duplicate_inputs_outputs() {
        let (tx, _, _outputs) = create_tx(50000000.into(), 15.into(), 1, 2, 1, 2);
        assert!(!tx.body.contains_duplicated_outputs());
        assert!(!tx.body.contains_duplicated_inputs());

        let input = tx.body.inputs()[0].clone();
        let output = tx.body.outputs()[0].clone();

        let mut broken_tx_1 = tx.clone();
        let mut broken_tx_2 = tx;

        broken_tx_1.body.add_input(input);
        broken_tx_2.body.add_output(output);

        assert!(broken_tx_1.body.contains_duplicated_inputs());
        assert!(broken_tx_2.body.contains_duplicated_outputs());
    }

    #[test]
    fn test_output_rewinding() {
        let factories = CryptoFactories::new(32);
        let k = BlindingFactor::random(&mut OsRng);
        let v = MicroTari::from(42);
        let rewind_key = PrivateKey::random(&mut OsRng);
        let rewind_blinding_key = PrivateKey::random(&mut OsRng);
        let random_key = PrivateKey::random(&mut OsRng);
        let rewind_public_key = PublicKey::from_secret_key(&rewind_key);
        let rewind_blinding_public_key = PublicKey::from_secret_key(&rewind_blinding_key);
        let public_random_key = PublicKey::from_secret_key(&random_key);
        let proof_message = b"testing12345678910111";

        let rewind_data = RewindData {
            rewind_key: rewind_key.clone(),
            rewind_blinding_key: rewind_blinding_key.clone(),
            proof_message: proof_message.to_owned(),
        };

        let unblinded_output = UnblindedOutput::new(v, k.clone(), None);

        let output = unblinded_output
            .as_rewindable_transaction_output(&factories, &rewind_data)
            .unwrap();

        assert_eq!(
            output.rewind_range_proof_value_only(
                &factories.range_proof,
                &public_random_key,
                &rewind_blinding_public_key
            ),
            Err(TransactionError::RangeProofError(RangeProofError::InvalidRewind))
        );
        assert_eq!(
            output.rewind_range_proof_value_only(&factories.range_proof, &rewind_public_key, &public_random_key),
            Err(TransactionError::RangeProofError(RangeProofError::InvalidRewind))
        );

        let rewind_result = output
            .rewind_range_proof_value_only(&factories.range_proof, &rewind_public_key, &rewind_blinding_public_key)
            .unwrap();

        assert_eq!(rewind_result.committed_value, v);
        assert_eq!(&rewind_result.proof_message, proof_message);

        assert_eq!(
            output.full_rewind_range_proof(&factories.range_proof, &random_key, &rewind_blinding_key),
            Err(TransactionError::RangeProofError(RangeProofError::InvalidRewind))
        );
        assert_eq!(
            output.full_rewind_range_proof(&factories.range_proof, &rewind_key, &random_key),
            Err(TransactionError::RangeProofError(RangeProofError::InvalidRewind))
        );

        let full_rewind_result = output
            .full_rewind_range_proof(&factories.range_proof, &rewind_key, &rewind_blinding_key)
            .unwrap();

        assert_eq!(full_rewind_result.committed_value, v);
        assert_eq!(&full_rewind_result.proof_message, proof_message);
        assert_eq!(full_rewind_result.blinding_factor, k);
    }
}<|MERGE_RESOLUTION|>--- conflicted
+++ resolved
@@ -64,11 +64,7 @@
         RewindResult as CryptoRewindResult,
         REWIND_USER_MESSAGE_LENGTH,
     },
-<<<<<<< HEAD
-    script::{ExecutionStack, ScriptError, TariScript},
-=======
     script::{ExecutionStack, ScriptError, StackItem, TariScript},
->>>>>>> 40d20e31
     tari_utilities::{hex::Hex, message_format::MessageFormat, ByteArray, Hashable},
 };
 use thiserror::Error;
@@ -193,19 +189,12 @@
     NoCoinbase,
     #[error("Input maturity not reached")]
     InputMaturity,
-<<<<<<< HEAD
     #[error("Tari script error : {0}")]
     ScriptError(#[from] ScriptError),
     #[error("Error performing conversion: {0}")]
     ConversionError(String),
-=======
-    #[error("Tari script error {0}")]
-    ScriptError(#[from] ScriptError),
     #[error("The script offset in body does not balance")]
     ScriptOffset,
-    #[error("Unknown error in transaction: {0}")]
-    Unknown(String),
->>>>>>> 40d20e31
 }
 
 //-----------------------------------------     UnblindedOutput   ----------------------------------------------------//
@@ -460,18 +449,6 @@
         self.commitment == output.commitment && self.features == output.features
     }
 
-<<<<<<< HEAD
-impl From<TransactionOutput> for TransactionInput {
-    fn from(output: TransactionOutput) -> Self {
-        TransactionInput {
-            features: output.features,
-            commitment: output.commitment,
-            script: TariScript::default(),
-            input_data: ExecutionStack::default(),
-            height: 0,
-            script_signature: Default::default(),
-            script_offset_public_key: output.script_offset_public_key,
-=======
     /// This will run the script contained in the TransactionInput, returning either a script error or the resulting
     /// public key.
     pub fn run_script(&self) -> Result<PublicKey, TransactionError> {
@@ -480,7 +457,6 @@
             _ => Err(TransactionError::Unknown(
                 "THe script executed successfully but it did not leave a public key on the stack, ".to_string(),
             )),
->>>>>>> 40d20e31
         }
     }
 
@@ -505,6 +481,21 @@
         self.validate_script_signature(&key)?;
         Ok(key)
     }
+
+impl From<TransactionOutput> for TransactionInput {
+    fn from(output: TransactionOutput) -> Self {
+        TransactionInput {
+            features: output.features,
+            commitment: output.commitment,
+            script: TariScript::default(),
+            input_data: ExecutionStack::default(),
+            height: 0,
+            script_signature: Default::default(),
+            script_offset_public_key: output.script_offset_public_key,
+        }
+    }
+
+
 }
 
 /// Implement the canonical hashing function for TransactionInput for use in ordering
@@ -580,25 +571,6 @@
         }
     }
 
-    pub fn to_transactional_input(
-        self,
-        height: u64,
-        input_data: ExecutionStack,
-        script: TariScript,
-        script_signature: Signature,
-    ) -> TransactionInput
-    {
-        TransactionInput {
-            features: self.features,
-            commitment: self.commitment,
-            script,
-            input_data,
-            height,
-            script_signature,
-            offset_pub_key: self.offset_pub_key,
-        }
-    }
-
     /// Accessor method for the commitment contained in an output
     pub fn commitment(&self) -> &Commitment {
         &self.commitment
@@ -611,15 +583,14 @@
 
     /// Verify that range proof is valid
     pub fn verify_range_proof(&self, prover: &RangeProofService) -> Result<bool, TransactionError> {
-
-            //let construct beta for the utxo
     let beta_hash = Blake256::new()
     .chain(self.script_hash.clone())
     .chain(self.features.to_bytes())
-    .chain(self.offset_pub_key.as_bytes())
+    .chain(self.script_offset_public_key.as_bytes())
     .result()
     .to_vec();
     let beta = PrivateKey::from_bytes(beta_hash.as_slice()).map_err(|e| TransactionError::Unknown(e.to_string()))?;
+
     let public_beta = PublicKey::from_secret_key(&beta);
     let beta_commitment = HomomorphicCommitment::from_public_key(&public_beta).add(&self.commitment);
         Ok(prover.verify(&self.proof.0, &beta_commitment))
@@ -680,8 +651,6 @@
         HashDigest::new()
             .chain(self.features.to_bytes())
             .chain(self.commitment.as_bytes())
-            .chain(self.script_hash.clone())
-            .chain(self.offset_pub_key.as_bytes())
             // .chain(range proof) // See docs as to why we exclude this
             .chain(self.script_hash.as_bytes())
             .chain(self.script_offset_public_key.as_bytes())
