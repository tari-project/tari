--- conflicted
+++ resolved
@@ -193,13 +193,8 @@
     ConversionError(String),
     #[error("The script offset in body does not balance")]
     ScriptOffset,
-<<<<<<< HEAD
-    #[error("{0}")]
-    Other(String),
-=======
     #[error("Error executing script: {0}")]
     ScriptExecutionError(String),
->>>>>>> 9414c99e
 }
 
 //-----------------------------------------     UnblindedOutput   ----------------------------------------------------//
@@ -459,13 +454,8 @@
     pub fn run_script(&self) -> Result<PublicKey, TransactionError> {
         match self.script.execute(&self.input_data)? {
             StackItem::PublicKey(pubkey) => Ok(pubkey),
-<<<<<<< HEAD
-            _ => Err(TransactionError::Other(
-                "The script executed successfully but it did not leave a public key on the stack, ".to_string(),
-=======
             _ => Err(TransactionError::ScriptExecutionError(
                 "THe script executed successfully but it did not leave a public key on the stack".to_string(),
->>>>>>> 9414c99e
             )),
         }
     }
@@ -598,13 +588,8 @@
             .chain(self.script_offset_public_key.as_bytes())
             .result()
             .to_vec();
-<<<<<<< HEAD
-        let beta =
-            PrivateKey::from_bytes(beta_hash.as_slice()).map_err(|e| TransactionError::Other(format!("Error creating beta hash in rangeproof verification. {}", e)))?;
-=======
         let beta = PrivateKey::from_bytes(beta_hash.as_slice())
             .map_err(|e| TransactionError::ConversionError(e.to_string()))?;
->>>>>>> 9414c99e
 
         let public_beta = PublicKey::from_secret_key(&beta);
         let beta_commitment = HomomorphicCommitment::from_public_key(&public_beta).add(&self.commitment);
