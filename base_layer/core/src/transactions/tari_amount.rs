--- conflicted
+++ resolved
@@ -23,13 +23,9 @@
 use crate::transactions::display_currency::display_currency;
 use newtype_ops::newtype_ops;
 use serde::{Deserialize, Serialize};
-<<<<<<< HEAD
-=======
-
 use crate::transactions::helpers;
 use decimal_rs::{Decimal, DecimalConvertError};
 use derive_more::{Add, AddAssign, Div, From, FromStr, Into, Mul, Rem, Sub, SubAssign};
->>>>>>> 1f52ffc0
 use std::{
     convert::{TryFrom, TryInto},
     fmt::{Display, Error, Formatter},
