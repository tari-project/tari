//  Copyright 2022. The Tari Project
//
//  Redistribution and use in source and binary forms, with or without modification, are permitted provided that the
//  following conditions are met:
//
//  1. Redistributions of source code must retain the above copyright notice, this list of conditions and the following
//  disclaimer.
//
//  2. Redistributions in binary form must reproduce the above copyright notice, this list of conditions and the
//  following disclaimer in the documentation and/or other materials provided with the distribution.
//
//  3. Neither the name of the copyright holder nor the names of its contributors may be used to endorse or promote
//  products derived from this software without specific prior written permission.
//
//  THIS SOFTWARE IS PROVIDED BY THE COPYRIGHT HOLDERS AND CONTRIBUTORS "AS IS" AND ANY EXPRESS OR IMPLIED WARRANTIES,
//  INCLUDING, BUT NOT LIMITED TO, THE IMPLIED WARRANTIES OF MERCHANTABILITY AND FITNESS FOR A PARTICULAR PURPOSE ARE
//  DISCLAIMED. IN NO EVENT SHALL THE COPYRIGHT HOLDER OR CONTRIBUTORS BE LIABLE FOR ANY DIRECT, INDIRECT, INCIDENTAL,
//  SPECIAL, EXEMPLARY, OR CONSEQUENTIAL DAMAGES (INCLUDING, BUT NOT LIMITED TO, PROCUREMENT OF SUBSTITUTE GOODS OR
//  SERVICES; LOSS OF USE, DATA, OR PROFITS; OR BUSINESS INTERRUPTION) HOWEVER CAUSED AND ON ANY THEORY OF LIABILITY,
//  WHETHER IN CONTRACT, STRICT LIABILITY, OR TORT (INCLUDING NEGLIGENCE OR OTHERWISE) ARISING IN ANY WAY OUT OF THE
//  USE OF THIS SOFTWARE, EVEN IF ADVISED OF THE POSSIBILITY OF SUCH DAMAGE.

use std::io::{Error, Read, Write};

use serde::{Deserialize, Serialize};
use tari_common_types::types::FixedHash;

use super::{
    ContractAcceptance,
    ContractAmendment,
    ContractDefinition,
    ContractUpdateProposal,
    ContractUpdateProposalAcceptance,
};
use crate::{
    consensus::{ConsensusDecoding, ConsensusEncoding, ConsensusEncodingSized},
    transactions::transaction_components::ContractConstitution,
};

#[derive(Debug, Clone, Hash, PartialEq, Deserialize, Serialize, Eq)]
pub struct SideChainFeatures {
    pub contract_id: FixedHash,
    pub definition: Option<ContractDefinition>,
    pub constitution: Option<ContractConstitution>,
    pub acceptance: Option<ContractAcceptance>,
    pub update_proposal: Option<ContractUpdateProposal>,
    pub update_proposal_acceptance: Option<ContractUpdateProposalAcceptance>,
    pub amendment: Option<ContractAmendment>,
}

impl SideChainFeatures {
    pub fn new(contract_id: FixedHash) -> Self {
        Self::builder(contract_id).finish()
    }

    pub fn builder(contract_id: FixedHash) -> SideChainFeaturesBuilder {
        SideChainFeaturesBuilder::new(contract_id)
    }
}

impl ConsensusEncoding for SideChainFeatures {
    fn consensus_encode<W: Write>(&self, writer: &mut W) -> Result<(), Error> {
        self.contract_id.consensus_encode(writer)?;
        self.definition.consensus_encode(writer)?;
        self.constitution.consensus_encode(writer)?;
        self.acceptance.consensus_encode(writer)?;
        self.update_proposal.consensus_encode(writer)?;
        self.update_proposal_acceptance.consensus_encode(writer)?;
        self.amendment.consensus_encode(writer)?;

        Ok(())
    }
}

impl ConsensusEncodingSized for SideChainFeatures {}

impl ConsensusDecoding for SideChainFeatures {
    fn consensus_decode<R: Read>(reader: &mut R) -> Result<Self, Error> {
        Ok(Self {
            contract_id: FixedHash::consensus_decode(reader)?,
            definition: ConsensusDecoding::consensus_decode(reader)?,
            constitution: ConsensusDecoding::consensus_decode(reader)?,
            acceptance: ConsensusDecoding::consensus_decode(reader)?,
            update_proposal: ConsensusDecoding::consensus_decode(reader)?,
            update_proposal_acceptance: ConsensusDecoding::consensus_decode(reader)?,
            amendment: ConsensusDecoding::consensus_decode(reader)?,
        })
    }
}

pub struct SideChainFeaturesBuilder {
    features: SideChainFeatures,
}

impl SideChainFeaturesBuilder {
    pub fn new(contract_id: FixedHash) -> Self {
        Self {
            features: SideChainFeatures {
                contract_id,
                definition: None,
                constitution: None,
                acceptance: None,
                update_proposal: None,
                update_proposal_acceptance: None,
                amendment: None,
            },
        }
    }

    pub fn with_contract_definition(mut self, contract_definition: ContractDefinition) -> Self {
        self.features.definition = Some(contract_definition);
        self
    }

    pub fn with_contract_constitution(mut self, contract_constitution: ContractConstitution) -> Self {
        self.features.constitution = Some(contract_constitution);
        self
    }

    pub fn with_contract_acceptance(mut self, contract_acceptance: ContractAcceptance) -> Self {
        self.features.acceptance = Some(contract_acceptance);
        self
    }

<<<<<<< HEAD
    pub fn with_contract_amendment(mut self, contract_amendment: ContractAmendment) -> Self {
        self.features.amendment = Some(contract_amendment);
=======
    pub fn with_update_proposal(mut self, update_proposal: ContractUpdateProposal) -> Self {
        self.features.update_proposal = Some(update_proposal);
>>>>>>> 0e3bee06
        self
    }

    pub fn finish(self) -> SideChainFeatures {
        self.features
    }
}

#[cfg(test)]
mod tests {
    use std::convert::TryInto;

    use tari_common_types::types::{PublicKey, Signature};

    use super::*;
    use crate::{
        consensus::check_consensus_encoding_correctness,
        transactions::transaction_components::{
            vec_into_fixed_string,
            CheckpointParameters,
            CommitteeMembers,
            CommitteeSignatures,
            ConstitutionChangeFlags,
            ConstitutionChangeRules,
            ContractAcceptanceRequirements,
            ContractSpecification,
            FunctionRef,
            PublicFunction,
            RequirementsForConstitutionChange,
            SideChainConsensus,
        },
    };

    #[test]
    fn it_encodes_and_decodes_correctly() {
        let constitution = ContractConstitution {
            validator_committee: vec![PublicKey::default(); CommitteeMembers::MAX_MEMBERS]
                .try_into()
                .unwrap(),
            acceptance_requirements: ContractAcceptanceRequirements {
                acceptance_period_expiry: 100,
                minimum_quorum_required: 5,
            },
            consensus: SideChainConsensus::MerkleRoot,
            checkpoint_params: CheckpointParameters {
                minimum_quorum_required: 5,
                abandoned_interval: 100,
            },
            constitution_change_rules: ConstitutionChangeRules {
                change_flags: ConstitutionChangeFlags::all(),
                requirements_for_constitution_change: Some(RequirementsForConstitutionChange {
                    minimum_constitution_committee_signatures: 5,
                    constitution_committee: Some(
                        vec![PublicKey::default(); CommitteeMembers::MAX_MEMBERS]
                            .try_into()
                            .unwrap(),
                    ),
                }),
            },
            initial_reward: 100.into(),
        };

        let subject = SideChainFeatures {
            contract_id: FixedHash::zero(),
            constitution: Some(constitution.clone()),
            definition: Some(ContractDefinition {
                contract_name: vec_into_fixed_string("name".as_bytes().to_vec()),
                contract_issuer: PublicKey::default(),
                contract_spec: ContractSpecification {
                    runtime: vec_into_fixed_string("runtime".as_bytes().to_vec()),
                    public_functions: vec![
                        PublicFunction {
                            name: vec_into_fixed_string("foo".as_bytes().to_vec()),
                            function: FunctionRef {
                                template_id: FixedHash::zero(),
                                function_id: 0_u16,
                            },
                        },
                        PublicFunction {
                            name: vec_into_fixed_string("bar".as_bytes().to_vec()),
                            function: FunctionRef {
                                template_id: FixedHash::zero(),
                                function_id: 1_u16,
                            },
                        },
                    ],
                },
            }),
            acceptance: Some(ContractAcceptance {
                validator_node_public_key: PublicKey::default(),
                signature: Signature::default(),
            }),
            update_proposal: Some(ContractUpdateProposal {
                proposal_id: 0_u64,
                signature: Signature::default(),
                updated_constitution: constitution.clone(),
            }),
            update_proposal_acceptance: Some(ContractUpdateProposalAcceptance {
                proposal_id: 0_u64,
                validator_node_public_key: PublicKey::default(),
                signature: Signature::default(),
            }),
            amendment: Some(ContractAmendment {
                proposal_id: 0_u64,
                validator_committee: vec![PublicKey::default(); CommitteeMembers::MAX_MEMBERS]
                    .try_into()
                    .unwrap(),
                validator_signatures: vec![Signature::default(); CommitteeSignatures::MAX_SIGNATURES]
                    .try_into()
                    .unwrap(),
                updated_constitution: constitution,
                activation_window: 0_u64,
            }),
        };

        check_consensus_encoding_correctness(subject).unwrap();
    }
}<|MERGE_RESOLUTION|>--- conflicted
+++ resolved
@@ -122,13 +122,13 @@
         self
     }
 
-<<<<<<< HEAD
+    pub fn with_update_proposal(mut self, update_proposal: ContractUpdateProposal) -> Self {
+        self.features.update_proposal = Some(update_proposal);
+        self
+    }
+
     pub fn with_contract_amendment(mut self, contract_amendment: ContractAmendment) -> Self {
         self.features.amendment = Some(contract_amendment);
-=======
-    pub fn with_update_proposal(mut self, update_proposal: ContractUpdateProposal) -> Self {
-        self.features.update_proposal = Some(update_proposal);
->>>>>>> 0e3bee06
         self
     }
 
