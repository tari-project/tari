--- conflicted
+++ resolved
@@ -20,13 +20,8 @@
 //  WHETHER IN CONTRACT, STRICT LIABILITY, OR TORT (INCLUDING NEGLIGENCE OR OTHERWISE) ARISING IN ANY WAY OUT OF THE
 //  USE OF THIS SOFTWARE, EVEN IF ADVISED OF THE POSSIBILITY OF SUCH DAMAGE.
 
-<<<<<<< HEAD
 use borsh::{BorshDeserialize, BorshSerialize};
 use rand::rngs::OsRng;
-=======
-use std::io::{Error, Read, Write};
-
->>>>>>> 349d4292
 use serde::{Deserialize, Serialize};
 use tari_common_types::{
     epoch::VnEpoch,
@@ -35,15 +30,7 @@
 };
 use tari_utilities::ByteArray;
 
-<<<<<<< HEAD
 use crate::{consensus::DomainSeparatedConsensusHasher, transactions::TransactionHashDomain};
-=======
-use crate::{
-    consensus::{ConsensusDecoding, ConsensusEncoding, ConsensusEncodingSized, DomainSeparatedConsensusHasher},
-    transactions::TransactionHashDomain,
-    U256,
-};
->>>>>>> 349d4292
 
 #[derive(Debug, Clone, Hash, PartialEq, Eq, Deserialize, Serialize, BorshSerialize, BorshDeserialize)]
 pub struct ValidatorNodeRegistration {
@@ -87,8 +74,6 @@
     }
 }
 
-<<<<<<< HEAD
-=======
 fn does_require_new_shard_key(public_key: &PublicKey, epoch: VnEpoch, interval: VnEpoch) -> bool {
     let pk = U256::from_big_endian(public_key.as_bytes());
     let epoch = U256::from(epoch.as_u64());
@@ -103,33 +88,6 @@
         .finalize()
 }
 
-impl ConsensusEncoding for ValidatorNodeRegistration {
-    fn consensus_encode<W: Write>(&self, writer: &mut W) -> Result<(), Error> {
-        self.signature.public_key().consensus_encode(writer)?;
-        self.signature.signature().consensus_encode(writer)?;
-        Ok(())
-    }
-}
-
-impl ConsensusEncodingSized for ValidatorNodeRegistration {
-    fn consensus_encode_exact_size(&self) -> usize {
-        self.signature.public_key().consensus_encode_exact_size() +
-            self.signature.signature().consensus_encode_exact_size()
-    }
-}
-
-impl ConsensusDecoding for ValidatorNodeRegistration {
-    fn consensus_decode<R: Read>(reader: &mut R) -> Result<Self, Error> {
-        Ok(Self {
-            signature: ValidatorNodeSignature::new(
-                PublicKey::consensus_decode(reader)?,
-                Signature::consensus_decode(reader)?,
-            ),
-        })
-    }
-}
-
->>>>>>> 349d4292
 #[cfg(test)]
 mod test {
     use rand::rngs::OsRng;
@@ -137,10 +95,6 @@
     use tari_crypto::keys::SecretKey;
 
     use super::*;
-<<<<<<< HEAD
-=======
-    use crate::{consensus::check_consensus_encoding_correctness, test_helpers::new_public_key};
->>>>>>> 349d4292
 
     fn create_instance() -> ValidatorNodeRegistration {
         let sk = PrivateKey::random(&mut OsRng);
