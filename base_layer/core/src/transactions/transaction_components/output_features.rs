--- conflicted
+++ resolved
@@ -39,13 +39,9 @@
 
 use super::{
     ContractAcceptance,
-<<<<<<< HEAD
     ContractAmendment,
     ContractDefinition,
-=======
-    ContractDefinition,
     ContractUpdateProposal,
->>>>>>> 0e3bee06
     OutputFeaturesVersion,
     SideChainFeaturesBuilder,
 };
@@ -322,14 +318,6 @@
         }
     }
 
-<<<<<<< HEAD
-    pub fn for_contract_amendment(contract_id: FixedHash, amendment: ContractAmendment) -> OutputFeatures {
-        Self {
-            output_type: OutputType::ContractAmendment,
-            sidechain_features: Some(
-                SideChainFeaturesBuilder::new(contract_id)
-                    .with_contract_amendment(amendment)
-=======
     pub fn for_contract_update_proposal(
         contract_id: FixedHash,
         update_proposal: ContractUpdateProposal,
@@ -339,7 +327,18 @@
             sidechain_features: Some(
                 SideChainFeaturesBuilder::new(contract_id)
                     .with_update_proposal(update_proposal)
->>>>>>> 0e3bee06
+                    .finish(),
+            ),
+            ..Default::default()
+        }
+    }
+
+    pub fn for_contract_amendment(contract_id: FixedHash, amendment: ContractAmendment) -> OutputFeatures {
+        Self {
+            output_type: OutputType::ContractAmendment,
+            sidechain_features: Some(
+                SideChainFeaturesBuilder::new(contract_id)
+                    .with_contract_amendment(amendment)
                     .finish(),
             ),
             ..Default::default()
