// Copyright 2019. The Tari Project
//
// Redistribution and use in source and binary forms, with or without modification, are permitted provided that the
// following conditions are met:
//
// 1. Redistributions of source code must retain the above copyright notice, this list of conditions and the following
// disclaimer.
//
// 2. Redistributions in binary form must reproduce the above copyright notice, this list of conditions and the
// following disclaimer in the documentation and/or other materials provided with the distribution.
//
// 3. Neither the name of the copyright holder nor the names of its contributors may be used to endorse or promote
// products derived from this software without specific prior written permission.
//
// THIS SOFTWARE IS PROVIDED BY THE COPYRIGHT HOLDERS AND CONTRIBUTORS "AS IS" AND ANY EXPRESS OR IMPLIED WARRANTIES,
// INCLUDING, BUT NOT LIMITED TO, THE IMPLIED WARRANTIES OF MERCHANTABILITY AND FITNESS FOR A PARTICULAR PURPOSE ARE
// DISCLAIMED. IN NO EVENT SHALL THE COPYRIGHT HOLDER OR CONTRIBUTORS BE LIABLE FOR ANY DIRECT, INDIRECT, INCIDENTAL,
// SPECIAL, EXEMPLARY, OR CONSEQUENTIAL DAMAGES (INCLUDING, BUT NOT LIMITED TO, PROCUREMENT OF SUBSTITUTE GOODS OR
// SERVICES; LOSS OF USE, DATA, OR PROFITS; OR BUSINESS INTERRUPTION) HOWEVER CAUSED AND ON ANY THEORY OF LIABILITY,
// WHETHER IN CONTRACT, STRICT LIABILITY, OR TORT (INCLUDING NEGLIGENCE OR OTHERWISE) ARISING IN ANY WAY OUT OF THE
// USE OF THIS SOFTWARE, EVEN IF ADVISED OF THE POSSIBILITY OF SUCH DAMAGE.

use std::{
    cmp::Ordering,
    fmt,
    fmt::{Display, Formatter},
    io,
    io::{Read, Write},
};

use blake2::{
    digest::{Update, VariableOutput},
    VarBlake2b,
};
use serde::{Deserialize, Serialize};
use tari_common_types::types::{Commitment, FixedHash, PublicKey};
use tari_crypto::ristretto::pedersen::PedersenCommitment;
use tari_utilities::ByteArray;

use super::OutputFeaturesVersion;
use crate::{
    consensus::{ConsensusDecoding, ConsensusEncoding, ConsensusEncodingSized, MaxSizeBytes},
    transactions::{
        transaction_components::{
            AssetOutputFeatures,
            CommitteeDefinitionFeatures,
            ContractDefinitionFeatures,
            MintNonFungibleFeatures,
            OutputFlags,
            SideChainCheckpointFeatures,
            TemplateParameter,
        },
        transaction_protocol::RewindData,
    },
};

/// Options for UTXO's
#[derive(Debug, Clone, Hash, PartialEq, Deserialize, Serialize, Eq)]
pub struct OutputFeatures {
    pub version: OutputFeaturesVersion,
    /// Flags are the feature flags that differentiate between outputs, eg Coinbase all of which has different rules
    pub flags: OutputFlags,
    /// the maturity of the specific UTXO. This is the min lock height at which an UTXO can be spent. Coinbase UTXO
    /// require a min maturity of the Coinbase_lock_height, this should be checked on receiving new blocks.
    pub maturity: u64,
    /// The recovery byte - not consensus critical - can help reduce the bandwidth with wallet recovery or in other
    /// instances when a wallet needs to request the complete UTXO set from a base node.
    #[serde(default)]
    pub recovery_byte: u8,
    pub metadata: Vec<u8>,
    pub unique_id: Option<Vec<u8>>,
    pub parent_public_key: Option<PublicKey>,
    pub asset: Option<AssetOutputFeatures>,
    pub mint_non_fungible: Option<MintNonFungibleFeatures>,
    pub sidechain_checkpoint: Option<SideChainCheckpointFeatures>,
    pub committee_definition: Option<CommitteeDefinitionFeatures>,
    pub contract_definition: Option<ContractDefinitionFeatures>,
}

impl OutputFeatures {
    pub fn new(
        version: OutputFeaturesVersion,
        flags: OutputFlags,
        maturity: u64,
        recovery_byte: u8,
        metadata: Vec<u8>,
        unique_id: Option<Vec<u8>>,
        parent_public_key: Option<PublicKey>,
        asset: Option<AssetOutputFeatures>,
        mint_non_fungible: Option<MintNonFungibleFeatures>,
        sidechain_checkpoint: Option<SideChainCheckpointFeatures>,
        committee_definition: Option<CommitteeDefinitionFeatures>,
        contract_definition: Option<ContractDefinitionFeatures>,
    ) -> OutputFeatures {
        OutputFeatures {
            version,
            flags,
            maturity,
            recovery_byte,
            metadata,
            unique_id,
            parent_public_key,
            asset,
            mint_non_fungible,
            sidechain_checkpoint,
            committee_definition,
            contract_definition,
        }
    }

    pub fn new_current_version(
        flags: OutputFlags,
        maturity: u64,
        recovery_byte: u8,
        metadata: Vec<u8>,
        unique_id: Option<Vec<u8>>,
        parent_public_key: Option<PublicKey>,
        asset: Option<AssetOutputFeatures>,
        mint_non_fungible: Option<MintNonFungibleFeatures>,
        sidechain_checkpoint: Option<SideChainCheckpointFeatures>,
        committee_definition: Option<CommitteeDefinitionFeatures>,
        contract_definition: Option<ContractDefinitionFeatures>,
    ) -> OutputFeatures {
        OutputFeatures::new(
            OutputFeaturesVersion::get_current_version(),
            flags,
            maturity,
            recovery_byte,
            metadata,
            unique_id,
            parent_public_key,
            asset,
            mint_non_fungible,
            sidechain_checkpoint,
            committee_definition,
            contract_definition,
        )
    }

    pub fn create_coinbase(maturity_height: u64, recovery_byte: u8) -> OutputFeatures {
        OutputFeatures {
            flags: OutputFlags::COINBASE_OUTPUT,
            maturity: maturity_height,
            recovery_byte,
            ..Default::default()
        }
    }

    /// Helper function to create a unique recovery byte based on the commitment and a private recovery byte key,
    /// with the value '0' never obtainable as it is being reserved as a default value.
    pub fn create_unique_recovery_byte(commitment: &PedersenCommitment, rewind_data: Option<&RewindData>) -> u8 {
        let commitment_bytes = commitment.as_bytes();
        let recovery_key_bytes = if let Some(data) = rewind_data {
            data.recovery_byte_key.as_bytes()
        } else {
            &[]
        };
        const RECOVERY_BYTE_SIZE: usize = 1;
        let blake2_hasher = VarBlake2b::new(RECOVERY_BYTE_SIZE)
            .expect("Should be able to create blake2 hasher; will only panic if output size is 0 or greater than 64");
        let mut hash = [0u8; RECOVERY_BYTE_SIZE];
        blake2_hasher
            .chain(commitment_bytes)
            .chain(recovery_key_bytes)
            .chain(b"hash my recovery byte")
            .finalize_variable(|res| hash.copy_from_slice(res));
        hash[0]
    }

    /// Helper function to update the unique recovery byte
    pub fn update_recovery_byte(&mut self, commitment: &PedersenCommitment, rewind_data: Option<&RewindData>) {
        let recovery_byte = OutputFeatures::create_unique_recovery_byte(commitment, rewind_data);
        self.set_recovery_byte(recovery_byte);
    }

    /// Helper function to return features with updated unique recovery byte
    pub fn features_with_updated_recovery_byte(
        commitment: &PedersenCommitment,
        rewind_data: Option<&RewindData>,
        features: &OutputFeatures,
    ) -> OutputFeatures {
        let recovery_byte = OutputFeatures::create_unique_recovery_byte(commitment, rewind_data);
        let mut updated_features = features.clone();
        updated_features.set_recovery_byte(recovery_byte);
        updated_features
    }

    /// Provides the ability to update the recovery byte after the commitment has become known
    pub fn set_recovery_byte(&mut self, recovery_byte: u8) {
        self.recovery_byte = recovery_byte;
    }

    pub fn for_asset_registration(
        metadata: Vec<u8>,
        public_key: PublicKey,
        template_ids_implemented: Vec<u32>,
        template_parameters: Vec<TemplateParameter>,
    ) -> OutputFeatures {
        let unique_id = Some(public_key.as_bytes().to_vec());
        Self {
            flags: OutputFlags::ASSET_REGISTRATION,
            maturity: 0,
            metadata,
            asset: Some(AssetOutputFeatures {
                public_key,
                template_ids_implemented,
                template_parameters,
            }),
            unique_id,
            ..Default::default()
        }
    }

    pub fn for_minting(
        asset_public_key: PublicKey,
        asset_owner_commitment: Commitment,
        unique_id: Vec<u8>,
        other_features: Option<OutputFeatures>,
    ) -> OutputFeatures {
        Self {
            flags: OutputFlags::MINT_NON_FUNGIBLE |
                other_features
                    .as_ref()
                    .map(|of| of.flags)
                    .unwrap_or_else(OutputFlags::empty),
            mint_non_fungible: Some(MintNonFungibleFeatures {
                asset_public_key: asset_public_key.clone(),
                asset_owner_commitment,
            }),
            parent_public_key: Some(asset_public_key),
            unique_id: Some(unique_id),
            ..other_features.unwrap_or_default()
        }
    }

    pub fn for_checkpoint(
        parent_public_key: PublicKey,
        unique_id: Vec<u8>,
        merkle_root: FixedHash,
        committee: Vec<PublicKey>,
        is_initial: bool,
    ) -> OutputFeatures {
        Self {
            flags: if is_initial {
                OutputFlags::SIDECHAIN_CHECKPOINT | OutputFlags::MINT_NON_FUNGIBLE
            } else {
                OutputFlags::SIDECHAIN_CHECKPOINT
            },
            sidechain_checkpoint: Some(SideChainCheckpointFeatures { merkle_root, committee }),
            parent_public_key: Some(parent_public_key),
            unique_id: Some(unique_id),
            ..Default::default()
        }
    }

    pub fn for_committee(
        parent_public_key: PublicKey,
        unique_id: Vec<u8>,
        committee: Vec<PublicKey>,
        effective_sidechain_height: u64,
        is_initial: bool,
    ) -> OutputFeatures {
        Self {
            flags: if is_initial {
                OutputFlags::COMMITTEE_DEFINITION | OutputFlags::MINT_NON_FUNGIBLE
            } else {
                OutputFlags::COMMITTEE_DEFINITION
            },
            committee_definition: Some(CommitteeDefinitionFeatures {
                committee,
                effective_sidechain_height,
            }),
            parent_public_key: Some(parent_public_key),
            unique_id: Some(unique_id),
            ..Default::default()
        }
    }

    // TODO: pass the contract definition as parameters, use the features?
    pub fn for_contract_definition(
        contract_id: Vec<u8>,
        contract_name: Vec<u8>,
        contract_issuer: Vec<u8>,
    ) -> OutputFeatures {
        Self {
            // TODO: create an output flag for contract definition
            flags: OutputFlags::ASSET_REGISTRATION,
            contract_definition: Some(ContractDefinitionFeatures {
                contract_id,
                contract_name,
                contract_issuer,
            }),
            ..Default::default()
        }
    }

    pub fn unique_asset_id(&self) -> Option<&[u8]> {
        self.unique_id.as_deref()
    }

    pub fn is_non_fungible_mint(&self) -> bool {
        self.flags.contains(OutputFlags::MINT_NON_FUNGIBLE)
    }

    pub fn is_non_fungible_burn(&self) -> bool {
        self.flags.contains(OutputFlags::BURN_NON_FUNGIBLE)
    }

    pub fn is_coinbase(&self) -> bool {
        self.flags.contains(OutputFlags::COINBASE_OUTPUT)
    }

    fn consensus_encode_recovery_byte<W: Write>(recovery_byte: u8, writer: &mut W) -> Result<usize, io::Error> {
        writer.write_all(&[recovery_byte])?;
        Ok(1)
    }

    fn consensus_decode_recovery_byte<R: Read>(reader: &mut R) -> Result<u8, io::Error> {
        let mut buf = [0u8; 1];
        reader.read_exact(&mut buf)?;
        let recovery_byte = buf[0] as u8;
        Ok(recovery_byte)
    }
}

impl ConsensusEncoding for OutputFeatures {
    fn consensus_encode<W: Write>(&self, writer: &mut W) -> Result<(), io::Error> {
        self.version.consensus_encode(writer)?;
        self.maturity.consensus_encode(writer)?;
        self.flags.consensus_encode(writer)?;
        match self.version {
            OutputFeaturesVersion::V0 => (),
<<<<<<< HEAD
            _=> {
                written += OutputFeatures::consensus_encode_recovery_byte(self.recovery_byte, writer)?;
=======
            OutputFeaturesVersion::V1 => {
                OutputFeatures::consensus_encode_recovery_byte(self.recovery_byte, writer)?;
>>>>>>> 46450d5a
            },
        }
        self.parent_public_key.consensus_encode(writer)?;
        self.unique_id.consensus_encode(writer)?;
        self.asset.consensus_encode(writer)?;
        self.mint_non_fungible.consensus_encode(writer)?;
        self.sidechain_checkpoint.consensus_encode(writer)?;
        self.metadata.consensus_encode(writer)?;
        match self.version {
            OutputFeaturesVersion::V0 => (),
<<<<<<< HEAD
            _=> {
                written += self.committee_definition.consensus_encode(writer)?;
=======
            OutputFeaturesVersion::V1 => {
                self.committee_definition.consensus_encode(writer)?;
>>>>>>> 46450d5a
            },
        }
        Ok(())
    }
}

impl ConsensusEncodingSized for OutputFeatures {}

impl ConsensusDecoding for OutputFeatures {
    fn consensus_decode<R: Read>(reader: &mut R) -> Result<Self, io::Error> {
        // Changing the order of these operations is consensus breaking
        // Decode safety: consensus_decode will stop reading the varint after 10 bytes
        let version = OutputFeaturesVersion::consensus_decode(reader)?;
        let maturity = u64::consensus_decode(reader)?;
        let flags = OutputFlags::consensus_decode(reader)?;
        let recovery_byte = match version {
            OutputFeaturesVersion::V0 => 0,
            _ => OutputFeatures::consensus_decode_recovery_byte(reader)?,
        };
        let parent_public_key = <Option<PublicKey> as ConsensusDecoding>::consensus_decode(reader)?;
        const MAX_UNIQUE_ID_SIZE: usize = 256;
        let unique_id = <Option<MaxSizeBytes<MAX_UNIQUE_ID_SIZE>> as ConsensusDecoding>::consensus_decode(reader)?;
        let asset = <Option<AssetOutputFeatures> as ConsensusDecoding>::consensus_decode(reader)?;
        let mint_non_fungible = <Option<MintNonFungibleFeatures> as ConsensusDecoding>::consensus_decode(reader)?;
        let sidechain_checkpoint =
            <Option<SideChainCheckpointFeatures> as ConsensusDecoding>::consensus_decode(reader)?;
        const MAX_METADATA_SIZE: usize = 1024;
        let metadata = <MaxSizeBytes<MAX_METADATA_SIZE> as ConsensusDecoding>::consensus_decode(reader)?;
        let committee_definition = match version {
            OutputFeaturesVersion::V0 => None,
            _ => {
                <Option<CommitteeDefinitionFeatures> as ConsensusDecoding>::consensus_decode(reader)?
            },
        };
        let contract_definition =  match version {
            OutputFeaturesVersion::V2 => <Option<ContractDefinitionFeatures> as ConsensusDecoding>::consensus_decode(reader)?,
            _ => None,
        };
        Ok(Self {
            version,
            flags,
            maturity,
            recovery_byte,
            parent_public_key,
            unique_id: unique_id.map(Into::into),
            asset,
            mint_non_fungible,
            sidechain_checkpoint,
            metadata: metadata.into(),
            committee_definition,
            contract_definition,
        })
    }
}

impl Default for OutputFeatures {
    fn default() -> Self {
        OutputFeatures::new_current_version(
            OutputFlags::empty(),
            0,
            0,
            vec![],
            None,
            None,
            None,
            None,
            None,
            None,
            None,
        )
    }
}

impl PartialOrd for OutputFeatures {
    fn partial_cmp(&self, other: &Self) -> Option<Ordering> {
        Some(self.cmp(other))
    }
}

impl Ord for OutputFeatures {
    fn cmp(&self, other: &Self) -> Ordering {
        self.maturity.cmp(&other.maturity)
    }
}

impl Display for OutputFeatures {
    fn fmt(&self, f: &mut Formatter<'_>) -> fmt::Result {
        write!(
            f,
            "OutputFeatures: Flags = {:?}, Maturity = {}, recovery byte = {:#08b}",
            self.flags, self.maturity, self.recovery_byte
        )
    }
}

#[cfg(test)]
mod test {
    use std::{io::ErrorKind, iter};

    use tari_common_types::types::BLOCK_HASH_LENGTH;

    use super::*;
    use crate::consensus::check_consensus_encoding_correctness;

    fn make_fully_populated_output_features(version: OutputFeaturesVersion) -> OutputFeatures {
        OutputFeatures {
            version,
            flags: OutputFlags::all(),
            maturity: u64::MAX,
            recovery_byte: match version {
                OutputFeaturesVersion::V0 => 0,
                _ => u8::MAX,
            },
            metadata: vec![1; 1024],
            unique_id: Some(vec![0u8; 256]),
            parent_public_key: Some(PublicKey::default()),
            asset: Some(AssetOutputFeatures {
                public_key: Default::default(),
                template_ids_implemented: vec![1u32; 50],
                template_parameters: iter::repeat_with(|| TemplateParameter {
                    template_id: 0,
                    template_data_version: 0,
                    template_data: vec![],
                })
                .take(50)
                .collect(),
            }),
            mint_non_fungible: Some(MintNonFungibleFeatures {
                asset_public_key: Default::default(),
                asset_owner_commitment: Default::default(),
            }),
            sidechain_checkpoint: Some(SideChainCheckpointFeatures {
                merkle_root: [1u8; 32],
                committee: iter::repeat_with(PublicKey::default).take(50).collect(),
            }),
            committee_definition: match version {
                OutputFeaturesVersion::V0 => None,
                _ => Some(CommitteeDefinitionFeatures {
                    committee: iter::repeat_with(PublicKey::default).take(50).collect(),
                    effective_sidechain_height: u64::MAX,
                }),
            },
            contract_definition: match version {
                OutputFeaturesVersion::V2 => Some(ContractDefinitionFeatures {
                    contract_id: Default::default(),
                    contract_name: Default::default(),
                    contract_issuer: Default::default(),
                }),
                _ => None,
            },
        }
    }

    #[test]
    fn it_encodes_and_decodes_correctly() {
        let subject = make_fully_populated_output_features(OutputFeaturesVersion::V0);
        check_consensus_encoding_correctness(subject).unwrap();

        let subject = make_fully_populated_output_features(OutputFeaturesVersion::V1);
        check_consensus_encoding_correctness(subject).unwrap();
    }

    #[test]
    fn it_encodes_and_decodes_correctly_in_none_case() {
        let mut subject = make_fully_populated_output_features(OutputFeaturesVersion::V1);
        subject.unique_id = None;
        subject.asset = None;
        subject.mint_non_fungible = None;
        subject.sidechain_checkpoint = None;
        subject.committee_definition = None;
        check_consensus_encoding_correctness(subject).unwrap();
    }

    #[test]
    fn it_fails_for_large_metadata() {
        let mut subject = make_fully_populated_output_features(OutputFeaturesVersion::V1);
        subject.metadata = vec![1u8; 1025];
        let err = check_consensus_encoding_correctness(subject).unwrap_err();
        assert_eq!(err.kind(), ErrorKind::InvalidInput);
    }

    #[test]
    fn it_fails_for_large_unique_id() {
        let mut subject = make_fully_populated_output_features(OutputFeaturesVersion::V1);
        subject.unique_id = Some(vec![0u8; 257]);

        let err = check_consensus_encoding_correctness(subject).unwrap_err();
        assert_eq!(err.kind(), ErrorKind::InvalidInput);
    }

    #[test]
    fn test_for_asset_registration() {
        let metadata = vec![1, 2, 3, 4];
        let template_ids_implemented = vec![1, 1, 2, 3];
        let tp = TemplateParameter {
            template_id: 2,
            template_data_version: 3,
            template_data: vec![3, 2, 1],
        };
        assert_eq!(
            OutputFeatures {
                flags: OutputFlags::ASSET_REGISTRATION,
                maturity: 0,
                metadata: metadata.clone(),
                asset: Some(AssetOutputFeatures {
                    public_key: PublicKey::default(),
                    template_ids_implemented: template_ids_implemented.clone(),
                    template_parameters: vec![tp.clone()]
                }),
                unique_id: Some(PublicKey::default().as_bytes().to_vec()),
                ..Default::default()
            },
            OutputFeatures::for_asset_registration(metadata, PublicKey::default(), template_ids_implemented, vec![tp])
        );
    }

    #[test]
    fn test_for_minting() {
        let metadata = vec![1, 2, 3, 4];
        let template_ids_implemented = vec![1, 1, 2, 3];
        let tp = TemplateParameter {
            template_id: 2,
            template_data_version: 3,
            template_data: vec![3, 2, 1],
        };
        let other_features =
            OutputFeatures::for_asset_registration(metadata, PublicKey::default(), template_ids_implemented, vec![tp]);
        let unique_id = vec![7, 2, 3, 4];
        assert_eq!(
            OutputFeatures {
                flags: OutputFlags::MINT_NON_FUNGIBLE | other_features.flags,
                mint_non_fungible: Some(MintNonFungibleFeatures {
                    asset_public_key: PublicKey::default(),
                    asset_owner_commitment: Commitment::from_public_key(&PublicKey::default())
                }),
                parent_public_key: Some(PublicKey::default()),
                unique_id: Some(unique_id.clone()),
                ..other_features.clone()
            },
            OutputFeatures::for_minting(
                PublicKey::default(),
                Commitment::from_public_key(&PublicKey::default()),
                unique_id,
                Some(other_features)
            )
        );
    }

    #[test]
    fn test_for_checkpoint() {
        let unique_id = vec![7, 2, 3, 4];
        let hash = [13; BLOCK_HASH_LENGTH];
        let committee = vec![PublicKey::default()];
        // Initial
        assert_eq!(
            OutputFeatures {
                flags: OutputFlags::SIDECHAIN_CHECKPOINT | OutputFlags::MINT_NON_FUNGIBLE,
                sidechain_checkpoint: Some(SideChainCheckpointFeatures {
                    merkle_root: hash,
                    committee: committee.clone()
                }),
                parent_public_key: Some(PublicKey::default()),
                unique_id: Some(unique_id.clone()),
                ..Default::default()
            },
            OutputFeatures::for_checkpoint(PublicKey::default(), unique_id.clone(), hash, committee.clone(), true)
        );

        // Not initial
        assert_eq!(
            OutputFeatures {
                flags: OutputFlags::SIDECHAIN_CHECKPOINT,
                sidechain_checkpoint: Some(SideChainCheckpointFeatures {
                    merkle_root: hash,
                    committee: committee.clone()
                }),
                parent_public_key: Some(PublicKey::default()),
                unique_id: Some(unique_id.clone()),
                ..Default::default()
            },
            OutputFeatures::for_checkpoint(PublicKey::default(), unique_id, hash, committee, false)
        );
    }

    #[test]
    fn test_for_committee() {
        let unique_id = vec![7, 2, 3, 4];
        let committee = vec![PublicKey::default()];
        let effective_sidechain_height = 123;
        assert_eq!(
            OutputFeatures {
                flags: OutputFlags::COMMITTEE_DEFINITION | OutputFlags::MINT_NON_FUNGIBLE,
                committee_definition: Some(CommitteeDefinitionFeatures {
                    committee: committee.clone(),
                    effective_sidechain_height
                }),
                parent_public_key: Some(PublicKey::default()),
                unique_id: Some(unique_id.clone()),
                ..Default::default()
            },
            OutputFeatures::for_committee(
                PublicKey::default(),
                unique_id.clone(),
                committee.clone(),
                effective_sidechain_height,
                true
            )
        );
        assert_eq!(
            OutputFeatures {
                flags: OutputFlags::COMMITTEE_DEFINITION,
                committee_definition: Some(CommitteeDefinitionFeatures {
                    committee: committee.clone(),
                    effective_sidechain_height
                }),
                parent_public_key: Some(PublicKey::default()),
                unique_id: Some(unique_id.clone()),
                ..Default::default()
            },
            OutputFeatures::for_committee(
                PublicKey::default(),
                unique_id,
                committee,
                effective_sidechain_height,
                false
            )
        );
    }
}<|MERGE_RESOLUTION|>--- conflicted
+++ resolved
@@ -330,13 +330,8 @@
         self.flags.consensus_encode(writer)?;
         match self.version {
             OutputFeaturesVersion::V0 => (),
-<<<<<<< HEAD
-            _=> {
-                written += OutputFeatures::consensus_encode_recovery_byte(self.recovery_byte, writer)?;
-=======
-            OutputFeaturesVersion::V1 => {
+            _ => {
                 OutputFeatures::consensus_encode_recovery_byte(self.recovery_byte, writer)?;
->>>>>>> 46450d5a
             },
         }
         self.parent_public_key.consensus_encode(writer)?;
@@ -347,13 +342,8 @@
         self.metadata.consensus_encode(writer)?;
         match self.version {
             OutputFeaturesVersion::V0 => (),
-<<<<<<< HEAD
-            _=> {
-                written += self.committee_definition.consensus_encode(writer)?;
-=======
-            OutputFeaturesVersion::V1 => {
+            _ => {
                 self.committee_definition.consensus_encode(writer)?;
->>>>>>> 46450d5a
             },
         }
         Ok(())
@@ -384,12 +374,12 @@
         let metadata = <MaxSizeBytes<MAX_METADATA_SIZE> as ConsensusDecoding>::consensus_decode(reader)?;
         let committee_definition = match version {
             OutputFeaturesVersion::V0 => None,
-            _ => {
-                <Option<CommitteeDefinitionFeatures> as ConsensusDecoding>::consensus_decode(reader)?
-            },
+            _ => <Option<CommitteeDefinitionFeatures> as ConsensusDecoding>::consensus_decode(reader)?,
         };
-        let contract_definition =  match version {
-            OutputFeaturesVersion::V2 => <Option<ContractDefinitionFeatures> as ConsensusDecoding>::consensus_decode(reader)?,
+        let contract_definition = match version {
+            OutputFeaturesVersion::V2 => {
+                <Option<ContractDefinitionFeatures> as ConsensusDecoding>::consensus_decode(reader)?
+            },
             _ => None,
         };
         Ok(Self {
