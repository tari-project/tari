--- conflicted
+++ resolved
@@ -103,7 +103,6 @@
     Signature::sign(k, r, &e).unwrap()
 }
 
-<<<<<<< HEAD
 /// The sign macro is a convenience utility to generate a valid signature for a transaction. The most verbose version
 /// of the macro requires an unblinded output, the nonce, and transaction metadata. If the caller omits any parameters
 /// we try to use sane defaults (including a new, random nonce).
@@ -134,7 +133,6 @@
         let meta = TransactionMetadata::default();
         sign!($output, meta)
     }};
-=======
 /// Generate a random transaction signature given a key, returning the public key (excess) and the signature.
 pub fn create_random_signature_from_s_key(
     s_key: PrivateKey,
@@ -148,7 +146,6 @@
     let tx_meta = TransactionMetadata { fee, lock_height };
     let e = build_challenge(&PublicKey::from_secret_key(&r), &tx_meta);
     (p, Signature::sign(s_key, r, &e).unwrap())
->>>>>>> 35de5b55
 }
 
 /// The tx macro is a convenience wrapper around the [create_tx] function, making the arguments optional and explicit
