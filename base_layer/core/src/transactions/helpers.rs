// Copyright 2019. The Tari Project
//
// Redistribution and use in source and binary forms, with or without modification, are permitted provided that the
// following conditions are met:
//
// 1. Redistributions of source code must retain the above copyright notice, this list of conditions and the following
// disclaimer.
//
// 2. Redistributions in binary form must reproduce the above copyright notice, this list of conditions and the
// following disclaimer in the documentation and/or other materials provided with the distribution.
//
// 3. Neither the name of the copyright holder nor the names of its contributors may be used to endorse or promote
// products derived from this software without specific prior written permission.
//
// THIS SOFTWARE IS PROVIDED BY THE COPYRIGHT HOLDERS AND CONTRIBUTORS "AS IS" AND ANY EXPRESS OR IMPLIED WARRANTIES,
// INCLUDING, BUT NOT LIMITED TO, THE IMPLIED WARRANTIES OF MERCHANTABILITY AND FITNESS FOR A PARTICULAR PURPOSE ARE
// DISCLAIMED. IN NO EVENT SHALL THE COPYRIGHT HOLDER OR CONTRIBUTORS BE LIABLE FOR ANY DIRECT, INDIRECT, INCIDENTAL,
// SPECIAL, EXEMPLARY, OR CONSEQUENTIAL DAMAGES (INCLUDING, BUT NOT LIMITED TO, PROCUREMENT OF SUBSTITUTE GOODS OR
// SERVICES; LOSS OF USE, DATA, OR PROFITS; OR BUSINESS INTERRUPTION) HOWEVER CAUSED AND ON ANY THEORY OF LIABILITY,
// WHETHER IN CONTRACT, STRICT LIABILITY, OR TORT (INCLUDING NEGLIGENCE OR OTHERWISE) ARISING IN ANY WAY OUT OF THE
// USE OF THIS SOFTWARE, EVEN IF ADVISED OF THE POSSIBILITY OF SUCH DAMAGE.

use std::sync::Arc;

use num::pow;
use rand::rngs::OsRng;
use tari_crypto::{
    commitment::HomomorphicCommitmentFactory,
    common::Blake256,
    inputs,
    keys::{PublicKey as PK, SecretKey},
    range_proof::RangeProofService,
    script,
    script::{ExecutionStack, TariScript},
};

use crate::transactions::{
    crypto_factories::CryptoFactories,
    fee::Fee,
    tari_amount::MicroTari,
    transaction::{
        KernelBuilder,
        KernelFeatures,
        OutputFeatures,
        Transaction,
        TransactionInput,
        TransactionKernel,
        TransactionOutput,
        UnblindedOutput,
    },
    transaction_protocol::{build_challenge, TransactionMetadata},
    SenderTransactionProtocol,
};
use tari_common_types::types::{Commitment, CommitmentFactory, PrivateKey, PublicKey, Signature};

pub fn create_test_input(
    amount: MicroTari,
    maturity: u64,
    factory: &CommitmentFactory,
) -> (TransactionInput, UnblindedOutput) {
    let mut params = TestParams::new();
    params.commitment_factory = factory.clone();
    params.create_input(UtxoTestParams {
        value: amount,
        output_features: OutputFeatures::with_maturity(maturity),
        ..Default::default()
    })
}

#[derive(Default, Clone)]
pub struct TestParams {
    pub spend_key: PrivateKey,
    pub change_spend_key: PrivateKey,
    pub offset: PrivateKey,
    pub nonce: PrivateKey,
    pub public_nonce: PublicKey,
    pub script_private_key: PrivateKey,
    pub sender_offset_public_key: PublicKey,
    pub sender_offset_private_key: PrivateKey,
    pub sender_sig_private_nonce: PrivateKey,
    pub sender_sig_public_nonce: PublicKey,
    pub sender_private_commitment_nonce: PrivateKey,
    pub sender_public_commitment_nonce: PublicKey,
    pub commitment_factory: CommitmentFactory,
}

#[derive(Clone)]
pub struct UtxoTestParams {
    pub value: MicroTari,
    pub script: TariScript,
    pub output_features: OutputFeatures,
    pub input_data: Option<ExecutionStack>,
}

impl Default for UtxoTestParams {
    fn default() -> Self {
        Self {
            value: 10.into(),
            script: script![Nop],
            output_features: Default::default(),
            input_data: None,
        }
    }
}

impl TestParams {
    pub fn new() -> TestParams {
        let r = PrivateKey::random(&mut OsRng);
        let sender_offset_private_key = PrivateKey::random(&mut OsRng);
        let sender_sig_pvt_nonce = PrivateKey::random(&mut OsRng);
        let script_private_key = PrivateKey::random(&mut OsRng);
        TestParams {
            spend_key: PrivateKey::random(&mut OsRng),
            change_spend_key: PrivateKey::random(&mut OsRng),
            offset: PrivateKey::random(&mut OsRng),
            public_nonce: PublicKey::from_secret_key(&r),
            nonce: r,
            script_private_key,
            sender_offset_public_key: PublicKey::from_secret_key(&sender_offset_private_key),
            sender_offset_private_key,
            sender_sig_private_nonce: sender_sig_pvt_nonce.clone(),
            sender_sig_public_nonce: PublicKey::from_secret_key(&sender_sig_pvt_nonce),
            sender_private_commitment_nonce: sender_sig_pvt_nonce.clone(),
            sender_public_commitment_nonce: PublicKey::from_secret_key(&sender_sig_pvt_nonce),
            commitment_factory: CommitmentFactory::default(),
        }
    }

    pub fn create_unblinded_output(&self, params: UtxoTestParams) -> UnblindedOutput {
        let metadata_signature = TransactionOutput::create_final_metadata_signature(
            &params.value,
            &self.spend_key,
            &params.script,
            &params.output_features,
            &self.sender_offset_private_key,
        )
        .unwrap();

        UnblindedOutput::new(
            params.value,
            self.spend_key.clone(),
            params.output_features,
            params.script.clone(),
            params
                .input_data
                .unwrap_or_else(|| inputs!(self.get_script_public_key())),
            self.script_private_key.clone(),
            self.sender_offset_public_key.clone(),
            metadata_signature,
        )
    }

    pub fn get_script_public_key(&self) -> PublicKey {
        PublicKey::from_secret_key(&self.script_private_key)
    }

    pub fn get_script_keypair(&self) -> (PrivateKey, PublicKey) {
        (self.script_private_key.clone(), self.get_script_public_key())
    }

    /// Create a random transaction input for the given amount and maturity period. The input ,its unblinded
    /// parameters are returned.
    pub fn create_input(&self, params: UtxoTestParams) -> (TransactionInput, UnblindedOutput) {
        let unblinded = self.create_unblinded_output(params);
        let input = unblinded.as_transaction_input(&self.commitment_factory).unwrap();
        (input, unblinded)
    }
}

/// A convenience struct for a set of public-private keys and a public-private nonce
pub struct TestKeySet {
    pub k: PrivateKey,
    pub pk: PublicKey,
    pub r: PrivateKey,
    pub pr: PublicKey,
}

/// Generate a new random key set. The key set includes
/// * a public-private keypair (k, pk)
/// * a public-private nonce keypair (r, pr)
pub fn generate_keys() -> TestKeySet {
    let _rng = rand::thread_rng();
    let (k, pk) = PublicKey::random_keypair(&mut OsRng);
    let (r, pr) = PublicKey::random_keypair(&mut OsRng);
    TestKeySet { k, pk, r, pr }
}

/// Generate a random transaction signature, returning the public key (excess) and the signature.
pub fn create_random_signature(fee: MicroTari, lock_height: u64) -> (PublicKey, Signature) {
    let (k, p) = PublicKey::random_keypair(&mut OsRng);
    (p, create_signature(k, fee, lock_height))
}

/// Generate a random transaction signature, returning the public key (excess) and the signature.
pub fn create_signature(k: PrivateKey, fee: MicroTari, lock_height: u64) -> Signature {
    let r = PrivateKey::random(&mut OsRng);
    let tx_meta = TransactionMetadata { fee, lock_height };
    let e = build_challenge(&PublicKey::from_secret_key(&r), &tx_meta);
    Signature::sign(k, r, &e).unwrap()
}

/// Generate a random transaction signature given a key, returning the public key (excess) and the signature.
pub fn create_random_signature_from_s_key(
    s_key: PrivateKey,
    fee: MicroTari,
    lock_height: u64,
) -> (PublicKey, Signature) {
    let _rng = rand::thread_rng();
    let r = PrivateKey::random(&mut OsRng);
    let p = PK::from_secret_key(&s_key);
    let tx_meta = TransactionMetadata { fee, lock_height };
    let e = build_challenge(&PublicKey::from_secret_key(&r), &tx_meta);
    (p, Signature::sign(s_key, r, &e).unwrap())
}

pub fn create_unblinded_output(
    script: TariScript,
    output_features: OutputFeatures,
    test_params: TestParams,
    value: MicroTari,
) -> UnblindedOutput {
    test_params.create_unblinded_output(UtxoTestParams {
        value,
        script,
<<<<<<< HEAD
        inputs!(PublicKey::from_secret_key(&test_params.script_private_key)),
        test_params.script_private_key,
        test_params.sender_offset_public_key,
        metadata_signature,
        None,
        None
    )
=======
        output_features,
        ..Default::default()
    })
>>>>>>> cedb1d4a
}

/// The tx macro is a convenience wrapper around the [create_tx] function, making the arguments optional and explicit
/// via keywords.
#[macro_export]
macro_rules! tx {
  ($amount:expr, fee: $fee:expr, lock: $lock:expr, inputs: $n_in:expr, maturity: $mat:expr, outputs: $n_out:expr) => {{
    use $crate::transactions::helpers::create_tx;
    create_tx($amount, $fee, $lock, $n_in, $mat, $n_out)
  }};

  ($amount:expr, fee: $fee:expr, lock: $lock:expr, inputs: $n_in:expr, outputs: $n_out:expr) => {
    tx!($amount, fee: $fee, lock: $lock, inputs: $n_in, maturity: 0, outputs: $n_out)
  };

  ($amount:expr, fee: $fee:expr, inputs: $n_in:expr, outputs: $n_out:expr) => {
    tx!($amount, fee: $fee, lock: 0, inputs: $n_in, maturity: 0, outputs: $n_out)
  };

  ($amount:expr, fee: $fee:expr) => {
    tx!($amount, fee: $fee, lock: 0, inputs: 1, maturity: 0, outputs: 2)
  }
}

/// A utility macro to help make it easy to build transactions.
///
/// The full syntax allows maximum flexibility, but most arguments are optional with sane defaults
/// ```ignore
///   txn_schema!(from: inputs, to: outputs, fee: 50*uT, lock: 1250, OutputFeatures::with_maturity(1320));
///   txn_schema!(from: inputs, to: outputs, fee: 50*uT); // Uses default features and zero lock height
///   txn_schema!(from: inputs, to: outputs); // min fee of 25µT, zero lock height and default features
///   // as above, and transaction splits the first input in roughly half, returning remainder as change
///   txn_schema!(from: inputs);
/// ```
/// The output of this macro is intended to be used in [spend_utxos].
#[macro_export]
macro_rules! txn_schema {
    (from: $input:expr, to: $outputs:expr, fee: $fee:expr, lock: $lock:expr, features: $features:expr) => {{
        $crate::transactions::helpers::TransactionSchema {
            from: $input.clone(),
            to: $outputs.clone(),
            to_outputs: vec![],
            fee: $fee,
            lock_height: $lock,
            features: $features,
            script: tari_crypto::script![Nop],
            input_data: None,
        }
    }};

    (from: $input:expr, to: $outputs:expr, fee: $fee:expr, lock: $lock:expr, features: $features:expr) => {{
        txn_schema!(
            from: $input,
            to:$outputs,
            fee:$fee,
            lock:$lock,
            features: $features
        )
    }};

    (from: $input:expr, to: $outputs:expr, fee: $fee:expr) => {
        txn_schema!(
            from: $input,
            to:$outputs,
            fee:$fee,
            lock:0,
            features: $crate::transactions::transaction::OutputFeatures::default()
        )
    };

    (from: $input:expr, to: $outputs:expr) => {
        txn_schema!(from: $input, to:$outputs, fee: 25.into())
    };

    // Spend inputs to ± half the first input value, with default fee and lock height
    (from: $input:expr) => {{
        let out_val = $input[0].value / 2u64;
        txn_schema!(from: $input, to: vec![out_val])
    }};
}

/// A convenience struct that holds plaintext versions of transactions
#[derive(Clone, Debug)]
pub struct TransactionSchema {
    pub from: Vec<UnblindedOutput>,
    pub to: Vec<MicroTari>,
    pub to_outputs: Vec<UnblindedOutput>,
    pub fee: MicroTari,
    pub lock_height: u64,
    pub features: OutputFeatures,
    pub script: TariScript,
    pub input_data: Option<ExecutionStack>,
}

/// Create an unconfirmed transaction for testing with a valid fee, unique access_sig, random inputs and outputs, the
/// transaction is only partially constructed
pub fn create_tx(
    amount: MicroTari,
    fee_per_gram: MicroTari,
    lock_height: u64,
    input_count: usize,
    input_maturity: u64,
    output_count: usize,
) -> (Transaction, Vec<UnblindedOutput>, Vec<UnblindedOutput>) {
    let (inputs, outputs) = create_unblinded_txos(amount, input_count, input_maturity, output_count, fee_per_gram);
    let tx = create_transaction_with(lock_height, fee_per_gram, inputs.clone(), outputs.clone());
    (tx, inputs, outputs.into_iter().map(|(utxo, _)| utxo).collect())
}

pub fn create_unblinded_txos(
    amount: MicroTari,
    input_count: usize,
    input_maturity: u64,
    output_count: usize,
    fee_per_gram: MicroTari,
) -> (Vec<UnblindedOutput>, Vec<(UnblindedOutput, PrivateKey)>) {
    let estimated_fee = Fee::calculate(fee_per_gram, 1, input_count, output_count);
    let amount_per_output = (amount - estimated_fee) / output_count as u64;
    let amount_for_last_output = (amount - estimated_fee) - amount_per_output * (output_count as u64 - 1);

    let outputs = (0..output_count)
        .map(|i| {
            let output_amount = if i < output_count - 1 {
                amount_per_output
            } else {
                amount_for_last_output
            };
            let test_params = TestParams::new();
            let script_offset_pvt_key = test_params.sender_offset_private_key.clone();

            (
                test_params.create_unblinded_output(UtxoTestParams {
                    value: output_amount,
                    ..Default::default()
                }),
                script_offset_pvt_key,
            )
        })
        .collect();

    let amount_per_input = amount / input_count as u64;
    let inputs = (0..input_count)
        .map(|i| {
            let mut params = UtxoTestParams {
                output_features: OutputFeatures::with_maturity(input_maturity),
                ..Default::default()
            };
            if i == input_count - 1 {
                params.value = amount - amount_per_input * (input_count as u64 - 1);
            } else {
                params.value = amount_per_input;
            }

            let (_, unblinded) = TestParams::new().create_input(params);
            unblinded
        })
        .collect();

    (inputs, outputs)
}

/// Create an unconfirmed transaction for testing with a valid fee, unique access_sig, random inputs and outputs, the
/// transaction is only partially constructed
pub fn create_transaction_with(
    lock_height: u64,
    fee_per_gram: MicroTari,
    inputs: Vec<UnblindedOutput>,
    outputs: Vec<(UnblindedOutput, PrivateKey)>,
) -> Transaction {
    let factories = CryptoFactories::default();
    let test_params = TestParams::new();
    let mut stx_builder = SenderTransactionProtocol::builder(0);
    stx_builder
        .with_lock_height(lock_height)
        .with_fee_per_gram(fee_per_gram)
        .with_offset(test_params.offset.clone())
        .with_private_nonce(test_params.nonce.clone())
        .with_change_secret(test_params.change_spend_key);

    inputs.into_iter().for_each(|input| {
        stx_builder.with_input(
            input.as_transaction_input(&CommitmentFactory::default()).unwrap(),
            input,
        );
    });

    outputs.into_iter().for_each(|(utxo, script_offset_pvt_key)| {
        stx_builder.with_output(utxo, script_offset_pvt_key).unwrap();
    });

    let mut stx_protocol = stx_builder.build::<Blake256>(&factories).unwrap();
    stx_protocol.finalize(KernelFeatures::empty(), &factories).unwrap();
    stx_protocol.take_transaction().unwrap()
}

/// Spend the provided UTXOs by to the given amounts. Change will be created with any outstanding amount.
/// You only need to provide the unblinded outputs to spend. This function will calculate the commitment for you.
/// This is obviously less efficient, but is offered as a convenience.
/// The output features will be applied to every output
pub fn spend_utxos(schema: TransactionSchema) -> (Transaction, Vec<UnblindedOutput>, TestParams) {
    let factories = CryptoFactories::default();
    let test_params_change_and_txn = TestParams::new();
    let mut stx_builder = SenderTransactionProtocol::builder(0);
    stx_builder
        .with_lock_height(schema.lock_height)
        .with_fee_per_gram(schema.fee)
        .with_offset(test_params_change_and_txn.offset.clone())
        .with_private_nonce(test_params_change_and_txn.nonce.clone())
        .with_change_secret(test_params_change_and_txn.change_spend_key.clone())
        .with_change_script(
            script!(Nop),
            inputs!(PublicKey::from_secret_key(
                &test_params_change_and_txn.script_private_key
            )),
            test_params_change_and_txn.script_private_key.clone(),
        );

    for tx_input in &schema.from {
        let input = tx_input.clone();
        let utxo = input
            .as_transaction_input(&factories.commitment)
            .expect("Should be able to make a transaction input");
        stx_builder.with_input(utxo, input.clone());
    }
    let mut outputs = Vec::with_capacity(schema.to.len());
    for val in schema.to {
        let test_params = TestParams::new();
        let utxo = test_params.create_unblinded_output(UtxoTestParams {
            value: val,
            output_features: schema.features.clone(),
            script: schema.script.clone(),
            input_data: schema.input_data.clone(),
        });
        outputs.push(utxo.clone());
        stx_builder
            .with_output(utxo, test_params.sender_offset_private_key)
            .unwrap();
    }
    for mut utxo in schema.to_outputs {
        let test_params = TestParams::new();
        utxo.metadata_signature = TransactionOutput::create_final_metadata_signature(
            &utxo.value,
            &utxo.spending_key,
            &utxo.script,
            &utxo.features,
            &test_params.sender_offset_private_key,
        )
        .unwrap();
        utxo.sender_offset_public_key = test_params.sender_offset_public_key;
        outputs.push(utxo.clone());
        stx_builder
            .with_output(utxo, test_params.sender_offset_private_key)
            .unwrap();
    }

    let mut stx_protocol = stx_builder.build::<Blake256>(&factories).unwrap();
    let change = stx_protocol.get_change_amount().unwrap();
    // The change output is assigned its own random script offset private key
    let change_sender_offset_public_key = stx_protocol.get_change_sender_offset_public_key().unwrap().unwrap();

    let script = script!(Nop);
    let metadata_sig = TransactionOutput::create_final_metadata_signature(
        &change,
        &test_params_change_and_txn.change_spend_key,
        &script,
        &schema.features,
        &test_params_change_and_txn.sender_offset_private_key,
    )
    .unwrap();

    let change_output = UnblindedOutput::new(
        change,
        test_params_change_and_txn.change_spend_key.clone(),
        schema.features,
        script,
        inputs!(PublicKey::from_secret_key(
            &test_params_change_and_txn.script_private_key
        )),
        test_params_change_and_txn.script_private_key.clone(),
        change_sender_offset_public_key,
        metadata_sig,
        None,
        None,
    );
    outputs.push(change_output);
    stx_protocol.finalize(KernelFeatures::empty(), &factories).unwrap();
    let txn = stx_protocol.get_transaction().unwrap().clone();
    (txn, outputs, test_params_change_and_txn)
}

/// Create a transaction kernel with the given fee, using random keys to generate the signature
pub fn create_test_kernel(fee: MicroTari, lock_height: u64) -> TransactionKernel {
    let (excess, s) = create_random_signature(fee, lock_height);
    KernelBuilder::new()
        .with_fee(fee)
        .with_lock_height(lock_height)
        .with_excess(&Commitment::from_public_key(&excess))
        .with_signature(&s)
        .build()
        .unwrap()
}

/// Create a new UTXO for the specified value and return the output and spending key
pub fn create_utxo(
    value: MicroTari,
    factories: &CryptoFactories,
    features: OutputFeatures,
    script: &TariScript,
) -> (TransactionOutput, PrivateKey, PrivateKey) {
    let keys = generate_keys();
    let offset_keys = generate_keys();
    let commitment = factories.commitment.commit_value(&keys.k, value.into());
    let proof = factories.range_proof.construct_proof(&keys.k, value.into()).unwrap();
    let metadata_sig =
        TransactionOutput::create_final_metadata_signature(&value, &keys.k, &script, &features, &offset_keys.k)
            .unwrap();

    let utxo = TransactionOutput::new(
        features,
        commitment,
        proof.into(),
        script.clone(),
        offset_keys.pk,
        metadata_sig,
        None,
        None
    );
    (utxo, keys.k, offset_keys.k)
}

pub fn schema_to_transaction(txns: &[TransactionSchema]) -> (Vec<Arc<Transaction>>, Vec<UnblindedOutput>) {
    let mut tx = Vec::new();
    let mut utxos = Vec::new();
    txns.iter().for_each(|schema| {
        let (txn, mut output, _) = spend_utxos(schema.clone());
        tx.push(Arc::new(txn));
        utxos.append(&mut output);
    });
    (tx, utxos)
}

/// Return a currency styled `String`
/// # Examples
///
/// ```
/// use tari_core::transactions::helpers::display_currency;
/// assert_eq!(String::from("12,345.12"), display_currency(12345.12, 2, ","));
/// assert_eq!(String::from("12,345"), display_currency(12345.12, 0, ","));
/// ```
pub fn display_currency(value: f64, precision: usize, separator: &str) -> String {
    let whole = value as usize;
    let decimal = ((value - whole as f64) * pow(10_f64, precision)).round() as usize;
    let formatted_whole_value = whole
        .to_string()
        .chars()
        .rev()
        .enumerate()
        .fold(String::new(), |acc, (i, c)| {
            if i != 0 && i % 3 == 0 {
                format!("{}{}{}", acc, separator, c)
            } else {
                format!("{}{}", acc, c)
            }
        })
        .chars()
        .rev()
        .collect::<String>();

    if precision > 0 {
        format!("{}.{:0>2$}", formatted_whole_value, decimal, precision)
    } else {
        formatted_whole_value
    }
}

#[cfg(test)]
#[allow(clippy::excessive_precision)]
mod test {
    #[test]
    fn display_currency() {
        assert_eq!(String::from("0.00"), super::display_currency(0.0f64, 2, ","));
        assert_eq!(String::from("0.000000000000"), super::display_currency(0.0f64, 12, ","));
        assert_eq!(
            String::from("123,456.123456789"),
            super::display_currency(123_456.123_456_789_012_f64, 9, ",")
        );
        assert_eq!(
            String::from("123,456"),
            super::display_currency(123_456.123_456_789_012_f64, 0, ",")
        );
        assert_eq!(String::from("1,234"), super::display_currency(1234.1f64, 0, ","));
    }
}<|MERGE_RESOLUTION|>--- conflicted
+++ resolved
@@ -222,19 +222,9 @@
     test_params.create_unblinded_output(UtxoTestParams {
         value,
         script,
-<<<<<<< HEAD
-        inputs!(PublicKey::from_secret_key(&test_params.script_private_key)),
-        test_params.script_private_key,
-        test_params.sender_offset_public_key,
-        metadata_signature,
-        None,
-        None
-    )
-=======
         output_features,
         ..Default::default()
     })
->>>>>>> cedb1d4a
 }
 
 /// The tx macro is a convenience wrapper around the [create_tx] function, making the arguments optional and explicit
