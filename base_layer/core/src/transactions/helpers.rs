// Copyright 2019. The Tari Project
//
// Redistribution and use in source and binary forms, with or without modification, are permitted provided that the
// following conditions are met:
//
// 1. Redistributions of source code must retain the above copyright notice, this list of conditions and the following
// disclaimer.
//
// 2. Redistributions in binary form must reproduce the above copyright notice, this list of conditions and the
// following disclaimer in the documentation and/or other materials provided with the distribution.
//
// 3. Neither the name of the copyright holder nor the names of its contributors may be used to endorse or promote
// products derived from this software without specific prior written permission.
//
// THIS SOFTWARE IS PROVIDED BY THE COPYRIGHT HOLDERS AND CONTRIBUTORS "AS IS" AND ANY EXPRESS OR IMPLIED WARRANTIES,
// INCLUDING, BUT NOT LIMITED TO, THE IMPLIED WARRANTIES OF MERCHANTABILITY AND FITNESS FOR A PARTICULAR PURPOSE ARE
// DISCLAIMED. IN NO EVENT SHALL THE COPYRIGHT HOLDER OR CONTRIBUTORS BE LIABLE FOR ANY DIRECT, INDIRECT, INCIDENTAL,
// SPECIAL, EXEMPLARY, OR CONSEQUENTIAL DAMAGES (INCLUDING, BUT NOT LIMITED TO, PROCUREMENT OF SUBSTITUTE GOODS OR
// SERVICES; LOSS OF USE, DATA, OR PROFITS; OR BUSINESS INTERRUPTION) HOWEVER CAUSED AND ON ANY THEORY OF LIABILITY,
// WHETHER IN CONTRACT, STRICT LIABILITY, OR TORT (INCLUDING NEGLIGENCE OR OTHERWISE) ARISING IN ANY WAY OUT OF THE
// USE OF THIS SOFTWARE, EVEN IF ADVISED OF THE POSSIBILITY OF SUCH DAMAGE.

use crate::transactions::{
    fee::Fee,
    tari_amount::MicroTari,
    transaction::{
        KernelBuilder,
        KernelFeatures,
        OutputFeatures,
        Transaction,
        TransactionInput,
        TransactionKernel,
        TransactionOutput,
        UnblindedOutput,
    },
    transaction_protocol::{build_challenge, TransactionMetadata},
    types::{Commitment, CommitmentFactory, CryptoFactories, PrivateKey, PublicKey, Signature},
    SenderTransactionProtocol,
};
use num::pow;
use rand::rngs::OsRng;
use std::sync::Arc;
use tari_crypto::{
    commitment::HomomorphicCommitmentFactory,
    common::Blake256,
    inputs,
    keys::{PublicKey as PK, SecretKey},
    range_proof::RangeProofService,
    script,
    script::TariScript,
};

/// Create a random transaction input for the given amount and maturity period. The input ,its unblinded
/// parameters are returned.
pub fn create_test_input(
    amount: MicroTari,
    maturity: u64,
    factory: &CommitmentFactory,
) -> (TransactionInput, UnblindedOutput) {
    let test_params = TestParams::new();

    let unblinded_output = create_unblinded_output(
        script!(Nop),
        OutputFeatures::with_maturity(maturity),
        test_params,
        amount,
<<<<<<< HEAD
        spending_key,
        Some(features),
        script,
        input_data,
        mined_height,
        script_key,
        offset_pub_key,
        None,
        None
=======
>>>>>>> b95d558f
    );
    let input = unblinded_output.as_transaction_input(factory).unwrap();
    (input, unblinded_output)
}

#[derive(Default, Clone)]
pub struct TestParams {
    pub spend_key: PrivateKey,
    pub change_spend_key: PrivateKey,
    pub offset: PrivateKey,
    pub nonce: PrivateKey,
    pub public_nonce: PublicKey,
    pub script_private_key: PrivateKey,
    pub sender_offset_public_key: PublicKey,
    pub sender_offset_private_key: PrivateKey,
    pub sender_sig_private_nonce: PrivateKey,
    pub sender_sig_public_nonce: PublicKey,
    pub sender_private_commitment_nonce: PrivateKey,
    pub sender_public_commitment_nonce: PublicKey,
}

impl TestParams {
    pub fn new() -> TestParams {
        let r = PrivateKey::random(&mut OsRng);
        let sender_offset_private_key = PrivateKey::random(&mut OsRng);
        let sender_sig_pvt_nonce = PrivateKey::random(&mut OsRng);
        TestParams {
            spend_key: PrivateKey::random(&mut OsRng),
            change_spend_key: PrivateKey::random(&mut OsRng),
            offset: PrivateKey::random(&mut OsRng),
            public_nonce: PublicKey::from_secret_key(&r),
            nonce: r,
            script_private_key: PrivateKey::random(&mut OsRng),
            sender_offset_public_key: PublicKey::from_secret_key(&sender_offset_private_key),
            sender_offset_private_key,
            sender_sig_private_nonce: sender_sig_pvt_nonce.clone(),
            sender_sig_public_nonce: PublicKey::from_secret_key(&sender_sig_pvt_nonce),
            sender_private_commitment_nonce: sender_sig_pvt_nonce.clone(),
            sender_public_commitment_nonce: PublicKey::from_secret_key(&sender_sig_pvt_nonce),
        }
    }
}

/// A convenience struct for a set of public-private keys and a public-private nonce
pub struct TestKeySet {
    pub k: PrivateKey,
    pub pk: PublicKey,
    pub r: PrivateKey,
    pub pr: PublicKey,
}

/// Generate a new random key set. The key set includes
/// * a public-private keypair (k, pk)
/// * a public-private nonce keypair (r, pr)
pub fn generate_keys() -> TestKeySet {
    let _rng = rand::thread_rng();
    let (k, pk) = PublicKey::random_keypair(&mut OsRng);
    let (r, pr) = PublicKey::random_keypair(&mut OsRng);
    TestKeySet { k, pk, r, pr }
}

/// Generate a random transaction signature, returning the public key (excess) and the signature.
pub fn create_random_signature(fee: MicroTari, lock_height: u64) -> (PublicKey, Signature) {
    let (k, p) = PublicKey::random_keypair(&mut OsRng);
    (p, create_signature(k, fee, lock_height))
}

/// Generate a random transaction signature, returning the public key (excess) and the signature.
pub fn create_signature(k: PrivateKey, fee: MicroTari, lock_height: u64) -> Signature {
    let r = PrivateKey::random(&mut OsRng);
    let tx_meta = TransactionMetadata { fee, lock_height };
    let e = build_challenge(&PublicKey::from_secret_key(&r), &tx_meta);
    Signature::sign(k, r, &e).unwrap()
}

/// Generate a random transaction signature given a key, returning the public key (excess) and the signature.
pub fn create_random_signature_from_s_key(
    s_key: PrivateKey,
    fee: MicroTari,
    lock_height: u64,
) -> (PublicKey, Signature) {
    let _rng = rand::thread_rng();
    let r = PrivateKey::random(&mut OsRng);
    let p = PK::from_secret_key(&s_key);
    let tx_meta = TransactionMetadata { fee, lock_height };
    let e = build_challenge(&PublicKey::from_secret_key(&r), &tx_meta);
    (p, Signature::sign(s_key, r, &e).unwrap())
}

pub fn create_unblinded_output(
    script: TariScript,
    output_features: OutputFeatures,
    test_params: TestParams,
    value: MicroTari,
) -> UnblindedOutput {
    let metadata_signature = TransactionOutput::create_final_metadata_signature(
        &value,
        &test_params.spend_key,
        &script,
        &output_features,
        &test_params.sender_offset_private_key,
    )
    .unwrap();
    UnblindedOutput::new(
        value,
        test_params.spend_key,
        Some(output_features),
        script,
        inputs!(PublicKey::from_secret_key(&test_params.script_private_key)),
        test_params.script_private_key,
        test_params.sender_offset_public_key,
        metadata_signature,
    )
}

/// The tx macro is a convenience wrapper around the [create_tx] function, making the arguments optional and explicit
/// via keywords.
#[macro_export]
macro_rules! tx {
  ($amount:expr, fee: $fee:expr, lock: $lock:expr, inputs: $n_in:expr, maturity: $mat:expr, outputs: $n_out:expr) => {{
    use $crate::transactions::helpers::create_tx;
    create_tx($amount, $fee, $lock, $n_in, $mat, $n_out)
  }};

  ($amount:expr, fee: $fee:expr, lock: $lock:expr, inputs: $n_in:expr, outputs: $n_out:expr) => {
    tx!($amount, fee: $fee, lock: $lock, inputs: $n_in, maturity: 0, outputs: $n_out)
  };

  ($amount:expr, fee: $fee:expr, inputs: $n_in:expr, outputs: $n_out:expr) => {
    tx!($amount, fee: $fee, lock: 0, inputs: $n_in, maturity: 0, outputs: $n_out)
  };

  ($amount:expr, fee: $fee:expr) => {
    tx!($amount, fee: $fee, lock: 0, inputs: 1, maturity: 0, outputs: 2)
  }
}

/// A utility macro to help make it easy to build transactions.
///
/// The full syntax allows maximum flexibility, but most arguments are optional with sane defaults
/// ```ignore
///   txn_schema!(from: inputs, to: outputs, fee: 50*uT, lock: 1250, OutputFeatures::with_maturity(1320));
///   txn_schema!(from: inputs, to: outputs, fee: 50*uT); // Uses default features and zero lock height
///   txn_schema!(from: inputs, to: outputs); // min fee of 25µT, zero lock height and default features
///   // as above, and transaction splits the first input in roughly half, returning remainder as change
///   txn_schema!(from: inputs);
/// ```
/// The output of this macro is intended to be used in [spend_utxos].
#[macro_export]
macro_rules! txn_schema {
    (from: $input:expr, to: $outputs:expr, fee: $fee:expr, lock: $lock:expr, features: $features:expr) => {{
        $crate::transactions::helpers::TransactionSchema {
            from: $input.clone(),
            to: $outputs.clone(),
            fee: $fee,
            lock_height: $lock,
            features: $features
        }
    }};

    (from: $input:expr, to: $outputs:expr, fee: $fee:expr, lock: $lock:expr, features: $features:expr) => {{
        txn_schema!(
            from: $input,
            to:$outputs,
            fee:$fee,
            lock:$lock,
            features: $features
        )
    }};

    (from: $input:expr, to: $outputs:expr, fee: $fee:expr) => {
        txn_schema!(
            from: $input,
            to:$outputs,
            fee:$fee,
            lock:0,
            features: $crate::transactions::transaction::OutputFeatures::default()
        )
    };

    (from: $input:expr, to: $outputs:expr) => {
        txn_schema!(from: $input, to:$outputs, fee: 25.into())
    };

    // Spend inputs to ± half the first input value, with default fee and lock height
    (from: $input:expr) => {{
        let out_val = $input[0].value / 2u64;
        txn_schema!(from: $input, to: vec![out_val])
    }};
}

/// A convenience struct that holds plaintext versions of transactions
#[derive(Clone, Debug)]
pub struct TransactionSchema {
    pub from: Vec<UnblindedOutput>,
    pub to: Vec<MicroTari>,
    pub fee: MicroTari,
    pub lock_height: u64,
    pub features: OutputFeatures,
}

/// Create an unconfirmed transaction for testing with a valid fee, unique access_sig, random inputs and outputs, the
/// transaction is only partially constructed
pub fn create_tx(
    amount: MicroTari,
    fee_per_gram: MicroTari,
    lock_height: u64,
    input_count: usize,
    input_maturity: u64,
    output_count: usize,
) -> (Transaction, Vec<UnblindedOutput>, Vec<UnblindedOutput>) {
    let factories = CryptoFactories::default();
    let test_params = TestParams::new();
    let mut stx_builder = SenderTransactionProtocol::builder(0);
    stx_builder
        .with_lock_height(lock_height)
        .with_fee_per_gram(fee_per_gram)
        .with_offset(test_params.offset.clone())
        .with_private_nonce(test_params.nonce.clone())
        .with_change_secret(test_params.change_spend_key);

    let mut unblinded_inputs = Vec::with_capacity(input_count);
    let mut unblinded_outputs = Vec::with_capacity(output_count);
    let amount_per_input = amount / input_count as u64;
    for i in 0..input_count - 1 {
        let (utxo, input) = create_test_input(amount_per_input, input_maturity, &factories.commitment);
        unblinded_inputs.resize(i + 1, input.clone());
        stx_builder.with_input(utxo, input);
    }
    let amount_for_last_input = amount - amount_per_input * (input_count as u64 - 1);
    let (utxo, input) = create_test_input(amount_for_last_input, input_maturity, &factories.commitment);
    unblinded_inputs.push(input.clone());
    stx_builder.with_input(utxo, input);

    let estimated_fee = Fee::calculate(fee_per_gram, 1, input_count, output_count);
    let amount_per_output = (amount - estimated_fee) / output_count as u64;
    let amount_for_last_output = (amount - estimated_fee) - amount_per_output * (output_count as u64 - 1);
    for i in 0..output_count {
        let output_amount = if i < output_count - 1 {
            amount_per_output
        } else {
            amount_for_last_output
        };
        let test_params = TestParams::new();

        let utxo = create_unblinded_output(
            script!(Nop),
<<<<<<< HEAD
            inputs!(PublicKey::from_secret_key(&test_params.script_private_key)),
            0,
            test_params.script_private_key.clone(),
            test_params.script_offset_pub_key,
            None,
            None
=======
            OutputFeatures::default(),
            test_params.clone(),
            output_amount,
>>>>>>> b95d558f
        );
        unblinded_outputs.push(utxo.clone());
        stx_builder
            .with_output(utxo, test_params.sender_offset_private_key.clone())
            .unwrap();
    }

    let mut stx_protocol = stx_builder.build::<Blake256>(&factories).unwrap();
    match stx_protocol.finalize(KernelFeatures::empty(), &factories) {
        Ok(_) => (),
        Err(e) => panic!("{:?}", e),
    }
    (
        stx_protocol.get_transaction().unwrap().clone(),
        unblinded_inputs,
        unblinded_outputs,
    )
}

/// Spend the provided UTXOs by to the given amounts. Change will be created with any outstanding amount.
/// You only need to provide the unblinded outputs to spend. This function will calculate the commitment for you.
/// This is obviously less efficient, but is offered as a convenience.
/// The output features will be applied to every output
pub fn spend_utxos(schema: TransactionSchema) -> (Transaction, Vec<UnblindedOutput>, TestParams) {
    let factories = CryptoFactories::default();
    let test_params_change_and_txn = TestParams::new();
    let mut stx_builder = SenderTransactionProtocol::builder(0);
    stx_builder
        .with_lock_height(schema.lock_height)
        .with_fee_per_gram(schema.fee)
        .with_offset(test_params_change_and_txn.offset.clone())
        .with_private_nonce(test_params_change_and_txn.nonce.clone())
        .with_change_secret(test_params_change_and_txn.change_spend_key.clone())
        .with_change_script(
            script!(Nop),
            inputs!(PublicKey::from_secret_key(
                &test_params_change_and_txn.script_private_key
            )),
            test_params_change_and_txn.script_private_key.clone(),
        );

    for tx_input in &schema.from {
        let input = tx_input.clone();
        let utxo = input
            .as_transaction_input(&factories.commitment)
            .expect("Should be able to make a transaction input");
        stx_builder.with_input(utxo, input.clone());
    }
    let mut outputs = Vec::with_capacity(schema.to.len());
    for val in schema.to {
        let test_params = TestParams::new();
<<<<<<< HEAD
        let utxo = UnblindedOutput::new(
            val,
            test_params.spend_key.clone(),
            Some(schema.features.clone()),
            script!(Nop),
            inputs!(PublicKey::from_secret_key(&test_params.script_private_key)),
            0,
            test_params.script_private_key.clone(),
            test_params.script_offset_pub_key,
            None,
            None
        );
=======
        let utxo = create_unblinded_output(script!(Nop), schema.features.clone(), test_params.clone(), val);
>>>>>>> b95d558f
        outputs.push(utxo.clone());
        stx_builder
            .with_output(utxo, test_params.sender_offset_private_key.clone())
            .unwrap();
    }

    let mut stx_protocol = stx_builder.build::<Blake256>(&factories).unwrap();
    let change = stx_protocol.get_change_amount().unwrap();
    // The change output is assigned its own random script offset private key
    let change_sender_offset_public_key = stx_protocol.get_change_sender_offset_public_key().unwrap().unwrap();

    let script = script!(Nop);
    let metadata_sig = TransactionOutput::create_final_metadata_signature(
        &change,
        &test_params_change_and_txn.change_spend_key,
        &script,
        &schema.features,
        &test_params_change_and_txn.sender_offset_private_key,
    )
    .unwrap();

    let change_output = UnblindedOutput::new(
        change,
        test_params_change_and_txn.change_spend_key.clone(),
        Some(schema.features),
        script,
        inputs!(PublicKey::from_secret_key(
            &test_params_change_and_txn.script_private_key
        )),
        test_params_change_and_txn.script_private_key.clone(),
<<<<<<< HEAD
        change_script_offset_public_key,
        None,
        None,
=======
        change_sender_offset_public_key,
        metadata_sig,
>>>>>>> b95d558f
    );
    outputs.push(change_output);
    match stx_protocol.finalize(KernelFeatures::empty(), &factories) {
        Ok(_) => (),
        Err(e) => panic!("{:?}", e),
    }
    let txn = stx_protocol.get_transaction().unwrap().clone();
    (txn, outputs, test_params_change_and_txn)
}

/// Create a transaction kernel with the given fee, using random keys to generate the signature
pub fn create_test_kernel(fee: MicroTari, lock_height: u64) -> TransactionKernel {
    let (excess, s) = create_random_signature(fee, lock_height);
    KernelBuilder::new()
        .with_fee(fee)
        .with_lock_height(lock_height)
        .with_excess(&Commitment::from_public_key(&excess))
        .with_signature(&s)
        .build()
        .unwrap()
}

/// Create a new UTXO for the specified value and return the output and spending key
pub fn create_utxo(
    value: MicroTari,
    factories: &CryptoFactories,
    features: Option<OutputFeatures>,
    script: &TariScript,
) -> (TransactionOutput, PrivateKey, PrivateKey) {
    let keys = generate_keys();
    let offset_keys = generate_keys();
    let features = features.unwrap_or_default();
    let commitment = factories.commitment.commit_value(&keys.k, value.into());
    let proof = factories.range_proof.construct_proof(&keys.k, value.into()).unwrap();
<<<<<<< HEAD

    let utxo = TransactionOutput::new(features, commitment, proof.into(), script.clone(), offset_pub_key, None, None);
    (utxo, keys.k, offset_private_key.k)
=======
    let metadata_sig =
        TransactionOutput::create_final_metadata_signature(&value, &keys.k, &script, &features, &offset_keys.k)
            .unwrap();

    let utxo = TransactionOutput::new(
        features,
        commitment,
        proof.into(),
        script.clone(),
        offset_keys.pk,
        metadata_sig,
    );
    (utxo, keys.k, offset_keys.k)
>>>>>>> b95d558f
}

pub fn schema_to_transaction(txns: &[TransactionSchema]) -> (Vec<Arc<Transaction>>, Vec<UnblindedOutput>) {
    let mut tx = Vec::new();
    let mut utxos = Vec::new();
    txns.iter().for_each(|schema| {
        let (txn, mut output, _) = spend_utxos(schema.clone());
        tx.push(Arc::new(txn));
        utxos.append(&mut output);
    });
    (tx, utxos)
}

/// Return a currency styled `String`
/// # Examples
///
/// ```
/// use tari_core::transactions::helpers::display_currency;
/// assert_eq!(String::from("12,345.12"), display_currency(12345.12, 2, ","));
/// assert_eq!(String::from("12,345"), display_currency(12345.12, 0, ","));
/// ```
pub fn display_currency(value: f64, precision: usize, separator: &str) -> String {
    let whole = value as usize;
    let decimal = ((value - whole as f64) * pow(10_f64, precision)).round() as usize;
    let formatted_whole_value = whole
        .to_string()
        .chars()
        .rev()
        .enumerate()
        .fold(String::new(), |acc, (i, c)| {
            if i != 0 && i % 3 == 0 {
                format!("{}{}{}", acc, separator, c)
            } else {
                format!("{}{}", acc, c)
            }
        })
        .chars()
        .rev()
        .collect::<String>();

    if precision > 0 {
        format!("{}.{:0>2$}", formatted_whole_value, decimal, precision)
    } else {
        formatted_whole_value
    }
}

#[cfg(test)]
#[allow(clippy::excessive_precision)]
mod test {
    #[test]
    fn display_currency() {
        assert_eq!(String::from("0.00"), super::display_currency(0.0f64, 2, ","));
        assert_eq!(String::from("0.000000000000"), super::display_currency(0.0f64, 12, ","));
        assert_eq!(
            String::from("123,456.123456789"),
            super::display_currency(123_456.123_456_789_012_f64, 9, ",")
        );
        assert_eq!(
            String::from("123,456"),
            super::display_currency(123_456.123_456_789_012_f64, 0, ",")
        );
        assert_eq!(String::from("1,234"), super::display_currency(1234.1f64, 0, ","));
    }
}<|MERGE_RESOLUTION|>--- conflicted
+++ resolved
@@ -64,18 +64,6 @@
         OutputFeatures::with_maturity(maturity),
         test_params,
         amount,
-<<<<<<< HEAD
-        spending_key,
-        Some(features),
-        script,
-        input_data,
-        mined_height,
-        script_key,
-        offset_pub_key,
-        None,
-        None
-=======
->>>>>>> b95d558f
     );
     let input = unblinded_output.as_transaction_input(factory).unwrap();
     (input, unblinded_output)
@@ -323,18 +311,11 @@
 
         let utxo = create_unblinded_output(
             script!(Nop),
-<<<<<<< HEAD
-            inputs!(PublicKey::from_secret_key(&test_params.script_private_key)),
-            0,
-            test_params.script_private_key.clone(),
-            test_params.script_offset_pub_key,
-            None,
-            None
-=======
             OutputFeatures::default(),
             test_params.clone(),
             output_amount,
->>>>>>> b95d558f
+            None,
+            None
         );
         unblinded_outputs.push(utxo.clone());
         stx_builder
@@ -386,22 +367,7 @@
     let mut outputs = Vec::with_capacity(schema.to.len());
     for val in schema.to {
         let test_params = TestParams::new();
-<<<<<<< HEAD
-        let utxo = UnblindedOutput::new(
-            val,
-            test_params.spend_key.clone(),
-            Some(schema.features.clone()),
-            script!(Nop),
-            inputs!(PublicKey::from_secret_key(&test_params.script_private_key)),
-            0,
-            test_params.script_private_key.clone(),
-            test_params.script_offset_pub_key,
-            None,
-            None
-        );
-=======
         let utxo = create_unblinded_output(script!(Nop), schema.features.clone(), test_params.clone(), val);
->>>>>>> b95d558f
         outputs.push(utxo.clone());
         stx_builder
             .with_output(utxo, test_params.sender_offset_private_key.clone())
@@ -432,14 +398,10 @@
             &test_params_change_and_txn.script_private_key
         )),
         test_params_change_and_txn.script_private_key.clone(),
-<<<<<<< HEAD
-        change_script_offset_public_key,
+        change_sender_offset_public_key,
+        metadata_sig,
         None,
         None,
-=======
-        change_sender_offset_public_key,
-        metadata_sig,
->>>>>>> b95d558f
     );
     outputs.push(change_output);
     match stx_protocol.finalize(KernelFeatures::empty(), &factories) {
@@ -474,11 +436,6 @@
     let features = features.unwrap_or_default();
     let commitment = factories.commitment.commit_value(&keys.k, value.into());
     let proof = factories.range_proof.construct_proof(&keys.k, value.into()).unwrap();
-<<<<<<< HEAD
-
-    let utxo = TransactionOutput::new(features, commitment, proof.into(), script.clone(), offset_pub_key, None, None);
-    (utxo, keys.k, offset_private_key.k)
-=======
     let metadata_sig =
         TransactionOutput::create_final_metadata_signature(&value, &keys.k, &script, &features, &offset_keys.k)
             .unwrap();
@@ -492,7 +449,6 @@
         metadata_sig,
     );
     (utxo, keys.k, offset_keys.k)
->>>>>>> b95d558f
 }
 
 pub fn schema_to_transaction(txns: &[TransactionSchema]) -> (Vec<Arc<Transaction>>, Vec<UnblindedOutput>) {
