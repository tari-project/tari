--- conflicted
+++ resolved
@@ -116,13 +116,9 @@
             message,
             features,
             script: TariScript::from_bytes(&data.script).map_err(|err| err.to_string())?,
-<<<<<<< HEAD
-            script_offset_public_key,
-            unique_id
-=======
             sender_offset_public_key,
             public_commitment_nonce,
->>>>>>> b95d558f
+            unique_id
         })
     }
 }
@@ -140,13 +136,9 @@
             message: sender_data.message,
             features: Some(sender_data.features.into()),
             script: sender_data.script.as_bytes(),
-<<<<<<< HEAD
-            script_offset_public_key: sender_data.script_offset_public_key.to_vec(),
-            unique_id: sender_data.unique_id.unwrap_or_default()
-=======
             sender_offset_public_key: sender_data.sender_offset_public_key.to_vec(),
             public_commitment_nonce: sender_data.public_commitment_nonce.to_vec(),
->>>>>>> b95d558f
+            unique_id: sender_data.unique_id.unwrap_or_default()
         }
     }
 }