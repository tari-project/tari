syntax = "proto3";

import "transaction_metadata.proto";
import "types.proto";
import "transaction.proto";

package tari.transaction_protocol;

message SingleRoundSenderData {
    // The transaction id for the recipient
    uint64 tx_id = 1;
    // The amount, in µT, being sent to the recipient
    uint64 amount = 2;
    // The offset public excess for this transaction
    bytes public_excess = 3;
    // The sender's public nonce
    bytes public_nonce = 4;
    // The transaction metadata
    TransactionMetadata metadata = 5;
    // Plain text message to receiver
    string message = 6;
    // Tari script serialised script
    bytes script = 7;
    // Tari script offset pubkey, K_O
<<<<<<< HEAD
    bytes script_offset_public_key = 8;
    // Unique id for NFTs
    bytes unique_id = 9;
=======
    bytes sender_offset_public_key = 8;
    // The sender's portion of the public commitment nonce
    bytes public_commitment_nonce = 9;
    // Output features
    tari.types.OutputFeatures features = 10;
>>>>>>> b95d558f
}

message TransactionSenderMessage {
    oneof message {
        bool None = 1;
        SingleRoundSenderData single = 2;

        // TODO: Three round types

        bool Multiple = 3;
    }
}<|MERGE_RESOLUTION|>--- conflicted
+++ resolved
@@ -22,17 +22,13 @@
     // Tari script serialised script
     bytes script = 7;
     // Tari script offset pubkey, K_O
-<<<<<<< HEAD
-    bytes script_offset_public_key = 8;
-    // Unique id for NFTs
-    bytes unique_id = 9;
-=======
     bytes sender_offset_public_key = 8;
     // The sender's portion of the public commitment nonce
     bytes public_commitment_nonce = 9;
     // Output features
     tari.types.OutputFeatures features = 10;
->>>>>>> b95d558f
+    // Unique id for NFTs
+    bytes unique_id = 11;
 }
 
 message TransactionSenderMessage {
