--- conflicted
+++ resolved
@@ -23,9 +23,6 @@
 use crate::transactions::{
     fee::Fee,
     tari_amount::*,
-<<<<<<< HEAD
-    transaction::{MAX_TRANSACTION_INPUTS, MINIMUM_TRANSACTION_FEE},
-=======
     transaction::{
         TransactionInput,
         TransactionOutput,
@@ -34,7 +31,6 @@
         MAX_TRANSACTION_OUTPUTS,
         MINIMUM_TRANSACTION_FEE,
     },
->>>>>>> 35de5b55
     transaction_protocol::{
         recipient::RecipientInfo,
         sender::{calculate_tx_id, RawTransactionInfo, SenderState, SenderTransactionProtocol},
