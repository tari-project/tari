// Copyright 2019. The Tari Project
//
// Redistribution and use in source and binary forms, with or without modification, are permitted provided that the
// following conditions are met:
//
// 1. Redistributions of source code must retain the above copyright notice, this list of conditions and the following
// disclaimer.
//
// 2. Redistributions in binary form must reproduce the above copyright notice, this list of conditions and the
// following disclaimer in the documentation and/or other materials provided with the distribution.
//
// 3. Neither the name of the copyright holder nor the names of its contributors may be used to endorse or promote
// products derived from this software without specific prior written permission.
//
// THIS SOFTWARE IS PROVIDED BY THE COPYRIGHT HOLDERS AND CONTRIBUTORS "AS IS" AND ANY EXPRESS OR IMPLIED WARRANTIES,
// INCLUDING, BUT NOT LIMITED TO, THE IMPLIED WARRANTIES OF MERCHANTABILITY AND FITNESS FOR A PARTICULAR PURPOSE ARE
// DISCLAIMED. IN NO EVENT SHALL THE COPYRIGHT HOLDER OR CONTRIBUTORS BE LIABLE FOR ANY DIRECT, INDIRECT, INCIDENTAL,
// SPECIAL, EXEMPLARY, OR CONSEQUENTIAL DAMAGES (INCLUDING, BUT NOT LIMITED TO, PROCUREMENT OF SUBSTITUTE GOODS OR
// SERVICES; LOSS OF USE, DATA, OR PROFITS; OR BUSINESS INTERRUPTION) HOWEVER CAUSED AND ON ANY THEORY OF LIABILITY,
// WHETHER IN CONTRACT, STRICT LIABILITY, OR TORT (INCLUDING NEGLIGENCE OR OTHERWISE) ARISING IN ANY WAY OUT OF THE
// USE OF THIS SOFTWARE, EVEN IF ADVISED OF THE POSSIBILITY OF SUCH DAMAGE.

use std::{
    collections::HashMap,
    fmt::{Debug, Error, Formatter},
};

use digest::Digest;
use log::*;
use rand::rngs::OsRng;
use tari_crypto::{
    commitment::HomomorphicCommitmentFactory,
    keys::{PublicKey as PublicKeyTrait, SecretKey},
    ristretto::pedersen::PedersenCommitmentFactory,
    script::{ExecutionStack, TariScript},
    tari_utilities::fixed_set::FixedSet,
};

use crate::transactions::{
    crypto_factories::CryptoFactories,
    fee::Fee,
    tari_amount::*,
    transaction::{
        OutputFeatures,
        TransactionInput,
        TransactionOutput,
        UnblindedOutput,
        MAX_TRANSACTION_INPUTS,
        MAX_TRANSACTION_OUTPUTS,
        MINIMUM_TRANSACTION_FEE,
    },
    transaction_protocol::{
        recipient::RecipientInfo,
        sender::{calculate_tx_id, RawTransactionInfo, SenderState, SenderTransactionProtocol},
        RewindData,
        TransactionMetadata,
        TxId,
    },
};
use tari_common_types::types::{BlindingFactor, PrivateKey, PublicKey};

pub const LOG_TARGET: &str = "c::tx::tx_protocol::tx_initializer";

/// The SenderTransactionInitializer is a Builder that helps set up the initial state for the Sender party of a new
/// transaction Typically you don't instantiate this object directly. Rather use
/// ```ignore
/// # use crate::SenderTransactionProtocol;
/// SenderTransactionProtocol::new(1);
/// ```
/// which returns an instance of this builder. Once all the sender's information has been added via the builder
/// methods, you can call `build()` which will return a
#[derive(Debug, Clone)]
pub struct SenderTransactionProtocolBuilder {
    num_recipients: usize,
    amounts: FixedSet<MicroTari>,
    lock_height: Option<u64>,
    fee_per_gram: Option<MicroTari>,
    inputs: Vec<TransactionInput>,
    unblinded_inputs: Vec<UnblindedOutput>,
    sender_custom_outputs: Vec<UnblindedOutput>,
    sender_offset_private_keys: Vec<PrivateKey>,
    change_secret: Option<BlindingFactor>,
    change_script: Option<TariScript>,
    change_input_data: Option<ExecutionStack>,
    change_script_private_key: Option<PrivateKey>,
    change_sender_offset_private_key: Option<PrivateKey>,
    rewind_data: Option<RewindData>,
    offset: Option<BlindingFactor>,
    excess_blinding_factor: BlindingFactor,
    private_nonce: Option<PrivateKey>,
    message: Option<String>,
    prevent_fee_gt_amount: bool,
    recipient_output_features: FixedSet<OutputFeatures>,
    recipient_scripts: FixedSet<TariScript>,
    recipient_sender_offset_private_keys: FixedSet<PrivateKey>,
    private_commitment_nonces: FixedSet<PrivateKey>,
    tx_id: Option<TxId>,
}

pub struct BuildError {
    pub builder: SenderTransactionProtocolBuilder,
    pub message: String,
}

impl Debug for BuildError {
    fn fmt(&self, f: &mut Formatter) -> Result<(), Error> {
        f.write_str(&self.message)
    }
}

impl SenderTransactionProtocolBuilder {
    pub fn new(num_recipients: usize) -> Self {
        Self {
            num_recipients,
            amounts: FixedSet::new(num_recipients),
            lock_height: None,
            fee_per_gram: None,
            inputs: Vec::new(),
            unblinded_inputs: Vec::new(),
            sender_custom_outputs: Vec::new(),
            sender_offset_private_keys: vec![],
            change_secret: None,
            change_script: None,
            change_input_data: None,
            change_script_private_key: None,
            change_sender_offset_private_key: None,
            rewind_data: None,
            offset: None,
            private_nonce: None,
            excess_blinding_factor: BlindingFactor::default(),
            message: None,
            prevent_fee_gt_amount: true,
            recipient_output_features: FixedSet::new(num_recipients),
            recipient_scripts: FixedSet::new(num_recipients),
            recipient_sender_offset_private_keys: FixedSet::new(num_recipients),
            private_commitment_nonces: FixedSet::new(num_recipients),
            tx_id: None,
        }
    }

    /// Set the fee per weight for the transaction. See (Fee::calculate)[Struct.Fee.html#calculate] for how the
    /// absolute fee is calculated from the fee-per-gram value.
    pub fn with_fee_per_gram(&mut self, fee_per_gram: MicroTari) -> &mut Self {
        self.fee_per_gram = Some(fee_per_gram);
        self
    }

    /// Set the amount to pay to the ith recipient. This method will silently fail if `receiver_index` >= num_receivers.
    pub fn with_amount(&mut self, receiver_index: usize, amount: MicroTari) -> &mut Self {
        self.amounts.set_item(receiver_index, amount);
        self
    }

    /// Set the spending script of the ith recipient's output, a script offset will be generated for this recipient at
    /// the same time. This method will silently fail if `receiver_index` >= num_receivers.
    pub fn with_recipient_data(
        &mut self,
        receiver_index: usize,
        script: TariScript,
        recipient_sender_offset_private_key: PrivateKey,
        recipient_output_features: OutputFeatures,
        private_commitment_nonce: PrivateKey,
    ) -> &mut Self {
        self.recipient_output_features
            .set_item(receiver_index, recipient_output_features);
        self.recipient_scripts.set_item(receiver_index, script);
        self.recipient_sender_offset_private_keys
            .set_item(receiver_index, recipient_sender_offset_private_key);
        self.private_commitment_nonces
            .set_item(receiver_index, private_commitment_nonce);
        self
    }

    /// Sets the minimum block height that this transaction will be mined.
    pub fn with_lock_height(&mut self, lock_height: u64) -> &mut Self {
        self.lock_height = Some(lock_height);
        self
    }

    /// Manually sets the offset value. If this is not called, a random offset will be used when `build()` is called.
    pub fn with_offset(&mut self, offset: BlindingFactor) -> &mut Self {
        self.offset = Some(offset);
        self
    }

    /// Adds an input to the transaction. The sender must provide the blinding factor that was used when the input
    /// was first set as an output. We don't check that the input and commitments match at this point.
    pub fn with_input(&mut self, utxo: TransactionInput, input: UnblindedOutput) -> &mut Self {
        self.inputs.push(utxo);
        self.excess_blinding_factor = &self.excess_blinding_factor - &input.spending_key;
        self.unblinded_inputs.push(input);
        self
    }

    /// As the Sender adds an output to the transaction. Because we are adding this output as the sender a
    /// sender_offset_private_key needs to be provided with the output. This can be called multiple times
    pub fn with_output(
        &mut self,
        output: UnblindedOutput,
        sender_offset_private_key: PrivateKey,
    ) -> Result<&mut Self, BuildError> {
        let commitment_factory = PedersenCommitmentFactory::default();
        let commitment = commitment_factory.commit(&output.spending_key, &PrivateKey::from(output.value));
        let e = TransactionOutput::build_metadata_signature_challenge(
            &output.script,
            &output.features,
            &output.sender_offset_public_key,
            output.metadata_signature.public_nonce(),
            &commitment,
        );
        if !output.metadata_signature.verify_challenge(
            &(&commitment + &output.sender_offset_public_key),
            &e,
            &commitment_factory,
        ) {
            self.clone().build_err(&*format!(
                "Metadata signature not valid, cannot add output: {:?}",
                output
            ))?;
        }
        self.excess_blinding_factor = &self.excess_blinding_factor + &output.spending_key;
        self.sender_custom_outputs.push(output);
        self.sender_offset_private_keys.push(sender_offset_private_key);
        Ok(self)
    }

    /// Provide a blinding factor for the change output. The amount of change will automatically be calculated when
    /// the transaction is built.
    pub fn with_change_secret(&mut self, blinding_factor: BlindingFactor) -> &mut Self {
        self.change_secret = Some(blinding_factor);
        self
    }

    /// Provide the script data that will be used to spend the change output
    pub fn with_change_script(
        &mut self,
        script: TariScript,
        input_data: ExecutionStack,
        script_private_key: PrivateKey,
    ) -> &mut Self {
        self.change_script = Some(script);
        self.change_input_data = Some(input_data);
        self.change_script_private_key = Some(script_private_key);
        self
    }

    /// Provide the rewind data required for outputs (change and manually added sender outputs) to be rewindable.
    pub fn with_rewindable_outputs(&mut self, rewind_data: RewindData) -> &mut Self {
        self.rewind_data = Some(rewind_data);
        self
    }

    /// Provide the private nonce that will be used for the sender's partial signature for the transaction.
    pub fn with_private_nonce(&mut self, nonce: PrivateKey) -> &mut Self {
        self.private_nonce = Some(nonce);
        self
    }

    /// Provide a text message for receiver
    pub fn with_message(&mut self, message: String) -> &mut Self {
        self.message = Some(message);
        self
    }

    /// Enable or disable spending of an amount less than the fee
    pub fn with_prevent_fee_gt_amount(&mut self, prevent_fee_gt_amount: bool) -> &mut Self {
        self.prevent_fee_gt_amount = prevent_fee_gt_amount;
        self
    }

    /// Tries to make a change output with the given transaction parameters and add it to the set of outputs. The total
    /// fee, including the additional change output (if any) is returned along with the amount of change.
    /// The change output **always has default output features**.
    fn add_change_if_required(&mut self) -> Result<(MicroTari, MicroTari, Option<UnblindedOutput>), String> {
        // The number of outputs excluding a possible residual change output
        let num_outputs = self.sender_custom_outputs.len() + self.num_recipients;
        let num_inputs = self.inputs.len();
        let total_being_spent = self.unblinded_inputs.iter().map(|i| i.value).sum::<MicroTari>();
        let total_to_self = self.sender_custom_outputs.iter().map(|o| o.value).sum::<MicroTari>();
        let total_amount = self.amounts.sum().ok_or("Not all amounts have been provided")?;
        let fee_per_gram = self.fee_per_gram.ok_or("Fee per gram was not provided")?;
        let fee_without_change = Fee::calculate(fee_per_gram, 1, num_inputs, num_outputs);
        let fee_with_change = Fee::calculate(fee_per_gram, 1, num_inputs, num_outputs + 1);
        let extra_fee = fee_with_change - fee_without_change;
        // Subtract with a check on going negative
        let change_amount = total_being_spent.checked_sub(total_to_self + total_amount + fee_without_change);
        match change_amount {
            None => Err("You are spending more than you're providing".into()),
            Some(MicroTari(0)) => Ok((fee_without_change, MicroTari(0), None)),
            Some(v) => {
                let change_amount = v.checked_sub(extra_fee);
                let change_sender_offset_private_key = PrivateKey::random(&mut OsRng);
                self.change_sender_offset_private_key = Some(change_sender_offset_private_key.clone());
                // TODO: Add unique id if needed
                match change_amount {
                    // You can't win. Just add the change to the fee (which is less than the cost of adding another
                    // output and go without a change output
                    None => Ok((fee_without_change + v, MicroTari(0), None)),
                    Some(MicroTari(0)) => Ok((fee_without_change + v, MicroTari(0), None)),
                    Some(v) => {
                        let script = self
                            .change_script
                            .as_ref()
                            .ok_or("Change script was not provided")?
                            .clone();
                        let output_features = OutputFeatures::default();
                        let change_key = self
                            .change_secret
                            .as_ref()
                            .ok_or("Change spending key was not provided")?;
                        let metadata_signature = TransactionOutput::create_final_metadata_signature(
                            &v,
                            &change_key.clone(),
                            &script,
                            &output_features,
                            &change_sender_offset_private_key,
                        )
                        .map_err(|e| e.to_string())?;
                        let change_unblinded_output = UnblindedOutput::new(
                            v,
                            change_key.clone(),
                            output_features,
                            script,
                            self.change_input_data
                                .as_ref()
                                .ok_or("Change script was not provided")?
                                .clone(),
                            self.change_script_private_key
                                .as_ref()
                                .ok_or("Change script private key was not provided")?
                                .clone(),
                            PublicKey::from_secret_key(&change_sender_offset_private_key),
                            metadata_signature,
                        );
                        Ok((fee_with_change, v, Some(change_unblinded_output)))
                    },
                }
            },
        }
    }

    /// Specify the tx_id of this transaction, if not provided it will be calculated on build
    pub fn with_tx_id(&mut self, tx_id: TxId) -> &mut Self {
        self.tx_id = Some(tx_id);
        self
    }

    fn check_value<T>(name: &str, val: &Option<T>, vec: &mut Vec<String>) {
        if val.is_none() {
            vec.push(name.to_string());
        }
    }

    fn build_err<T>(self, msg: &str) -> Result<T, BuildError> {
        Err(BuildError {
            builder: self,
            message: msg.to_string(),
        })
    }

    fn calculate_amount_to_others(&self) -> MicroTari {
        self.amounts.clone().into_vec().iter().sum()
    }

    /// Construct a `SenderTransactionProtocol` instance in and appropriate state. The data stored
    /// in the struct is _moved_ into the new struct. If any data is missing, the `self` instance is returned in the
    /// error (so that you can continue building) along with a string listing the missing fields.
    /// If all the input data is present, but one or more fields are invalid, the function will return a
    /// `SenderTransactionProtocol` instance in the Failed state.
    pub fn build<D: Digest>(mut self, factories: &CryptoFactories) -> Result<SenderTransactionProtocol, BuildError> {
        // Compile a list of all data that is missing
        let mut message = Vec::new();
        Self::check_value("Missing Lock Height", &self.lock_height, &mut message);
        Self::check_value("Missing Fee per gram", &self.fee_per_gram, &mut message);
        Self::check_value("Missing Offset", &self.offset, &mut message);
        Self::check_value("Change script", &self.private_nonce, &mut message);
        Self::check_value("Change input data", &self.private_nonce, &mut message);
        Self::check_value("Change script private key", &self.private_nonce, &mut message);

        if !message.is_empty() {
            return self.build_err(&message.join(","));
        }
        if !self.amounts.is_full() {
            let size = self.amounts.size();
            return self.build_err(&*format!("Missing all {} amounts", size));
        }
        if !self.recipient_sender_offset_private_keys.is_full() {
            let size = self.recipient_sender_offset_private_keys.size();
            return self.build_err(&*format!("Missing {} recipient script offset private key/s", size));
        }
        if !self.private_commitment_nonces.is_full() {
            let size = self.private_commitment_nonces.size();
            return self.build_err(&*format!("Missing {} private commitment nonce/s", size));
        }
        if !self.recipient_scripts.is_full() {
            let size = self.recipient_scripts.size();
            return self.build_err(&*format!("Missing all {} recipient scripts", size));
        }
        if self.inputs.is_empty() {
            return self.build_err("A transaction cannot have zero inputs");
        }
        // Prevent overflow attacks by imposing sane limits on inputs
        if self.inputs.len() > MAX_TRANSACTION_INPUTS {
            return self.build_err("Too many inputs in transaction");
        }
        // Calculate the fee based on whether we need to add a residual change output or not
        let (total_fee, change, change_output) = match self.add_change_if_required() {
            Ok((fee, change, output)) => (fee, change, output),
            Err(e) => return self.build_err(&e),
        };
        debug!(
            target: LOG_TARGET,
            "Build transaction with Fee: {}. Change: {}. Output: {:?}", total_fee, change, change_output,
        );
        // Some checks on the fee
        if total_fee < MINIMUM_TRANSACTION_FEE {
            return self.build_err("Fee is less than the minimum");
        }

        // Create transaction outputs

        let mut outputs = match self
            .sender_custom_outputs
            .iter()
            .map(|o| {
                if let Some(rewind_data) = self.rewind_data.as_ref() {
<<<<<<< HEAD
                    // TODO: Should proof be verified?
                    o.as_rewindable_transaction_output(factories, rewind_data)
                } else {
                    // TODO: Should proof be verified
=======
                    o.as_rewindable_transaction_output(factories, rewind_data)
                } else {
>>>>>>> b5d97394
                    o.as_transaction_output(factories)
                }
            })
            .collect::<Result<Vec<TransactionOutput>, _>>()
        {
            Ok(o) => o,
            Err(e) => {
                return self.build_err(&e.to_string());
            },
        };

        if let Some(change_unblinded_output) = change_output.clone() {
            let change_output_sender_offset_private_key = match self.change_sender_offset_private_key {
                None => return self.build_err("A change output script offset was not provided"),
                Some(ref pk) => pk.clone(),
            };

            self.excess_blinding_factor = self.excess_blinding_factor + change_unblinded_output.spending_key.clone();

            // If rewind data is present we produce a rewindable output, else a standard output
            let change_output = if let Some(rewind_data) = self.rewind_data.as_ref() {
                // TODO: Should proof be verified?
                match change_unblinded_output.as_rewindable_transaction_output(factories, rewind_data) {
                    Ok(o) => o,
                    Err(e) => {
                        return self.build_err(e.to_string().as_str());
                    },
                }
            } else {
                // TODO: Should proof be verified?
                match change_unblinded_output.as_transaction_output(factories) {
                    Ok(o) => o,
                    Err(e) => {
                        return self.build_err(e.to_string().as_str());
                    },
                }
            };
            self.sender_custom_outputs.push(change_unblinded_output);
            self.sender_offset_private_keys
                .push(change_output_sender_offset_private_key);
            outputs.push(change_output);
        }

        // Prevent overflow attacks by imposing sane limits on outputs
        if outputs.len() > MAX_TRANSACTION_OUTPUTS {
            return self.build_err("Too many outputs in transaction");
        }

        // Calculate the Inputs portion of Gamma so we don't have to store the individual script private keys in
        // RawTransactionInfo while we wait for the recipients reply
        let mut gamma = PrivateKey::default();
        for uo in self.unblinded_inputs.iter() {
            gamma = gamma + uo.script_private_key.clone();
        }

        if outputs.len() != self.sender_offset_private_keys.len() {
            return self
                .build_err("There should be the same number of sender added outputs as script offset private keys");
        }

        for sender_offset_private_key in self.sender_offset_private_keys.iter() {
            gamma = gamma - sender_offset_private_key.clone();
        }

        let nonce = self.private_nonce.clone().unwrap();
        let public_nonce = PublicKey::from_secret_key(&nonce);
        let offset = self.offset.clone().unwrap();
        let excess_blinding_factor = self.excess_blinding_factor.clone();
        let offset_blinding_factor = &excess_blinding_factor - &offset;
        let excess = PublicKey::from_secret_key(&offset_blinding_factor);
        let amount_to_self = self
            .sender_custom_outputs
            .iter()
            .fold(MicroTari::from(0), |sum, o| sum + o.value);

        let recipient_info = match self.num_recipients {
            0 => RecipientInfo::None,
            1 => RecipientInfo::Single(None),
            _ => RecipientInfo::Multiple(HashMap::new()),
        };

        let tx_id = match self.tx_id {
            Some(id) => id,
            None => calculate_tx_id::<D>(&public_nonce, 0),
        };

        let recipient_output_features = self.recipient_output_features.clone().into_vec();
        // The fee should be less than the amount being sent. This isn't a protocol requirement, but it's what you want
        // 99.999% of the time, however, always preventing this will also prevent spending dust in some edge
        // cases.
        // Don't care about the fees when we are sending token.
        if self.amounts.size() > 0 &&
            total_fee > self.calculate_amount_to_others() &&
            recipient_output_features[0].unique_id.is_none()
        {
            warn!(
                target: LOG_TARGET,
                "Fee ({}) is greater than amount ({}) being sent for Transaction (TxId: {}).",
                total_fee,
                self.calculate_amount_to_others(),
                tx_id
            );
            if self.prevent_fee_gt_amount {
                return self.build_err("Fee is greater than amount");
            }
        }

        let change_output_metadata_signature = match change_output.clone() {
            None => None,
            Some(v) => Some(v.metadata_signature),
        };

        // Everything is here. Let's send some Tari!
        let sender_info = RawTransactionInfo {
            num_recipients: self.num_recipients,
            amount_to_self,
            tx_id,
            amounts: self.amounts.into_vec(),
            recipient_output_features,
            recipient_scripts: self.recipient_scripts.into_vec(),
            recipient_sender_offset_private_keys: self.recipient_sender_offset_private_keys.into_vec(),
            private_commitment_nonces: self.private_commitment_nonces.into_vec(),
            change,
            unblinded_change_output: change_output,
            change_output_metadata_signature,
            change_sender_offset_public_key: self
                .change_sender_offset_private_key
                .map(|pk| PublicKey::from_secret_key(&pk)),
            metadata: TransactionMetadata {
                fee: total_fee,
                lock_height: self.lock_height.unwrap(),
            },
            inputs: self.inputs,
            outputs,
            offset,
            offset_blinding_factor,
            gamma,
            public_excess: excess,
            private_nonce: nonce,
            public_nonce: public_nonce.clone(),
            public_nonce_sum: public_nonce,
            recipient_info,
            signatures: Vec::new(),
            message: self.message.unwrap_or_else(|| "".to_string()),
        };

        let state = SenderState::Initializing(Box::new(sender_info));
        let state = state
            .initialize()
            .expect("It should be possible to call initialize from Initializing state");
        Ok(SenderTransactionProtocol { state })
    }
}

//----------------------------------------         Tests          ----------------------------------------------------//

<<<<<<< HEAD
// #[cfg(test)]
// mod test {
//     use rand::rngs::OsRng;
//     use tari_crypto::{
//         common::Blake256,
//         keys::SecretKey,
//         script,
//         script::{ExecutionStack, TariScript},
//     };
//
//     use crate::{
//         consensus::{KERNEL_WEIGHT, WEIGHT_PER_INPUT, WEIGHT_PER_OUTPUT},
//         transactions::{
//             crypto_factories::CryptoFactories,
//             fee::Fee,
//             helpers::{create_test_input, create_unblinded_output, TestParams, UtxoTestParams},
//             tari_amount::*,
//             transaction::{OutputFeatures, MAX_TRANSACTION_INPUTS},
//             transaction_protocol::{
//                 sender::SenderState,
//                 sender_transaction_protocol_builder::SenderTransactionProtocolBuilder,
//                 TransactionProtocolError,
//             },
//         },
//     };
//     use tari_common_types::types::PrivateKey;
//
//     /// One input, 2 outputs
//     #[test]
//     fn no_receivers() {
//         // Create some inputs
//         let factories = CryptoFactories::default();
//         let p = TestParams::new();
//         // Start the builder
//         let builder = SenderTransactionInitializer::new(0);
//         let err = builder.build::<Blake256>(&factories).unwrap_err();
//         let script = script!(Nop);
//         // We should have a bunch of fields missing still, but we can recover and continue
//         assert_eq!(
//             err.message,
//             "Missing Lock Height,Missing Fee per gram,Missing Offset,Change script,Change input data,Change script \
//              private key"
//         );
//
//         let mut builder = err.builder;
//         builder
//             .with_lock_height(100)
//             .with_offset(p.offset.clone())
//             .with_private_nonce(p.nonce.clone());
//         builder
//             .with_output(
//                 create_unblinded_output(script.clone(), OutputFeatures::default(), p.clone(), MicroTari(100)),
//                 PrivateKey::random(&mut OsRng),
//             )
//             .unwrap();
//         let (utxo, input) = TestParams::new().create_input(UtxoTestParams {
//             value: MicroTari(5_000),
//             ..Default::default()
//         });
//         builder.with_input(utxo, input);
//         builder
//             .with_fee_per_gram(MicroTari(20))
//             .with_recipient_data(
//                 0,
//                 script.clone(),
//                 PrivateKey::random(&mut OsRng),
//                 Default::default(),
//                 PrivateKey::random(&mut OsRng),
//             )
//             .with_change_script(script, ExecutionStack::default(), PrivateKey::default());
//         let expected_fee = Fee::calculate(MicroTari(20), 1, 1, 2);
//         // We needed a change input, so this should fail
//         let err = builder.build::<Blake256>(&factories).unwrap_err();
//         assert_eq!(err.message, "Change spending key was not provided");
//         // Ok, give them a change output
//         let mut builder = err.builder;
//         builder.with_change_secret(p.change_spend_key);
//         let result = builder.build::<Blake256>(&factories).unwrap();
//         // Peek inside and check the results
//         if let SenderState::Finalizing(info) = result.state {
//             assert_eq!(info.num_recipients, 0, "Number of receivers");
//             assert_eq!(info.signatures.len(), 0, "Number of signatures");
//             assert_eq!(info.amounts.len(), 0, "Number of external payment amounts");
//             assert_eq!(info.metadata.lock_height, 100, "Lock height");
//             assert_eq!(info.metadata.fee, expected_fee, "Fee");
//             assert_eq!(info.outputs.len(), 2, "There should be 2 outputs");
//             assert_eq!(info.inputs.len(), 1, "There should be 1 input");
//         } else {
//             panic!("There were no recipients, so we should be finalizing");
//         }
//     }
//
//     /// One output, one input
//     #[test]
//     fn no_change_or_receivers() {
//         // Create some inputs
//         let factories = CryptoFactories::default();
//         let p = TestParams::new();
//         let (utxo, input) = create_test_input(MicroTari(500), 0, &factories.commitment);
//         let expected_fee = Fee::calculate(MicroTari(20), 1, 1, 1);
//
//         let output = create_unblinded_output(
//             TariScript::default(),
//             OutputFeatures::default(),
//             p.clone(),
//             MicroTari(500) - expected_fee,
//         );
//         // Start the builder
//         let mut builder = SenderTransactionInitializer::new(0);
//         builder
//             .with_lock_height(0)
//             .with_offset(p.offset)
//             .with_private_nonce(p.nonce)
//             .with_output(output, p.sender_offset_private_key)
//             .unwrap()
//             .with_input(utxo, input)
//             .with_fee_per_gram(MicroTari(20))
//             .with_prevent_fee_gt_amount(false);
//         let result = builder.build::<Blake256>(&factories).unwrap();
//         // Peek inside and check the results
//         if let SenderState::Finalizing(info) = result.state {
//             assert_eq!(info.num_recipients, 0, "Number of receivers");
//             assert_eq!(info.signatures.len(), 0, "Number of signatures");
//             assert_eq!(info.amounts.len(), 0, "Number of external payment amounts");
//             assert_eq!(info.metadata.lock_height, 0, "Lock height");
//             assert_eq!(info.metadata.fee, expected_fee, "Fee");
//             assert_eq!(info.outputs.len(), 1, "There should be 1 output");
//             assert_eq!(info.inputs.len(), 1, "There should be 1 input");
//         } else {
//             panic!("There were no recipients, so we should be finalizing");
//         }
//     }
//
//     /// Hit the edge case where our change isn't enough to cover the cost of an extra output
//     #[test]
//     #[allow(clippy::identity_op)]
//     fn change_edge_case() {
//         // Create some inputs
//         let factories = CryptoFactories::default();
//         let p = TestParams::new();
//         let (utxo, input) = create_test_input(MicroTari(500), 0, &factories.commitment);
//         let expected_fee = MicroTari::from((KERNEL_WEIGHT + WEIGHT_PER_INPUT + 1 * WEIGHT_PER_OUTPUT) * 20);
//         // fee == 340, output = 80
//
//         // Pay out so that I should get change, but not enough to pay for the output
//         let output = p.create_unblinded_output(UtxoTestParams {
//             value: MicroTari(500) - expected_fee - MicroTari(50),
//             ..Default::default()
//         });
//         // Start the builder
//         let mut builder = SenderTransactionInitializer::new(0);
//         builder
//             .with_lock_height(0)
//             .with_offset(p.offset)
//             .with_private_nonce(p.nonce)
//             .with_output(output, p.sender_offset_private_key)
//             .unwrap()
//             .with_input(utxo, input)
//             .with_fee_per_gram(MicroTari(20))
//             .with_prevent_fee_gt_amount(false);
//         let result = builder.build::<Blake256>(&factories).unwrap();
//         // Peek inside and check the results
//         if let SenderState::Finalizing(info) = result.state {
//             assert_eq!(info.num_recipients, 0, "Number of receivers");
//             assert_eq!(info.signatures.len(), 0, "Number of signatures");
//             assert_eq!(info.amounts.len(), 0, "Number of external payment amounts");
//             assert_eq!(info.metadata.lock_height, 0, "Lock height");
//             assert_eq!(info.metadata.fee, expected_fee + MicroTari(50), "Fee");
//             assert_eq!(info.outputs.len(), 1, "There should be 1 output");
//             assert_eq!(info.inputs.len(), 1, "There should be 1 input");
//         } else {
//             panic!("There were no recipients, so we should be finalizing");
//         }
//     }
//
//     #[test]
//     fn too_many_inputs() {
//         // Create some inputs
//         let factories = CryptoFactories::default();
//         let p = TestParams::new();
//
//         let output = create_unblinded_output(
//             TariScript::default(),
//             OutputFeatures::default(),
//             p.clone(),
//             MicroTari(500),
//         );
//         // Start the builder
//         let mut builder = SenderTransactionInitializer::new(0);
//         builder
//             .with_lock_height(0)
//             .with_offset(p.offset)
//             .with_private_nonce(p.nonce)
//             .with_output(output, p.sender_offset_private_key)
//             .unwrap()
//             .with_fee_per_gram(MicroTari(2));
//
//         for _ in 0..MAX_TRANSACTION_INPUTS + 1 {
//             let (utxo, input) = create_test_input(MicroTari(50), 0, &factories.commitment);
//             builder.with_input(utxo, input);
//         }
//         let err = builder.build::<Blake256>(&factories).unwrap_err();
//         assert_eq!(err.message, "Too many inputs in transaction");
//     }
//
//     #[test]
//     fn fee_too_low() {
//         // Create some inputs
//         let factories = CryptoFactories::default();
//         let p = TestParams::new();
//         let (utxo, input) = create_test_input(MicroTari(500), 0, &factories.commitment);
//         let script = script!(Nop);
//         let output = create_unblinded_output(script.clone(), OutputFeatures::default(), p.clone(), MicroTari(400));
//         // Start the builder
//         let mut builder = SenderTransactionInitializer::new(0);
//         builder
//             .with_lock_height(0)
//             .with_offset(p.offset)
//             .with_private_nonce(p.nonce)
//             .with_input(utxo, input)
//             .with_output(output, p.sender_offset_private_key)
//             .unwrap()
//             .with_change_secret(p.change_spend_key)
//             .with_fee_per_gram(MicroTari(1))
//             .with_recipient_data(
//                 0,
//                 script.clone(),
//                 PrivateKey::random(&mut OsRng),
//                 Default::default(),
//                 PrivateKey::random(&mut OsRng),
//             )
//             .with_change_script(script, ExecutionStack::default(), PrivateKey::default());
//         let err = builder.build::<Blake256>(&factories).unwrap_err();
//         assert_eq!(err.message, "Fee is less than the minimum");
//     }
//
//     #[test]
//     fn not_enough_funds() {
//         // Create some inputs
//         let factories = CryptoFactories::default();
//         let p = TestParams::new();
//         let (utxo, input) = create_test_input(MicroTari(400), 0, &factories.commitment);
//         let script = script!(Nop);
//         let output = create_unblinded_output(script.clone(), OutputFeatures::default(), p.clone(), MicroTari(400));
//         // Start the builder
//         let mut builder = SenderTransactionInitializer::new(0);
//         builder
//             .with_lock_height(0)
//             .with_offset(p.offset)
//             .with_private_nonce(p.nonce)
//             .with_input(utxo, input)
//             .with_output(output, p.sender_offset_private_key.clone())
//             .unwrap()
//             .with_change_secret(p.change_spend_key)
//             .with_fee_per_gram(MicroTari(1))
//             .with_recipient_data(
//                 0,
//                 script.clone(),
//                 PrivateKey::random(&mut OsRng),
//                 Default::default(),
//                 PrivateKey::random(&mut OsRng),
//             )
//             .with_change_script(script, ExecutionStack::default(), PrivateKey::default());
//         let err = builder.build::<Blake256>(&factories).unwrap_err();
//         assert_eq!(err.message, "You are spending more than you're providing");
//     }
//
//     #[test]
//     fn multi_recipients() {
//         // Create some inputs
//         let factories = CryptoFactories::default();
//         let p = TestParams::new();
//         let (utxo, input) = create_test_input(MicroTari(100_000), 0, &factories.commitment);
//         let script = script!(Nop);
//         let output = create_unblinded_output(script.clone(), OutputFeatures::default(), p.clone(), MicroTari(15000));
//         // Start the builder
//         let mut builder = SenderTransactionInitializer::new(2);
//         builder
//             .with_lock_height(0)
//             .with_offset(p.offset)
//             .with_amount(0, MicroTari(1200))
//             .with_amount(1, MicroTari(1100))
//             .with_private_nonce(p.nonce)
//             .with_input(utxo, input)
//             .with_output(output, p.sender_offset_private_key.clone())
//             .unwrap()
//             .with_change_secret(p.change_spend_key)
//             .with_fee_per_gram(MicroTari(20))
//             .with_recipient_data(
//                 0,
//                 script.clone(),
//                 PrivateKey::random(&mut OsRng),
//                 Default::default(),
//                 PrivateKey::random(&mut OsRng),
//             )
//             .with_recipient_data(
//                 1,
//                 script.clone(),
//                 PrivateKey::random(&mut OsRng),
//                 Default::default(),
//                 PrivateKey::random(&mut OsRng),
//             )
//             .with_change_script(script, ExecutionStack::default(), PrivateKey::default());
//         let result = builder.build::<Blake256>(&factories).unwrap();
//         // Peek inside and check the results
//         if let SenderState::Failed(TransactionProtocolError::UnsupportedError(s)) = result.state {
//             assert_eq!(s, "Multiple recipients are not supported yet")
//         } else {
//             panic!("We should not allow multiple recipients at this time");
//         }
//     }
//
//     #[test]
//     fn single_recipient() {
//         // Create some inputs
//         let factories = CryptoFactories::default();
//         let p = TestParams::new();
//         let (utxo1, input1) = create_test_input(MicroTari(2000), 0, &factories.commitment);
//         let (utxo2, input2) = create_test_input(MicroTari(3000), 0, &factories.commitment);
//         let weight = MicroTari(30);
//
//         let script = script!(Nop);
//         let expected_fee = Fee::calculate(weight, 1, 2, 3);
//         let output = create_unblinded_output(
//             script.clone(),
//             OutputFeatures::default(),
//             p.clone(),
//             MicroTari(1500) - expected_fee,
//         );
//         // Start the builder
//         let mut builder = SenderTransactionInitializer::new(1);
//         builder
//             .with_lock_height(1234)
//             .with_offset(p.offset)
//             .with_private_nonce(p.nonce)
//             .with_output(output, p.sender_offset_private_key.clone())
//             .unwrap()
//             .with_input(utxo1, input1)
//             .with_input(utxo2, input2)
//             .with_amount(0, MicroTari(2500))
//             .with_change_secret(p.change_spend_key)
//             .with_fee_per_gram(weight)
//             .with_recipient_data(
//                 0,
//                 script.clone(),
//                 PrivateKey::random(&mut OsRng),
//                 Default::default(),
//                 PrivateKey::random(&mut OsRng),
//             )
//             .with_change_script(script, ExecutionStack::default(), PrivateKey::default());
//         let result = builder.build::<Blake256>(&factories).unwrap();
//         // Peek inside and check the results
//         if let SenderState::SingleRoundMessageReady(info) = result.state {
//             assert_eq!(info.num_recipients, 1, "Number of receivers");
//             assert_eq!(info.signatures.len(), 0, "Number of signatures");
//             assert_eq!(info.amounts.len(), 1, "Number of external payment amounts");
//             assert_eq!(info.metadata.lock_height, 1234, "Lock height");
//             assert_eq!(info.metadata.fee, expected_fee, "Fee");
//             assert_eq!(info.outputs.len(), 2, "There should be 2 outputs");
//             assert_eq!(info.inputs.len(), 2, "There should be 2 input");
//         } else {
//             panic!("There was a recipient, we should be ready to send a message");
//         }
//     }
//
//     #[test]
//     fn fail_range_proof() {
//         // Create some inputs
//         let factories = CryptoFactories::new(32);
//         let p = TestParams::new();
//
//         let script = script!(Nop);
//         let output = create_unblinded_output(
//             script.clone(),
//             OutputFeatures::default(),
//             p.clone(),
//             (1u64.pow(32) + 1u64).into(),
//         );
//         // Start the builder
//         let (utxo1, input1) = create_test_input((2u64.pow(32) + 10000u64).into(), 0, &factories.commitment);
//         let weight = MicroTari(30);
//         let mut builder = SenderTransactionInitializer::new(1);
//         builder
//             .with_lock_height(1234)
//             .with_offset(p.offset)
//             .with_private_nonce(p.nonce)
//             .with_output(output, p.sender_offset_private_key.clone())
//             .unwrap()
//             .with_input(utxo1, input1)
//             .with_amount(0, MicroTari(100))
//             .with_change_secret(p.change_spend_key)
//             .with_fee_per_gram(weight)
//             .with_recipient_data(
//                 0,
//                 script.clone(),
//                 PrivateKey::random(&mut OsRng),
//                 Default::default(),
//                 PrivateKey::random(&mut OsRng),
//             )
//             .with_change_script(script, ExecutionStack::default(), PrivateKey::default());
//         let result = builder.build::<Blake256>(&factories);
//
//         match result {
//             Ok(_) => panic!("Range proof should have failed to verify"),
//             Err(e) => assert!(e.message.contains("Range proof could not be verified")),
//         }
//     }
// }
=======
#[cfg(test)]
mod test {
    use rand::rngs::OsRng;
    use tari_crypto::{
        common::Blake256,
        keys::SecretKey,
        script,
        script::{ExecutionStack, TariScript},
    };

    use crate::{
        consensus::{KERNEL_WEIGHT, WEIGHT_PER_INPUT, WEIGHT_PER_OUTPUT},
        transactions::{
            crypto_factories::CryptoFactories,
            fee::Fee,
            helpers::{create_test_input, create_unblinded_output, TestParams, UtxoTestParams},
            tari_amount::*,
            transaction::{OutputFeatures, MAX_TRANSACTION_INPUTS},
            transaction_protocol::{
                sender::SenderState,
                sender_transaction_protocol_builder::SenderTransactionInitializer,
                TransactionProtocolError,
            },
        },
    };
    use tari_common_types::types::PrivateKey;

    /// One input, 2 outputs
    #[test]
    fn no_receivers() {
        // Create some inputs
        let factories = CryptoFactories::default();
        let p = TestParams::new();
        // Start the builder
        let builder = SenderTransactionInitializer::new(0);
        let err = builder.build::<Blake256>(&factories).unwrap_err();
        let script = script!(Nop);
        // We should have a bunch of fields missing still, but we can recover and continue
        assert_eq!(
            err.message,
            "Missing Lock Height,Missing Fee per gram,Missing Offset,Change script,Change input data,Change script \
             private key"
        );

        let mut builder = err.builder;
        builder
            .with_lock_height(100)
            .with_offset(p.offset.clone())
            .with_private_nonce(p.nonce.clone());
        builder
            .with_output(
                create_unblinded_output(script.clone(), OutputFeatures::default(), p.clone(), MicroTari(100)),
                PrivateKey::random(&mut OsRng),
            )
            .unwrap();
        let (utxo, input) = TestParams::new().create_input(UtxoTestParams {
            value: MicroTari(5_000),
            ..Default::default()
        });
        builder.with_input(utxo, input);
        builder
            .with_fee_per_gram(MicroTari(20))
            .with_recipient_data(
                0,
                script.clone(),
                PrivateKey::random(&mut OsRng),
                Default::default(),
                PrivateKey::random(&mut OsRng),
            )
            .with_change_script(script, ExecutionStack::default(), PrivateKey::default());
        let expected_fee = Fee::calculate(MicroTari(20), 1, 1, 2);
        // We needed a change input, so this should fail
        let err = builder.build::<Blake256>(&factories).unwrap_err();
        assert_eq!(err.message, "Change spending key was not provided");
        // Ok, give them a change output
        let mut builder = err.builder;
        builder.with_change_secret(p.change_spend_key);
        let result = builder.build::<Blake256>(&factories).unwrap();
        // Peek inside and check the results
        if let SenderState::Finalizing(info) = result.state {
            assert_eq!(info.num_recipients, 0, "Number of receivers");
            assert_eq!(info.signatures.len(), 0, "Number of signatures");
            assert_eq!(info.amounts.len(), 0, "Number of external payment amounts");
            assert_eq!(info.metadata.lock_height, 100, "Lock height");
            assert_eq!(info.metadata.fee, expected_fee, "Fee");
            assert_eq!(info.outputs.len(), 2, "There should be 2 outputs");
            assert_eq!(info.inputs.len(), 1, "There should be 1 input");
        } else {
            panic!("There were no recipients, so we should be finalizing");
        }
    }

    /// One output, one input
    #[test]
    fn no_change_or_receivers() {
        // Create some inputs
        let factories = CryptoFactories::default();
        let p = TestParams::new();
        let (utxo, input) = create_test_input(MicroTari(500), 0, &factories.commitment);
        let expected_fee = Fee::calculate(MicroTari(20), 1, 1, 1);

        let output = create_unblinded_output(
            TariScript::default(),
            OutputFeatures::default(),
            p.clone(),
            MicroTari(500) - expected_fee,
        );
        // Start the builder
        let mut builder = SenderTransactionInitializer::new(0);
        builder
            .with_lock_height(0)
            .with_offset(p.offset)
            .with_private_nonce(p.nonce)
            .with_output(output, p.sender_offset_private_key)
            .unwrap()
            .with_input(utxo, input)
            .with_fee_per_gram(MicroTari(20))
            .with_prevent_fee_gt_amount(false);
        let result = builder.build::<Blake256>(&factories).unwrap();
        // Peek inside and check the results
        if let SenderState::Finalizing(info) = result.state {
            assert_eq!(info.num_recipients, 0, "Number of receivers");
            assert_eq!(info.signatures.len(), 0, "Number of signatures");
            assert_eq!(info.amounts.len(), 0, "Number of external payment amounts");
            assert_eq!(info.metadata.lock_height, 0, "Lock height");
            assert_eq!(info.metadata.fee, expected_fee, "Fee");
            assert_eq!(info.outputs.len(), 1, "There should be 1 output");
            assert_eq!(info.inputs.len(), 1, "There should be 1 input");
        } else {
            panic!("There were no recipients, so we should be finalizing");
        }
    }

    /// Hit the edge case where our change isn't enough to cover the cost of an extra output
    #[test]
    #[allow(clippy::identity_op)]
    fn change_edge_case() {
        // Create some inputs
        let factories = CryptoFactories::default();
        let p = TestParams::new();
        let (utxo, input) = create_test_input(MicroTari(500), 0, &factories.commitment);
        let expected_fee = MicroTari::from((KERNEL_WEIGHT + WEIGHT_PER_INPUT + 1 * WEIGHT_PER_OUTPUT) * 20);
        // fee == 340, output = 80

        // Pay out so that I should get change, but not enough to pay for the output
        let output = p.create_unblinded_output(UtxoTestParams {
            value: MicroTari(500) - expected_fee - MicroTari(50),
            ..Default::default()
        });
        // Start the builder
        let mut builder = SenderTransactionInitializer::new(0);
        builder
            .with_lock_height(0)
            .with_offset(p.offset)
            .with_private_nonce(p.nonce)
            .with_output(output, p.sender_offset_private_key)
            .unwrap()
            .with_input(utxo, input)
            .with_fee_per_gram(MicroTari(20))
            .with_prevent_fee_gt_amount(false);
        let result = builder.build::<Blake256>(&factories).unwrap();
        // Peek inside and check the results
        if let SenderState::Finalizing(info) = result.state {
            assert_eq!(info.num_recipients, 0, "Number of receivers");
            assert_eq!(info.signatures.len(), 0, "Number of signatures");
            assert_eq!(info.amounts.len(), 0, "Number of external payment amounts");
            assert_eq!(info.metadata.lock_height, 0, "Lock height");
            assert_eq!(info.metadata.fee, expected_fee + MicroTari(50), "Fee");
            assert_eq!(info.outputs.len(), 1, "There should be 1 output");
            assert_eq!(info.inputs.len(), 1, "There should be 1 input");
        } else {
            panic!("There were no recipients, so we should be finalizing");
        }
    }

    #[test]
    fn too_many_inputs() {
        // Create some inputs
        let factories = CryptoFactories::default();
        let p = TestParams::new();

        let output = create_unblinded_output(
            TariScript::default(),
            OutputFeatures::default(),
            p.clone(),
            MicroTari(500),
        );
        // Start the builder
        let mut builder = SenderTransactionInitializer::new(0);
        builder
            .with_lock_height(0)
            .with_offset(p.offset)
            .with_private_nonce(p.nonce)
            .with_output(output, p.sender_offset_private_key)
            .unwrap()
            .with_fee_per_gram(MicroTari(2));

        for _ in 0..MAX_TRANSACTION_INPUTS + 1 {
            let (utxo, input) = create_test_input(MicroTari(50), 0, &factories.commitment);
            builder.with_input(utxo, input);
        }
        let err = builder.build::<Blake256>(&factories).unwrap_err();
        assert_eq!(err.message, "Too many inputs in transaction");
    }

    #[test]
    fn fee_too_low() {
        // Create some inputs
        let factories = CryptoFactories::default();
        let p = TestParams::new();
        let (utxo, input) = create_test_input(MicroTari(500), 0, &factories.commitment);
        let script = script!(Nop);
        let output = create_unblinded_output(script.clone(), OutputFeatures::default(), p.clone(), MicroTari(400));
        // Start the builder
        let mut builder = SenderTransactionInitializer::new(0);
        builder
            .with_lock_height(0)
            .with_offset(p.offset)
            .with_private_nonce(p.nonce)
            .with_input(utxo, input)
            .with_output(output, p.sender_offset_private_key)
            .unwrap()
            .with_change_secret(p.change_spend_key)
            .with_fee_per_gram(MicroTari(1))
            .with_recipient_data(
                0,
                script.clone(),
                PrivateKey::random(&mut OsRng),
                Default::default(),
                PrivateKey::random(&mut OsRng),
            )
            .with_change_script(script, ExecutionStack::default(), PrivateKey::default());
        let err = builder.build::<Blake256>(&factories).unwrap_err();
        assert_eq!(err.message, "Fee is less than the minimum");
    }

    #[test]
    fn not_enough_funds() {
        // Create some inputs
        let factories = CryptoFactories::default();
        let p = TestParams::new();
        let (utxo, input) = create_test_input(MicroTari(400), 0, &factories.commitment);
        let script = script!(Nop);
        let output = create_unblinded_output(script.clone(), OutputFeatures::default(), p.clone(), MicroTari(400));
        // Start the builder
        let mut builder = SenderTransactionInitializer::new(0);
        builder
            .with_lock_height(0)
            .with_offset(p.offset)
            .with_private_nonce(p.nonce)
            .with_input(utxo, input)
            .with_output(output, p.sender_offset_private_key.clone())
            .unwrap()
            .with_change_secret(p.change_spend_key)
            .with_fee_per_gram(MicroTari(1))
            .with_recipient_data(
                0,
                script.clone(),
                PrivateKey::random(&mut OsRng),
                Default::default(),
                PrivateKey::random(&mut OsRng),
            )
            .with_change_script(script, ExecutionStack::default(), PrivateKey::default());
        let err = builder.build::<Blake256>(&factories).unwrap_err();
        assert_eq!(err.message, "You are spending more than you're providing");
    }

    #[test]
    fn multi_recipients() {
        // Create some inputs
        let factories = CryptoFactories::default();
        let p = TestParams::new();
        let (utxo, input) = create_test_input(MicroTari(100_000), 0, &factories.commitment);
        let script = script!(Nop);
        let output = create_unblinded_output(script.clone(), OutputFeatures::default(), p.clone(), MicroTari(15000));
        // Start the builder
        let mut builder = SenderTransactionInitializer::new(2);
        builder
            .with_lock_height(0)
            .with_offset(p.offset)
            .with_amount(0, MicroTari(1200))
            .with_amount(1, MicroTari(1100))
            .with_private_nonce(p.nonce)
            .with_input(utxo, input)
            .with_output(output, p.sender_offset_private_key.clone())
            .unwrap()
            .with_change_secret(p.change_spend_key)
            .with_fee_per_gram(MicroTari(20))
            .with_recipient_data(
                0,
                script.clone(),
                PrivateKey::random(&mut OsRng),
                Default::default(),
                PrivateKey::random(&mut OsRng),
            )
            .with_recipient_data(
                1,
                script.clone(),
                PrivateKey::random(&mut OsRng),
                Default::default(),
                PrivateKey::random(&mut OsRng),
            )
            .with_change_script(script, ExecutionStack::default(), PrivateKey::default());
        let result = builder.build::<Blake256>(&factories).unwrap();
        // Peek inside and check the results
        if let SenderState::Failed(TransactionProtocolError::UnsupportedError(s)) = result.state {
            assert_eq!(s, "Multiple recipients are not supported yet")
        } else {
            panic!("We should not allow multiple recipients at this time");
        }
    }

    #[test]
    fn single_recipient() {
        // Create some inputs
        let factories = CryptoFactories::default();
        let p = TestParams::new();
        let (utxo1, input1) = create_test_input(MicroTari(2000), 0, &factories.commitment);
        let (utxo2, input2) = create_test_input(MicroTari(3000), 0, &factories.commitment);
        let weight = MicroTari(30);

        let script = script!(Nop);
        let expected_fee = Fee::calculate(weight, 1, 2, 3);
        let output = create_unblinded_output(
            script.clone(),
            OutputFeatures::default(),
            p.clone(),
            MicroTari(1500) - expected_fee,
        );
        // Start the builder
        let mut builder = SenderTransactionInitializer::new(1);
        builder
            .with_lock_height(1234)
            .with_offset(p.offset)
            .with_private_nonce(p.nonce)
            .with_output(output, p.sender_offset_private_key.clone())
            .unwrap()
            .with_input(utxo1, input1)
            .with_input(utxo2, input2)
            .with_amount(0, MicroTari(2500))
            .with_change_secret(p.change_spend_key)
            .with_fee_per_gram(weight)
            .with_recipient_data(
                0,
                script.clone(),
                PrivateKey::random(&mut OsRng),
                Default::default(),
                PrivateKey::random(&mut OsRng),
            )
            .with_change_script(script, ExecutionStack::default(), PrivateKey::default());
        let result = builder.build::<Blake256>(&factories).unwrap();
        // Peek inside and check the results
        if let SenderState::SingleRoundMessageReady(info) = result.state {
            assert_eq!(info.num_recipients, 1, "Number of receivers");
            assert_eq!(info.signatures.len(), 0, "Number of signatures");
            assert_eq!(info.amounts.len(), 1, "Number of external payment amounts");
            assert_eq!(info.metadata.lock_height, 1234, "Lock height");
            assert_eq!(info.metadata.fee, expected_fee, "Fee");
            assert_eq!(info.outputs.len(), 2, "There should be 2 outputs");
            assert_eq!(info.inputs.len(), 2, "There should be 2 input");
        } else {
            panic!("There was a recipient, we should be ready to send a message");
        }
    }

    #[test]
    fn fail_range_proof() {
        // Create some inputs
        let factories = CryptoFactories::new(32);
        let p = TestParams::new();

        let script = script!(Nop);
        let output = create_unblinded_output(
            script.clone(),
            OutputFeatures::default(),
            p.clone(),
            (1u64.pow(32) + 1u64).into(),
        );
        // Start the builder
        let (utxo1, input1) = create_test_input((2u64.pow(32) + 20000u64).into(), 0, &factories.commitment);
        let weight = MicroTari(30);
        let mut builder = SenderTransactionInitializer::new(1);
        builder
            .with_lock_height(1234)
            .with_offset(p.offset)
            .with_private_nonce(p.nonce)
            .with_output(output, p.sender_offset_private_key.clone())
            .unwrap()
            .with_input(utxo1, input1)
            .with_amount(0, MicroTari(9800))
            .with_change_secret(p.change_spend_key)
            .with_fee_per_gram(weight)
            .with_recipient_data(
                0,
                script.clone(),
                PrivateKey::random(&mut OsRng),
                Default::default(),
                PrivateKey::random(&mut OsRng),
            )
            .with_change_script(script, ExecutionStack::default(), PrivateKey::default());
        let result = builder.build::<Blake256>(&factories);

        match result {
            Ok(_) => panic!("Range proof should have failed to verify"),
            Err(e) => assert!(
                e.message
                    .contains("Value provided is outside the range allowed by the range proof"),
                "Message did not contain 'Value provided is outside the range allowed by the range proof'. Error: {:?}",
                e
            ),
        }
    }
}
>>>>>>> b5d97394
<|MERGE_RESOLUTION|>--- conflicted
+++ resolved
@@ -424,15 +424,8 @@
             .iter()
             .map(|o| {
                 if let Some(rewind_data) = self.rewind_data.as_ref() {
-<<<<<<< HEAD
-                    // TODO: Should proof be verified?
                     o.as_rewindable_transaction_output(factories, rewind_data)
                 } else {
-                    // TODO: Should proof be verified
-=======
-                    o.as_rewindable_transaction_output(factories, rewind_data)
-                } else {
->>>>>>> b5d97394
                     o.as_transaction_output(factories)
                 }
             })
@@ -589,7 +582,6 @@
 
 //----------------------------------------         Tests          ----------------------------------------------------//
 
-<<<<<<< HEAD
 // #[cfg(test)]
 // mod test {
 //     use rand::rngs::OsRng;
@@ -969,7 +961,7 @@
 //             (1u64.pow(32) + 1u64).into(),
 //         );
 //         // Start the builder
-//         let (utxo1, input1) = create_test_input((2u64.pow(32) + 10000u64).into(), 0, &factories.commitment);
+//         let (utxo1, input1) = create_test_input((2u64.pow(32) + 20000u64).into(), 0, &factories.commitment);
 //         let weight = MicroTari(30);
 //         let mut builder = SenderTransactionInitializer::new(1);
 //         builder
@@ -979,7 +971,7 @@
 //             .with_output(output, p.sender_offset_private_key.clone())
 //             .unwrap()
 //             .with_input(utxo1, input1)
-//             .with_amount(0, MicroTari(100))
+//             .with_amount(0, MicroTari(9800))
 //             .with_change_secret(p.change_spend_key)
 //             .with_fee_per_gram(weight)
 //             .with_recipient_data(
@@ -994,422 +986,12 @@
 //
 //         match result {
 //             Ok(_) => panic!("Range proof should have failed to verify"),
-//             Err(e) => assert!(e.message.contains("Range proof could not be verified")),
-//         }
-//     }
-// }
-=======
-#[cfg(test)]
-mod test {
-    use rand::rngs::OsRng;
-    use tari_crypto::{
-        common::Blake256,
-        keys::SecretKey,
-        script,
-        script::{ExecutionStack, TariScript},
-    };
-
-    use crate::{
-        consensus::{KERNEL_WEIGHT, WEIGHT_PER_INPUT, WEIGHT_PER_OUTPUT},
-        transactions::{
-            crypto_factories::CryptoFactories,
-            fee::Fee,
-            helpers::{create_test_input, create_unblinded_output, TestParams, UtxoTestParams},
-            tari_amount::*,
-            transaction::{OutputFeatures, MAX_TRANSACTION_INPUTS},
-            transaction_protocol::{
-                sender::SenderState,
-                sender_transaction_protocol_builder::SenderTransactionInitializer,
-                TransactionProtocolError,
-            },
-        },
-    };
-    use tari_common_types::types::PrivateKey;
-
-    /// One input, 2 outputs
-    #[test]
-    fn no_receivers() {
-        // Create some inputs
-        let factories = CryptoFactories::default();
-        let p = TestParams::new();
-        // Start the builder
-        let builder = SenderTransactionInitializer::new(0);
-        let err = builder.build::<Blake256>(&factories).unwrap_err();
-        let script = script!(Nop);
-        // We should have a bunch of fields missing still, but we can recover and continue
-        assert_eq!(
-            err.message,
-            "Missing Lock Height,Missing Fee per gram,Missing Offset,Change script,Change input data,Change script \
-             private key"
-        );
-
-        let mut builder = err.builder;
-        builder
-            .with_lock_height(100)
-            .with_offset(p.offset.clone())
-            .with_private_nonce(p.nonce.clone());
-        builder
-            .with_output(
-                create_unblinded_output(script.clone(), OutputFeatures::default(), p.clone(), MicroTari(100)),
-                PrivateKey::random(&mut OsRng),
-            )
-            .unwrap();
-        let (utxo, input) = TestParams::new().create_input(UtxoTestParams {
-            value: MicroTari(5_000),
-            ..Default::default()
-        });
-        builder.with_input(utxo, input);
-        builder
-            .with_fee_per_gram(MicroTari(20))
-            .with_recipient_data(
-                0,
-                script.clone(),
-                PrivateKey::random(&mut OsRng),
-                Default::default(),
-                PrivateKey::random(&mut OsRng),
-            )
-            .with_change_script(script, ExecutionStack::default(), PrivateKey::default());
-        let expected_fee = Fee::calculate(MicroTari(20), 1, 1, 2);
-        // We needed a change input, so this should fail
-        let err = builder.build::<Blake256>(&factories).unwrap_err();
-        assert_eq!(err.message, "Change spending key was not provided");
-        // Ok, give them a change output
-        let mut builder = err.builder;
-        builder.with_change_secret(p.change_spend_key);
-        let result = builder.build::<Blake256>(&factories).unwrap();
-        // Peek inside and check the results
-        if let SenderState::Finalizing(info) = result.state {
-            assert_eq!(info.num_recipients, 0, "Number of receivers");
-            assert_eq!(info.signatures.len(), 0, "Number of signatures");
-            assert_eq!(info.amounts.len(), 0, "Number of external payment amounts");
-            assert_eq!(info.metadata.lock_height, 100, "Lock height");
-            assert_eq!(info.metadata.fee, expected_fee, "Fee");
-            assert_eq!(info.outputs.len(), 2, "There should be 2 outputs");
-            assert_eq!(info.inputs.len(), 1, "There should be 1 input");
-        } else {
-            panic!("There were no recipients, so we should be finalizing");
-        }
-    }
-
-    /// One output, one input
-    #[test]
-    fn no_change_or_receivers() {
-        // Create some inputs
-        let factories = CryptoFactories::default();
-        let p = TestParams::new();
-        let (utxo, input) = create_test_input(MicroTari(500), 0, &factories.commitment);
-        let expected_fee = Fee::calculate(MicroTari(20), 1, 1, 1);
-
-        let output = create_unblinded_output(
-            TariScript::default(),
-            OutputFeatures::default(),
-            p.clone(),
-            MicroTari(500) - expected_fee,
-        );
-        // Start the builder
-        let mut builder = SenderTransactionInitializer::new(0);
-        builder
-            .with_lock_height(0)
-            .with_offset(p.offset)
-            .with_private_nonce(p.nonce)
-            .with_output(output, p.sender_offset_private_key)
-            .unwrap()
-            .with_input(utxo, input)
-            .with_fee_per_gram(MicroTari(20))
-            .with_prevent_fee_gt_amount(false);
-        let result = builder.build::<Blake256>(&factories).unwrap();
-        // Peek inside and check the results
-        if let SenderState::Finalizing(info) = result.state {
-            assert_eq!(info.num_recipients, 0, "Number of receivers");
-            assert_eq!(info.signatures.len(), 0, "Number of signatures");
-            assert_eq!(info.amounts.len(), 0, "Number of external payment amounts");
-            assert_eq!(info.metadata.lock_height, 0, "Lock height");
-            assert_eq!(info.metadata.fee, expected_fee, "Fee");
-            assert_eq!(info.outputs.len(), 1, "There should be 1 output");
-            assert_eq!(info.inputs.len(), 1, "There should be 1 input");
-        } else {
-            panic!("There were no recipients, so we should be finalizing");
-        }
-    }
-
-    /// Hit the edge case where our change isn't enough to cover the cost of an extra output
-    #[test]
-    #[allow(clippy::identity_op)]
-    fn change_edge_case() {
-        // Create some inputs
-        let factories = CryptoFactories::default();
-        let p = TestParams::new();
-        let (utxo, input) = create_test_input(MicroTari(500), 0, &factories.commitment);
-        let expected_fee = MicroTari::from((KERNEL_WEIGHT + WEIGHT_PER_INPUT + 1 * WEIGHT_PER_OUTPUT) * 20);
-        // fee == 340, output = 80
-
-        // Pay out so that I should get change, but not enough to pay for the output
-        let output = p.create_unblinded_output(UtxoTestParams {
-            value: MicroTari(500) - expected_fee - MicroTari(50),
-            ..Default::default()
-        });
-        // Start the builder
-        let mut builder = SenderTransactionInitializer::new(0);
-        builder
-            .with_lock_height(0)
-            .with_offset(p.offset)
-            .with_private_nonce(p.nonce)
-            .with_output(output, p.sender_offset_private_key)
-            .unwrap()
-            .with_input(utxo, input)
-            .with_fee_per_gram(MicroTari(20))
-            .with_prevent_fee_gt_amount(false);
-        let result = builder.build::<Blake256>(&factories).unwrap();
-        // Peek inside and check the results
-        if let SenderState::Finalizing(info) = result.state {
-            assert_eq!(info.num_recipients, 0, "Number of receivers");
-            assert_eq!(info.signatures.len(), 0, "Number of signatures");
-            assert_eq!(info.amounts.len(), 0, "Number of external payment amounts");
-            assert_eq!(info.metadata.lock_height, 0, "Lock height");
-            assert_eq!(info.metadata.fee, expected_fee + MicroTari(50), "Fee");
-            assert_eq!(info.outputs.len(), 1, "There should be 1 output");
-            assert_eq!(info.inputs.len(), 1, "There should be 1 input");
-        } else {
-            panic!("There were no recipients, so we should be finalizing");
-        }
-    }
-
-    #[test]
-    fn too_many_inputs() {
-        // Create some inputs
-        let factories = CryptoFactories::default();
-        let p = TestParams::new();
-
-        let output = create_unblinded_output(
-            TariScript::default(),
-            OutputFeatures::default(),
-            p.clone(),
-            MicroTari(500),
-        );
-        // Start the builder
-        let mut builder = SenderTransactionInitializer::new(0);
-        builder
-            .with_lock_height(0)
-            .with_offset(p.offset)
-            .with_private_nonce(p.nonce)
-            .with_output(output, p.sender_offset_private_key)
-            .unwrap()
-            .with_fee_per_gram(MicroTari(2));
-
-        for _ in 0..MAX_TRANSACTION_INPUTS + 1 {
-            let (utxo, input) = create_test_input(MicroTari(50), 0, &factories.commitment);
-            builder.with_input(utxo, input);
-        }
-        let err = builder.build::<Blake256>(&factories).unwrap_err();
-        assert_eq!(err.message, "Too many inputs in transaction");
-    }
-
-    #[test]
-    fn fee_too_low() {
-        // Create some inputs
-        let factories = CryptoFactories::default();
-        let p = TestParams::new();
-        let (utxo, input) = create_test_input(MicroTari(500), 0, &factories.commitment);
-        let script = script!(Nop);
-        let output = create_unblinded_output(script.clone(), OutputFeatures::default(), p.clone(), MicroTari(400));
-        // Start the builder
-        let mut builder = SenderTransactionInitializer::new(0);
-        builder
-            .with_lock_height(0)
-            .with_offset(p.offset)
-            .with_private_nonce(p.nonce)
-            .with_input(utxo, input)
-            .with_output(output, p.sender_offset_private_key)
-            .unwrap()
-            .with_change_secret(p.change_spend_key)
-            .with_fee_per_gram(MicroTari(1))
-            .with_recipient_data(
-                0,
-                script.clone(),
-                PrivateKey::random(&mut OsRng),
-                Default::default(),
-                PrivateKey::random(&mut OsRng),
-            )
-            .with_change_script(script, ExecutionStack::default(), PrivateKey::default());
-        let err = builder.build::<Blake256>(&factories).unwrap_err();
-        assert_eq!(err.message, "Fee is less than the minimum");
-    }
-
-    #[test]
-    fn not_enough_funds() {
-        // Create some inputs
-        let factories = CryptoFactories::default();
-        let p = TestParams::new();
-        let (utxo, input) = create_test_input(MicroTari(400), 0, &factories.commitment);
-        let script = script!(Nop);
-        let output = create_unblinded_output(script.clone(), OutputFeatures::default(), p.clone(), MicroTari(400));
-        // Start the builder
-        let mut builder = SenderTransactionInitializer::new(0);
-        builder
-            .with_lock_height(0)
-            .with_offset(p.offset)
-            .with_private_nonce(p.nonce)
-            .with_input(utxo, input)
-            .with_output(output, p.sender_offset_private_key.clone())
-            .unwrap()
-            .with_change_secret(p.change_spend_key)
-            .with_fee_per_gram(MicroTari(1))
-            .with_recipient_data(
-                0,
-                script.clone(),
-                PrivateKey::random(&mut OsRng),
-                Default::default(),
-                PrivateKey::random(&mut OsRng),
-            )
-            .with_change_script(script, ExecutionStack::default(), PrivateKey::default());
-        let err = builder.build::<Blake256>(&factories).unwrap_err();
-        assert_eq!(err.message, "You are spending more than you're providing");
-    }
-
-    #[test]
-    fn multi_recipients() {
-        // Create some inputs
-        let factories = CryptoFactories::default();
-        let p = TestParams::new();
-        let (utxo, input) = create_test_input(MicroTari(100_000), 0, &factories.commitment);
-        let script = script!(Nop);
-        let output = create_unblinded_output(script.clone(), OutputFeatures::default(), p.clone(), MicroTari(15000));
-        // Start the builder
-        let mut builder = SenderTransactionInitializer::new(2);
-        builder
-            .with_lock_height(0)
-            .with_offset(p.offset)
-            .with_amount(0, MicroTari(1200))
-            .with_amount(1, MicroTari(1100))
-            .with_private_nonce(p.nonce)
-            .with_input(utxo, input)
-            .with_output(output, p.sender_offset_private_key.clone())
-            .unwrap()
-            .with_change_secret(p.change_spend_key)
-            .with_fee_per_gram(MicroTari(20))
-            .with_recipient_data(
-                0,
-                script.clone(),
-                PrivateKey::random(&mut OsRng),
-                Default::default(),
-                PrivateKey::random(&mut OsRng),
-            )
-            .with_recipient_data(
-                1,
-                script.clone(),
-                PrivateKey::random(&mut OsRng),
-                Default::default(),
-                PrivateKey::random(&mut OsRng),
-            )
-            .with_change_script(script, ExecutionStack::default(), PrivateKey::default());
-        let result = builder.build::<Blake256>(&factories).unwrap();
-        // Peek inside and check the results
-        if let SenderState::Failed(TransactionProtocolError::UnsupportedError(s)) = result.state {
-            assert_eq!(s, "Multiple recipients are not supported yet")
-        } else {
-            panic!("We should not allow multiple recipients at this time");
-        }
-    }
-
-    #[test]
-    fn single_recipient() {
-        // Create some inputs
-        let factories = CryptoFactories::default();
-        let p = TestParams::new();
-        let (utxo1, input1) = create_test_input(MicroTari(2000), 0, &factories.commitment);
-        let (utxo2, input2) = create_test_input(MicroTari(3000), 0, &factories.commitment);
-        let weight = MicroTari(30);
-
-        let script = script!(Nop);
-        let expected_fee = Fee::calculate(weight, 1, 2, 3);
-        let output = create_unblinded_output(
-            script.clone(),
-            OutputFeatures::default(),
-            p.clone(),
-            MicroTari(1500) - expected_fee,
-        );
-        // Start the builder
-        let mut builder = SenderTransactionInitializer::new(1);
-        builder
-            .with_lock_height(1234)
-            .with_offset(p.offset)
-            .with_private_nonce(p.nonce)
-            .with_output(output, p.sender_offset_private_key.clone())
-            .unwrap()
-            .with_input(utxo1, input1)
-            .with_input(utxo2, input2)
-            .with_amount(0, MicroTari(2500))
-            .with_change_secret(p.change_spend_key)
-            .with_fee_per_gram(weight)
-            .with_recipient_data(
-                0,
-                script.clone(),
-                PrivateKey::random(&mut OsRng),
-                Default::default(),
-                PrivateKey::random(&mut OsRng),
-            )
-            .with_change_script(script, ExecutionStack::default(), PrivateKey::default());
-        let result = builder.build::<Blake256>(&factories).unwrap();
-        // Peek inside and check the results
-        if let SenderState::SingleRoundMessageReady(info) = result.state {
-            assert_eq!(info.num_recipients, 1, "Number of receivers");
-            assert_eq!(info.signatures.len(), 0, "Number of signatures");
-            assert_eq!(info.amounts.len(), 1, "Number of external payment amounts");
-            assert_eq!(info.metadata.lock_height, 1234, "Lock height");
-            assert_eq!(info.metadata.fee, expected_fee, "Fee");
-            assert_eq!(info.outputs.len(), 2, "There should be 2 outputs");
-            assert_eq!(info.inputs.len(), 2, "There should be 2 input");
-        } else {
-            panic!("There was a recipient, we should be ready to send a message");
-        }
-    }
-
-    #[test]
-    fn fail_range_proof() {
-        // Create some inputs
-        let factories = CryptoFactories::new(32);
-        let p = TestParams::new();
-
-        let script = script!(Nop);
-        let output = create_unblinded_output(
-            script.clone(),
-            OutputFeatures::default(),
-            p.clone(),
-            (1u64.pow(32) + 1u64).into(),
-        );
-        // Start the builder
-        let (utxo1, input1) = create_test_input((2u64.pow(32) + 20000u64).into(), 0, &factories.commitment);
-        let weight = MicroTari(30);
-        let mut builder = SenderTransactionInitializer::new(1);
-        builder
-            .with_lock_height(1234)
-            .with_offset(p.offset)
-            .with_private_nonce(p.nonce)
-            .with_output(output, p.sender_offset_private_key.clone())
-            .unwrap()
-            .with_input(utxo1, input1)
-            .with_amount(0, MicroTari(9800))
-            .with_change_secret(p.change_spend_key)
-            .with_fee_per_gram(weight)
-            .with_recipient_data(
-                0,
-                script.clone(),
-                PrivateKey::random(&mut OsRng),
-                Default::default(),
-                PrivateKey::random(&mut OsRng),
-            )
-            .with_change_script(script, ExecutionStack::default(), PrivateKey::default());
-        let result = builder.build::<Blake256>(&factories);
-
-        match result {
-            Ok(_) => panic!("Range proof should have failed to verify"),
-            Err(e) => assert!(
+//             Err(e) => assert!(
                 e.message
                     .contains("Value provided is outside the range allowed by the range proof"),
                 "Message did not contain 'Value provided is outside the range allowed by the range proof'. Error: {:?}",
                 e
             ),
-        }
-    }
-}
->>>>>>> b5d97394
+//         }
+//     }
+// }