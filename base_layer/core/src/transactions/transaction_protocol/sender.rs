// Copyright 2019. The Tari Project
//
// Redistribution and use in source and binary forms, with or without modification, are permitted provided that the
// following conditions are met:
//
// 1. Redistributions of source code must retain the above copyright notice, this list of conditions and the following
// disclaimer.
//
// 2. Redistributions in binary form must reproduce the above copyright notice, this list of conditions and the
// following disclaimer in the documentation and/or other materials provided with the distribution.
//
// 3. Neither the name of the copyright holder nor the names of its contributors may be used to endorse or promote
// products derived from this software without specific prior written permission.
//
// THIS SOFTWARE IS PROVIDED BY THE COPYRIGHT HOLDERS AND CONTRIBUTORS "AS IS" AND ANY EXPRESS OR IMPLIED WARRANTIES,
// INCLUDING, BUT NOT LIMITED TO, THE IMPLIED WARRANTIES OF MERCHANTABILITY AND FITNESS FOR A PARTICULAR PURPOSE ARE
// DISCLAIMED. IN NO EVENT SHALL THE COPYRIGHT HOLDER OR CONTRIBUTORS BE LIABLE FOR ANY DIRECT, INDIRECT, INCIDENTAL,
// SPECIAL, EXEMPLARY, OR CONSEQUENTIAL DAMAGES (INCLUDING, BUT NOT LIMITED TO, PROCUREMENT OF SUBSTITUTE GOODS OR
// SERVICES; LOSS OF USE, DATA, OR PROFITS; OR BUSINESS INTERRUPTION) HOWEVER CAUSED AND ON ANY THEORY OF LIABILITY,
// WHETHER IN CONTRACT, STRICT LIABILITY, OR TORT (INCLUDING NEGLIGENCE OR OTHERWISE) ARISING IN ANY WAY OUT OF THE
// USE OF THIS SOFTWARE, EVEN IF ADVISED OF THE POSSIBILITY OF SUCH DAMAGE.

use crate::transactions::{
    tari_amount::*,
    transaction::{
        KernelBuilder,
        KernelFeatures,
        Transaction,
        TransactionBuilder,
        TransactionInput,
        TransactionOutput,
        MAX_TRANSACTION_INPUTS,
        MAX_TRANSACTION_OUTPUTS,
        MINIMUM_TRANSACTION_FEE,
    },
    transaction_protocol::{
        build_challenge,
        recipient::{RecipientInfo, RecipientSignedMessage},
        transaction_initializer::SenderTransactionInitializer,
        TransactionMetadata,
        TransactionProtocolError as TPE,
    },
    types::{BlindingFactor, CryptoFactories, PrivateKey, PublicKey, RangeProofService, Signature},
};
use digest::Digest;
use serde::{Deserialize, Serialize};
use std::fmt;
use tari_crypto::{
    common::Blake256,
    keys::PublicKey as PublicKeyTrait,
    ristretto::pedersen::PedersenCommitment,
    script::TariScript,
    tari_utilities::{ByteArray, Hashable},
};

//----------------------------------------   Local Data types     ----------------------------------------------------//

/// This struct contains all the information that a transaction initiator (the sender) will manage throughout the
/// Transaction construction process.
#[derive(Clone, Debug, Serialize, Deserialize, PartialEq)]
pub(super) struct RawTransactionInfo {
    pub num_recipients: usize,
    // The sum of self-created outputs plus change
    pub amount_to_self: MicroTari,
    pub ids: Vec<u64>,
    pub amounts: Vec<MicroTari>,
    pub recipient_scripts: Vec<TariScript>,
    pub recipient_script_offset_private_keys: Vec<PrivateKey>,
    pub change: MicroTari,
    pub change_script_offset_public_key: Option<PublicKey>,
    pub metadata: TransactionMetadata,
    pub inputs: Vec<TransactionInput>,
    pub outputs: Vec<TransactionOutput>,
    pub offset: BlindingFactor,
    // The sender's blinding factor shifted by the sender-selected offset
    pub offset_blinding_factor: BlindingFactor,
    pub gamma: PrivateKey,
    pub public_excess: PublicKey,
    // The sender's private nonce
    pub private_nonce: PrivateKey,
    // The sender's public nonce
    pub public_nonce: PublicKey,
    // The sum of all public nonces
    pub public_nonce_sum: PublicKey,
    #[serde(skip)]
    pub recipient_info: RecipientInfo,
    pub signatures: Vec<Signature>,
    pub message: String,
}

#[derive(Debug, Clone, PartialEq, Eq, Default, Serialize, Deserialize)]
pub struct SingleRoundSenderData {
    /// The transaction id for the recipient
    pub tx_id: u64,
    /// The amount, in µT, being sent to the recipient
    pub amount: MicroTari,
    /// The offset public excess for this transaction
    pub public_excess: PublicKey,
    /// The sender's public nonce
    pub public_nonce: PublicKey,
    /// The transaction metadata
    pub metadata: TransactionMetadata,
    /// Plain text message to receiver
    pub message: String,
    /// Script Hash
    pub script_hash: Vec<u8>,
    /// Script offset public key
    pub script_offset_public_key: PublicKey,
}

#[derive(Debug, Clone, Serialize, Deserialize)]
pub enum TransactionSenderMessage {
    None,
    Single(Box<SingleRoundSenderData>),
    // TODO: Three round types
    Multiple,
}

impl TransactionSenderMessage {
    pub fn new_single_round_message(single_round_data: SingleRoundSenderData) -> Self {
        Self::Single(Box::new(single_round_data))
    }

    pub fn single(&self) -> Option<&SingleRoundSenderData> {
        match self {
            TransactionSenderMessage::Single(m) => Some(m),
            _ => None,
        }
    }
}

//----------------------------------------  Sender State Protocol ----------------------------------------------------//
#[derive(Clone, Debug, Serialize, Deserialize, PartialEq)]
pub struct SenderTransactionProtocol {
    pub(super) state: SenderState,
}

impl SenderTransactionProtocol {
    /// Begin constructing a new transaction. All the up-front data is collected via the `SenderTransactionInitializer`
    /// builder function
    pub fn builder(num_recipients: usize) -> SenderTransactionInitializer {
        SenderTransactionInitializer::new(num_recipients)
    }

    /// Convenience method to check whether we're receiving recipient data
    pub fn is_collecting_single_signature(&self) -> bool {
        matches!(&self.state, SenderState::CollectingSingleSignature(_))
    }

    /// Convenience method to check whether we're ready to send a message to a single recipient
    pub fn is_single_round_message_ready(&self) -> bool {
        matches!(&self.state, SenderState::SingleRoundMessageReady(_))
    }

    /// Method to determine if we are in the SenderState::Finalizing state
    pub fn is_finalizing(&self) -> bool {
        matches!(&self.state, SenderState::Finalizing(_))
    }

    /// Method to determine if we are in the SenderState::FinalizedTransaction state
    pub fn is_finalized(&self) -> bool {
        matches!(&self.state, SenderState::FinalizedTransaction(_))
    }

    pub fn get_transaction(&self) -> Result<&Transaction, TPE> {
        match &self.state {
            SenderState::FinalizedTransaction(tx) => Ok(tx),
            _ => Err(TPE::InvalidStateError),
        }
    }

    /// Returns the finalized transaction if the protocol is in the Finalised state and consumes the protocol object.
    /// Otherwise it returns an `InvalidStateError`. To keep the object and return a reference to the transaction, see
    /// [get_transaction].
    pub fn take_transaction(self) -> Result<Transaction, TPE> {
        match self.state {
            SenderState::FinalizedTransaction(tx) => Ok(tx),
            _ => Err(TPE::InvalidStateError),
        }
    }

    /// Method to determine if the transaction protocol has failed
    pub fn is_failed(&self) -> bool {
        matches!(&self.state, SenderState::Failed(_))
    }

    /// Method to return the error behind a failure, if one has occurred
    pub fn failure_reason(&self) -> Option<TPE> {
        match &self.state {
            SenderState::Failed(e) => Some(e.clone()),
            _ => None,
        }
    }

    /// Method to check if the provided tx_id matches this transaction
    pub fn check_tx_id(&self, tx_id: u64) -> bool {
        match &self.state {
            SenderState::Finalizing(info) |
            SenderState::SingleRoundMessageReady(info) |
            SenderState::CollectingSingleSignature(info) => info.ids[0] == tx_id,
            _ => false,
        }
    }

    pub fn get_tx_id(&self) -> Result<u64, TPE> {
        match &self.state {
            SenderState::Finalizing(info) |
            SenderState::SingleRoundMessageReady(info) |
            SenderState::CollectingSingleSignature(info) => Ok(info.ids[0]),
            _ => Err(TPE::InvalidStateError),
        }
    }

    pub fn get_total_amount(&self) -> Result<MicroTari, TPE> {
        match &self.state {
            SenderState::Initializing(info) |
            SenderState::Finalizing(info) |
            SenderState::SingleRoundMessageReady(info) |
            SenderState::CollectingSingleSignature(info) => Ok(info.amounts.iter().sum()),
            SenderState::FinalizedTransaction(_) => Err(TPE::InvalidStateError),
            SenderState::Failed(_) => Err(TPE::InvalidStateError),
        }
    }

    /// This function will return the total value of outputs being sent to yourself in the transaction
    pub fn get_amount_to_self(&self) -> Result<MicroTari, TPE> {
        match &self.state {
            SenderState::Initializing(info) |
            SenderState::Finalizing(info) |
            SenderState::SingleRoundMessageReady(info) |
            SenderState::CollectingSingleSignature(info) => Ok(info.amount_to_self),
            SenderState::FinalizedTransaction(_) => Err(TPE::InvalidStateError),
            SenderState::Failed(_) => Err(TPE::InvalidStateError),
        }
    }

    /// This function will return the value of the change transaction
    pub fn get_change_amount(&self) -> Result<MicroTari, TPE> {
        match &self.state {
            SenderState::Initializing(info) |
            SenderState::Finalizing(info) |
            SenderState::SingleRoundMessageReady(info) |
            SenderState::CollectingSingleSignature(info) => Ok(info.change),
            SenderState::FinalizedTransaction(_) => Err(TPE::InvalidStateError),
            SenderState::Failed(_) => Err(TPE::InvalidStateError),
        }
    }

    /// This function will return the value of the change transaction
    pub fn get_change_script_offset_public_key(&self) -> Result<Option<PublicKey>, TPE> {
        match &self.state {
            SenderState::Initializing(info) |
            SenderState::Finalizing(info) |
            SenderState::SingleRoundMessageReady(info) |
            SenderState::CollectingSingleSignature(info) => Ok(info.change_script_offset_public_key.clone()),
            SenderState::FinalizedTransaction(_) => Err(TPE::InvalidStateError),
            SenderState::Failed(_) => Err(TPE::InvalidStateError),
        }
    }

<<<<<<< HEAD
=======
    /// This function will return the script offset private keys for a single recipient
    pub fn get_recipient_script_offset_private_key(&self, recipient_index: usize) -> Result<PrivateKey, TPE> {
        match &self.state {
            SenderState::Initializing(info) |
            SenderState::Finalizing(info) |
            SenderState::SingleRoundMessageReady(info) |
            SenderState::CollectingSingleSignature(info) => Ok({
                info.recipient_script_offset_private_keys
                    .get(recipient_index)
                    .ok_or_else(|| TPE::ScriptOffsetPrivateKeyNotFound)?
                    .clone()
            }),
            SenderState::FinalizedTransaction(_) => Err(TPE::InvalidStateError),
            SenderState::Failed(_) => Err(TPE::InvalidStateError),
        }
    }

>>>>>>> d678a981
    /// This function will return the value of the fee of this transaction
    pub fn get_fee_amount(&self) -> Result<MicroTari, TPE> {
        match &self.state {
            SenderState::Initializing(info) |
            SenderState::Finalizing(info) |
            SenderState::SingleRoundMessageReady(info) |
            SenderState::CollectingSingleSignature(info) => Ok(info.metadata.fee),
            SenderState::FinalizedTransaction(info) => {
                Ok(info.body.kernels().first().ok_or_else(|| TPE::InvalidStateError)?.fee)
            },
            SenderState::Failed(_) => Err(TPE::InvalidStateError),
        }
    }

    /// Build the sender's message for the single-round protocol (one recipient) and move to next State
    pub fn build_single_round_message(&mut self) -> Result<SingleRoundSenderData, TPE> {
        match &self.state {
            SenderState::SingleRoundMessageReady(info) => {
                let result = self.get_single_round_message()?;
                self.state = SenderState::CollectingSingleSignature(info.clone());
                Ok(result)
            },
            _ => Err(TPE::InvalidStateError),
        }
    }

    /// Return the single round sender message
    pub fn get_single_round_message(&self) -> Result<SingleRoundSenderData, TPE> {
        match &self.state {
            SenderState::SingleRoundMessageReady(info) | SenderState::CollectingSingleSignature(info) => {
                let recipient_script =
                    info.recipient_scripts.first().cloned().ok_or_else(|| {
                        TPE::IncompleteStateError("The recipient script should be available".to_string())
                    })?;
                let recipient_script_offset_public_key =
                    PublicKey::from_secret_key(info.recipient_script_offset_private_keys.first().ok_or_else(|| {
                        TPE::IncompleteStateError("The recipient script offset should be available".to_string())
                    })?);

                Ok(SingleRoundSenderData {
                    tx_id: info.ids[0],
                    amount: self.get_total_amount().unwrap(),
                    public_nonce: info.public_nonce.clone(),
                    public_excess: info.public_excess.clone(),
                    metadata: info.metadata.clone(),
                    message: info.message.clone(),
                    script_hash: recipient_script
                        .as_hash::<Blake256>()
                        .map_err(|_| TPE::SerializationError)?
                        .to_vec(),
                    script_offset_public_key: recipient_script_offset_public_key,
                })
            },
            _ => Err(TPE::InvalidStateError),
        }
    }

    /// Add the signed transaction from the recipient and move to the next state
    pub fn add_single_recipient_info(
        &mut self,
        rec: RecipientSignedMessage,
        prover: &RangeProofService,
    ) -> Result<(), TPE>
    {
        match &mut self.state {
            SenderState::CollectingSingleSignature(info) => {
                if !rec.output.verify_range_proof(prover)? {
                    return Err(TPE::ValidationError(
                        "Recipient output range proof failed to verify".into(),
                    ));
                }
                // Consolidate transaction info
                info.outputs.push(rec.output.clone());
                // Update Gamma with this output
                let recipient_script_offset_private_key =
                    info.recipient_script_offset_private_keys.first().ok_or_else(|| {
                        TPE::IncompleteStateError(
                            "For single recipient there should be one recipient script offset".to_string(),
                        )
                    })?;
                info.gamma = info.gamma.clone() -
                    PrivateKey::from_bytes(rec.output.hash().as_slice())
                        .map_err(|e| TPE::ConversionError(e.to_string()))? *
                        recipient_script_offset_private_key.clone();

                // nonce is in the signature, so we'll add those together later
                info.public_excess = &info.public_excess + &rec.public_spend_key;
                info.public_nonce_sum = &info.public_nonce_sum + rec.partial_signature.get_public_nonce();
                info.signatures.push(rec.partial_signature);
                self.state = SenderState::Finalizing(info.clone());
                Ok(())
            },
            _ => Err(TPE::InvalidStateError),
        }
    }

    /// Attempts to build the final transaction.
    fn build_transaction(
        info: &RawTransactionInfo,
        features: KernelFeatures,
        factories: &CryptoFactories,
    ) -> Result<Transaction, TPE>
    {
        let mut tx_builder = TransactionBuilder::new();
        for i in &info.inputs {
            tx_builder.add_input(i.clone());
        }

        for o in &info.outputs {
            tx_builder.add_output(o.clone());
        }
        tx_builder.add_offset(info.offset.clone());
        tx_builder.add_script_offset(info.gamma.clone());
        let mut s_agg = info.signatures[0].clone();
        info.signatures.iter().skip(1).for_each(|s| s_agg = &s_agg + s);
        let excess = PedersenCommitment::from_public_key(&info.public_excess);
        let kernel = KernelBuilder::new()
            .with_fee(info.metadata.fee)
            .with_features(features)
            .with_lock_height(info.metadata.lock_height)
            .with_excess(&excess)
            .with_signature(&s_agg)
            .build()?;
        tx_builder.with_kernel(kernel);
        tx_builder.build(factories).map_err(TPE::from)
    }

    /// Performs sanity checks on the collected transaction pieces prior to building the final Transaction instance
    fn validate(&self) -> Result<(), TPE> {
        if let SenderState::Finalizing(info) = &self.state {
            let fee = info.metadata.fee;
            // The fee must be greater than MIN_FEE to prevent spam attacks
            if fee < MINIMUM_TRANSACTION_FEE {
                return Err(TPE::ValidationError("Fee is less than the minimum".into()));
            }
            // Prevent overflow attacks by imposing sane limits on some key parameters
            if info.inputs.len() > MAX_TRANSACTION_INPUTS {
                return Err(TPE::ValidationError("Too many inputs in transaction".into()));
            }
            if info.outputs.len() > MAX_TRANSACTION_OUTPUTS {
                return Err(TPE::ValidationError("Too many outputs in transaction".into()));
            }
            if info.inputs.is_empty() {
                return Err(TPE::ValidationError("A transaction cannot have zero inputs".into()));
            }
            if info.signatures.len() != 1 + info.num_recipients {
                return Err(TPE::ValidationError(format!(
                    "Incorrect number of signatures ({})",
                    info.signatures.len()
                )));
            }
            Ok(())
        } else {
            Err(TPE::InvalidStateError)
        }
    }

    /// Produce the sender's partial signature
    fn sign(&mut self) -> Result<(), TPE> {
        match &mut self.state {
            SenderState::Finalizing(info) => {
                let e = build_challenge(&info.public_nonce_sum, &info.metadata);
                let k = info.offset_blinding_factor.clone();
                let r = info.private_nonce.clone();
                let s = Signature::sign(k, r, &e).map_err(TPE::SigningError)?;
                info.signatures.push(s);
                Ok(())
            },
            _ => Err(TPE::InvalidStateError),
        }
    }

    /// Try and finalise the transaction. If the current state is Finalizing, the result will be whether the
    /// transaction was valid or not. If the result is false, the transaction will be in a Failed state. Calling
    /// finalize while in any other state will result in an error.
    ///
    /// First we validate against internal sanity checks, then try build the transaction, and then
    /// formally validate the transaction terms (no inflation, signature matches etc). If any step fails,
    /// the transaction protocol moves to Failed state and we are done; you can't rescue the situation. The function
    /// returns `Ok(false)` in this instance.
    pub fn finalize(&mut self, features: KernelFeatures, factories: &CryptoFactories) -> Result<(), TPE> {
        // Create the final aggregated signature, moving to the Failed state if anything goes wrong
        match &mut self.state {
            SenderState::Finalizing(_) => {
                if let Err(e) = self.sign() {
                    self.state = SenderState::Failed(e.clone());
                    return Err(e);
                }
            },
            _ => return Err(TPE::InvalidStateError),
        }
        // Validate the inputs we have, and then construct the final transaction
        match &self.state {
            SenderState::Finalizing(info) => {
                let result = self
                    .validate()
                    .and_then(|_| Self::build_transaction(info, features, factories));
                if let Err(e) = result {
                    self.state = SenderState::Failed(e.clone());
                    return Err(e);
                }
                let transaction = result.unwrap();
                let result = transaction
                    .validate_internal_consistency(factories, None)
                    .map_err(TPE::TransactionBuildError);
                if let Err(e) = result {
                    self.state = SenderState::Failed(e.clone());
                    return Err(e);
                }
                self.state = SenderState::FinalizedTransaction(transaction);
                Ok(())
            },
            _ => Err(TPE::InvalidStateError),
        }
    }

    /// This method is used to store a pending transaction to be sent which should be in the CollectionSingleSignature
    /// state, This state will be serialized and returned as a string.
    pub fn save_pending_transaction_to_be_sent(&self) -> Result<String, TPE> {
        match &self.state {
            SenderState::Initializing(_) => Err(TPE::InvalidStateError),
            SenderState::SingleRoundMessageReady(_) => Err(TPE::InvalidStateError),
            SenderState::CollectingSingleSignature(s) => {
                let data = serde_json::to_string(s).map_err(|_| TPE::SerializationError)?;
                Ok(data)
            },
            SenderState::Finalizing(_) => Err(TPE::InvalidStateError),
            SenderState::FinalizedTransaction(_) => Err(TPE::InvalidStateError),
            SenderState::Failed(_) => Err(TPE::InvalidStateError),
        }
    }

    /// This method takes the serialized data from the previous method, deserializes it and recreates the pending Sender
    /// Transaction from it.
    pub fn load_pending_transaction_to_be_sent(data: String) -> Result<Self, TPE> {
        let raw_data: RawTransactionInfo = serde_json::from_str(data.as_str()).map_err(|_| TPE::SerializationError)?;
        Ok(Self {
            state: SenderState::CollectingSingleSignature(Box::new(raw_data)),
        })
    }

    /// Create an empty SenderTransactionProtocol that can be used as a placeholder in data structures that do not
    /// require a well formed version
    pub fn new_placeholder() -> Self {
        SenderTransactionProtocol {
            state: SenderState::Failed(TPE::IncompleteStateError("This is a placeholder protocol".to_string())),
        }
    }
}

impl fmt::Display for SenderTransactionProtocol {
    fn fmt(&self, f: &mut fmt::Formatter<'_>) -> fmt::Result {
        write!(f, "{}", self.state)
    }
}

pub fn calculate_tx_id<D: Digest>(pub_nonce: &PublicKey, index: usize) -> u64 {
    let hash = D::new().chain(pub_nonce.as_bytes()).chain(index.to_le_bytes()).result();
    let mut bytes: [u8; 8] = [0u8; 8];
    bytes.copy_from_slice(&hash[..8]);
    u64::from_le_bytes(bytes)
}

//----------------------------------------      Sender State      ----------------------------------------------------//

/// This enum contains all the states of the Sender state machine
#[derive(Clone, Debug, Serialize, Deserialize, PartialEq)]
pub(super) enum SenderState {
    /// Transitional state that kicks of the relevant transaction protocol
    Initializing(Box<RawTransactionInfo>),
    /// The message for the recipient in a single-round scheme is ready
    SingleRoundMessageReady(Box<RawTransactionInfo>),
    /// Waiting for the signed transaction data in the single-round protocol
    CollectingSingleSignature(Box<RawTransactionInfo>),
    /// The final transaction state is being validated - it will automatically transition to Failed or Finalized from
    /// here
    Finalizing(Box<RawTransactionInfo>),
    /// The final transaction is ready to be broadcast
    FinalizedTransaction(Transaction),
    /// An unrecoverable failure has occurred and the transaction must be abandoned
    Failed(TPE),
}

impl SenderState {
    /// Puts the Sender FSM into the appropriate initial state, based on the number of recipients. Don't call this
    /// function directly. It is called by the `TransactionInitializer` builder
    pub(super) fn initialize(self) -> Result<SenderState, TPE> {
        match self {
            SenderState::Initializing(info) => match info.num_recipients {
                0 => Ok(SenderState::Finalizing(info)),
                1 => Ok(SenderState::SingleRoundMessageReady(info)),
                _ => Ok(SenderState::Failed(TPE::UnsupportedError(
                    "Multiple recipients are not supported yet".into(),
                ))),
            },
            _ => Err(TPE::InvalidTransitionError),
        }
    }
}

impl fmt::Display for SenderState {
    fn fmt(&self, f: &mut fmt::Formatter<'_>) -> fmt::Result {
        use SenderState::*;
        match self {
            Initializing(info) => write!(
                f,
                "Initializing({} input(s), {} output(s))",
                info.inputs.len(),
                info.outputs.len()
            ),
            SingleRoundMessageReady(info) => write!(
                f,
                "SingleRoundMessageReady({} input(s), {} output(s))",
                info.inputs.len(),
                info.outputs.len()
            ),
            CollectingSingleSignature(info) => write!(
                f,
                "CollectingSingleSignature({} input(s), {} output(s))",
                info.inputs.len(),
                info.outputs.len()
            ),
            Finalizing(info) => write!(
                f,
                "Finalizing({} input(s), {} output(s))",
                info.inputs.len(),
                info.outputs.len()
            ),
            FinalizedTransaction(txn) => write!(
                f,
                "FinalizedTransaction({} input(s), {} output(s))",
                txn.body.inputs().len(),
                txn.body.outputs().len()
            ),
            Failed(err) => write!(f, "Failed({:?})", err),
        }
    }
}

//----------------------------------------         Tests          ----------------------------------------------------//

#[cfg(test)]
mod test {
    use crate::transactions::{
        fee::Fee,
        helpers::{create_test_input, TestParams},
        tari_amount::*,
        transaction::{KernelFeatures, OutputFeatures, UnblindedOutput},
        transaction_protocol::{
            sender::SenderTransactionProtocol,
            single_receiver::SingleReceiverTransactionProtocol,
            RewindData,
            TransactionProtocolError,
        },
        types::{CryptoFactories, PrivateKey, PublicKey},
    };
    use digest::Digest;
    use rand::rngs::OsRng;
    use tari_crypto::{
        common::Blake256,
        keys::{PublicKey as PublicKeyTrait, SecretKey as SecretKeyTrait},
        script,
        script::{ExecutionStack, TariScript},
        tari_utilities::{hex::Hex, ByteArray},
    };

    #[test]
    fn zero_recipients() {
        let factories = CryptoFactories::default();
        let p = TestParams::new();
        let (utxo, input, _) = create_test_input(MicroTari(1200), 0, 0, &factories.commitment);
        let mut builder = SenderTransactionProtocol::builder(0);
        let output_1_offset = PrivateKey::random(&mut OsRng);
        let output_2_offset = PrivateKey::random(&mut OsRng);
        builder
            .with_lock_height(0)
            .with_fee_per_gram(MicroTari(10))
            .with_offset(p.offset.clone())
            .with_private_nonce(p.nonce.clone())
            .with_change_secret(p.change_key.clone())
            .with_input(utxo, input)
            .with_output(
                UnblindedOutput::new(
                    MicroTari(500),
                    p.spend_key.clone(),
                    None,
                    TariScript::default(),
                    ExecutionStack::default(),
                    0,
                    PrivateKey::default(),
                    PublicKey::from_secret_key(&output_1_offset),
                ),
                output_1_offset,
            )
            .with_output(
                UnblindedOutput::new(
                    MicroTari(400),
                    p.spend_key.clone(),
                    None,
                    TariScript::default(),
                    ExecutionStack::default(),
                    0,
                    PrivateKey::default(),
                    PublicKey::from_secret_key(&output_2_offset),
                ),
                output_2_offset,
            );
        let mut sender = builder.build::<Blake256>(&factories).unwrap();
        assert_eq!(sender.is_failed(), false);
        assert!(sender.is_finalizing());
        match sender.finalize(KernelFeatures::empty(), &factories) {
            Ok(_) => (),
            Err(e) => panic!("{:?}", e),
        }
        let tx = sender.get_transaction().unwrap();
        assert_eq!(tx.offset, p.offset);
    }

    #[test]
    fn single_recipient_no_change() {
        let factories = CryptoFactories::default();
        // Alice's parameters
        let a = TestParams::new();
        // Bob's parameters
        let b = TestParams::new();
        let (utxo, input, script_offset) = create_test_input(MicroTari(1200), 0, 0, &factories.commitment);
        let script = script!(Nop);
        let mut builder = SenderTransactionProtocol::builder(1);
        let fee = Fee::calculate(MicroTari(20), 1, 1, 1);
        builder
            .with_lock_height(0)
            .with_fee_per_gram(MicroTari(20))
            .with_offset(a.offset.clone())
            .with_private_nonce(a.nonce.clone())
            .with_input(utxo.clone(), input).with_recipient_script(0, script.clone(), script_offset)
            .with_change_script(script, ExecutionStack::default(), PrivateKey::default())
            // A little twist: Check the case where the change is less than the cost of another output
            .with_amount(0, MicroTari(1200) - fee - MicroTari(10));
        let mut alice = builder.build::<Blake256>(&factories).unwrap();
        assert!(alice.is_single_round_message_ready());
        let msg = alice.build_single_round_message().unwrap();
        // Send message down the wire....and wait for response
        assert!(alice.is_collecting_single_signature());

        // Test serializing the current state to be sent and resuming from that serialized data
        let ser = alice.save_pending_transaction_to_be_sent().unwrap();
        let mut alice = SenderTransactionProtocol::load_pending_transaction_to_be_sent(ser).unwrap();

        // Receiver gets message, deserializes it etc, and creates his response
        let bob_info = SingleReceiverTransactionProtocol::create(
            &msg,
            b.nonce,
            b.spend_key,
            OutputFeatures::default(),
            &factories,
            None,
        )
        .unwrap();
        // Alice gets message back, deserializes it, etc
        alice
            .add_single_recipient_info(bob_info.clone(), &factories.range_proof)
            .unwrap();
        // Transaction should be complete
        assert!(alice.is_finalizing());
        match alice.finalize(KernelFeatures::empty(), &factories) {
            Ok(_) => (),
            Err(e) => panic!("{:?}", e),
        };
        assert!(alice.is_finalized());
        let tx = alice.get_transaction().unwrap();
        assert_eq!(tx.offset, a.offset);
        assert_eq!(tx.body.kernels()[0].fee, fee + MicroTari(10)); // Check the twist above
        assert_eq!(tx.body.inputs().len(), 1);
        assert_eq!(tx.body.inputs()[0], utxo);
        assert_eq!(tx.body.outputs().len(), 1);
        assert_eq!(tx.body.outputs()[0], bob_info.output);
    }

    #[test]
    fn single_recipient_with_change() {
        let factories = CryptoFactories::default();
        // Alice's parameters
        let a = TestParams::new();
        // Bob's parameters
        let b = TestParams::new();
        let (utxo, input, script_offset) = create_test_input(MicroTari(25000), 0, 0, &factories.commitment);
        let mut builder = SenderTransactionProtocol::builder(1);
        let script = script!(Nop);
        let fee = Fee::calculate(MicroTari(20), 1, 1, 2);
        builder
            .with_lock_height(0)
            .with_fee_per_gram(MicroTari(20))
            .with_offset(a.offset.clone())
            .with_private_nonce(a.nonce.clone())
            .with_change_secret(a.change_key.clone())
            .with_input(utxo.clone(), input)
            .with_recipient_script(0, script.clone(), script_offset)
            .with_change_script(script, ExecutionStack::default(), PrivateKey::default())
            .with_amount(0, MicroTari(5000));
        let mut alice = builder.build::<Blake256>(&factories).unwrap();
        assert!(alice.is_single_round_message_ready());
        let msg = alice.build_single_round_message().unwrap();
        println!(
            "amount: {}, fee: {},  Public Excess: {}, Nonce: {}",
            msg.amount,
            msg.metadata.fee,
            msg.public_excess.to_hex(),
            msg.public_nonce.to_hex()
        );

        // Send message down the wire....and wait for response
        assert!(alice.is_collecting_single_signature());

        // Test serializing the current state to be sent and resuming from that serialized data
        let ser = alice.save_pending_transaction_to_be_sent().unwrap();
        let mut alice = SenderTransactionProtocol::load_pending_transaction_to_be_sent(ser).unwrap();

        // Receiver gets message, deserializes it etc, and creates his response
        let bob_info = SingleReceiverTransactionProtocol::create(
            &msg,
            b.nonce,
            b.spend_key,
            OutputFeatures::default(),
            &factories,
            None,
        )
        .unwrap();
        println!(
            "Bob's key: {}, Nonce: {}, Signature: {}, Commitment: {}",
            bob_info.public_spend_key.to_hex(),
            bob_info.partial_signature.get_public_nonce().to_hex(),
            bob_info.partial_signature.get_signature().to_hex(),
            bob_info.output.commitment.as_public_key().to_hex()
        );
        // Alice gets message back, deserializes it, etc
        alice
            .add_single_recipient_info(bob_info, &factories.range_proof)
            .unwrap();
        // Transaction should be complete
        assert!(alice.is_finalizing());
        match alice.finalize(KernelFeatures::empty(), &factories) {
            Ok(_) => (),
            Err(e) => panic!("{:?}", e),
        };

        assert!(alice.is_finalized());
        let tx = alice.get_transaction().unwrap();
        assert_eq!(tx.offset, a.offset);
        assert_eq!(tx.body.kernels()[0].fee, fee);
        assert_eq!(tx.body.inputs().len(), 1);
        assert_eq!(tx.body.inputs()[0], utxo);
        assert_eq!(tx.body.outputs().len(), 2);
        assert!(tx.clone().validate_internal_consistency(&factories, None).is_ok());
    }

    #[test]
    fn single_recipient_range_proof_fail() {
        let factories = CryptoFactories::new(32);
        // Alice's parameters
        let a = TestParams::new();
        // Bob's parameters
        let b = TestParams::new();
        let (utxo, input, script_offset) = create_test_input((2u64.pow(32) + 2001).into(), 0, 0, &factories.commitment);
        let mut builder = SenderTransactionProtocol::builder(1);
        let script = script!(Nop);

        builder
            .with_lock_height(0)
            .with_fee_per_gram(MicroTari(20))
            .with_offset(a.offset.clone())
            .with_private_nonce(a.nonce.clone())
            .with_change_secret(a.change_key)
            .with_input(utxo, input)
            .with_recipient_script(0, script.clone(), script_offset)
            .with_change_script(script, ExecutionStack::default(), PrivateKey::default())
            .with_amount(0, (2u64.pow(32) + 1).into());
        let mut alice = builder.build::<Blake256>(&factories).unwrap();
        assert!(alice.is_single_round_message_ready());
        let msg = alice.build_single_round_message().unwrap();
        // Send message down the wire....and wait for response
        assert!(alice.is_collecting_single_signature());
        // Receiver gets message, deserializes it etc, and creates his response
        let bob_info = SingleReceiverTransactionProtocol::create(
            &msg,
            b.nonce,
            b.spend_key,
            OutputFeatures::default(),
            &factories,
            None,
        )
        .unwrap();
        // Alice gets message back, deserializes it, etc
        match alice.add_single_recipient_info(bob_info, &factories.range_proof) {
            Ok(_) => panic!("Range proof should have failed to verify"),
            Err(e) => assert_eq!(
                e,
                TransactionProtocolError::ValidationError("Recipient output range proof failed to verify".into())
            ),
        }
    }

    fn get_fee_larger_than_amount_values() -> (MicroTari, MicroTari, MicroTari) {
        (MicroTari(2500), MicroTari(51), MicroTari(500))
    }

    #[test]
    fn disallow_fee_larger_than_amount() {
        let factories = CryptoFactories::default();
        // Alice's parameters
        let alice = TestParams::new();
        let (utxo_amount, fee_per_gram, amount) = get_fee_larger_than_amount_values();
        let (utxo, input, script_offset) = create_test_input(utxo_amount, 0, 0, &factories.commitment);
        let script = script!(Nop);
        let mut builder = SenderTransactionProtocol::builder(1);
        builder
            .with_lock_height(0)
            .with_fee_per_gram(fee_per_gram)
            .with_offset(alice.offset.clone())
            .with_private_nonce(alice.nonce.clone())
            .with_change_secret(alice.change_key)
            .with_input(utxo, input)
            .with_amount(0, amount)
            .with_recipient_script(0, script.clone(), script_offset)
            .with_change_script(script, ExecutionStack::default(), PrivateKey::default());
        // Verify that the initial 'fee greater than amount' check rejects the transaction when it is constructed
        match builder.build::<Blake256>(&factories) {
            Ok(_) => panic!("'BuildError(\"Fee is greater than amount\")' not caught"),
            Err(e) => assert_eq!(e.message, "Fee is greater than amount".to_string()),
        };
    }

    #[test]
    fn allow_fee_larger_than_amount() {
        let factories = CryptoFactories::default();
        // Alice's parameters
        let alice = TestParams::new();
        let (utxo_amount, fee_per_gram, amount) = get_fee_larger_than_amount_values();
        let (utxo, input, script_offset) = create_test_input(utxo_amount, 0, 0, &factories.commitment);
        let script = script!(Nop);
        let mut builder = SenderTransactionProtocol::builder(1);
        builder
            .with_lock_height(0)
            .with_fee_per_gram(fee_per_gram)
            .with_offset(alice.offset.clone())
            .with_private_nonce(alice.nonce.clone())
            .with_change_secret(alice.change_key)
            .with_input(utxo, input)
            .with_amount(0, amount)
            .with_prevent_fee_gt_amount(false)
            .with_recipient_script(0, script.clone(), script_offset)
            .with_change_script(script, ExecutionStack::default(), PrivateKey::default());
        // Test if the transaction passes the initial 'fee greater than amount' check when it is constructed
        match builder.build::<Blake256>(&factories) {
            Ok(_) => {},
            Err(e) => panic!("Unexpected error: {:?}", e),
        };
    }

    #[test]
    fn single_recipient_with_rewindable_change_and_receiver_outputs() {
        let factories = CryptoFactories::default();
        // Alice's parameters
        let a = TestParams::new();
        // Bob's parameters
        let b = TestParams::new();
        let alice_value = MicroTari(25000);
        let (utxo, input, script_offset) = create_test_input(alice_value, 0, 0, &factories.commitment);

        // Rewind params
        let rewind_key = PrivateKey::random(&mut OsRng);
        let rewind_blinding_key = PrivateKey::random(&mut OsRng);
        let rewind_public_key = PublicKey::from_secret_key(&rewind_key);
        let rewind_blinding_public_key = PublicKey::from_secret_key(&rewind_blinding_key);
        let proof_message = b"alice__12345678910111";

        let rewind_data = RewindData {
            rewind_key: rewind_key.clone(),
            rewind_blinding_key: rewind_blinding_key.clone(),
            proof_message: proof_message.to_owned(),
        };

        let script = script!(Nop);

        let mut builder = SenderTransactionProtocol::builder(1);
        builder
            .with_lock_height(0)
            .with_fee_per_gram(MicroTari(20))
            .with_offset(a.offset.clone())
            .with_private_nonce(a.nonce.clone())
            .with_change_secret(a.change_key.clone())
            .with_rewindable_outputs(rewind_data)
            .with_input(utxo, input)
            .with_amount(0, MicroTari(5000))
            .with_recipient_script(0, script.clone(), script_offset)
            .with_change_script(script, ExecutionStack::default(), PrivateKey::default());
        let mut alice = builder.build::<Blake256>(&factories).unwrap();
        assert!(alice.is_single_round_message_ready());
        let msg = alice.build_single_round_message().unwrap();

        let change = alice_value - msg.amount - msg.metadata.fee;

        println!(
            "amount: {}, fee: {},  Public Excess: {}, Nonce: {}, Change: {}",
            msg.amount,
            msg.metadata.fee,
            msg.public_excess.to_hex(),
            msg.public_nonce.to_hex(),
            change
        );

        // Send message down the wire....and wait for response
        assert!(alice.is_collecting_single_signature());

        // Receiver gets message, deserializes it etc, and creates his response
        let bob_info = SingleReceiverTransactionProtocol::create(
            &msg,
            b.nonce,
            b.spend_key,
            OutputFeatures::default(),
            &factories,
            None,
        )
        .unwrap();

        // Alice gets message back, deserializes it, etc
        alice
            .add_single_recipient_info(bob_info, &factories.range_proof)
            .unwrap();
        // Transaction should be complete
        assert!(alice.is_finalizing());
        match alice.finalize(KernelFeatures::empty(), &factories) {
            Ok(_) => (),
            Err(e) => panic!("{:?}", e),
        };

        assert!(alice.is_finalized());
        let tx = alice.get_transaction().unwrap();
        assert_eq!(tx.body.outputs().len(), 2);

        match tx.body.outputs()[0].rewind_range_proof_value_only(
            &factories.range_proof,
            &rewind_public_key,
            &rewind_blinding_public_key,
        ) {
            Ok(rr) => {
                assert_eq!(rr.committed_value, change);
                assert_eq!(&rr.proof_message, proof_message);
                let full_rewind_result = tx.body.outputs()[0]
                    .full_rewind_range_proof(&factories.range_proof, &rewind_key, &rewind_blinding_key)
                    .unwrap();
                let beta_hash = Blake256::new()
                    .chain(tx.body.outputs()[0].script_hash.as_bytes())
                    .chain(tx.body.outputs()[0].features.to_bytes())
                    .chain(tx.body.outputs()[0].script_offset_public_key.as_bytes())
                    .result()
                    .to_vec();
                let beta = PrivateKey::from_bytes(beta_hash.as_slice()).unwrap();

                assert_eq!(full_rewind_result.committed_value, change);
                assert_eq!(&full_rewind_result.proof_message, proof_message);
                assert_eq!(full_rewind_result.blinding_factor, a.change_key + beta);
            },
            Err(_) => {
                let rr = tx.body.outputs()[1]
                    .rewind_range_proof_value_only(
                        &factories.range_proof,
                        &rewind_public_key,
                        &rewind_blinding_public_key,
                    )
                    .expect("If the first output isn't alice's then the second must be");
                assert_eq!(rr.committed_value, change);
                assert_eq!(&rr.proof_message, proof_message);
                let full_rewind_result = tx.body.outputs()[1]
                    .full_rewind_range_proof(&factories.range_proof, &rewind_key, &rewind_blinding_key)
                    .unwrap();
                let beta_hash = Blake256::new()
                    .chain(tx.body.outputs()[1].script_hash.as_bytes())
                    .chain(tx.body.outputs()[1].features.to_bytes())
                    .chain(tx.body.outputs()[1].script_offset_public_key.as_bytes())
                    .result()
                    .to_vec();
                let beta = PrivateKey::from_bytes(beta_hash.as_slice()).unwrap();
                assert_eq!(full_rewind_result.committed_value, change);
                assert_eq!(&full_rewind_result.proof_message, proof_message);
                assert_eq!(full_rewind_result.blinding_factor, a.change_key + beta);
            },
        }
    }
}<|MERGE_RESOLUTION|>--- conflicted
+++ resolved
@@ -258,8 +258,7 @@
         }
     }
 
-<<<<<<< HEAD
-=======
+
     /// This function will return the script offset private keys for a single recipient
     pub fn get_recipient_script_offset_private_key(&self, recipient_index: usize) -> Result<PrivateKey, TPE> {
         match &self.state {
@@ -277,7 +276,7 @@
         }
     }
 
->>>>>>> d678a981
+
     /// This function will return the value of the fee of this transaction
     pub fn get_fee_amount(&self) -> Result<MicroTari, TPE> {
         match &self.state {
