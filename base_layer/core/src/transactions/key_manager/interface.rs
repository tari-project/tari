// Copyright 2023 The Tari Project
//
// Redistribution and use in source and binary forms, with or without modification, are permitted provided that the
// following conditions are met:
//
// 1. Redistributions of source code must retain the above copyright notice, this list of conditions and the following
// disclaimer.
//
// 2. Redistributions in binary form must reproduce the above copyright notice, this list of conditions and the
// following disclaimer in the documentation and/or other materials provided with the distribution.
//
// 3. Neither the name of the copyright holder nor the names of its contributors may be used to endorse or promote
// products derived from this software without specific prior written permission.
//
// THIS SOFTWARE IS PROVIDED BY THE COPYRIGHT HOLDERS AND CONTRIBUTORS "AS IS" AND ANY EXPRESS OR IMPLIED WARRANTIES,
// INCLUDING, BUT NOT LIMITED TO, THE IMPLIED WARRANTIES OF MERCHANTABILITY AND FITNESS FOR A PARTICULAR PURPOSE ARE
// DISCLAIMED. IN NO EVENT SHALL THE COPYRIGHT HOLDER OR CONTRIBUTORS BE LIABLE FOR ANY DIRECT, INDIRECT, INCIDENTAL,
// SPECIAL, EXEMPLARY, OR CONSEQUENTIAL DAMAGES (INCLUDING, BUT NOT LIMITED TO, PROCUREMENT OF SUBSTITUTE GOODS OR
// SERVICES; LOSS OF USE, DATA, OR PROFITS; OR BUSINESS INTERRUPTION) HOWEVER CAUSED AND ON ANY THEORY OF LIABILITY,
// WHETHER IN CONTRACT, STRICT LIABILITY, OR TORT (INCLUDING NEGLIGENCE OR OTHERWISE) ARISING IN ANY WAY OUT OF THE
// USE OF THIS SOFTWARE, EVEN IF ADVISED OF THE POSSIBILITY OF SUCH DAMAGE.

use std::str::FromStr;

use blake2::Blake2b;
use digest::consts::U64;
use strum_macros::EnumIter;
use tari_common_types::{
    types::{ComAndPubSignature, Commitment, PrivateKey, PublicKey, RangeProof, Signature},
    WALLET_COMMS_AND_SPEND_KEY_BRANCH,
};
use tari_comms::types::CommsDHKE;
<<<<<<< HEAD
use tari_crypto::{
    hashing::DomainSeparatedHash,
    ristretto::{RistrettoComSig, RistrettoSchnorr},
};
use tari_key_manager::key_manager_service::{KeyId, KeyManagerInterface, KeyManagerServiceError};
=======
use tari_crypto::{hashing::DomainSeparatedHash, ristretto::RistrettoComSig};
use tari_key_manager::key_manager_service::{KeyAndId, KeyId, KeyManagerInterface, KeyManagerServiceError};
use tari_script::CheckSigSchnorrSignature;
>>>>>>> 54bccd7c

use crate::transactions::{
    tari_amount::MicroMinotari,
    transaction_components::{
        encrypted_data::PaymentId,
        EncryptedData,
        KernelFeatures,
        RangeProofType,
        TransactionError,
        TransactionInputVersion,
        TransactionKernelVersion,
        TransactionOutput,
        TransactionOutputVersion,
    },
};

pub type TariKeyId = KeyId<PublicKey>;

#[derive(Clone, Copy, PartialEq)]
pub enum TxoStage {
    Input,
    Output,
}

#[repr(u8)]
#[derive(Clone, Copy, EnumIter)]
// These byte reps must stay in sync with the ledger representations at:
// applications/minotari_ledger_wallet/wallet/src/main.rs
pub enum TransactionKeyManagerBranch {
<<<<<<< HEAD
    DataEncryption,
    Coinbase,
    CoinbaseScript,
    CommitmentMask,
    Nonce,
    KernelNonce,
    ScriptKey,
    SenderOffset,
    CodeTemplateAuthor,
=======
    DataEncryption = 0x00,
    MetadataEphemeralNonce = 0x01,
    CommitmentMask = 0x02,
    Nonce = 0x03,
    KernelNonce = 0x04,
    SenderOffset = 0x05,
    SenderOffsetLedger = 0x06,
    Spend = 0x07,
>>>>>>> 54bccd7c
}

impl TransactionKeyManagerBranch {
    /// Warning: Changing these strings will affect the backwards compatibility of the wallet with older databases or
    /// recovery.
    pub fn get_branch_key(self) -> String {
        match self {
            TransactionKeyManagerBranch::DataEncryption => "data encryption".to_string(),
            TransactionKeyManagerBranch::CommitmentMask => "commitment mask".to_string(),
            TransactionKeyManagerBranch::Nonce => "nonce".to_string(),
            TransactionKeyManagerBranch::MetadataEphemeralNonce => "metadata ephemeral nonce".to_string(),
            TransactionKeyManagerBranch::KernelNonce => "kernel nonce".to_string(),
            TransactionKeyManagerBranch::SenderOffset => "sender offset".to_string(),
<<<<<<< HEAD
            TransactionKeyManagerBranch::CodeTemplateAuthor => "code_template_author".to_string(),
=======
            TransactionKeyManagerBranch::SenderOffsetLedger => "sender offset ledger".to_string(),
            TransactionKeyManagerBranch::Spend => WALLET_COMMS_AND_SPEND_KEY_BRANCH.to_string(),
        }
    }

    pub fn from_key(key: &str) -> Self {
        match key {
            "data encryption" => TransactionKeyManagerBranch::DataEncryption,
            "commitment mask" => TransactionKeyManagerBranch::CommitmentMask,
            "metadata ephemeral nonce" => TransactionKeyManagerBranch::MetadataEphemeralNonce,
            "kernel nonce" => TransactionKeyManagerBranch::KernelNonce,
            "sender offset" => TransactionKeyManagerBranch::SenderOffset,
            "sender offset ledger" => TransactionKeyManagerBranch::SenderOffsetLedger,
            "nonce" => TransactionKeyManagerBranch::Nonce,
            WALLET_COMMS_AND_SPEND_KEY_BRANCH => TransactionKeyManagerBranch::Spend,
            _ => TransactionKeyManagerBranch::Nonce,
        }
    }

    pub fn as_byte(self) -> u8 {
        self as u8
    }
}

#[derive(Clone, Copy, EnumIter)]
pub enum TransactionKeyManagerLabel {
    ScriptKey,
}

impl TransactionKeyManagerLabel {
    /// Warning: Changing these strings will affect the backwards compatibility of the wallet with older databases or
    /// recovery.
    pub fn get_branch_key(self) -> String {
        match self {
            TransactionKeyManagerLabel::ScriptKey => "script key".to_string(),
        }
    }
}

impl FromStr for TransactionKeyManagerLabel {
    type Err = String;

    fn from_str(id: &str) -> Result<Self, Self::Err> {
        match id {
            "script key" => Ok(TransactionKeyManagerLabel::ScriptKey),
            _ => Err("Unknown label".to_string()),
>>>>>>> 54bccd7c
        }
    }
}

#[async_trait::async_trait]
pub trait TransactionKeyManagerInterface: KeyManagerInterface<PublicKey> {
    /// Gets the pedersen commitment for the specified index
    async fn get_commitment(
        &self,
        commitment_mask_key_id: &TariKeyId,
        value: &PrivateKey,
    ) -> Result<Commitment, KeyManagerServiceError>;

    async fn verify_mask(
        &self,
        commitment: &Commitment,
        commitment_mask_key_id: &TariKeyId,
        value: u64,
    ) -> Result<bool, KeyManagerServiceError>;

    async fn get_view_key(&self) -> Result<KeyAndId<PublicKey>, KeyManagerServiceError>;

    async fn get_spend_key(&self) -> Result<KeyAndId<PublicKey>, KeyManagerServiceError>;

    async fn get_comms_key(&self) -> Result<KeyAndId<PublicKey>, KeyManagerServiceError>;

    async fn get_next_commitment_mask_and_script_key(
        &self,
    ) -> Result<(KeyAndId<PublicKey>, KeyAndId<PublicKey>), KeyManagerServiceError>;

    async fn find_script_key_id_from_commitment_mask_key_id(
        &self,
        commitment_mask_key_id: &TariKeyId,
        public_script_key: Option<&PublicKey>,
    ) -> Result<Option<TariKeyId>, KeyManagerServiceError>;

    async fn get_diffie_hellman_shared_secret(
        &self,
        secret_key_id: &TariKeyId,
        public_key: &PublicKey,
    ) -> Result<CommsDHKE, TransactionError>;

    async fn get_diffie_hellman_stealth_domain_hasher(
        &self,
        secret_key_id: &TariKeyId,
        public_key: &PublicKey,
    ) -> Result<DomainSeparatedHash<Blake2b<U64>>, TransactionError>;

    async fn import_add_offset_to_private_key(
        &self,
        secret_key_id: &TariKeyId,
        offset: PrivateKey,
    ) -> Result<TariKeyId, KeyManagerServiceError>;

    async fn get_spending_key_id(&self, public_spending_key: &PublicKey) -> Result<TariKeyId, TransactionError>;

    async fn construct_range_proof(
        &self,
        commitment_mask_key_id: &TariKeyId,
        value: u64,
        min_value: u64,
    ) -> Result<RangeProof, TransactionError>;

    async fn get_script_signature(
        &self,
        script_key_id: &TariKeyId,
        commitment_mask_key_id: &TariKeyId,
        value: &PrivateKey,
        txi_version: &TransactionInputVersion,
        script_message: &[u8; 32],
    ) -> Result<ComAndPubSignature, TransactionError>;

    async fn get_partial_script_signature(
        &self,
        commitment_mask_id: &TariKeyId,
        value: &PrivateKey,
        txi_version: &TransactionInputVersion,
        ephemeral_pubkey: &PublicKey,
        script_public_key: &PublicKey,
        script_message: &[u8; 32],
    ) -> Result<ComAndPubSignature, TransactionError>;

    async fn get_partial_txo_kernel_signature(
        &self,
        commitment_mask_key_id: &TariKeyId,
        nonce_id: &TariKeyId,
        total_nonce: &PublicKey,
        total_excess: &PublicKey,
        kernel_version: &TransactionKernelVersion,
        kernel_message: &[u8; 32],
        kernel_features: &KernelFeatures,
        txo_type: TxoStage,
    ) -> Result<Signature, TransactionError>;

    async fn get_txo_kernel_signature_excess_with_offset(
        &self,
        commitment_mask_key_id: &TariKeyId,
        nonce: &TariKeyId,
    ) -> Result<PublicKey, TransactionError>;

    async fn get_txo_private_kernel_offset(
        &self,
        commitment_mask_key_id: &TariKeyId,
        nonce_id: &TariKeyId,
    ) -> Result<PrivateKey, TransactionError>;

    async fn encrypt_data_for_recovery(
        &self,
        commitment_mask_key_id: &TariKeyId,
        custom_recovery_key_id: Option<&TariKeyId>,
        value: u64,
        payment_id: PaymentId,
    ) -> Result<EncryptedData, TransactionError>;

    async fn try_output_key_recovery(
        &self,
        output: &TransactionOutput,
        custom_recovery_key_id: Option<&TariKeyId>,
    ) -> Result<(TariKeyId, MicroMinotari, PaymentId), TransactionError>;

    async fn get_script_offset(
        &self,
        script_key_ids: &[TariKeyId],
        sender_offset_key_ids: &[TariKeyId],
    ) -> Result<PrivateKey, TransactionError>;

    async fn get_metadata_signature_ephemeral_commitment(
        &self,
        nonce_id: &TariKeyId,
        range_proof_type: RangeProofType,
    ) -> Result<Commitment, TransactionError>;

    // Look into perhaps removing all nonce here, if the signer and receiver are the same it should not be required to
    // share or pre calc the nonces
    async fn get_metadata_signature(
        &self,
        spending_key_id: &TariKeyId,
        value_as_private_key: &PrivateKey,
        sender_offset_key_id: &TariKeyId,
        txo_version: &TransactionOutputVersion,
        metadata_signature_message: &[u8; 32],
        range_proof_type: RangeProofType,
    ) -> Result<ComAndPubSignature, TransactionError>;

    async fn sign_script_message(
        &self,
        private_key_id: &TariKeyId,
        challenge: &[u8],
    ) -> Result<CheckSigSchnorrSignature, TransactionError>;

    async fn sign_with_nonce_and_message(
        &self,
        private_key_id: &TariKeyId,
        nonce: &TariKeyId,
        challenge: &[u8; 64],
    ) -> Result<Signature, TransactionError>;

    async fn get_receiver_partial_metadata_signature(
        &self,
        commitment_mask_key_id: &TariKeyId,
        value: &PrivateKey,
        sender_offset_public_key: &PublicKey,
        ephemeral_pubkey: &PublicKey,
        txo_version: &TransactionOutputVersion,
        metadata_signature_message: &[u8; 32],
        range_proof_type: RangeProofType,
    ) -> Result<ComAndPubSignature, TransactionError>;

    // In the case where the sender is an aggregated signer, we need to parse in the other public key shares, this is
    // done in: aggregated_sender_offset_public_keys and aggregated_ephemeral_public_keys. If there is no aggregated
    // signers, this can be left as none
    async fn get_sender_partial_metadata_signature(
        &self,
        ephemeral_private_nonce_id: &TariKeyId,
        sender_offset_key_id: &TariKeyId,
        commitment: &Commitment,
        ephemeral_commitment: &Commitment,
        txo_version: &TransactionOutputVersion,
        metadata_signature_message: &[u8; 32],
    ) -> Result<ComAndPubSignature, TransactionError>;

    async fn generate_burn_proof(
        &self,
        spending_key: &TariKeyId,
        amount: &PrivateKey,
        claim_public_key: &PublicKey,
    ) -> Result<RistrettoComSig, TransactionError>;
}

#[async_trait::async_trait]
pub trait SecretTransactionKeyManagerInterface: TransactionKeyManagerInterface {
    /// Gets the pedersen commitment for the specified index
    async fn get_private_key(&self, key_id: &TariKeyId) -> Result<PrivateKey, KeyManagerServiceError>;
<<<<<<< HEAD

    async fn sign_raw(
        &self,
        msg: &[u8],
        key_index: &TariKeyId,
        nonce_secret: PrivateKey,
    ) -> Result<RistrettoSchnorr, KeyManagerServiceError> {
        let secret = self.get_private_key(key_index).await?;

        let sig = RistrettoSchnorr::sign_raw_uniform(&secret, nonce_secret, msg)
            .map_err(|e| KeyManagerServiceError::SchnorrSignatureError(e.to_string()))?;
        Ok(sig)
=======
}

#[cfg(test)]
mod test {
    use core::iter;
    use std::str::FromStr;

    use rand::{distributions::Alphanumeric, rngs::OsRng, Rng};
    use tari_common_types::types::{PrivateKey, PublicKey};
    use tari_crypto::keys::{PublicKey as PK, SecretKey as SK};

    use crate::transactions::key_manager::TariKeyId;

    fn random_string(len: usize) -> String {
        iter::repeat(())
            .map(|_| OsRng.sample(Alphanumeric) as char)
            .take(len)
            .collect()
    }

    #[test]
    fn key_id_converts_correctly() {
        let managed_key_id: TariKeyId = TariKeyId::Managed {
            branch: random_string(8),
            index: {
                let mut rng = rand::thread_rng();
                let random_value: u64 = rng.gen();
                random_value
            },
        };
        let imported_key_id: TariKeyId = TariKeyId::Imported {
            key: PublicKey::from_secret_key(&PrivateKey::random(&mut OsRng)),
        };
        let zero_key_id: TariKeyId = TariKeyId::Zero;

        let managed_key_id_str = managed_key_id.to_string();
        let imported_key_id_str = imported_key_id.to_string();
        let zero_key_id_str = zero_key_id.to_string();

        assert_eq!(managed_key_id, TariKeyId::from_str(&managed_key_id_str).unwrap());
        println!("imported_key_id_str: {}", imported_key_id_str);
        assert_eq!(imported_key_id, TariKeyId::from_str(&imported_key_id_str).unwrap());
        assert_eq!(zero_key_id, TariKeyId::from_str(&zero_key_id_str).unwrap());
>>>>>>> 54bccd7c
    }
}<|MERGE_RESOLUTION|>--- conflicted
+++ resolved
@@ -30,17 +30,12 @@
     WALLET_COMMS_AND_SPEND_KEY_BRANCH,
 };
 use tari_comms::types::CommsDHKE;
-<<<<<<< HEAD
 use tari_crypto::{
     hashing::DomainSeparatedHash,
     ristretto::{RistrettoComSig, RistrettoSchnorr},
 };
-use tari_key_manager::key_manager_service::{KeyId, KeyManagerInterface, KeyManagerServiceError};
-=======
-use tari_crypto::{hashing::DomainSeparatedHash, ristretto::RistrettoComSig};
 use tari_key_manager::key_manager_service::{KeyAndId, KeyId, KeyManagerInterface, KeyManagerServiceError};
 use tari_script::CheckSigSchnorrSignature;
->>>>>>> 54bccd7c
 
 use crate::transactions::{
     tari_amount::MicroMinotari,
@@ -70,17 +65,6 @@
 // These byte reps must stay in sync with the ledger representations at:
 // applications/minotari_ledger_wallet/wallet/src/main.rs
 pub enum TransactionKeyManagerBranch {
-<<<<<<< HEAD
-    DataEncryption,
-    Coinbase,
-    CoinbaseScript,
-    CommitmentMask,
-    Nonce,
-    KernelNonce,
-    ScriptKey,
-    SenderOffset,
-    CodeTemplateAuthor,
-=======
     DataEncryption = 0x00,
     MetadataEphemeralNonce = 0x01,
     CommitmentMask = 0x02,
@@ -89,7 +73,7 @@
     SenderOffset = 0x05,
     SenderOffsetLedger = 0x06,
     Spend = 0x07,
->>>>>>> 54bccd7c
+    CodeTemplateAuthor = 0x08,
 }
 
 impl TransactionKeyManagerBranch {
@@ -103,11 +87,9 @@
             TransactionKeyManagerBranch::MetadataEphemeralNonce => "metadata ephemeral nonce".to_string(),
             TransactionKeyManagerBranch::KernelNonce => "kernel nonce".to_string(),
             TransactionKeyManagerBranch::SenderOffset => "sender offset".to_string(),
-<<<<<<< HEAD
-            TransactionKeyManagerBranch::CodeTemplateAuthor => "code_template_author".to_string(),
-=======
             TransactionKeyManagerBranch::SenderOffsetLedger => "sender offset ledger".to_string(),
             TransactionKeyManagerBranch::Spend => WALLET_COMMS_AND_SPEND_KEY_BRANCH.to_string(),
+            TransactionKeyManagerBranch::CodeTemplateAuthor => "code_template_author".to_string(),
         }
     }
 
@@ -152,7 +134,6 @@
         match id {
             "script key" => Ok(TransactionKeyManagerLabel::ScriptKey),
             _ => Err("Unknown label".to_string()),
->>>>>>> 54bccd7c
         }
     }
 }
@@ -346,7 +327,6 @@
 pub trait SecretTransactionKeyManagerInterface: TransactionKeyManagerInterface {
     /// Gets the pedersen commitment for the specified index
     async fn get_private_key(&self, key_id: &TariKeyId) -> Result<PrivateKey, KeyManagerServiceError>;
-<<<<<<< HEAD
 
     async fn sign_raw(
         &self,
@@ -359,7 +339,7 @@
         let sig = RistrettoSchnorr::sign_raw_uniform(&secret, nonce_secret, msg)
             .map_err(|e| KeyManagerServiceError::SchnorrSignatureError(e.to_string()))?;
         Ok(sig)
-=======
+    }
 }
 
 #[cfg(test)]
@@ -403,6 +383,5 @@
         println!("imported_key_id_str: {}", imported_key_id_str);
         assert_eq!(imported_key_id, TariKeyId::from_str(&imported_key_id_str).unwrap());
         assert_eq!(zero_key_id, TariKeyId::from_str(&zero_key_id_str).unwrap());
->>>>>>> 54bccd7c
     }
 }