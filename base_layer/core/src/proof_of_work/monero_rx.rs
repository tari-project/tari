--- conflicted
+++ resolved
@@ -193,17 +193,10 @@
         hashes.push(Hash::from(item.clone()));
     }
     let mut root = tree_hash(hashes);
-<<<<<<< HEAD
-    let mut encode2 = header;
-    encode2.append(&mut root);
-    encode2.append(&mut count);
-    Ok(hex::encode(encode2))
-=======
     let mut encode = header;
     encode.append(&mut root);
     encode.append(&mut count);
-    Ok(hex::encode(encode).into())
->>>>>>> 37180800
+    Ok(hex::encode(encode))
 }
 
 /// Utility function to transform array to fixed array
