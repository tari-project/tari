//  Copyright 2021, The Tari Project
//
//  Redistribution and use in source and binary forms, with or without modification, are permitted provided that the
//  following conditions are met:
//
//  1. Redistributions of source code must retain the above copyright notice, this list of conditions and the following
//  disclaimer.
//
//  2. Redistributions in binary form must reproduce the above copyright notice, this list of conditions and the
//  following disclaimer in the documentation and/or other materials provided with the distribution.
//
//  3. Neither the name of the copyright holder nor the names of its contributors may be used to endorse or promote
//  products derived from this software without specific prior written permission.
//
//  THIS SOFTWARE IS PROVIDED BY THE COPYRIGHT HOLDERS AND CONTRIBUTORS "AS IS" AND ANY EXPRESS OR IMPLIED WARRANTIES,
//  INCLUDING, BUT NOT LIMITED TO, THE IMPLIED WARRANTIES OF MERCHANTABILITY AND FITNESS FOR A PARTICULAR PURPOSE ARE
//  DISCLAIMED. IN NO EVENT SHALL THE COPYRIGHT HOLDER OR CONTRIBUTORS BE LIABLE FOR ANY DIRECT, INDIRECT, INCIDENTAL,
//  SPECIAL, EXEMPLARY, OR CONSEQUENTIAL DAMAGES (INCLUDING, BUT NOT LIMITED TO, PROCUREMENT OF SUBSTITUTE GOODS OR
//  SERVICES; LOSS OF USE, DATA, OR PROFITS; OR BUSINESS INTERRUPTION) HOWEVER CAUSED AND ON ANY THEORY OF LIABILITY,
//  WHETHER IN CONTRACT, STRICT LIABILITY, OR TORT (INCLUDING NEGLIGENCE OR OTHERWISE) ARISING IN ANY WAY OUT OF THE
//  USE OF THIS SOFTWARE, EVEN IF ADVISED OF THE POSSIBILITY OF SUCH DAMAGE.
use std::iter;

use log::*;
use monero::{
    blockdata::transaction::{ExtraField, RawExtraField, SubField},
    consensus,
    consensus::Encodable,
    cryptonote::hash::Hashable,
    VarInt,
};
use primitive_types::U256;
use sha2::{Digest, Sha256};
use tari_common_types::types::FixedHash;
use tari_utilities::hex::HexError;
use tiny_keccak::{Hasher, Keccak};

use super::{
    error::MergeMineError,
    fixed_array::FixedByteArray,
    merkle_tree::{create_merkle_proof, tree_hash},
    pow_data::MoneroPowData,
};
use crate::{
    blocks::BlockHeader,
    consensus::ConsensusManager,
    proof_of_work::{
        monero_rx::merkle_tree_parameters::MerkleTreeParameters,
        randomx_factory::{RandomXFactory, RandomXVMInstance},
        Difficulty,
    },
};

pub const LOG_TARGET: &str = "c::pow::monero_rx";
///  Calculates the achieved Monero difficulty for the `BlockHeader`. An error is returned if the BlockHeader does not
/// contain valid Monero PoW data.
pub fn randomx_difficulty(
    header: &BlockHeader,
    randomx_factory: &RandomXFactory,
    gen_hash: &FixedHash,
    consensus: &ConsensusManager,
) -> Result<Difficulty, MergeMineError> {
    let monero_pow_data = verify_header(header, gen_hash, consensus)?;
    debug!(target: LOG_TARGET, "Valid Monero data: {}", monero_pow_data);
    let blockhashing_blob = monero_pow_data.to_blockhashing_blob();
    let vm = randomx_factory.create(monero_pow_data.randomx_key())?;
    get_random_x_difficulty(&blockhashing_blob, &vm).map(|(diff, _)| diff)
}

/// Calculate the RandomX mining hash using the virtual machine together with the achieved difficulty
fn get_random_x_difficulty(input: &[u8], vm: &RandomXVMInstance) -> Result<(Difficulty, Vec<u8>), MergeMineError> {
    let hash = vm.calculate_hash(input)?;
    debug!(target: LOG_TARGET, "RandomX Hash: {:?}", hash);
    let difficulty = Difficulty::little_endian_difficulty(&hash)?;
    Ok((difficulty, hash))
}

// Parsing an extra field from bytes will always return an extra field with sub-fields that could be read, even if it
// does not represent the original extra field. As per Monero consensus rules, an error here will not represent a
// failure to deserialize a block, so no need to error here.
fn parse_extra_field_truncate_on_error(raw_extra_field: &RawExtraField) -> ExtraField {
    match ExtraField::try_parse(raw_extra_field) {
        Ok(val) => val,
        Err(val) => {
            warn!(
                target: LOG_TARGET,
                "Some sub-fields could not be parsed successfully from the Monero coinbase extra field and will be \
                excluded"
            );
            val
        },
    }
}

/// Validates the monero data contained in the given header, making these assetions:
/// 1. The MoneroPowData is well-formed (i.e. can be deserialized)
/// 1. The header's merge mining hash is included in the coinbase extra field
/// 1. The merkle proof and coinbase hash produce a matching merkle root
///
/// If these assertions pass, a valid `MoneroPowData` instance is returned
pub fn verify_header(
    header: &BlockHeader,
    gen_hash: &FixedHash,
    consensus: &ConsensusManager,
) -> Result<MoneroPowData, MergeMineError> {
    let monero_data = MoneroPowData::from_header(header, consensus)?;
    let expected_merge_mining_hash = header.merge_mining_hash();
<<<<<<< HEAD
    let extra_field = ExtraField::try_parse(&monero_data.coinbase_tx_extra)
        .map_err(|_| MergeMineError::DeserializeError("Invalid extra field".to_string()))?;
=======
    let extra_field = ExtraField::try_parse(&monero_data.coinbase_tx_extra);
    let extra_field = extra_field.unwrap_or_else(|ex_field| {
        warn!(target: LOG_TARGET, "Error deserializing, Monero extra field");
        ex_field
    });
>>>>>>> ab8d96af
    // Check that the Tari MM hash is found in the Monero coinbase transaction
    // and that only 1 Tari header is found

    let mut is_found = false;
    let mut already_seen_mmfield = false;
    for item in extra_field.0 {
        if let SubField::MergeMining(Some(depth), merge_mining_hash) = item {
            if already_seen_mmfield {
                return Err(MergeMineError::ValidationError(
                    "More than one merge mining tag found in coinbase".to_string(),
                ));
            }
            already_seen_mmfield = true;
            is_found = check_aux_chains(
                &monero_data,
                depth,
                &merge_mining_hash,
                &expected_merge_mining_hash,
                gen_hash,
            )
        }
    }

    if !is_found {
        return Err(MergeMineError::ValidationError(
            "Expected merge mining tag was not found in Monero coinbase transaction".to_string(),
        ));
    }

    if !monero_data.is_coinbase_valid_merkle_root() {
        return Err(MergeMineError::InvalidMerkleRoot);
    }

    Ok(monero_data)
}

fn check_aux_chains(
    monero_data: &MoneroPowData,
    merge_mining_params: VarInt,
    aux_chain_merkle_root: &monero::Hash,
    tari_hash: &FixedHash,
    tari_genesis_block_hash: &FixedHash,
) -> bool {
    let t_hash = monero::Hash::from_slice(tari_hash.as_slice());
    if merge_mining_params == VarInt(0) {
        // we interpret 0 as there is only 1 chain, tari.
        if t_hash == *aux_chain_merkle_root {
            return true;
        }
    }
    let merkle_tree_params = MerkleTreeParameters::from_varint(merge_mining_params);
    if merkle_tree_params.number_of_chains == 0 {
        return false;
    }
    let hash_position = U256::from_little_endian(
        &Sha256::new()
            .chain_update(tari_genesis_block_hash)
            .chain_update(merkle_tree_params.aux_nonce.to_le_bytes())
            .chain_update((109_u8).to_le_bytes())
            .finalize(),
    )
    .low_u32() %
        u32::from(merkle_tree_params.number_of_chains);
    let (merkle_root, pos) = monero_data.aux_chain_merkle_proof.calculate_root_with_pos(&t_hash);
    if hash_position != pos {
        return false;
    }

    merkle_root == *aux_chain_merkle_root
}

/// Extracts the Monero block hash from the coinbase transaction's extra field
pub fn extract_aux_merkle_root_from_block(monero: &monero::Block) -> Result<Option<monero::Hash>, MergeMineError> {
    // When we extract the merge mining hash, we do not care if the extra field can be parsed without error.
    let extra_field = parse_extra_field_truncate_on_error(&monero.miner_tx.prefix.extra);

    // Only one merge mining tag is allowed
    let merge_mining_hashes: Vec<monero::Hash> = extra_field
        .0
        .iter()
        .filter_map(|item| {
            if let SubField::MergeMining(_depth, merge_mining_hash) = item {
                Some(*merge_mining_hash)
            } else {
                None
            }
        })
        .collect();
    if merge_mining_hashes.len() > 1 {
        return Err(MergeMineError::ValidationError(
            "More than one merge mining tag found in coinbase".to_string(),
        ));
    }

    if let Some(merge_mining_hash) = merge_mining_hashes.into_iter().next() {
        Ok(Some(merge_mining_hash))
    } else {
        Ok(None)
    }
}

/// Deserializes the given hex-encoded string into a Monero block
pub fn deserialize_monero_block_from_hex<T>(data: T) -> Result<monero::Block, MergeMineError>
where T: AsRef<[u8]> {
    let bytes = hex::decode(data).map_err(|_| HexError::HexConversionError {})?;
    let obj = consensus::deserialize::<monero::Block>(&bytes)
        .map_err(|_| MergeMineError::ValidationError("blocktemplate blob invalid".to_string()))?;
    Ok(obj)
}

/// Serializes the given Monero block into a hex-encoded string
pub fn serialize_monero_block_to_hex(obj: &monero::Block) -> Result<String, MergeMineError> {
    let data = consensus::serialize::<monero::Block>(obj);
    let bytes = hex::encode(data);
    Ok(bytes)
}

/// Constructs the Monero PoW data from the given block and seed
pub fn construct_monero_data(
    block: monero::Block,
    seed: FixedByteArray,
    ordered_aux_chain_hashes: Vec<monero::Hash>,
    tari_hash: FixedHash,
) -> Result<MoneroPowData, MergeMineError> {
    let hashes = create_ordered_transaction_hashes_from_block(&block);
    let root = tree_hash(&hashes)?;
    let coinbase_merkle_proof = create_merkle_proof(&hashes, &hashes[0]).ok_or_else(|| {
        MergeMineError::ValidationError(
            "create_merkle_proof returned None because the block had no coinbase (which is impossible because the \
             Block type does not allow that)"
                .to_string(),
        )
    })?;
    let coinbase = block.miner_tx.clone();

    let mut keccak = Keccak::v256();
    let mut encoder_prefix = Vec::new();
    coinbase
        .prefix
        .version
        .consensus_encode(&mut encoder_prefix)
        .map_err(|e| MergeMineError::SerializeError(e.to_string()))?;
    coinbase
        .prefix
        .unlock_time
        .consensus_encode(&mut encoder_prefix)
        .map_err(|e| MergeMineError::SerializeError(e.to_string()))?;
    coinbase
        .prefix
        .inputs
        .consensus_encode(&mut encoder_prefix)
        .map_err(|e| MergeMineError::SerializeError(e.to_string()))?;
    coinbase
        .prefix
        .outputs
        .consensus_encode(&mut encoder_prefix)
        .map_err(|e| MergeMineError::SerializeError(e.to_string()))?;
    keccak.update(&encoder_prefix);

    let t_hash = monero::Hash::from_slice(tari_hash.as_slice());
    let aux_chain_merkle_proof = create_merkle_proof(&ordered_aux_chain_hashes, &t_hash).ok_or_else(|| {
        MergeMineError::ValidationError(
            "create_merkle_proof returned None, could not find tari hash in ordered aux chain hashes".to_string(),
        )
    })?;
    #[allow(clippy::cast_possible_truncation)]
    Ok(MoneroPowData {
        header: block.header,
        randomx_key: seed,
        transaction_count: hashes.len() as u16,
        merkle_root: root,
        coinbase_merkle_proof,
        coinbase_tx_extra: block.miner_tx.prefix.extra,
        coinbase_tx_hasher: keccak,
        aux_chain_merkle_proof,
    })
}

/// Creates a hex encoded Monero blockhashing_blob that's used by the pow hash
pub fn create_blockhashing_blob_from_block(block: &monero::Block) -> Result<String, MergeMineError> {
    let tx_hashes = create_ordered_transaction_hashes_from_block(block);
    let root = tree_hash(&tx_hashes)?;
    let blob = create_block_hashing_blob(&block.header, &root, tx_hashes.len() as u64);
    Ok(hex::encode(blob))
}

/// Create a set of ordered transaction hashes from a Monero block
pub fn create_ordered_transaction_hashes_from_block(block: &monero::Block) -> Vec<monero::Hash> {
    iter::once(block.miner_tx.hash())
        .chain(block.tx_hashes.clone())
        .collect()
}

/// Inserts merge mining hash into a Monero block
pub fn insert_merge_mining_tag_and_aux_chain_merkle_root_into_block<T: AsRef<[u8]>>(
    block: &mut monero::Block,
    hash: T,
    aux_chain_count: u8,
    aux_nonce: u32,
) -> Result<(), MergeMineError> {
    if aux_chain_count == 0 {
        return Err(MergeMineError::ZeroAuxChains);
    }
    if hash.as_ref().len() != monero::Hash::len_bytes() {
        return Err(MergeMineError::HashingError(format!(
            "Expected source to be {} bytes, but it was {} bytes",
            monero::Hash::len_bytes(),
            hash.as_ref().len()
        )));
    }
    // When we insert the merge mining tag, we need to make sure that the extra field is valid.
    let mut extra_field = ExtraField::try_parse(&block.miner_tx.prefix.extra)
        .map_err(|_| MergeMineError::DeserializeError("Invalid extra field".to_string()))?;

    // Adding more than one merge mining tag is not allowed
    for item in &extra_field.0 {
        if let SubField::MergeMining(Some(_), _) = item {
            return Err(MergeMineError::ValidationError(
                "More than one merge mining tag in coinbase not allowed".to_string(),
            ));
        }
    }

    // If `SubField::Padding(n)` with `n < 255` is the last sub field in the extra field, then appending a new field
    // will always fail deserialization (`ExtraField::try_parse`) - the new field cannot be parsed in that sequence.
    // To circumvent this, we create a new extra field by appending the original extra field to the merge mining field
    // instead.
    let hash = monero::Hash::from_slice(hash.as_ref());
    let mt_params = MerkleTreeParameters {
        number_of_chains: aux_chain_count,
        aux_nonce,
    };
    let encoded = if aux_chain_count == 1 {
        VarInt(0)
    } else {
        mt_params.to_varint()
    };
    extra_field.0.insert(0, SubField::MergeMining(Some(encoded), hash));

    block.miner_tx.prefix.extra = extra_field.into();

    // lets test the block to ensure its serializes correctly
    let blocktemplate_blob = serialize_monero_block_to_hex(block)?;
    let bytes = hex::decode(blocktemplate_blob).map_err(|_| HexError::HexConversionError {})?;
    let de_block = monero::consensus::deserialize::<monero::Block>(&bytes[..])
        .map_err(|_| MergeMineError::ValidationError("blocktemplate blob invalid".to_string()))?;
    if block != &de_block {
        return Err(MergeMineError::SerializeError(
            "Blocks dont match after serialization".to_string(),
        ));
    }
    Ok(())
}

/// Creates a hex encoded Monero blockhashing_blob
pub fn create_block_hashing_blob(
    header: &monero::BlockHeader,
    merkle_root: &monero::Hash,
    transaction_count: u64,
) -> Vec<u8> {
    let mut blockhashing_blob = consensus::serialize(header);
    blockhashing_blob.extend_from_slice(merkle_root.as_bytes());
    let mut count = consensus::serialize(&VarInt(transaction_count));
    blockhashing_blob.append(&mut count);
    blockhashing_blob
}

#[cfg(test)]
mod test {
    use std::convert::{TryFrom, TryInto};

    use borsh::BorshSerialize;
    use monero::{
        blockdata::transaction::{ExtraField, TxOutTarget},
        consensus::deserialize,
        cryptonote::hash::Hashable,
        util::ringct::{RctSig, RctSigBase, RctType},
        Hash,
        PublicKey,
        Transaction,
        TransactionPrefix,
        TxIn,
        TxOut,
    };
    use tari_common::configuration::Network;
    use tari_common_types::types::FixedHash;
    use tari_test_utils::unpack_enum;
    use tari_utilities::{
        epoch_time::EpochTime,
        hex::{from_hex, Hex},
        ByteArray,
    };

    use super::*;
    use crate::proof_of_work::{monero_rx::fixed_array::FixedByteArray, PowAlgorithm, ProofOfWork};

    // This tests checks the hash of monero-rs
    #[test]
    fn test_monero_rs_miner_tx_hash() {
        let tx = "f8ad7c58e6fce1792dd78d764ce88a11db0e3c3bb484d868ae05a7321fb6c6b0";

        let pk_extra = vec![
            179, 155, 220, 223, 213, 23, 81, 160, 95, 232, 87, 102, 151, 63, 70, 249, 139, 40, 110, 16, 51, 193, 175,
            208, 38, 120, 65, 191, 155, 139, 1, 4,
        ];
        let transaction = Transaction {
            prefix: TransactionPrefix {
                version: VarInt(2),
                unlock_time: VarInt(2143845),
                inputs: vec![TxIn::Gen {
                    height: VarInt(2143785),
                }],
                outputs: vec![TxOut {
                    amount: VarInt(1550800739964),
                    target: TxOutTarget::ToKey {
                        key: hex::decode("e2e19d8badb15e77c8e1f441cf6acd9bcde34a07cae82bbe5ff9629bf88e6e81")
                            .unwrap()
                            .as_slice()
                            .try_into()
                            .unwrap(),
                    },
                }],
                extra: ExtraField(vec![
                    SubField::TxPublicKey(PublicKey::from_slice(pk_extra.as_slice()).unwrap()),
                    SubField::Nonce(vec![196, 37, 4, 0, 27, 37, 187, 163, 0, 0, 0, 0, 0, 0, 0, 0, 0]),
                ])
                .into(),
            },
            signatures: vec![],
            rct_signatures: RctSig {
                sig: Option::from(RctSigBase {
                    rct_type: RctType::Null,
                    txn_fee: Default::default(),
                    pseudo_outs: vec![],
                    ecdh_info: vec![],
                    out_pk: vec![],
                }),
                p: None,
            },
        };
        assert_eq!(
            tx.as_bytes().to_vec(),
            hex::encode(transaction.hash().0.to_vec()).as_bytes().to_vec()
        );
        let hex = hex::encode(consensus::serialize::<Transaction>(&transaction));
        deserialize::<Transaction>(&hex::decode(hex).unwrap()).unwrap();
    }

    // This tests checks the blockhashing blob of monero-rs
    #[test]
    fn test_monero_rs_block_serialize() {
        // block with only the miner tx and no other transactions
        let hex = "0c0c94debaf805beb3489c722a285c092a32e7c6893abfc7d069699c8326fc3445a749c5276b6200000000029b892201ffdf882201b699d4c8b1ec020223df524af2a2ef5f870adb6e1ceb03a475c39f8b9ef76aa50b46ddd2a18349402b012839bfa19b7524ec7488917714c216ca254b38ed0424ca65ae828a7c006aeaf10208f5316a7f6b99cca60000";
        // blockhashing blob for above block as accepted by monero
        let hex_blockhash_blob="0c0c94debaf805beb3489c722a285c092a32e7c6893abfc7d069699c8326fc3445a749c5276b6200000000602d0d4710e2c2d38da0cce097accdf5dc18b1d34323880c1aae90ab8f6be6e201";
        let bytes = hex::decode(hex).unwrap();
        let block = deserialize::<monero::Block>(&bytes[..]).unwrap();
        let header = consensus::serialize::<monero::BlockHeader>(&block.header);
        let tx_count = 1 + block.tx_hashes.len() as u64;
        let mut count = consensus::serialize::<VarInt>(&VarInt(tx_count));
        #[allow(clippy::cast_possible_truncation)]
        let mut hashes = Vec::with_capacity(tx_count as usize);
        hashes.push(block.miner_tx.hash());
        for item in block.clone().tx_hashes {
            hashes.push(item);
        }
        let root = tree_hash(&hashes).unwrap();
        let mut encode2 = header;
        encode2.extend_from_slice(root.as_bytes());
        encode2.append(&mut count);
        assert_eq!(hex::encode(encode2), hex_blockhash_blob);
        let bytes2 = consensus::serialize::<monero::Block>(&block);
        assert_eq!(bytes, bytes2);
        let hex2 = hex::encode(bytes2);
        assert_eq!(hex, hex2);
    }

    #[test]
    fn test_monero_partial_hash() {
        let blocktemplate_blob = "0c0c8cd6a0fa057fe21d764e7abf004e975396a2160773b93712bf6118c3b4959ddd8ee0f76aad0000000002e1ea2701ffa5ea2701d5a299e2abb002028eb3066ced1b2cc82ea046f3716a48e9ae37144057d5fb48a97f941225a1957b2b0106225b7ec0a6544d8da39abe68d8bd82619b4a7c5bdae89c3783b256a8fa47820208f63aa86d2e857f070000".to_string();
        let bytes = hex::decode(blocktemplate_blob).unwrap();
        let mut block = deserialize::<monero::Block>(&bytes[..]).unwrap();
        let block_header = BlockHeader::new(0);
        let hash = block_header.merge_mining_hash();
        insert_merge_mining_tag_and_aux_chain_merkle_root_into_block(&mut block, hash, 1, 0).unwrap();

        let coinbase = block.miner_tx.clone();
        let extra = coinbase.prefix.extra;
        let mut keccak = Keccak::v256();
        let mut encoder_prefix = Vec::new();
        coinbase.prefix.version.consensus_encode(&mut encoder_prefix).unwrap();
        coinbase
            .prefix
            .unlock_time
            .consensus_encode(&mut encoder_prefix)
            .unwrap();
        coinbase.prefix.inputs.consensus_encode(&mut encoder_prefix).unwrap();
        coinbase.prefix.outputs.consensus_encode(&mut encoder_prefix).unwrap();
        keccak.update(&encoder_prefix);

        let mut finalised_prefix_keccak = keccak.clone();
        let mut encoder_extra_field = Vec::new();
        extra.consensus_encode(&mut encoder_extra_field).unwrap();
        finalised_prefix_keccak.update(&encoder_extra_field);
        let mut prefix_hash: [u8; 32] = [0; 32];
        finalised_prefix_keccak.finalize(&mut prefix_hash);

        let test_prefix_hash = block.miner_tx.prefix.hash();
        let test2 = monero::Hash::from_slice(&prefix_hash);
        assert_eq!(test_prefix_hash, test2);

        // let mut finalised_keccak = Keccak::v256();
        let rct_sig_base = RctSigBase {
            rct_type: RctType::Null,
            txn_fee: Default::default(),
            pseudo_outs: vec![],
            ecdh_info: vec![],
            out_pk: vec![],
        };
        let hashes = vec![test2, rct_sig_base.hash(), monero::Hash::null()];
        let encoder_final: Vec<u8> = hashes.into_iter().flat_map(|h| Vec::from(&h.to_bytes()[..])).collect();
        let coinbase = monero::Hash::new(encoder_final);
        let coinbase_hash = block.miner_tx.hash();
        assert_eq!(coinbase, coinbase_hash);
    }

    #[test]
    fn test_monero_data() {
        let blocktemplate_blob = "0c0c8cd6a0fa057fe21d764e7abf004e975396a2160773b93712bf6118c3b4959ddd8ee0f76aad0000000002e1ea2701ffa5ea2701d5a299e2abb002028eb3066ced1b2cc82ea046f3716a48e9ae37144057d5fb48a97f941225a1957b2b0106225b7ec0a6544d8da39abe68d8bd82619b4a7c5bdae89c3783b256a8fa47820208f63aa86d2e857f070000".to_string();
        let seed_hash = "9f02e032f9b15d2aded991e0f68cc3c3427270b568b782e55fbd269ead0bad97".to_string();
        let bytes = hex::decode(blocktemplate_blob).unwrap();
        let rules = ConsensusManager::builder(Network::LocalNet).build().unwrap();
        let mut block = deserialize::<monero::Block>(&bytes[..]).unwrap();
        let mut block_header = BlockHeader {
            version: 0,
            height: 0,
            prev_hash: FixedHash::zero(),
            timestamp: EpochTime::now(),
            output_mr: FixedHash::zero(),
            output_smt_size: 0,
            kernel_mr: FixedHash::zero(),
            kernel_mmr_size: 0,
            input_mr: FixedHash::zero(),
            total_kernel_offset: Default::default(),
            total_script_offset: Default::default(),
            nonce: 0,
            pow: ProofOfWork::default(),
            validator_node_mr: FixedHash::zero(),
            validator_node_size: 0,
        };
        let hash = block_header.merge_mining_hash();
        insert_merge_mining_tag_and_aux_chain_merkle_root_into_block(&mut block, hash, 1, 0).unwrap();
        let hashes = create_ordered_transaction_hashes_from_block(&block);
        assert_eq!(hashes.len(), block.tx_hashes.len() + 1);
        let root = tree_hash(&hashes).unwrap();
        let coinbase_merkle_proof = create_merkle_proof(&hashes, &hashes[0]).unwrap();
        let aux_hashes = vec![monero::Hash::from_slice(hash.as_ref())];
        let aux_chain_merkle_proof = create_merkle_proof(&aux_hashes, &aux_hashes[0]).unwrap();

        let coinbase = block.miner_tx.clone();
        let extra = coinbase.prefix.extra;
        let mut keccak = Keccak::v256();
        let mut encoder_prefix = Vec::new();
        coinbase.prefix.version.consensus_encode(&mut encoder_prefix).unwrap();
        coinbase
            .prefix
            .unlock_time
            .consensus_encode(&mut encoder_prefix)
            .unwrap();
        coinbase.prefix.inputs.consensus_encode(&mut encoder_prefix).unwrap();
        coinbase.prefix.outputs.consensus_encode(&mut encoder_prefix).unwrap();
        keccak.update(&encoder_prefix);

        let monero_data = MoneroPowData {
            header: block.header,
            randomx_key: FixedByteArray::from_canonical_bytes(&from_hex(&seed_hash).unwrap()).unwrap(),
            transaction_count: u16::try_from(hashes.len()).unwrap(),
            merkle_root: root,
            coinbase_merkle_proof,
            coinbase_tx_hasher: keccak.clone(),
            coinbase_tx_extra: extra.clone(),
            aux_chain_merkle_proof,
        };
        let mut serialized = Vec::new();
        monero_data.serialize(&mut serialized).unwrap();
        let pow = ProofOfWork {
            pow_algo: PowAlgorithm::RandomX,
            pow_data: serialized,
        };
        block_header.pow = pow;
        MoneroPowData::from_header(&block_header, &rules).unwrap();

        // lets test the hashesh
        let mut finalised_prefix_keccak = keccak.clone();
        let mut encoder_extra_field = Vec::new();
        extra.consensus_encode(&mut encoder_extra_field).unwrap();
        finalised_prefix_keccak.update(&encoder_extra_field);
        let mut prefix_hash: [u8; 32] = [0; 32];
        finalised_prefix_keccak.finalize(&mut prefix_hash);

        let test_prefix_hash = block.miner_tx.prefix.hash();
        let test2 = monero::Hash::from_slice(&prefix_hash);
        assert_eq!(test_prefix_hash, test2);

        // let mut finalised_keccak = Keccak::v256();
        let rct_sig_base = RctSigBase {
            rct_type: RctType::Null,
            txn_fee: Default::default(),
            pseudo_outs: vec![],
            ecdh_info: vec![],
            out_pk: vec![],
        };
        let hashes = vec![test2, rct_sig_base.hash(), monero::Hash::null()];
        let encoder_final: Vec<u8> = hashes.into_iter().flat_map(|h| Vec::from(&h.to_bytes()[..])).collect();
        let coinbase = monero::Hash::new(encoder_final);
        let coinbase_hash = block.miner_tx.hash();
        assert_eq!(coinbase, coinbase_hash);
    }

    #[test]
    fn test_input_blob() {
        let blocktemplate_blob = "0c0c8cd6a0fa057fe21d764e7abf004e975396a2160773b93712bf6118c3b4959ddd8ee0f76aad0000000002e1ea2701ffa5ea2701d5a299e2abb002028eb3066ced1b2cc82ea046f3716a48e9ae37144057d5fb48a97f941225a1957b2b0106225b7ec0a6544d8da39abe68d8bd82619b4a7c5bdae89c3783b256a8fa47820208f63aa86d2e857f070000".to_string();
        let bytes = hex::decode(blocktemplate_blob).unwrap();
        let block = deserialize::<monero::Block>(&bytes[..]).unwrap();
        let input_blob = create_blockhashing_blob_from_block(&block).unwrap();
        assert_eq!(input_blob, "0c0c8cd6a0fa057fe21d764e7abf004e975396a2160773b93712bf6118c3b4959ddd8ee0f76aad0000000058b030b6800d433bbcb2b560afe2a08e4dc152fa77ead96d37aaf14897d3c09601");
    }

    #[test]
    fn test_append_mm_tag() {
        let rules = ConsensusManager::builder(Network::LocalNet).build().unwrap();
        let blocktemplate_blob = "0c0c8cd6a0fa057fe21d764e7abf004e975396a2160773b93712bf6118c3b4959ddd8ee0f76aad0000000002e1ea2701ffa5ea2701d5a299e2abb002028eb3066ced1b2cc82ea046f3716a48e9ae37144057d5fb48a97f941225a1957b2b0106225b7ec0a6544d8da39abe68d8bd82619b4a7c5bdae89c3783b256a8fa47820208f63aa86d2e857f070000".to_string();
        let seed_hash = "9f02e032f9b15d2aded991e0f68cc3c3427270b568b782e55fbd269ead0bad97".to_string();
        let bytes = hex::decode(blocktemplate_blob).unwrap();
        let mut block = deserialize::<monero::Block>(&bytes[..]).unwrap();
        let mut block_header = BlockHeader {
            version: 0,
            height: 0,
            prev_hash: FixedHash::zero(),
            timestamp: EpochTime::now(),
            output_mr: FixedHash::zero(),
            output_smt_size: 0,
            kernel_mr: FixedHash::zero(),
            kernel_mmr_size: 0,
            input_mr: FixedHash::zero(),
            total_kernel_offset: Default::default(),
            total_script_offset: Default::default(),
            nonce: 0,
            pow: ProofOfWork::default(),
            validator_node_mr: FixedHash::zero(),
            validator_node_size: 0,
        };
        let hash = block_header.merge_mining_hash();
        insert_merge_mining_tag_and_aux_chain_merkle_root_into_block(&mut block, hash, 1, 0).unwrap();
        let count = 1 + (u16::try_from(block.tx_hashes.len()).unwrap());
        let mut hashes = Vec::with_capacity(count as usize);
        hashes.push(block.miner_tx.hash());
        // Note: tx_hashes is empty, so |hashes| == 1
        for item in block.clone().tx_hashes {
            hashes.push(item);
        }
        let root = tree_hash(&hashes).unwrap();
        assert_eq!(root, hashes[0]);
        let coinbase_merkle_proof = create_merkle_proof(&hashes, &hashes[0]).unwrap();
        let aux_hashes = vec![monero::Hash::from_slice(hash.as_ref())];
        let aux_chain_merkle_proof = create_merkle_proof(&aux_hashes, &aux_hashes[0]).unwrap();

        let coinbase = block.miner_tx.clone();
        let extra = coinbase.prefix.extra.clone();
        let mut keccak = Keccak::v256();
        let mut encoder_prefix = Vec::new();
        coinbase.prefix.version.consensus_encode(&mut encoder_prefix).unwrap();
        coinbase
            .prefix
            .unlock_time
            .consensus_encode(&mut encoder_prefix)
            .unwrap();
        coinbase.prefix.inputs.consensus_encode(&mut encoder_prefix).unwrap();
        coinbase.prefix.outputs.consensus_encode(&mut encoder_prefix).unwrap();
        keccak.update(&encoder_prefix);

        let monero_data = MoneroPowData {
            header: block.header,
            randomx_key: FixedByteArray::from_canonical_bytes(&from_hex(&seed_hash).unwrap()).unwrap(),
            transaction_count: count,
            merkle_root: root,
            coinbase_merkle_proof,
            coinbase_tx_hasher: keccak,
            coinbase_tx_extra: extra,
            aux_chain_merkle_proof,
        };
        let mut serialized = Vec::new();
        monero_data.serialize(&mut serialized).unwrap();
        let pow = ProofOfWork {
            pow_algo: PowAlgorithm::RandomX,
            pow_data: serialized,
        };
        block_header.pow = pow;

        verify_header(&block_header, &hash, &rules).unwrap();
    }

    #[test]
    fn test_append_mm_tag_no_tag() {
        let rules = ConsensusManager::builder(Network::LocalNet).build().unwrap();
        let blocktemplate_blob = "0c0c8cd6a0fa057fe21d764e7abf004e975396a2160773b93712bf6118c3b4959ddd8ee0f76aad0000000002e1ea2701ffa5ea2701d5a299e2abb002028eb3066ced1b2cc82ea046f3716a48e9ae37144057d5fb48a97f941225a1957b2b0106225b7ec0a6544d8da39abe68d8bd82619b4a7c5bdae89c3783b256a8fa47820208f63aa86d2e857f070000".to_string();
        let seed_hash = "9f02e032f9b15d2aded991e0f68cc3c3427270b568b782e55fbd269ead0bad97".to_string();
        let bytes = hex::decode(blocktemplate_blob).unwrap();
        let block = deserialize::<monero::Block>(&bytes[..]).unwrap();
        let mut block_header = BlockHeader {
            version: 0,
            height: 0,
            prev_hash: FixedHash::zero(),
            timestamp: EpochTime::now(),
            output_mr: FixedHash::zero(),
            output_smt_size: 0,
            kernel_mr: FixedHash::zero(),
            kernel_mmr_size: 0,
            input_mr: FixedHash::zero(),
            total_kernel_offset: Default::default(),
            total_script_offset: Default::default(),
            nonce: 0,
            pow: ProofOfWork::default(),
            validator_node_mr: FixedHash::zero(),
            validator_node_size: 0,
        };
        let count = 1 + (u16::try_from(block.tx_hashes.len()).unwrap());
        let mut hashes = Vec::with_capacity(count as usize);
        hashes.push(block.miner_tx.hash());
        for item in block.clone().tx_hashes {
            hashes.push(item);
        }
        let root = tree_hash(&hashes).unwrap();
        let coinbase_merkle_proof = create_merkle_proof(&hashes, &hashes[0]).unwrap();
        let aux_hashes = vec![monero::Hash::from_slice(block_header.hash().as_ref())];
        let aux_chain_merkle_proof = create_merkle_proof(&aux_hashes, &aux_hashes[0]).unwrap();

        let coinbase = block.miner_tx.clone();
        let extra = coinbase.prefix.extra.clone();
        let mut keccak = Keccak::v256();
        let mut encoder_prefix = Vec::new();
        coinbase.prefix.version.consensus_encode(&mut encoder_prefix).unwrap();
        coinbase
            .prefix
            .unlock_time
            .consensus_encode(&mut encoder_prefix)
            .unwrap();
        coinbase.prefix.inputs.consensus_encode(&mut encoder_prefix).unwrap();
        coinbase.prefix.outputs.consensus_encode(&mut encoder_prefix).unwrap();
        keccak.update(&encoder_prefix);

        let monero_data = MoneroPowData {
            header: block.header,
            randomx_key: FixedByteArray::from_canonical_bytes(&from_hex(&seed_hash).unwrap()).unwrap(),
            transaction_count: count,
            merkle_root: root,
            coinbase_merkle_proof,
            coinbase_tx_hasher: keccak,
            coinbase_tx_extra: extra,
            aux_chain_merkle_proof,
        };

        let mut serialized = Vec::new();
        monero_data.serialize(&mut serialized).unwrap();
        let pow = ProofOfWork {
            pow_algo: PowAlgorithm::RandomX,
            pow_data: serialized,
        };
        block_header.pow = pow;
        let err = verify_header(&block_header, &block_header.hash(), &rules).unwrap_err();
        unpack_enum!(MergeMineError::ValidationError(details) = err);
        assert!(details.contains("Expected merge mining tag was not found in Monero coinbase transaction"));
    }

    #[test]
    fn test_append_mm_tag_wrong_hash() {
        let rules = ConsensusManager::builder(Network::LocalNet).build().unwrap();
        let blocktemplate_blob = "0c0c8cd6a0fa057fe21d764e7abf004e975396a2160773b93712bf6118c3b4959ddd8ee0f76aad0000000002e1ea2701ffa5ea2701d5a299e2abb002028eb3066ced1b2cc82ea046f3716a48e9ae37144057d5fb48a97f941225a1957b2b0106225b7ec0a6544d8da39abe68d8bd82619b4a7c5bdae89c3783b256a8fa47820208f63aa86d2e857f070000".to_string();
        let seed_hash = "9f02e032f9b15d2aded991e0f68cc3c3427270b568b782e55fbd269ead0bad97".to_string();
        let bytes = hex::decode(blocktemplate_blob).unwrap();
        let mut block = deserialize::<monero::Block>(&bytes[..]).unwrap();
        let mut block_header = BlockHeader {
            version: 0,
            height: 0,
            prev_hash: FixedHash::zero(),
            timestamp: EpochTime::now(),
            output_mr: FixedHash::zero(),
            output_smt_size: 0,
            kernel_mr: FixedHash::zero(),
            kernel_mmr_size: 0,
            input_mr: FixedHash::zero(),
            total_kernel_offset: Default::default(),
            total_script_offset: Default::default(),
            nonce: 0,
            pow: ProofOfWork::default(),
            validator_node_mr: FixedHash::zero(),
            validator_node_size: 0,
        };
        let hash = Hash::null();
        insert_merge_mining_tag_and_aux_chain_merkle_root_into_block(&mut block, hash, 1, 0).unwrap();
        let count = 1 + (u16::try_from(block.tx_hashes.len()).unwrap());
        let mut hashes = Vec::with_capacity(count as usize);
        let mut proof = Vec::with_capacity(count as usize);
        hashes.push(block.miner_tx.hash());
        proof.push(block.miner_tx.hash());
        for item in block.clone().tx_hashes {
            hashes.push(item);
            proof.push(item);
        }
        let root = tree_hash(&hashes).unwrap();
        let coinbase_merkle_proof = create_merkle_proof(&hashes, &hashes[0]).unwrap();
        let aux_hashes = vec![monero::Hash::from_slice(hash.as_ref())];
        let aux_chain_merkle_proof = create_merkle_proof(&aux_hashes, &aux_hashes[0]).unwrap();

        let coinbase = block.miner_tx.clone();
        let extra = coinbase.prefix.extra.clone();
        let mut keccak = Keccak::v256();
        let mut encoder_prefix = Vec::new();
        coinbase.prefix.version.consensus_encode(&mut encoder_prefix).unwrap();
        coinbase
            .prefix
            .unlock_time
            .consensus_encode(&mut encoder_prefix)
            .unwrap();
        coinbase.prefix.inputs.consensus_encode(&mut encoder_prefix).unwrap();
        coinbase.prefix.outputs.consensus_encode(&mut encoder_prefix).unwrap();
        keccak.update(&encoder_prefix);

        let monero_data = MoneroPowData {
            header: block.header,
            randomx_key: FixedByteArray::from_canonical_bytes(&from_hex(&seed_hash).unwrap()).unwrap(),
            transaction_count: count,
            merkle_root: root,
            coinbase_merkle_proof,
            coinbase_tx_hasher: keccak,
            coinbase_tx_extra: extra,
            aux_chain_merkle_proof,
        };
        let mut serialized = Vec::new();
        monero_data.serialize(&mut serialized).unwrap();
        let pow = ProofOfWork {
            pow_algo: PowAlgorithm::RandomX,
            pow_data: serialized,
        };
        block_header.pow = pow;
        let err = verify_header(&block_header, &block_header.hash(), &rules).unwrap_err();
        unpack_enum!(MergeMineError::ValidationError(details) = err);
        assert!(details.contains("Expected merge mining tag was not found in Monero coinbase transaction"));
    }

    #[test]
    fn test_duplicate_append_mm_tag() {
        let rules = ConsensusManager::builder(Network::LocalNet).build().unwrap();
        let blocktemplate_blob = "0c0c8cd6a0fa057fe21d764e7abf004e975396a2160773b93712bf6118c3b4959ddd8ee0f76aad0000000002e1ea2701ffa5ea2701d5a299e2abb002028eb3066ced1b2cc82ea046f3716a48e9ae37144057d5fb48a97f941225a1957b2b0106225b7ec0a6544d8da39abe68d8bd82619b4a7c5bdae89c3783b256a8fa47820208f63aa86d2e857f070000".to_string();
        let seed_hash = "9f02e032f9b15d2aded991e0f68cc3c3427270b568b782e55fbd269ead0bad97".to_string();
        let bytes = hex::decode(blocktemplate_blob).unwrap();
        let mut block = deserialize::<monero::Block>(&bytes[..]).unwrap();
        let mut block_header = BlockHeader {
            version: 0,
            height: 0,
            prev_hash: FixedHash::zero(),
            timestamp: EpochTime::now(),
            output_mr: FixedHash::zero(),
            output_smt_size: 0,
            kernel_mr: FixedHash::zero(),
            kernel_mmr_size: 0,
            input_mr: FixedHash::zero(),
            total_kernel_offset: Default::default(),
            total_script_offset: Default::default(),
            nonce: 0,
            pow: ProofOfWork::default(),
            validator_node_mr: FixedHash::zero(),
            validator_node_size: 0,
        };
        let hash = block_header.merge_mining_hash();
        insert_merge_mining_tag_and_aux_chain_merkle_root_into_block(&mut block, hash, 1, 0).unwrap();
        #[allow(clippy::redundant_clone)]
        let mut block_header2 = block_header.clone();
        block_header2.version = 1;
        let hash2 = block_header2.merge_mining_hash();
        assert!(extract_aux_merkle_root_from_block(&block).is_ok());

        // Try via the API - this will fail because more than one merge mining tag is not allowed
        assert!(insert_merge_mining_tag_and_aux_chain_merkle_root_into_block(&mut block, hash2, 1, 0).is_err());

        // Now bypass the API - this will effectively allow us to insert more than one merge mining tag,
        // like trying to sneek it in. Later on, when we call `verify_header(&block_header)`, it should fail.
        let mut extra_field = ExtraField::try_parse(&block.miner_tx.prefix.extra).unwrap();
        let hash = monero::Hash::from_slice(hash.as_ref());
        extra_field.0.insert(0, SubField::MergeMining(Some(VarInt(0)), hash));
        block.miner_tx.prefix.extra = extra_field.into();

        // Trying to extract the Tari hash will fail because there are more than one merge mining tag
        let err = extract_aux_merkle_root_from_block(&block).unwrap_err();
        unpack_enum!(MergeMineError::ValidationError(details) = err);
        assert!(details.contains("More than one merge mining tag found in coinbase"));

        let count = 1 + (u16::try_from(block.tx_hashes.len()).unwrap());
        let mut hashes = Vec::with_capacity(count as usize);
        hashes.push(block.miner_tx.hash());
        // Note: tx_hashes is empty, so |hashes| == 1
        for item in block.clone().tx_hashes {
            hashes.push(item);
        }
        let root = tree_hash(&hashes).unwrap();
        assert_eq!(root, hashes[0]);
        let coinbase_merkle_proof = create_merkle_proof(&hashes, &hashes[0]).unwrap();
        let aux_hashes = vec![monero::Hash::from_slice(hash.as_ref())];
        let aux_chain_merkle_proof = create_merkle_proof(&aux_hashes, &aux_hashes[0]).unwrap();

        let coinbase = block.miner_tx.clone();
        let extra = coinbase.prefix.extra.clone();
        let mut keccak = Keccak::v256();
        let mut encoder_prefix = Vec::new();
        coinbase.prefix.version.consensus_encode(&mut encoder_prefix).unwrap();
        coinbase
            .prefix
            .unlock_time
            .consensus_encode(&mut encoder_prefix)
            .unwrap();
        coinbase.prefix.inputs.consensus_encode(&mut encoder_prefix).unwrap();
        coinbase.prefix.outputs.consensus_encode(&mut encoder_prefix).unwrap();
        keccak.update(&encoder_prefix);

        let monero_data = MoneroPowData {
            header: block.header,
            randomx_key: FixedByteArray::from_canonical_bytes(&from_hex(&seed_hash).unwrap()).unwrap(),
            transaction_count: count,
            merkle_root: root,
            coinbase_merkle_proof,
            coinbase_tx_hasher: keccak,
            coinbase_tx_extra: extra,
            aux_chain_merkle_proof,
        };
        let mut serialized = Vec::new();
        monero_data.serialize(&mut serialized).unwrap();
        let pow = ProofOfWork {
            pow_algo: PowAlgorithm::RandomX,
            pow_data: serialized,
        };
        block_header.pow = pow;

        // Header verification will fail because there are more than one merge mining tag
        let err = verify_header(&block_header, &block_header.hash(), &rules).unwrap_err();
        unpack_enum!(MergeMineError::ValidationError(details) = err);
        assert!(details.contains("More than one merge mining tag found in coinbase"));
    }

    #[test]
    fn test_extra_field_with_parsing_error() {
        let blocktemplate_blob = "0c0c8cd6a0fa057fe21d764e7abf004e975396a2160773b93712bf6118c3b4959ddd8ee0f76aad0000000002e1ea2701ffa5ea2701d5a299e2abb002028eb3066ced1b2cc82ea046f3716a48e9ae37144057d5fb48a97f941225a1957b2b0106225b7ec0a6544d8da39abe68d8bd82619b4a7c5bdae89c3783b256a8fa47820208f63aa86d2e857f070000".to_string();
        let bytes = hex::decode(blocktemplate_blob).unwrap();
        let mut block = deserialize::<monero::Block>(&bytes[..]).unwrap();
        let block_header = BlockHeader {
            version: 0,
            height: 0,
            prev_hash: FixedHash::zero(),
            timestamp: EpochTime::now(),
            output_mr: FixedHash::zero(),
            output_smt_size: 0,
            kernel_mr: FixedHash::zero(),
            kernel_mmr_size: 0,
            input_mr: FixedHash::zero(),
            total_kernel_offset: Default::default(),
            total_script_offset: Default::default(),
            nonce: 0,
            pow: ProofOfWork::default(),
            validator_node_mr: FixedHash::zero(),
            validator_node_size: 2,
        };

        // Let us manipulate the extra field to make it invalid
        let mut extra_field_before_parse = ExtraField::try_parse(&block.miner_tx.prefix.extra).unwrap();
        assert_eq!(
            "ExtraField([TxPublicKey(06225b7ec0a6544d8da39abe68d8bd82619b4a7c5bdae89c3783b256a8fa4782), Nonce([246, \
             58, 168, 109, 46, 133, 127, 7])])",
            &format!("{:?}", extra_field_before_parse)
        );
        assert!(ExtraField::try_parse(&extra_field_before_parse.clone().into()).is_ok());

        extra_field_before_parse.0.insert(0, SubField::Padding(230));
        assert_eq!(
            "ExtraField([Padding(230), TxPublicKey(06225b7ec0a6544d8da39abe68d8bd82619b4a7c5bdae89c3783b256a8fa4782), \
             Nonce([246, 58, 168, 109, 46, 133, 127, 7])])",
            &format!("{:?}", extra_field_before_parse)
        );
        assert!(ExtraField::try_parse(&extra_field_before_parse.clone().into()).is_err());

        // Now insert the merge mining tag - this would also clean up the extra field and remove the invalid sub-fields
        let hash = block_header.merge_mining_hash();
        insert_merge_mining_tag_and_aux_chain_merkle_root_into_block(&mut block, hash, 1, 0).unwrap();
        assert!(ExtraField::try_parse(&block.miner_tx.prefix.extra.clone()).is_ok());

        // Verify that the merge mining tag is there
        let extra_field_after_tag = ExtraField::try_parse(&block.miner_tx.prefix.extra.clone()).unwrap();
        assert_eq!(
            &format!(
                "ExtraField([MergeMining(Some(0), 0x{}), \
                 TxPublicKey(06225b7ec0a6544d8da39abe68d8bd82619b4a7c5bdae89c3783b256a8fa4782), Nonce([246, 58, 168, \
                 109, 46, 133, 127, 7])])",
                hex::encode(hash)
            ),
            &format!("{:?}", extra_field_after_tag)
        );
    }

    #[test]
    fn test_verify_header_no_coinbase() {
        let rules = ConsensusManager::builder(Network::LocalNet).build().unwrap();
        let blocktemplate_blob = "0c0c8cd6a0fa057fe21d764e7abf004e975396a2160773b93712bf6118c3b4959ddd8ee0f76aad0000000002e1ea2701ffa5ea2701d5a299e2abb002028eb3066ced1b2cc82ea046f3716a48e9ae37144057d5fb48a97f941225a1957b2b0106225b7ec0a6544d8da39abe68d8bd82619b4a7c5bdae89c3783b256a8fa47820208f63aa86d2e857f070000".to_string();
        let seed_hash = "9f02e032f9b15d2aded991e0f68cc3c3427270b568b782e55fbd269ead0bad97".to_string();
        let bytes = hex::decode(blocktemplate_blob).unwrap();
        let mut block = deserialize::<monero::Block>(&bytes[..]).unwrap();
        let mut block_header = BlockHeader {
            version: 0,
            height: 0,
            prev_hash: FixedHash::zero(),
            timestamp: EpochTime::now(),
            output_mr: FixedHash::zero(),
            output_smt_size: 0,
            kernel_mr: FixedHash::zero(),
            kernel_mmr_size: 0,
            input_mr: FixedHash::zero(),
            total_kernel_offset: Default::default(),
            total_script_offset: Default::default(),
            nonce: 0,
            pow: ProofOfWork::default(),
            validator_node_mr: FixedHash::zero(),
            validator_node_size: 0,
        };
        let hash = block_header.merge_mining_hash();
        insert_merge_mining_tag_and_aux_chain_merkle_root_into_block(&mut block, hash, 1, 0).unwrap();
        let count = 1 + (u16::try_from(block.tx_hashes.len()).unwrap());
        let mut hashes = Vec::with_capacity(count as usize);
        let mut proof = Vec::with_capacity(count as usize);
        hashes.push(block.miner_tx.hash());
        proof.push(block.miner_tx.hash());
        for item in block.clone().tx_hashes {
            hashes.push(item);
            proof.push(item);
        }
        let root = tree_hash(&hashes).unwrap();
        let coinbase_merkle_proof = create_merkle_proof(&hashes, &hashes[0]).unwrap();
        let aux_hashes = vec![monero::Hash::from_slice(hash.as_ref())];
        let aux_chain_merkle_proof = create_merkle_proof(&aux_hashes, &aux_hashes[0]).unwrap();

        let coinbase: monero::Transaction = Default::default();
        let extra = coinbase.prefix.extra.clone();
        let mut keccak = Keccak::v256();
        let mut encoder_prefix = Vec::new();
        coinbase.prefix.version.consensus_encode(&mut encoder_prefix).unwrap();
        coinbase
            .prefix
            .unlock_time
            .consensus_encode(&mut encoder_prefix)
            .unwrap();
        coinbase.prefix.inputs.consensus_encode(&mut encoder_prefix).unwrap();
        coinbase.prefix.outputs.consensus_encode(&mut encoder_prefix).unwrap();
        keccak.update(&encoder_prefix);

        let monero_data = MoneroPowData {
            header: block.header,
            randomx_key: FixedByteArray::from_canonical_bytes(&from_hex(&seed_hash).unwrap()).unwrap(),
            transaction_count: count,
            merkle_root: root,
            coinbase_merkle_proof,
            coinbase_tx_hasher: keccak,
            coinbase_tx_extra: extra,
            aux_chain_merkle_proof,
        };
        let mut serialized = Vec::new();
        monero_data.serialize(&mut serialized).unwrap();
        let pow = ProofOfWork {
            pow_algo: PowAlgorithm::RandomX,
            pow_data: serialized,
        };
        block_header.pow = pow;
        let err = verify_header(&block_header, &block_header.hash(), &rules).unwrap_err();
        unpack_enum!(MergeMineError::ValidationError(details) = err);
        assert!(details.contains("Expected merge mining tag was not found in Monero coinbase transaction"));
    }

    #[test]
    fn test_verify_header_no_data() {
        let rules = ConsensusManager::builder(Network::LocalNet).build().unwrap();
        let mut block_header = BlockHeader {
            version: 0,
            height: 0,
            prev_hash: FixedHash::zero(),
            timestamp: EpochTime::now(),
            output_mr: FixedHash::zero(),
            output_smt_size: 0,
            kernel_mr: FixedHash::zero(),
            kernel_mmr_size: 0,
            input_mr: FixedHash::zero(),
            total_kernel_offset: Default::default(),
            total_script_offset: Default::default(),
            nonce: 0,
            pow: ProofOfWork::default(),
            validator_node_mr: FixedHash::zero(),
            validator_node_size: 0,
        };
        let coinbase: monero::Transaction = Default::default();

        let extra = coinbase.prefix.extra.clone();
        let mut keccak = Keccak::v256();
        let mut encoder_prefix = Vec::new();
        coinbase.prefix.version.consensus_encode(&mut encoder_prefix).unwrap();
        coinbase
            .prefix
            .unlock_time
            .consensus_encode(&mut encoder_prefix)
            .unwrap();
        coinbase.prefix.inputs.consensus_encode(&mut encoder_prefix).unwrap();
        coinbase.prefix.outputs.consensus_encode(&mut encoder_prefix).unwrap();
        keccak.update(&encoder_prefix);

        let monero_data = MoneroPowData {
            header: Default::default(),
            randomx_key: FixedByteArray::default(),
            transaction_count: 1,
            merkle_root: Default::default(),
            coinbase_merkle_proof: create_merkle_proof(&[Hash::null()], &Hash::null()).unwrap(),
            coinbase_tx_hasher: keccak,
            coinbase_tx_extra: extra,
            aux_chain_merkle_proof: Default::default(),
        };
        let mut serialized = Vec::new();
        monero_data.serialize(&mut serialized).unwrap();
        let pow = ProofOfWork {
            pow_algo: PowAlgorithm::RandomX,
            pow_data: serialized,
        };
        block_header.pow = pow;
        let err = verify_header(&block_header, &block_header.hash(), &rules).unwrap_err();
        unpack_enum!(MergeMineError::ValidationError(details) = err);
        assert!(details.contains("Expected merge mining tag was not found in Monero coinbase transaction"));
    }

    #[test]
    fn test_verify_invalid_root() {
        let rules = ConsensusManager::builder(Network::LocalNet).build().unwrap();
        let blocktemplate_blob = "0c0c8cd6a0fa057fe21d764e7abf004e975396a2160773b93712bf6118c3b4959ddd8ee0f76aad0000000002e1ea2701ffa5ea2701d5a299e2abb002028eb3066ced1b2cc82ea046f3716a48e9ae37144057d5fb48a97f941225a1957b2b0106225b7ec0a6544d8da39abe68d8bd82619b4a7c5bdae89c3783b256a8fa47820208f63aa86d2e857f070000".to_string();
        let seed_hash = "9f02e032f9b15d2aded991e0f68cc3c3427270b568b782e55fbd269ead0bad97".to_string();
        let bytes = hex::decode(blocktemplate_blob).unwrap();
        let mut block = deserialize::<monero::Block>(&bytes[..]).unwrap();
        let mut block_header = BlockHeader {
            version: 0,
            height: 0,
            prev_hash: FixedHash::zero(),
            timestamp: EpochTime::now(),
            output_mr: FixedHash::zero(),
            output_smt_size: 0,
            kernel_mr: FixedHash::zero(),
            kernel_mmr_size: 0,
            input_mr: FixedHash::zero(),
            total_kernel_offset: Default::default(),
            total_script_offset: Default::default(),
            nonce: 0,
            pow: ProofOfWork::default(),
            validator_node_mr: FixedHash::zero(),
            validator_node_size: 0,
        };
        let hash = block_header.merge_mining_hash();
        insert_merge_mining_tag_and_aux_chain_merkle_root_into_block(&mut block, hash, 1, 0).unwrap();
        let count = 1 + (u16::try_from(block.tx_hashes.len()).unwrap());
        let mut hashes = Vec::with_capacity(count as usize);
        let mut proof = Vec::with_capacity(count as usize);
        hashes.push(block.miner_tx.hash());
        proof.push(block.miner_tx.hash());
        for item in block.clone().tx_hashes {
            hashes.push(item);
            proof.push(item);
        }

        let coinbase_merkle_proof = create_merkle_proof(&hashes, &hashes[0]).unwrap();
        let aux_hashes = vec![monero::Hash::from_slice(hash.as_ref())];
        let aux_chain_merkle_proof = create_merkle_proof(&aux_hashes, &aux_hashes[0]).unwrap();

        let coinbase = block.miner_tx.clone();
        let extra = coinbase.prefix.extra.clone();
        let mut keccak = Keccak::v256();
        let mut encoder_prefix = Vec::new();
        coinbase.prefix.version.consensus_encode(&mut encoder_prefix).unwrap();
        coinbase
            .prefix
            .unlock_time
            .consensus_encode(&mut encoder_prefix)
            .unwrap();
        coinbase.prefix.inputs.consensus_encode(&mut encoder_prefix).unwrap();
        coinbase.prefix.outputs.consensus_encode(&mut encoder_prefix).unwrap();
        keccak.update(&encoder_prefix);

        let monero_data = MoneroPowData {
            header: block.header,
            randomx_key: FixedByteArray::from_canonical_bytes(&from_hex(&seed_hash).unwrap()).unwrap(),
            transaction_count: count,
            merkle_root: Hash::null(),
            coinbase_merkle_proof,
            coinbase_tx_hasher: keccak,
            coinbase_tx_extra: extra,
            aux_chain_merkle_proof,
        };
        let mut serialized = Vec::new();
        monero_data.serialize(&mut serialized).unwrap();
        let pow = ProofOfWork {
            pow_algo: PowAlgorithm::RandomX,
            pow_data: serialized,
        };
        block_header.pow = pow;
        let err = verify_header(&block_header, &block_header.hash(), &rules).unwrap_err();
        unpack_enum!(MergeMineError::InvalidMerkleRoot = err);
    }

    #[test]
    fn test_difficulty() {
        // Taken from block: https://stagenet.xmrchain.net/search?value=672576
        let versions = "0c0c";
        // Tool for encoding VarInts:
        // https://gchq.github.io/CyberChef/#recipe=VarInt_Encode()To_Hex('Space',0)From_Hex('Auto'/disabled)VarInt_Decode(/disabled)&input=MTYwMTAzMTIwMg
        let timestamp = "a298b7fb05"; // 1601031202
        let prev_block = "046f4fe371f9acdc27c377f4adee84e93b11f89246a74dd77f1bf0856141da5c";
        let nonce = "FE394F12"; // 307182078
        let tx_hash = "77139305ea53cfe95cf7235d2fed6fca477395b019b98060acdbc0f8fb0b8b92"; // miner tx
        let count = "01";

        let input = from_hex(&format!(
            "{}{}{}{}{}{}",
            versions, timestamp, prev_block, nonce, tx_hash, count
        ))
        .unwrap();
        let key = from_hex("2aca6501719a5c7ab7d4acbc7cc5d277b57ad8c27c6830788c2d5a596308e5b1").unwrap();
        let rx = RandomXFactory::default();

        let (difficulty, hash) = get_random_x_difficulty(&input, &rx.create(&key).unwrap()).unwrap();
        assert_eq!(
            hash.to_hex(),
            "f68fbc8cc85bde856cd1323e9f8e6f024483038d728835de2f8c014ff6260000"
        );
        assert_eq!(difficulty.as_u64(), 430603);
    }

    #[test]
    fn test_extra_field_deserialize() {
        let bytes = vec![
            3, 33, 0, 149, 5, 198, 66, 174, 39, 113, 243, 68, 202, 221, 222, 116, 10, 209, 194, 56, 247, 252, 23, 248,
            28, 44, 81, 91, 44, 214, 211, 242, 3, 12, 70, 0, 0, 0, 1, 251, 88, 0, 0, 96, 49, 163, 82, 175, 205, 74,
            138, 126, 250, 226, 106, 10, 255, 139, 49, 41, 168, 110, 203, 150, 252, 208, 234, 140, 2, 17, 0, 0, 0, 0,
            0, 0, 0, 0, 0, 0, 0, 0, 0, 0, 0, 0, 0,
        ];
        let raw_extra_field = RawExtraField(bytes);
        let res = ExtraField::try_parse(&raw_extra_field);
        assert!(res.is_err());
        let field = res.unwrap_err();
        let mm_tag = SubField::MergeMining(
            Some(VarInt(0)),
            Hash::from_slice(
                hex::decode("9505c642ae2771f344caddde740ad1c238f7fc17f81c2c515b2cd6d3f2030c46")
                    .unwrap()
                    .as_slice(),
            ),
        );
        assert_eq!(field.0[0], mm_tag);
    }
}<|MERGE_RESOLUTION|>--- conflicted
+++ resolved
@@ -105,16 +105,11 @@
 ) -> Result<MoneroPowData, MergeMineError> {
     let monero_data = MoneroPowData::from_header(header, consensus)?;
     let expected_merge_mining_hash = header.merge_mining_hash();
-<<<<<<< HEAD
-    let extra_field = ExtraField::try_parse(&monero_data.coinbase_tx_extra)
-        .map_err(|_| MergeMineError::DeserializeError("Invalid extra field".to_string()))?;
-=======
     let extra_field = ExtraField::try_parse(&monero_data.coinbase_tx_extra);
     let extra_field = extra_field.unwrap_or_else(|ex_field| {
         warn!(target: LOG_TARGET, "Error deserializing, Monero extra field");
         ex_field
     });
->>>>>>> ab8d96af
     // Check that the Tari MM hash is found in the Monero coinbase transaction
     // and that only 1 Tari header is found
 
