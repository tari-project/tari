--- conflicted
+++ resolved
@@ -24,10 +24,6 @@
 // Version 2.0, available at http://www.apache.org/licenses/LICENSE-2.0.
 
 use crate::{bullet_rangeproofs::BulletRangeProof, pow::*};
-<<<<<<< HEAD
-
-=======
->>>>>>> 52a1302b
 use tari_crypto::{
     common::Blake256,
     ristretto::{
@@ -69,21 +65,12 @@
 /// Specify the range proof type
 pub type RangeProofService = DalekRangeProofService;
 
-<<<<<<< HEAD
 /// Specify the range proof
 pub type RangeProof = BulletRangeProof;
 
 /// Specify the Proof of Work
 pub type ProofOfWork = MockProofOfWork;
 
-=======
-/// Specify the Proof of Work
-pub type ProofOfWork = MockProofOfWork;
-
-/// Specify the range proof
-pub type RangeProof = BulletRangeProof;
-
->>>>>>> 52a1302b
 #[cfg(test)]
 pub const MAX_RANGE_PROOF_RANGE: usize = 32; // 2^32 This is the only way to produce failing range proofs for the tests
 #[cfg(not(test))]
