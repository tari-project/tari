// Copyright 2018 The Tari Project
//
// Redistribution and use in source and binary forms, with or without modification, are permitted provided that the
// following conditions are met:
//
// 1. Redistributions of source code must retain the above copyright notice, this list of conditions and the following
// disclaimer.
//
// 2. Redistributions in binary form must reproduce the above copyright notice, this list of conditions and the
// following disclaimer in the documentation and/or other materials provided with the distribution.
//
// 3. Neither the name of the copyright holder nor the names of its contributors may be used to endorse or promote
// products derived from this software without specific prior written permission.
//
// THIS SOFTWARE IS PROVIDED BY THE COPYRIGHT HOLDERS AND CONTRIBUTORS "AS IS" AND ANY EXPRESS OR IMPLIED WARRANTIES,
// INCLUDING, BUT NOT LIMITED TO, THE IMPLIED WARRANTIES OF MERCHANTABILITY AND FITNESS FOR A PARTICULAR PURPOSE ARE
// DISCLAIMED. IN NO EVENT SHALL THE COPYRIGHT HOLDER OR CONTRIBUTORS BE LIABLE FOR ANY DIRECT, INDIRECT, INCIDENTAL,
// SPECIAL, EXEMPLARY, OR CONSEQUENTIAL DAMAGES (INCLUDING, BUT NOT LIMITED TO, PROCUREMENT OF SUBSTITUTE GOODS OR
// SERVICES; LOSS OF USE, DATA, OR PROFITS; OR BUSINESS INTERRUPTION) HOWEVER CAUSED AND ON ANY THEORY OF LIABILITY,
// WHETHER IN CONTRACT, STRICT LIABILITY, OR TORT (INCLUDING NEGLIGENCE OR OTHERWISE) ARISING IN ANY WAY OUT OF THE
// USE OF THIS SOFTWARE, EVEN IF ADVISED OF THE POSSIBILITY OF SUCH DAMAGE.
//
// Portions of this file were originally copyrighted (c) 2018 The Grin Developers, issued under the Apache License,
// Version 2.0, available at http://www.apache.org/licenses/LICENSE-2.0.

<<<<<<< HEAD
use crate::pow::*;
use digest::Digest;
use serde::{Deserialize, Serialize};
=======
use crate::bullet_rangeproofs::BulletRangeProof;

>>>>>>> b85ba803
use tari_crypto::{
    common::Blake256,
    ristretto::{
        dalek_range_proof::DalekRangeProofService,
        pedersen::{PedersenCommitment, PedersenCommitmentFactory},
        RistrettoPublicKey,
        RistrettoSchnorr,
        RistrettoSecretKey,
    },
};

/// Define the explicit Signature implementation for the Tari base layer. A different signature scheme can be
/// employed by redefining this type.
pub type Signature = RistrettoSchnorr;

/// Define the explicit Commitment implementation for the Tari base layer.
pub type Commitment = PedersenCommitment;
pub type CommitmentFactory = PedersenCommitmentFactory;

/// Define the explicit Secret key implementation for the Tari base layer.
pub type PrivateKey = RistrettoSecretKey;
pub type BlindingFactor = RistrettoSecretKey;

/// Define the explicit Public key implementation for the Tari base layer
pub type PublicKey = RistrettoPublicKey;

/// Define the hash function that will be used to produce a signature challenge
pub type SignatureHash = Blake256;

/// Specify the Hash function for general hashing
pub type HashDigest = Blake256;

/// Specify the digest type for signature challenges
pub type Challenge = Blake256;

/// The type of output that `Challenge` produces
pub type MessageHash = Vec<u8>;

/// Specify the range proof type
pub type RangeProofService = DalekRangeProofService;

<<<<<<< HEAD
/// Specify the Proof of Work
pub type ProofOfWork = MockProofOfWork;
=======
/// Specify the range proof
pub type RangeProof = BulletRangeProof;
>>>>>>> b85ba803

#[cfg(test)]
pub const MAX_RANGE_PROOF_RANGE: usize = 32; // 2^32 This is the only way to produce failing range proofs for the tests
#[cfg(not(test))]
pub const MAX_RANGE_PROOF_RANGE: usize = 64; // 2^64

/// Current version of the blockchain
pub const BLOCKCHAIN_VERSION: u16 = 0;
/// The min required lock height before coinbase utxos are spendable
pub const COINBASE_LOCK_HEIGHT: u64 = 1440;

// Set up some "global" services for the Tari blockchain - These are most likely not threadsafe as written, but haven't
// checked.
lazy_static! {
    pub static ref COMMITMENT_FACTORY: CommitmentFactory = CommitmentFactory::default();
    pub static ref PROVER: RangeProofService =
        RangeProofService::new(MAX_RANGE_PROOF_RANGE, &COMMITMENT_FACTORY).unwrap();
}<|MERGE_RESOLUTION|>--- conflicted
+++ resolved
@@ -23,14 +23,11 @@
 // Portions of this file were originally copyrighted (c) 2018 The Grin Developers, issued under the Apache License,
 // Version 2.0, available at http://www.apache.org/licenses/LICENSE-2.0.
 
-<<<<<<< HEAD
 use crate::pow::*;
 use digest::Digest;
 use serde::{Deserialize, Serialize};
-=======
 use crate::bullet_rangeproofs::BulletRangeProof;
 
->>>>>>> b85ba803
 use tari_crypto::{
     common::Blake256,
     ristretto::{
@@ -72,13 +69,11 @@
 /// Specify the range proof type
 pub type RangeProofService = DalekRangeProofService;
 
-<<<<<<< HEAD
+/// Specify the range proof
+pub type RangeProof = BulletRangeProof;
+
 /// Specify the Proof of Work
 pub type ProofOfWork = MockProofOfWork;
-=======
-/// Specify the range proof
-pub type RangeProof = BulletRangeProof;
->>>>>>> b85ba803
 
 #[cfg(test)]
 pub const MAX_RANGE_PROOF_RANGE: usize = 32; // 2^32 This is the only way to produce failing range proofs for the tests
