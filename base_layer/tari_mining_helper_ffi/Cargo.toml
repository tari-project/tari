[package]
name = "tari_mining_helper_ffi"
authors = ["The Tari Development Community"]
description = "Tari cryptocurrency miningcore C FFI bindings"
license = "BSD-3-Clause"
version = "0.30.2"
edition = "2018"

[dependencies]
<<<<<<< HEAD
tari_comms = { version = "^0.31", path = "../../comms/core" }
=======
tari_comms = { version = "^0.32", path = "../../comms/core" }
>>>>>>> 66fd67e9
tari_crypto = { git = "https://github.com/tari-project/tari-crypto.git", tag = "v0.13.0" }
tari_common = {  path = "../../common" }
tari_core = {  path = "../core", default-features = false, features = ["transactions"]}
tari_utilities = { git = "https://github.com/tari-project/tari_utilities.git", tag = "v0.4.3" }
libc = "0.2.65"
thiserror = "1.0.26"
hex = "0.4.2"
serde = { version="1.0.106", features = ["derive"] }
serde_json = "1.0.57"

[lib]
crate-type = ["staticlib","cdylib"]<|MERGE_RESOLUTION|>--- conflicted
+++ resolved
@@ -7,11 +7,7 @@
 edition = "2018"
 
 [dependencies]
-<<<<<<< HEAD
-tari_comms = { version = "^0.31", path = "../../comms/core" }
-=======
 tari_comms = { version = "^0.32", path = "../../comms/core" }
->>>>>>> 66fd67e9
 tari_crypto = { git = "https://github.com/tari-project/tari-crypto.git", tag = "v0.13.0" }
 tari_common = {  path = "../../common" }
 tari_core = {  path = "../core", default-features = false, features = ["transactions"]}
