--- conflicted
+++ resolved
@@ -7,13 +7,8 @@
 edition = "2018"
 
 [dependencies]
-<<<<<<< HEAD
-tari_comms = { version = "^0.38", path = "../../comms/core" }
+tari_comms = { version = "^0.39", path = "../../comms/core" }
 tari_crypto = { git = "https://github.com/tari-project/tari-crypto.git", tag = "v0.16.0" }
-=======
-tari_comms = { version = "^0.39", path = "../../comms/core" }
-tari_crypto = { git = "https://github.com/tari-project/tari-crypto.git", tag = "v0.15.7" }
->>>>>>> 797f91a9
 tari_common = {  path = "../../common" }
 tari_core = {  path = "../core", default-features = false, features = ["transactions"]}
 tari_utilities = { git = "https://github.com/tari-project/tari_utilities.git", tag="v0.4.7" }
