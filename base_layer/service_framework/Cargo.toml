[package]
name = "tari_service_framework"
<<<<<<< HEAD
version = "0.53.0-dan.0"
=======
version = "1.0.0-pre.4"
>>>>>>> 3ab7d5db
authors = ["The Tari Development Community"]
description = "The Tari communication stack service framework"
repository = "https://github.com/tari-project/tari"
edition = "2018"
license = "BSD-3-Clause"

# See more keys and their definitions at https://doc.rust-lang.org/cargo/reference/manifest.html

[dependencies]
tari_shutdown = {  path = "../../infrastructure/shutdown" }

anyhow = "1.0.53"
async-trait = "0.1.50"
futures = { version = "^0.3.16", features = ["async-await"] }
log = "0.4.8"
thiserror = "1.0.26"
tokio = { version = "1.23", features = ["rt"] }
tower-service = { version = "0.3" }

[dev-dependencies]
tari_test_utils = {  path = "../../infrastructure/test_utils" }

tokio = { version = "1.23", features = ["rt-multi-thread", "macros", "time"] }
futures-test = { version = "0.3.3" }
tower = "0.4"<|MERGE_RESOLUTION|>--- conflicted
+++ resolved
@@ -1,10 +1,6 @@
 [package]
 name = "tari_service_framework"
-<<<<<<< HEAD
 version = "0.53.0-dan.0"
-=======
-version = "1.0.0-pre.4"
->>>>>>> 3ab7d5db
 authors = ["The Tari Development Community"]
 description = "The Tari communication stack service framework"
 repository = "https://github.com/tari-project/tari"
@@ -14,7 +10,7 @@
 # See more keys and their definitions at https://doc.rust-lang.org/cargo/reference/manifest.html
 
 [dependencies]
-tari_shutdown = {  path = "../../infrastructure/shutdown" }
+tari_shutdown = { path = "../../infrastructure/shutdown" }
 
 anyhow = "1.0.53"
 async-trait = "0.1.50"
@@ -25,7 +21,7 @@
 tower-service = { version = "0.3" }
 
 [dev-dependencies]
-tari_test_utils = {  path = "../../infrastructure/test_utils" }
+tari_test_utils = { path = "../../infrastructure/test_utils" }
 
 tokio = { version = "1.23", features = ["rt-multi-thread", "macros", "time"] }
 futures-test = { version = "0.3.3" }
