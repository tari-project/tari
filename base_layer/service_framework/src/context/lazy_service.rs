// Copyright 2019 The Tari Project
//
// Redistribution and use in source and binary forms, with or without modification, are permitted provided that the
// following conditions are met:
//
// 1. Redistributions of source code must retain the above copyright notice, this list of conditions and the following
// disclaimer.
//
// 2. Redistributions in binary form must reproduce the above copyright notice, this list of conditions and the
// following disclaimer in the documentation and/or other materials provided with the distribution.
//
// 3. Neither the name of the copyright holder nor the names of its contributors may be used to endorse or promote
// products derived from this software without specific prior written permission.
//
// THIS SOFTWARE IS PROVIDED BY THE COPYRIGHT HOLDERS AND CONTRIBUTORS "AS IS" AND ANY EXPRESS OR IMPLIED WARRANTIES,
// INCLUDING, BUT NOT LIMITED TO, THE IMPLIED WARRANTIES OF MERCHANTABILITY AND FITNESS FOR A PARTICULAR PURPOSE ARE
// DISCLAIMED. IN NO EVENT SHALL THE COPYRIGHT HOLDER OR CONTRIBUTORS BE LIABLE FOR ANY DIRECT, INDIRECT, INCIDENTAL,
// SPECIAL, EXEMPLARY, OR CONSEQUENTIAL DAMAGES (INCLUDING, BUT NOT LIMITED TO, PROCUREMENT OF SUBSTITUTE GOODS OR
// SERVICES; LOSS OF USE, DATA, OR PROFITS; OR BUSINESS INTERRUPTION) HOWEVER CAUSED AND ON ANY THEORY OF LIABILITY,
// WHETHER IN CONTRACT, STRICT LIABILITY, OR TORT (INCLUDING NEGLIGENCE OR OTHERWISE) ARISING IN ANY WAY OUT OF THE
// USE OF THIS SOFTWARE, EVEN IF ADVISED OF THE POSSIBILITY OF SUCH DAMAGE.

use std::task::Poll;

use futures::{ready, task::Context, Future, FutureExt};
use tower_service::Service;

/// LazyService state
enum State<S> {
    Pending,
    Ready(S),
}

/// LazyService
///
/// Implements the `tower_service::Service` trait. The `poll_ready` function will poll
/// the given future. Once that future is ready, the resulting value is passed into the
/// given `service_fn` function which must return a service. Subsequent calls to
/// `poll_ready` and `call` are delegated to that service.
///
/// This is instantiated by the `lazy_service` combinator in `ServiceHandlesFuture`.
#[must_use = "futures do nothing unless you `.await` or poll them"]
pub struct LazyService<TFn, F, S> {
    future: F,
    service_fn: Option<TFn>,
    state: State<S>,
}

impl<TFn, F, S> LazyService<TFn, F, S> {
    /// Create a new LazyService
    pub fn new(future: F, service_fn: TFn) -> Self {
        Self {
            future,
            service_fn: Some(service_fn),
            state: State::Pending,
        }
    }
}

impl<TFn, F, S, TReq> Service<TReq> for LazyService<TFn, F, S>
where
    F: Future + Unpin,
    TFn: FnOnce(F::Output) -> S,
    S: Service<TReq>,
{
    type Error = S::Error;
    type Future = S::Future;
    type Response = S::Response;

    fn poll_ready(&mut self, cx: &mut Context<'_>) -> Poll<Result<(), Self::Error>> {
        loop {
            match self.state {
                State::Pending => {
                    let item = ready!(self.future.poll_unpin(cx));
                    let service_fn = self
                        .service_fn
                        .take()
                        .expect("service_fn cannot be None in Pending state");
                    self.state = State::Ready((service_fn)(item));
                },
                State::Ready(ref mut service) => {
                    return service.poll_ready(cx);
                },
            }
        }
    }

    fn call(&mut self, req: TReq) -> Self::Future {
        match self.state {
            State::Pending => panic!("`Service::call` called before `Service::poll_ready` was ready"),
            State::Ready(ref mut service) => service.call(req),
        }
    }
}

#[cfg(test)]
mod test {
    use std::{
        sync::{
            atomic::{AtomicBool, Ordering},
            Arc,
        },
        task::Poll,
    };

    use futures::future::{self, poll_fn};
    use futures_test::task::panic_context;
    use tower::service_fn;

    use super::*;

    fn mock_fut(flag: Arc<AtomicBool>) -> impl Future<Output = ()> {
        poll_fn::<_, _>(move |_: &mut Context<'_>| {
            if flag.load(Ordering::SeqCst) {
                ().into()
            } else {
                Poll::Pending
            }
        })
    }

    #[test]
    #[allow(clippy::redundant_closure)]
    fn ready_after_handles() {
        let flag = Arc::new(AtomicBool::new(false));
        let fut = mock_fut(flag.clone());

        let mut cx = panic_context();

        let mut service = LazyService::new(fut, |_: ()| service_fn(|num: u8| future::ok::<_, ()>(num)));

        assert!(service.poll_ready(&mut cx).is_pending());

        flag.store(true, Ordering::SeqCst);

        match service.poll_ready(&mut cx) {
            Poll::Ready(Ok(_)) => {},
            _ => panic!("Unexpected poll result"),
        }
    }

    #[test]
    #[allow(clippy::redundant_closure)]
    fn call_after_ready() {
        let flag = Arc::new(AtomicBool::new(true));
        let fut = mock_fut(flag);
        let mut service = LazyService::new(fut, |_: ()| service_fn(|num: u8| future::ok::<_, ()>(num)));

        let mut cx = panic_context();

        assert!(service.poll_ready(&mut cx).is_ready());
        let mut fut = service.call(123);
        assert!(fut.poll_unpin(&mut cx).is_ready());
    }

    #[tokio::test]
    #[allow(clippy::redundant_closure)]
    #[should_panic]
    async fn call_before_ready_should_panic() {
        let flag = Arc::new(AtomicBool::new(false));
        let fut = mock_fut(flag);
        let mut service = LazyService::new(fut, |_: ()| service_fn(|num: u8| future::ok::<_, ()>(num)));

        let mut cx = panic_context();

        assert!(service.poll_ready(&mut cx).is_pending());
<<<<<<< HEAD
        let _fut = service.call(123);
=======
        let _ = service.call(123).await;
>>>>>>> ffb987a7
    }
}<|MERGE_RESOLUTION|>--- conflicted
+++ resolved
@@ -164,10 +164,6 @@
         let mut cx = panic_context();
 
         assert!(service.poll_ready(&mut cx).is_pending());
-<<<<<<< HEAD
-        let _fut = service.call(123);
-=======
         let _ = service.call(123).await;
->>>>>>> ffb987a7
     }
 }