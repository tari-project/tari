// Copyright 2021. The Tari Project
//
// Redistribution and use in source and binary forms, with or without modification, are permitted provided that the
// following conditions are met:
//
// 1. Redistributions of source code must retain the above copyright notice, this list of conditions and the following
// disclaimer.
//
// 2. Redistributions in binary form must reproduce the above copyright notice, this list of conditions and the
// following disclaimer in the documentation and/or other materials provided with the distribution.
//
// 3. Neither the name of the copyright holder nor the names of its contributors may be used to endorse or promote
// products derived from this software without specific prior written permission.
//
// THIS SOFTWARE IS PROVIDED BY THE COPYRIGHT HOLDERS AND CONTRIBUTORS "AS IS" AND ANY EXPRESS OR IMPLIED WARRANTIES,
// INCLUDING, BUT NOT LIMITED TO, THE IMPLIED WARRANTIES OF MERCHANTABILITY AND FITNESS FOR A PARTICULAR PURPOSE ARE
// DISCLAIMED. IN NO EVENT SHALL THE COPYRIGHT HOLDER OR CONTRIBUTORS BE LIABLE FOR ANY DIRECT, INDIRECT, INCIDENTAL,
// SPECIAL, EXEMPLARY, OR CONSEQUENTIAL DAMAGES (INCLUDING, BUT NOT LIMITED TO, PROCUREMENT OF SUBSTITUTE GOODS OR
// SERVICES; LOSS OF USE, DATA, OR PROFITS; OR BUSINESS INTERRUPTION) HOWEVER CAUSED AND ON ANY THEORY OF LIABILITY,
// WHETHER IN CONTRACT, STRICT LIABILITY, OR TORT (INCLUDING NEGLIGENCE OR OTHERWISE) ARISING IN ANY WAY OUT OF THE
// USE OF THIS SOFTWARE, EVEN IF ADVISED OF THE POSSIBILITY OF SUCH DAMAGE.

use std::{convert::TryFrom, mem::size_of, str::FromStr};

use argon2;
use chacha20::{
    cipher::{NewCipher, StreamCipher},
    ChaCha20,
    Key,
    Nonce,
};
use crc32fast::Hasher as CrcHasher;
use rand::{rngs::OsRng, RngCore};
use serde::{Deserialize, Serialize};
use subtle::ConstantTimeEq;
use tari_crypto::hash::blake2::Blake256;
<<<<<<< HEAD
use tari_utilities::{hidden::Hidden, SafePassword};
=======
use tari_utilities::{hidden::Hidden, safe_array::SafeArray, SafePassword};
>>>>>>> 0bdb568f
use zeroize::{Zeroize, Zeroizing};

use crate::{
    error::KeyManagerError,
    mac_domain_hasher,
    mnemonic::{from_bytes, to_bytes, to_bytes_with_language, Mnemonic, MnemonicLanguage},
    CipherSeedEncryptionKey,
    CipherSeedMacKey,
    SeedWords,
    LABEL_ARGON_ENCODING,
    LABEL_CHACHA20_ENCODING,
    LABEL_MAC_GENERATION,
};

// The version should be incremented for any breaking change to the format
// History:
// 0: initial version
// 1: fixed incorrect key derivation and birthday genesis
const CIPHER_SEED_VERSION: u8 = 1u8;

pub const BIRTHDAY_GENESIS_FROM_UNIX_EPOCH: u64 = 1640995200; // seconds since 2022-01-01 00:00:00 UTC
pub const DEFAULT_CIPHER_SEED_PASSPHRASE: &str = "TARI_CIPHER_SEED"; // the default passphrase if none is supplied

// Fixed sizes (all in bytes)
pub const CIPHER_SEED_BIRTHDAY_BYTES: usize = 2;
pub const CIPHER_SEED_ENTROPY_BYTES: usize = 16;
pub const CIPHER_SEED_MAIN_SALT_BYTES: usize = 5;
pub const ARGON2_SALT_BYTES: usize = 16;
pub const CIPHER_SEED_MAC_BYTES: usize = 5;
pub const CIPHER_SEED_ENCRYPTION_KEY_BYTES: usize = 32;
pub const CIPHER_SEED_MAC_KEY_BYTES: usize = 32;
pub const CIPHER_SEED_CHECKSUM_BYTES: usize = 4;

/// This is an implementation of a Cipher Seed based on the `aezeed` encoding scheme:
/// https://github.com/lightningnetwork/lnd/tree/master/aezeed
/// The goal of the scheme is produce a wallet seed that is versioned, contains the birthday of the wallet,
/// starting entropy of the wallet to seed key generation, can be enciphered with a passphrase and has a checksum.
/// The `aezeed` scheme uses a new AEZ AEAD scheme which allows for enciphering arbitrary length texts and choosing
/// custom MAC sizes. AEZ is unfortunately not available in the RustCrypto implementations yet so we use a similar
/// AEAD scheme using the primitives available in RustCrypto.
/// Our scheme must be able to be represented with the 24 word seed phrase using the BIP-39 word lists. The word
/// lists contain 2048 words which are 11 bits of information giving us a total of 33 bytes to work with for the
/// final encoding.
/// In our scheme we will have the following data:
/// version     1 byte
/// birthday    2 bytes     Days since fixed genesis point
/// entropy     16 bytes
/// MAC         5 bytes     Hash(birthday||entropy||version||salt||passphrase)
/// salt        5 bytes
/// checksum    4 bytes     CRC32
///
/// In its enciphered form we will use the MAC-the-Encrypt pattern of AE so that the birthday and entropy will be
/// encrypted.
///
/// It is important to note that we don't generate the MAC directly from the provided low entropy passphrase.
/// Instead, the intent is to use a password-based key derivation function to generate a derived key of higher
/// effective entropy through the use of a carefully-designed function like Argon2 that's built for this purpose.
/// The corresponding derived key has output of length 64-bytes, and we use the first and last 32-bytes for
/// the MAC and ChaCha20 encryption. In such way, we follow the motto of not reusing the same derived keys more
/// than once. Another key ingredient in our approach is the use of domain separation, via the current hashing API.
/// See https://github.com/tari-project/tari/issues/4182 for more information.
///
/// The version and salt are associated data that are included in the MAC but not encrypted.
/// The enciphered data will look as follows:
/// version     1 byte
/// ciphertext  23 bytes
/// salt        5 bytes
/// checksum    4 bytes
///
/// The final 33 byte enciphered data is what will be encoded using the Mnemonic Word lists to create a 24 word
/// seed phrase.
///
/// The checksum allows us to confirm that a given seed phrase decodes into an intact enciphered CipherSeed.
/// The MAC allows us to confirm that a given passphrase correctly decrypts the CipherSeed and that the version and
/// salt are not tampered with. If no passphrase is provided a default string will be used.
///
/// The birthday is included to enable more efficient recoveries. Knowing the birthday of the seed phrase means we
/// only have to scan the blocks in the chain since that day for full recovery, rather than scanning the entire
/// blockchain.

#[derive(Clone, Debug, PartialEq, Eq, Serialize, Deserialize, Zeroize)]
#[zeroize(drop)]
pub struct CipherSeed {
    version: u8,
    birthday: u16,
    entropy: Box<[u8; CIPHER_SEED_ENTROPY_BYTES]>,
    salt: Box<[u8; CIPHER_SEED_MAIN_SALT_BYTES]>,
}

// This is a separate type to make the linter happy
type DerivedCipherSeedKeys = Result<(CipherSeedEncryptionKey, CipherSeedMacKey), KeyManagerError>;

impl CipherSeed {
    #[cfg(not(target_arch = "wasm32"))]
    /// Generate a new seed
    pub fn new() -> Self {
        use std::time::{Duration, SystemTime, UNIX_EPOCH};
        const SECONDS_PER_DAY: u64 = 24 * 60 * 60;
        let birthday_genesis_date = UNIX_EPOCH + Duration::from_secs(BIRTHDAY_GENESIS_FROM_UNIX_EPOCH);
        let days = SystemTime::now()
            .duration_since(birthday_genesis_date)
            .unwrap()
            .as_secs() /
            SECONDS_PER_DAY;
        let birthday = u16::try_from(days).unwrap_or(0u16);
        CipherSeed::new_with_birthday(birthday)
    }

    #[cfg(target_arch = "wasm32")]
    /// Generate a new seed
    pub fn new() -> Self {
        const MILLISECONDS_PER_DAY: u64 = 24 * 60 * 60 * 1000;
        let millis = js_sys::Date::now() as u64;
        let days = millis / MILLISECONDS_PER_DAY;
        let birthday = u16::try_from(days).unwrap_or(0u16);
        CipherSeed::new_with_birthday(birthday)
    }

    /// Generate a new seed with a given birthday
    fn new_with_birthday(birthday: u16) -> Self {
        let mut entropy = Box::new([0u8; CIPHER_SEED_ENTROPY_BYTES]);
        OsRng.fill_bytes(entropy.as_mut());
        let mut salt = Box::new([0u8; CIPHER_SEED_MAIN_SALT_BYTES]);
        OsRng.fill_bytes(salt.as_mut());

        Self {
            version: CIPHER_SEED_VERSION,
            birthday,
            entropy,
            salt,
        }
    }

    /// Generate an encrypted seed from a passphrase
    pub fn encipher(&self, passphrase: Option<SafePassword>) -> Result<Vec<u8>, KeyManagerError> {
        // Derive encryption and MAC keys from passphrase and main salt
        let passphrase = passphrase.unwrap_or_else(|| {
            SafePassword::from_str(DEFAULT_CIPHER_SEED_PASSPHRASE)
                .expect("Failed to parse default cipher seed passphrase to SafePassword")
        });
        let (encryption_key, mac_key) = Self::derive_keys(&passphrase, self.salt.as_ref())?;

        // Generate the MAC
        let mac = Self::generate_mac(
            &self.birthday.to_le_bytes(),
            self.entropy.as_ref(),
            CIPHER_SEED_VERSION,
            self.salt.as_ref(),
<<<<<<< HEAD
            mac_key.reveal(),
=======
            &mac_key,
>>>>>>> 0bdb568f
        )?;

        // Assemble the secret data to be encrypted: birthday, entropy, MAC
        let mut secret_data = Zeroizing::new(Vec::<u8>::with_capacity(
            CIPHER_SEED_BIRTHDAY_BYTES + CIPHER_SEED_ENTROPY_BYTES + CIPHER_SEED_MAC_BYTES,
        ));
        secret_data.extend(&self.birthday.to_le_bytes());
        secret_data.extend(self.entropy.iter());
        secret_data.extend(&mac);

        // Encrypt the secret data
<<<<<<< HEAD
        Self::apply_stream_cipher(&mut secret_data, encryption_key.reveal(), self.salt.as_ref())?;
=======
        Self::apply_stream_cipher(&mut secret_data, &encryption_key, self.salt.as_ref())?;
>>>>>>> 0bdb568f

        // Assemble the final seed: version, main salt, secret data, checksum
        let mut encrypted_seed =
            Vec::<u8>::with_capacity(1 + CIPHER_SEED_MAIN_SALT_BYTES + secret_data.len() + CIPHER_SEED_CHECKSUM_BYTES);
        encrypted_seed.push(CIPHER_SEED_VERSION);
        encrypted_seed.extend(secret_data.iter());
        encrypted_seed.extend(self.salt.iter());

        let mut crc_hasher = CrcHasher::new();
        crc_hasher.update(encrypted_seed.as_slice());
        let checksum = crc_hasher.finalize().to_le_bytes();
        encrypted_seed.extend(&checksum);

        Ok(encrypted_seed)
    }

    /// Recover a seed from encrypted data and a passphrase
    pub fn from_enciphered_bytes(
        encrypted_seed: &[u8],
        passphrase: Option<SafePassword>,
    ) -> Result<Self, KeyManagerError> {
        // Check the length: version, birthday, entropy, MAC, salt, checksum
        if encrypted_seed.len() !=
            1 + CIPHER_SEED_BIRTHDAY_BYTES +
                CIPHER_SEED_ENTROPY_BYTES +
                CIPHER_SEED_MAC_BYTES +
                CIPHER_SEED_MAIN_SALT_BYTES +
                CIPHER_SEED_CHECKSUM_BYTES
        {
            return Err(KeyManagerError::InvalidData);
        }

        // We only support one version right now
        let version = encrypted_seed[0];
        if version != CIPHER_SEED_VERSION {
            return Err(KeyManagerError::VersionMismatch);
        }

        let mut encrypted_seed = encrypted_seed.to_owned();

        // Verify the checksum first, to detect obvious errors
        let checksum = encrypted_seed.split_off(
            1 + CIPHER_SEED_BIRTHDAY_BYTES +
                CIPHER_SEED_ENTROPY_BYTES +
                CIPHER_SEED_MAC_BYTES +
                CIPHER_SEED_MAIN_SALT_BYTES,
        );
        let mut crc_hasher = CrcHasher::new();
        crc_hasher.update(encrypted_seed.as_slice());
        let expected_checksum = crc_hasher.finalize().to_le_bytes();
        if checksum != expected_checksum {
            return Err(KeyManagerError::CrcError);
        }

        // Derive encryption and MAC keys from passphrase and main salt
        let passphrase = passphrase.unwrap_or_else(|| {
            SafePassword::from_str(DEFAULT_CIPHER_SEED_PASSPHRASE)
                .expect("Failed to parse default cipher seed passphrase to SafePassword")
        });
        let salt: Box<[u8; CIPHER_SEED_MAIN_SALT_BYTES]> = encrypted_seed
            .split_off(1 + CIPHER_SEED_BIRTHDAY_BYTES + CIPHER_SEED_ENTROPY_BYTES + CIPHER_SEED_MAC_BYTES)
            .into_boxed_slice()
            .try_into()
            .map_err(|_| KeyManagerError::InvalidData)?;
        let (encryption_key, mac_key) = Self::derive_keys(&passphrase, salt.as_ref())?;

        // Decrypt the secret data: birthday, entropy, MAC
        let mut secret_data = Zeroizing::new(encrypted_seed.split_off(1));
<<<<<<< HEAD
        Self::apply_stream_cipher(&mut secret_data, encryption_key.reveal(), salt.as_ref())?;
=======
        Self::apply_stream_cipher(&mut secret_data, &encryption_key, salt.as_ref())?;
>>>>>>> 0bdb568f

        // Parse secret data
        let mac = secret_data.split_off(CIPHER_SEED_BIRTHDAY_BYTES + CIPHER_SEED_ENTROPY_BYTES);
        let entropy: Zeroizing<[u8; CIPHER_SEED_ENTROPY_BYTES]> = Zeroizing::new(
            secret_data
                .split_off(CIPHER_SEED_BIRTHDAY_BYTES)
                .try_into()
                .map_err(|_| KeyManagerError::InvalidData)?,
        ); // wrapped in case of MAC failure
        let mut birthday_bytes = [0u8; CIPHER_SEED_BIRTHDAY_BYTES];
        birthday_bytes.copy_from_slice(&secret_data);
        let birthday = u16::from_le_bytes(birthday_bytes);

        // Generate the MAC
<<<<<<< HEAD
        let expected_mac = Self::generate_mac(
            &birthday_bytes,
            entropy.as_ref(),
            version,
            salt.as_ref(),
            mac_key.reveal(),
        )?;
=======
        let expected_mac = Self::generate_mac(&birthday_bytes, entropy.as_ref(), version, salt.as_ref(), &mac_key)?;
>>>>>>> 0bdb568f

        // Verify the MAC in constant time to avoid leaking data
        if mac.ct_eq(&expected_mac).unwrap_u8() == 0 {
            return Err(KeyManagerError::DecryptionFailed);
        }

        Ok(Self {
            version,
            birthday,
            entropy: Box::from(*entropy),
            salt,
        })
    }

    /// Encrypt or decrypt data using ChaCha20
    fn apply_stream_cipher(
        data: &mut [u8],
        encryption_key: &CipherSeedEncryptionKey,
        salt: &[u8],
    ) -> Result<(), KeyManagerError> {
        // The ChaCha20 nonce is derived from the main salt
        let encryption_nonce = mac_domain_hasher::<Blake256>(LABEL_CHACHA20_ENCODING)
            .chain(salt)
            .finalize();
        let encryption_nonce = &encryption_nonce.as_ref()[..size_of::<Nonce>()];

        // Encrypt/decrypt the data
        let mut cipher = ChaCha20::new(
            Key::from_slice(encryption_key.reveal()),
            Nonce::from_slice(encryption_nonce),
        );
        cipher.apply_keystream(data);

        Ok(())
    }

    /// Get a reference to the seed entropy
    pub fn entropy(&self) -> &[u8] {
        self.entropy.as_ref()
    }

    /// Get the seed birthday
    pub fn birthday(&self) -> u16 {
        self.birthday
    }

    /// Generate a MAC using Blake2b
    fn generate_mac(
        birthday: &[u8],
        entropy: &[u8],
        cipher_seed_version: u8,
        salt: &[u8],
        mac_key: &CipherSeedMacKey,
    ) -> Result<Vec<u8>, KeyManagerError> {
        // Check all lengths are valid
        if birthday.len() != CIPHER_SEED_BIRTHDAY_BYTES {
            return Err(KeyManagerError::InvalidData);
        }
        if entropy.len() != CIPHER_SEED_ENTROPY_BYTES {
            return Err(KeyManagerError::InvalidData);
        }
        if salt.len() != CIPHER_SEED_MAIN_SALT_BYTES {
            return Err(KeyManagerError::InvalidData);
        }

        Ok(mac_domain_hasher::<Blake256>(LABEL_MAC_GENERATION)
            .chain(birthday)
            .chain(entropy)
            .chain(&[cipher_seed_version])
            .chain(salt)
            .chain(mac_key.reveal())
            .finalize()
            .as_ref()[..CIPHER_SEED_MAC_BYTES]
            .to_vec())
    }

    /// Use Argon2 to derive encryption and MAC keys from a passphrase and main salt
    fn derive_keys(passphrase: &SafePassword, salt: &[u8]) -> DerivedCipherSeedKeys {
        // The Argon2 salt is derived from the main salt
        let argon2_salt = mac_domain_hasher::<Blake256>(LABEL_ARGON_ENCODING)
            .chain(salt)
            .finalize();
        let argon2_salt = &argon2_salt.as_ref()[..ARGON2_SALT_BYTES];

        // Run Argon2 with enough output to accommodate both keys, so we only run it once
        // We use the recommended OWASP parameters for this:
        // https://cheatsheetseries.owasp.org/cheatsheets/Password_Storage_Cheat_Sheet.html#argon2id
        let params = argon2::Params::new(
            37 * 1024, // m-cost should be 37 Mib = 37 * 1024 Kib
            1,         // t-cost
            1,         // p-cost
            Some(CIPHER_SEED_ENCRYPTION_KEY_BYTES + CIPHER_SEED_MAC_KEY_BYTES),
        )
        .map_err(|_| KeyManagerError::CryptographicError("Problem generating Argon2 parameters".to_string()))?;

        // Derive the main key from the password in place
        let mut main_key = Hidden::hide([0u8; CIPHER_SEED_ENCRYPTION_KEY_BYTES + CIPHER_SEED_MAC_KEY_BYTES]);
        let hasher = argon2::Argon2::new(argon2::Algorithm::Argon2d, argon2::Version::V0x13, params);
        hasher
            .hash_password_into(passphrase.reveal(), argon2_salt, main_key.reveal_mut())
            .map_err(|_| KeyManagerError::CryptographicError("Problem generating Argon2 password hash".to_string()))?;

        // Split off the keys
<<<<<<< HEAD
        let mut encryption_key = CipherSeedEncryptionKey::from([0u8; CIPHER_SEED_ENCRYPTION_KEY_BYTES]);
=======
        let mut encryption_key = CipherSeedEncryptionKey::from(SafeArray::default());
>>>>>>> 0bdb568f
        encryption_key
            .reveal_mut()
            .copy_from_slice(&main_key.reveal()[..CIPHER_SEED_ENCRYPTION_KEY_BYTES]);

<<<<<<< HEAD
        let mut mac_key = CipherSeedMacKey::from([0u8; CIPHER_SEED_MAC_KEY_BYTES]);
=======
        let mut mac_key = CipherSeedMacKey::from(SafeArray::default());
>>>>>>> 0bdb568f
        mac_key
            .reveal_mut()
            .copy_from_slice(&main_key.reveal()[CIPHER_SEED_ENCRYPTION_KEY_BYTES..]);

        Ok((encryption_key, mac_key))
    }
}

impl Default for CipherSeed {
    fn default() -> Self {
        Self::new()
    }
}

impl Mnemonic<CipherSeed> for CipherSeed {
    /// Generates a CipherSeed that represent the provided mnemonic sequence of words, the language of the mnemonic
    /// sequence is autodetected
    fn from_mnemonic(
        mnemonic_seq: &SeedWords,
        passphrase: Option<SafePassword>,
    ) -> Result<CipherSeed, KeyManagerError> {
        let bytes = to_bytes(mnemonic_seq)?;
        CipherSeed::from_enciphered_bytes(bytes.reveal(), passphrase)
    }

    /// Generates a SecretKey that represent the provided mnemonic sequence of words using the specified language
    fn from_mnemonic_with_language(
        mnemonic_seq: &SeedWords,
        language: MnemonicLanguage,
        passphrase: Option<SafePassword>,
    ) -> Result<CipherSeed, KeyManagerError> {
        let bytes = to_bytes_with_language(mnemonic_seq, &language)?;
        CipherSeed::from_enciphered_bytes(bytes.reveal(), passphrase)
    }

    /// Generates a mnemonic sequence of words from the provided secret key
    fn to_mnemonic(
        &self,
        language: MnemonicLanguage,
        passphrase: Option<SafePassword>,
    ) -> Result<SeedWords, KeyManagerError> {
        Ok(from_bytes(&self.encipher(passphrase)?, language)?)
    }
}

#[cfg(test)]
mod test {
    use std::str::FromStr;

    use crc32fast::Hasher as CrcHasher;
    use tari_utilities::{Hidden, SafePassword};

    use super::BIRTHDAY_GENESIS_FROM_UNIX_EPOCH;
    use crate::{
        cipher_seed::{CipherSeed, CIPHER_SEED_VERSION},
        error::KeyManagerError,
        get_birthday_from_unix_epoch_in_seconds,
        mnemonic::{Mnemonic, MnemonicLanguage},
        SeedWords,
    };

    #[test]
    fn test_cipher_seed_generation_and_deciphering() {
        let seed = CipherSeed::new();

        let mut enciphered_seed = seed
            .encipher(Some(SafePassword::from_str("Passphrase").unwrap()))
            .unwrap();

        let deciphered_seed =
            CipherSeed::from_enciphered_bytes(&enciphered_seed, Some(SafePassword::from_str("Passphrase").unwrap()))
                .unwrap();

        assert_eq!(seed, deciphered_seed);

        match CipherSeed::from_enciphered_bytes(
            &enciphered_seed,
            Some(SafePassword::from_str("WrongPassphrase").unwrap()),
        ) {
            Err(KeyManagerError::DecryptionFailed) => (),
            _ => panic!("Version should not match"),
        }

        enciphered_seed[0] = CIPHER_SEED_VERSION + 1; // this is an unsupported version

        match CipherSeed::from_enciphered_bytes(&enciphered_seed, Some(SafePassword::from_str("Passphrase").unwrap())) {
            Err(KeyManagerError::VersionMismatch) => (),
            _ => panic!("Version should not match"),
        }

        // recover correct version
        enciphered_seed[0] = CIPHER_SEED_VERSION;

        // flip some bits
        enciphered_seed[1] = !enciphered_seed[1];
        match CipherSeed::from_enciphered_bytes(&enciphered_seed, Some(SafePassword::from_str("Passphrase").unwrap())) {
            Err(KeyManagerError::CrcError) => (),
            _ => panic!("Crc should not match"),
        }

        // the following consists of three tests in which checksum is correctly changed by adversary,
        // after changing either birthday, entropy and salt. The MAC decryption should fail in all these
        // three scenarios.

        // change birthday
        enciphered_seed[1] += 1;

        // clone the correct checksum
        let checksum: Vec<u8> = enciphered_seed[(enciphered_seed.len() - 4)..].to_vec();

        // generate a new checksum that coincides with the modified value
        let mut crc_hasher = CrcHasher::new();
        crc_hasher.update(&enciphered_seed[..(enciphered_seed.len() - 4)]);

        let calculated_checksum: [u8; 4] = crc_hasher.finalize().to_le_bytes();

        // change checksum accordingly, from the viewpoint of an attacker
        let n = enciphered_seed.len();
        enciphered_seed[(n - 4)..].copy_from_slice(&calculated_checksum);

        // the MAC decryption should fail in this case
        match CipherSeed::from_enciphered_bytes(&enciphered_seed, Some(SafePassword::from_str("passphrase").unwrap())) {
            Err(KeyManagerError::DecryptionFailed) => (),
            _ => panic!("Decryption should fail"),
        }

        // recover original data
        enciphered_seed[1] = !enciphered_seed[1];
        enciphered_seed[(n - 4)..].copy_from_slice(&checksum[..]);

        // change entropy and repeat test

        enciphered_seed[5] += 1;

        // clone the correct checksum
        let checksum: Vec<u8> = enciphered_seed[(enciphered_seed.len() - 4)..].to_vec();

        // generate a new checksum that coincides with the modified value
        let mut crc_hasher = CrcHasher::new();
        crc_hasher.update(&enciphered_seed[..(enciphered_seed.len() - 4)]);

        let calculated_checksum: [u8; 4] = crc_hasher.finalize().to_le_bytes();

        // change checksum accordingly, from the viewpoint of an attacker
        let n = enciphered_seed.len();
        enciphered_seed[(n - 4)..].copy_from_slice(&calculated_checksum);

        // the MAC decryption should fail in this case
        match CipherSeed::from_enciphered_bytes(&enciphered_seed, Some(SafePassword::from_str("passphrase").unwrap())) {
            Err(KeyManagerError::DecryptionFailed) => (),
            _ => panic!("Decryption should fail"),
        }

        // recover original data
        enciphered_seed[5] -= 1;
        enciphered_seed[(n - 4)..].copy_from_slice(&checksum[..]);

        // change salt and repeat test
        enciphered_seed[26] += 1;

        // clone the correct checksum
        let checksum: Vec<u8> = enciphered_seed[(enciphered_seed.len() - 4)..].to_vec();

        // generate a new checksum that coincides with the modified value
        let mut crc_hasher = CrcHasher::new();
        crc_hasher.update(&enciphered_seed[..(enciphered_seed.len() - 4)]);

        let calculated_checksum: [u8; 4] = crc_hasher.finalize().to_le_bytes();

        // change checksum accordingly, from the viewpoint of an attacker
        let n = enciphered_seed.len();
        enciphered_seed[(n - 4)..].copy_from_slice(&calculated_checksum);

        // the MAC decryption should fail in this case
        match CipherSeed::from_enciphered_bytes(&enciphered_seed, Some(SafePassword::from_str("passphrase").unwrap())) {
            Err(KeyManagerError::DecryptionFailed) => (),
            _ => panic!("Decryption should fail"),
        }

        // recover original data
        enciphered_seed[26] -= 1;
        enciphered_seed[(n - 4)..].copy_from_slice(&checksum[..]);
    }

    #[test]
    fn test_cipher_seed_to_mnemonic_and_from_mnemonic() {
        // Valid Mnemonic sequence
        let seed = CipherSeed::new();
        let mnemonic_seq = seed
            .to_mnemonic(MnemonicLanguage::Japanese, None)
            .expect("Couldn't convert CipherSeed to Mnemonic");
        match CipherSeed::from_mnemonic(&mnemonic_seq, None) {
            Ok(mnemonic_seed) => assert_eq!(seed, mnemonic_seed),
            Err(e) => panic!("Couldn't create CipherSeed from Mnemonic: {}", e),
        }
        // Language known
        let mnemonic_seed = CipherSeed::from_mnemonic_with_language(&mnemonic_seq, MnemonicLanguage::Japanese, None)
            .expect("Couldn't create CipherSeed from Mnemonic with Language");
        assert_eq!(seed, mnemonic_seed);
        // Invalid Mnemonic sequence
        let mnemonic_seq = vec![
            "stay", "what", "minor", "stay", "olive", "clip", "buyer", "know", "report", "obey", "pen", "door", "type",
            "cover", "vote", "federal", "husband", "cave", "alone", "dynamic", "reopen", "visa", "young", "gas",
        ]
        .iter()
        .map(|x| Hidden::hide(x.to_string()))
        .collect::<Vec<Hidden<String>>>();
        let mnemonic_seq = SeedWords::new(mnemonic_seq);
        // Language not known
        match CipherSeed::from_mnemonic(&mnemonic_seq, None) {
            Ok(_k) => panic!(),
            Err(_e) => {},
        }
        // Language known
        match CipherSeed::from_mnemonic_with_language(&mnemonic_seq, MnemonicLanguage::Japanese, None) {
            Ok(_k) => panic!(),
            Err(_e) => {},
        }
    }

    #[test]
    fn cipher_seed_to_and_from_mnemonic_with_passphrase() {
        let seed = CipherSeed::new();
        let mnemonic_seq = seed
            .to_mnemonic(
                MnemonicLanguage::Spanish,
                Some(SafePassword::from_str("Passphrase").unwrap()),
            )
            .expect("Couldn't convert CipherSeed to Mnemonic");
        match CipherSeed::from_mnemonic(&mnemonic_seq, Some(SafePassword::from_str("Passphrase").unwrap())) {
            Ok(mnemonic_seed) => assert_eq!(seed, mnemonic_seed),
            Err(e) => panic!("Couldn't create CipherSeed from Mnemonic: {}", e),
        }

        let mnemonic_seq = seed
            .to_mnemonic(
                MnemonicLanguage::Spanish,
                Some(SafePassword::from_str("Passphrase").unwrap()),
            )
            .expect("Couldn't convert CipherSeed to Mnemonic");
        assert!(
            CipherSeed::from_mnemonic(&mnemonic_seq, Some(SafePassword::from_str("WrongPassphrase").unwrap())).is_err(),
            "Should not be able to derive seed with wrong passphrase"
        );
    }

    #[test]
    fn birthday_from_unix_epoch_works_for_zero_duration() {
        let birthday = 0u16;
        let to_days = 0u16;

        let birthday_genesis_time_in_seconds = get_birthday_from_unix_epoch_in_seconds(birthday, to_days);
        assert_eq!(birthday_genesis_time_in_seconds, BIRTHDAY_GENESIS_FROM_UNIX_EPOCH);
    }

    #[test]
    fn birthday_from_unix_epoch_works_for_large_to_days() {
        let birthday = 10u16;
        let to_days = 16u16;

        let birthday_genesis_time_in_seconds = get_birthday_from_unix_epoch_in_seconds(birthday, to_days);
        assert_eq!(birthday_genesis_time_in_seconds, BIRTHDAY_GENESIS_FROM_UNIX_EPOCH);
    }

    #[test]
    fn birthday_from_unix_epoch_works_generally() {
        let birthday = 100u16;
        let to_days = 20u16;

        let birthday_genesis_time_in_seconds = get_birthday_from_unix_epoch_in_seconds(birthday, to_days);
        assert_eq!(
            birthday_genesis_time_in_seconds,
            BIRTHDAY_GENESIS_FROM_UNIX_EPOCH + u64::from(birthday - to_days) * 24 * 60 * 60
        );
    }

    #[test]
    fn birthday_is_computed_correctly_from_new_wallet() {
        // birthday is at the half of the year 2022, namely 3th July 2022
        let cipher_seed = CipherSeed::new_with_birthday(183u16);
        let birthday = cipher_seed.birthday;
        let birthday_from_unix_epoch = get_birthday_from_unix_epoch_in_seconds(birthday, 0u16);

        // 1656806400 corresponds to the duration, in seconds, from unix epoch
        // to 3th July 2022 00:00:00
        assert_eq!(birthday_from_unix_epoch, 1656806400);
    }
}<|MERGE_RESOLUTION|>--- conflicted
+++ resolved
@@ -34,11 +34,7 @@
 use serde::{Deserialize, Serialize};
 use subtle::ConstantTimeEq;
 use tari_crypto::hash::blake2::Blake256;
-<<<<<<< HEAD
-use tari_utilities::{hidden::Hidden, SafePassword};
-=======
 use tari_utilities::{hidden::Hidden, safe_array::SafeArray, SafePassword};
->>>>>>> 0bdb568f
 use zeroize::{Zeroize, Zeroizing};
 
 use crate::{
@@ -187,11 +183,7 @@
             self.entropy.as_ref(),
             CIPHER_SEED_VERSION,
             self.salt.as_ref(),
-<<<<<<< HEAD
-            mac_key.reveal(),
-=======
             &mac_key,
->>>>>>> 0bdb568f
         )?;
 
         // Assemble the secret data to be encrypted: birthday, entropy, MAC
@@ -203,11 +195,7 @@
         secret_data.extend(&mac);
 
         // Encrypt the secret data
-<<<<<<< HEAD
-        Self::apply_stream_cipher(&mut secret_data, encryption_key.reveal(), self.salt.as_ref())?;
-=======
         Self::apply_stream_cipher(&mut secret_data, &encryption_key, self.salt.as_ref())?;
->>>>>>> 0bdb568f
 
         // Assemble the final seed: version, main salt, secret data, checksum
         let mut encrypted_seed =
@@ -276,11 +264,7 @@
 
         // Decrypt the secret data: birthday, entropy, MAC
         let mut secret_data = Zeroizing::new(encrypted_seed.split_off(1));
-<<<<<<< HEAD
-        Self::apply_stream_cipher(&mut secret_data, encryption_key.reveal(), salt.as_ref())?;
-=======
         Self::apply_stream_cipher(&mut secret_data, &encryption_key, salt.as_ref())?;
->>>>>>> 0bdb568f
 
         // Parse secret data
         let mac = secret_data.split_off(CIPHER_SEED_BIRTHDAY_BYTES + CIPHER_SEED_ENTROPY_BYTES);
@@ -295,17 +279,7 @@
         let birthday = u16::from_le_bytes(birthday_bytes);
 
         // Generate the MAC
-<<<<<<< HEAD
-        let expected_mac = Self::generate_mac(
-            &birthday_bytes,
-            entropy.as_ref(),
-            version,
-            salt.as_ref(),
-            mac_key.reveal(),
-        )?;
-=======
         let expected_mac = Self::generate_mac(&birthday_bytes, entropy.as_ref(), version, salt.as_ref(), &mac_key)?;
->>>>>>> 0bdb568f
 
         // Verify the MAC in constant time to avoid leaking data
         if mac.ct_eq(&expected_mac).unwrap_u8() == 0 {
@@ -409,20 +383,12 @@
             .map_err(|_| KeyManagerError::CryptographicError("Problem generating Argon2 password hash".to_string()))?;
 
         // Split off the keys
-<<<<<<< HEAD
-        let mut encryption_key = CipherSeedEncryptionKey::from([0u8; CIPHER_SEED_ENCRYPTION_KEY_BYTES]);
-=======
         let mut encryption_key = CipherSeedEncryptionKey::from(SafeArray::default());
->>>>>>> 0bdb568f
         encryption_key
             .reveal_mut()
             .copy_from_slice(&main_key.reveal()[..CIPHER_SEED_ENCRYPTION_KEY_BYTES]);
 
-<<<<<<< HEAD
-        let mut mac_key = CipherSeedMacKey::from([0u8; CIPHER_SEED_MAC_KEY_BYTES]);
-=======
         let mut mac_key = CipherSeedMacKey::from(SafeArray::default());
->>>>>>> 0bdb568f
         mac_key
             .reveal_mut()
             .copy_from_slice(&main_key.reveal()[CIPHER_SEED_ENCRYPTION_KEY_BYTES..]);
