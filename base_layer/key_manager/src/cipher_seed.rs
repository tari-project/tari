// Copyright 2021. The Tari Project
//
// Redistribution and use in source and binary forms, with or without modification, are permitted provided that the
// following conditions are met:
//
// 1. Redistributions of source code must retain the above copyright notice, this list of conditions and the following
// disclaimer.
//
// 2. Redistributions in binary form must reproduce the above copyright notice, this list of conditions and the
// following disclaimer in the documentation and/or other materials provided with the distribution.
//
// 3. Neither the name of the copyright holder nor the names of its contributors may be used to endorse or promote
// products derived from this software without specific prior written permission.
//
// THIS SOFTWARE IS PROVIDED BY THE COPYRIGHT HOLDERS AND CONTRIBUTORS "AS IS" AND ANY EXPRESS OR IMPLIED WARRANTIES,
// INCLUDING, BUT NOT LIMITED TO, THE IMPLIED WARRANTIES OF MERCHANTABILITY AND FITNESS FOR A PARTICULAR PURPOSE ARE
// DISCLAIMED. IN NO EVENT SHALL THE COPYRIGHT HOLDER OR CONTRIBUTORS BE LIABLE FOR ANY DIRECT, INDIRECT, INCIDENTAL,
// SPECIAL, EXEMPLARY, OR CONSEQUENTIAL DAMAGES (INCLUDING, BUT NOT LIMITED TO, PROCUREMENT OF SUBSTITUTE GOODS OR
// SERVICES; LOSS OF USE, DATA, OR PROFITS; OR BUSINESS INTERRUPTION) HOWEVER CAUSED AND ON ANY THEORY OF LIABILITY,
// WHETHER IN CONTRACT, STRICT LIABILITY, OR TORT (INCLUDING NEGLIGENCE OR OTHERWISE) ARISING IN ANY WAY OUT OF THE
// USE OF THIS SOFTWARE, EVEN IF ADVISED OF THE POSSIBILITY OF SUCH DAMAGE.

<<<<<<< HEAD
use std::mem::size_of;

use argon2::{
    password_hash::{Salt, SaltString},
    Argon2,
    Params,
    PasswordHasher,
    Version,
};
=======
use std::{
    convert::TryFrom,
    mem::size_of,
    time::{SystemTime, UNIX_EPOCH},
};

use argon2::{password_hash::SaltString, Argon2, PasswordHasher};
>>>>>>> 32569da3
use arrayvec::ArrayVec;
use chacha20::{
    cipher::{NewCipher, StreamCipher},
    ChaCha20,
    Key,
    Nonce,
};
use crc32fast::Hasher as CrcHasher;
use rand::{rngs::OsRng, RngCore};
<<<<<<< HEAD
use tari_crypto::hash::blake2::Blake256;
=======
use serde::{Deserialize, Serialize};
>>>>>>> 32569da3
use tari_utilities::ByteArray;

use crate::{
    base_layer_key_manager_argon2_encoding,
    base_layer_key_manager_chacha20_encoding,
    base_layer_key_manager_mac_generation,
    error::KeyManagerError,
    mnemonic::{from_bytes, to_bytes, to_bytes_with_language, Mnemonic, MnemonicLanguage},
};

const CIPHER_SEED_VERSION: u8 = 0u8;
pub const DEFAULT_CIPHER_SEED_PASSPHRASE: &str = "TARI_CIPHER_SEED";
const ARGON2_SALT_BYTES: usize = 16;
pub const CIPHER_SEED_BIRTHDAY_BYTES: usize = 2;
pub const CIPHER_SEED_ENTROPY_BYTES: usize = 16;
pub const CIPHER_SEED_SALT_BYTES: usize = 5;
pub const CIPHER_SEED_MAC_BYTES: usize = 5;

/// This is an implementation of a Cipher Seed based on the `aezeed` encoding scheme (https://github.com/lightningnetwork/lnd/tree/master/aezeed)
/// The goal of the scheme is produce a wallet seed that is versioned, contains the birthday of the wallet,
/// starting entropy of the wallet to seed key generation, can be enciphered with a passphrase and has a checksum.
/// The `aezeed` scheme uses a new AEZ AEAD scheme which allows for enciphering arbitrary length texts and choosing
/// custom MAC sizes. AEZ is unfortunately not available in the RustCrypto implementations yet so we use a similar
/// AEAD scheme using the primitives available in RustCrypto.
/// Our scheme must be able to be represented with the 24 word seed phrase using the BIP-39 word lists. The world
/// lists contain 2048 words which are 11 bits of information giving us a total of 33 bytes to work with for the
/// final encoding.
/// In our scheme we will have the following data:
/// version     1 byte
/// birthday    2 bytes     Days since Unix Epoch
/// entropy     16 bytes
/// MAC         5 bytes     Hash(birthday||entropy||version||salt||passphrase)
/// salt        5 bytes
/// checksum    4 bytes
///
/// In its enciphered form we will use the MAC-the-Encrypt pattern of AE so that the birthday and entropy will be
/// encrypted.
///
/// It is important to note that we don't generate the MAC directly from the provided low entropy passphrase.
/// Instead, the intent is to use a password-based key derivation function to generate a derived key of higher
/// effective entropy through the use of a carefully-designed function like Argon2 that's built for this purpose.
/// The corresponding derived key has output of length 64-bytes, and we use the first and last 32-bytes for MAC and
/// ChaCha20 encryption, respectively. In such way, we follow the motto of not reusing the same derived keys more
/// than once. Another key ingredient in our approach is the use of domain separation, via the current hashing API.
/// See https://github.com/tari-project/tari/issues/4182 for more information.
///
/// The version and salt are associated data that are included in the MAC but not encrypted.
/// The enciphered data will look as follows:
/// version     1 byte
/// ciphertext  23 bytes
/// salt        5 bytes
/// checksum    4 bytes
///
/// The final 33 byte enciphered data is what will be encoded using the Mnemonic Word lists to create a 24 word
/// seed phrase.
///
/// The checksum allows us to confirm that a given seed phrase decodes into an intact enciphered CipherSeed.
/// The MAC allows us to confirm that a given passphrase correctly decrypts the CipherSeed and that the version and
/// salt are not tampered with. If no passphrase is provided a default string will be used
///
/// The Birthday is included to enable more efficient recoveries. Knowing the birthday of the seed phrase means we
/// only have to scan the blocks in the chain since that day for full recovery, rather than scanning the entire
/// blockchain.

#[derive(Clone, Debug, PartialEq, Eq, Serialize, Deserialize)]
pub struct CipherSeed {
    version: u8,
    birthday: u16,
    entropy: [u8; CIPHER_SEED_ENTROPY_BYTES],
    salt: [u8; CIPHER_SEED_SALT_BYTES],
}

impl CipherSeed {
    #[cfg(not(target_arch = "wasm32"))]
    pub fn new() -> Self {
        const SECONDS_PER_DAY: u64 = 24 * 60 * 60;
        let days = SystemTime::now().duration_since(UNIX_EPOCH).unwrap().as_secs() / SECONDS_PER_DAY;
        let birthday = u16::try_from(days).unwrap_or(0u16);
        CipherSeed::new_with_birthday(birthday)
    }

    #[cfg(target_arch = "wasm32")]
    pub fn new() -> Self {
        const MILLISECONDS_PER_DAY: u64 = 24 * 60 * 60 * 1000;
        let millis = js_sys::Date::now() as u64;
        let days = millis / MILLISECONDS_PER_DAY;
        let birthday = u16::try_from(days).unwrap_or(0u16);
        CipherSeed::new_with_birthday(birthday)
    }

    fn new_with_birthday(birthday: u16) -> Self {
        let mut entropy = [0u8; CIPHER_SEED_ENTROPY_BYTES];
        OsRng.fill_bytes(&mut entropy);
        let mut salt = [0u8; CIPHER_SEED_SALT_BYTES];
        OsRng.fill_bytes(&mut salt);

        Self {
            version: CIPHER_SEED_VERSION,
            birthday,
            entropy,
            salt,
        }
    }

    pub fn encipher(&self, passphrase: Option<String>) -> Result<Vec<u8>, KeyManagerError> {
        let mut plaintext = self.birthday.to_le_bytes().to_vec();
        plaintext.append(&mut self.entropy().clone().to_vec());

        let passphrase = passphrase.unwrap_or_else(|| DEFAULT_CIPHER_SEED_PASSPHRASE.to_string());

        // generate the current MAC
        let mut mac = Self::generate_mac(
            &self.birthday.to_le_bytes(),
            &self.entropy(),
            &[CIPHER_SEED_VERSION],
            &self.salt,
            passphrase.as_str(),
        )?;

        plaintext.append(&mut mac);

        // apply cipher stream
        Self::apply_stream_cipher(&mut plaintext, &passphrase, &self.salt)?;

        let mut final_seed = vec![CIPHER_SEED_VERSION];
        final_seed.append(&mut plaintext.to_vec());
        final_seed.append(&mut self.salt.to_vec());

        let mut crc_hasher = CrcHasher::new();
        crc_hasher.update(final_seed.as_slice());
        let checksum = crc_hasher.finalize();
        final_seed.append(&mut checksum.to_le_bytes().to_vec());
        Ok(final_seed)
    }

    pub fn from_enciphered_bytes(enciphered_bytes: &[u8], passphrase: Option<String>) -> Result<Self, KeyManagerError> {
        // 1 byte Version || 2 byte Birthday || 16 byte Entropy || 5 byte MAC || 5 byte salt || 4 byte CRC32
        if enciphered_bytes.len() != 7 + CIPHER_SEED_ENTROPY_BYTES + CIPHER_SEED_SALT_BYTES + CIPHER_SEED_MAC_BYTES {
            return Err(KeyManagerError::InvalidData);
        }

        if enciphered_bytes[0] != CIPHER_SEED_VERSION {
            return Err(KeyManagerError::VersionMismatch);
        }

        let passphrase = passphrase.unwrap_or_else(|| DEFAULT_CIPHER_SEED_PASSPHRASE.to_string());

        let mut body = enciphered_bytes.to_owned();
        // extract 32 bit checksum
        let checksum_vec = body.split_off(body.len() - 4);

        let mut crc_hasher = CrcHasher::new();
        crc_hasher.update(body.as_slice());

        let calculated_checksum = crc_hasher.finalize();

        let mut checksum_bytes: [u8; 4] = [0u8; 4];
        checksum_bytes.copy_from_slice(&checksum_vec[..4]);
        let checksum = u32::from_le_bytes(checksum_bytes);

        if calculated_checksum != checksum {
            return Err(KeyManagerError::CrcError);
        }

        let salt = body.split_off(body.len() - CIPHER_SEED_SALT_BYTES);
        let mut enciphered_seed = body.split_off(1);
        let received_version = body[0];

        // apply cipher stream
        Self::apply_stream_cipher(&mut enciphered_seed, &passphrase, salt.as_slice())?;

        let decrypted_mac = enciphered_seed.split_off(enciphered_seed.len() - CIPHER_SEED_MAC_BYTES);

        let decrypted_entropy_vec: ArrayVec<_, CIPHER_SEED_ENTROPY_BYTES> =
            enciphered_seed.split_off(2).into_iter().collect();
        let decrypted_entropy = decrypted_entropy_vec
            .into_inner()
            .map_err(|_| KeyManagerError::InvalidData)?;

        let mut birthday_bytes: [u8; CIPHER_SEED_BIRTHDAY_BYTES] = [0u8; CIPHER_SEED_BIRTHDAY_BYTES];
        birthday_bytes.copy_from_slice(&enciphered_seed);
        let decrypted_birthday = u16::from_le_bytes(birthday_bytes);

        // generate the MAC
        let mac = Self::generate_mac(
            &decrypted_birthday.to_le_bytes(),
            &decrypted_entropy,
            &[CIPHER_SEED_VERSION],
            salt.as_slice(),
            passphrase.as_str(),
        )?;

        if decrypted_mac != mac {
            return Err(KeyManagerError::DecryptionFailed);
        }

        let salt_vec: ArrayVec<_, CIPHER_SEED_SALT_BYTES> = salt.into_iter().collect();
        let salt_bytes = salt_vec.into_inner().map_err(|_| KeyManagerError::InvalidData)?;

        Ok(Self {
            version: received_version,
            birthday: decrypted_birthday,
            entropy: decrypted_entropy,
            salt: salt_bytes,
        })
    }

    fn apply_stream_cipher(data: &mut Vec<u8>, passphrase: &str, salt: &[u8]) -> Result<(), KeyManagerError> {
        // encryption nonce for ChaCha20 encryption, generated as a domain separated hash of the given salt. Following
        // https://libsodium.gitbook.io/doc/advanced/stream_ciphers/chacha20, as of the IEF variant, the produced encryption
        // nonce should be 96-bit long
        let encryption_nonce = &base_layer_key_manager_chacha20_encoding()
            .hasher::<Blake256>()
            .chain(salt)
            .finalize()
            .into_vec()[..size_of::<Nonce>()];

        let nonce_ga = Nonce::from_slice(encryption_nonce);

        // we take the last 32 bytes of the generated derived encryption key for ChaCha20 cipher, see documentation
        let derived_encryption_key = Self::generate_domain_separated_passphrase_hash(passphrase, salt)?[32..].to_vec();

        let key = Key::from_slice(derived_encryption_key.as_slice());
        let mut cipher = ChaCha20::new(key, nonce_ga);
        cipher.apply_keystream(data.as_mut_slice());

        Ok(())
    }

    pub fn entropy(&self) -> [u8; CIPHER_SEED_ENTROPY_BYTES] {
        self.entropy
    }

    pub fn birthday(&self) -> u16 {
        self.birthday
    }
}

impl CipherSeed {
    fn generate_mac(
        birthday: &[u8],
        entropy: &[u8],
        cipher_seed_version: &[u8],
        salt: &[u8],
        passphrase: &str,
    ) -> Result<Vec<u8>, KeyManagerError> {
        // birthday should be 2 bytes long
        if birthday.len() != CIPHER_SEED_BIRTHDAY_BYTES {
            return Err(KeyManagerError::InvalidData);
        }

        // entropy should be 16 bytes long
        if entropy.len() != CIPHER_SEED_ENTROPY_BYTES {
            return Err(KeyManagerError::InvalidData);
        }

        // cipher_seed_version should be 1 byte long
        if cipher_seed_version.len() != 1 {
            return Err(KeyManagerError::InvalidData);
        }

        // salt should be 5 bytes long
        if salt.len() != CIPHER_SEED_SALT_BYTES {
            return Err(KeyManagerError::InvalidData);
        }

        // we take the first 32 bytes of the generated derived encryption key for MAC generation, see documentation
        let passphrase_key = Self::generate_domain_separated_passphrase_hash(passphrase, salt)?[..32].to_vec();

        let mac = base_layer_key_manager_mac_generation()
            .mac_hasher::<Blake256>()
            .chain(birthday)
            .chain(entropy)
            .chain(cipher_seed_version)
            .chain(salt)
            .chain(passphrase_key.as_slice())
            .finalize()
            .into_vec();

        Ok(mac[..CIPHER_SEED_MAC_BYTES].to_vec())
    }

    fn generate_domain_separated_passphrase_hash(passphrase: &str, salt: &[u8]) -> Result<Vec<u8>, KeyManagerError> {
        let argon2 = Argon2::default();

        // we produce a domain separated hash of the given salt, for Argon2 encryption use. As suggested in
        // https://en.wikipedia.org/wiki/Argon2, we shall use a 16-byte length hash salt
        let argon2_salt = &base_layer_key_manager_argon2_encoding()
            .hasher::<Blake256>()
            .chain(salt)
            .finalize()
            .into_vec()[..ARGON2_SALT_BYTES];

        // produce a base64 salt string
        let argon2_salt = SaltString::b64_encode(argon2_salt)?;

        // to generate two 32-byte keys, we produce a 64-byte argon2 output, as the default output size
        // for argon is 32, we have to update its parameters accordingly

        // the following choice of parameters is based on
        // https://cheatsheetseries.owasp.org/cheatsheets/Password_Storage_Cheat_Sheet.html#argon2id
        let params = Params {
            m_cost: 37 * 1024,       // m-cost should be 37 Mib = 37 * 1024 Kib
            t_cost: 1,               // t-cost
            p_cost: 1,               // p-cost
            output_size: 64,         // 64 bytes output size,
            version: Version::V0x13, // version
        };

        // Argon2id algorithm: https://docs.rs/argon2/0.2.4/argon2/enum.Algorithm.html#variant.Argon2id
        let algorithm = argon2::Algorithm::Argon2id;

        // generate the given derived encryption key
        let derived_encryption_key = argon2
            .hash_password(
                passphrase.as_bytes(),
                Some(algorithm.ident()),
                params,
                Salt::try_from(argon2_salt.as_str())?,
            )?
            .hash
            .ok_or_else(|| KeyManagerError::CryptographicError("Problem generating encryption key hash".to_string()))?;

        Ok(derived_encryption_key.as_bytes().into())
    }
}

impl Drop for CipherSeed {
    fn drop(&mut self) {
        use clear_on_drop::clear::Clear;
        Clear::clear(&mut self.entropy);
    }
}

impl Default for CipherSeed {
    fn default() -> Self {
        Self::new()
    }
}

impl Mnemonic<CipherSeed> for CipherSeed {
    /// Generates a CipherSeed that represent the provided mnemonic sequence of words, the language of the mnemonic
    /// sequence is autodetected
    fn from_mnemonic(mnemonic_seq: &[String], passphrase: Option<String>) -> Result<CipherSeed, KeyManagerError> {
        let bytes = to_bytes(mnemonic_seq)?;
        CipherSeed::from_enciphered_bytes(&bytes, passphrase)
    }

    /// Generates a SecretKey that represent the provided mnemonic sequence of words using the specified language
    fn from_mnemonic_with_language(
        mnemonic_seq: &[String],
        language: MnemonicLanguage,
        passphrase: Option<String>,
    ) -> Result<CipherSeed, KeyManagerError> {
        let bytes = to_bytes_with_language(mnemonic_seq, &language)?;
        CipherSeed::from_enciphered_bytes(&bytes, passphrase)
    }

    /// Generates a mnemonic sequence of words from the provided secret key
    fn to_mnemonic(
        &self,
        language: MnemonicLanguage,
        passphrase: Option<String>,
    ) -> Result<Vec<String>, KeyManagerError> {
        Ok(from_bytes(&self.encipher(passphrase)?, language)?)
    }
}

#[cfg(test)]
mod test {
    use crc32fast::Hasher as CrcHasher;

    use crate::{
        cipher_seed::CipherSeed,
        error::KeyManagerError,
        mnemonic::{Mnemonic, MnemonicLanguage},
    };

    #[test]
    fn test_cipher_seed_generation_and_deciphering() {
        let seed = CipherSeed::new();

        let mut enciphered_seed = seed.encipher(Some("Passphrase".to_string())).unwrap();

        let deciphered_seed =
            CipherSeed::from_enciphered_bytes(&enciphered_seed, Some("Passphrase".to_string())).unwrap();

        assert_eq!(seed, deciphered_seed);

        match CipherSeed::from_enciphered_bytes(&enciphered_seed, Some("WrongPassphrase".to_string())) {
            Err(KeyManagerError::DecryptionFailed) => (),
            _ => panic!("Version should not match"),
        }

        enciphered_seed[0] = 1;

        match CipherSeed::from_enciphered_bytes(&enciphered_seed, Some("Passphrase".to_string())) {
            Err(KeyManagerError::VersionMismatch) => (),
            _ => panic!("Version should not match"),
        }

        // recover correct version
        enciphered_seed[0] = 0;

        // Prevent the 1 our 256 chances that it was already a zero
        if enciphered_seed[1] == 0 {
            enciphered_seed[1] = 1;
        } else {
            enciphered_seed[1] = 0;
        }
        match CipherSeed::from_enciphered_bytes(&enciphered_seed, Some("Passphrase".to_string())) {
            Err(KeyManagerError::CrcError) => (),
            _ => panic!("Crc should not match"),
        }

        // the following consists of three tests in which checksum is correctly changed by adversary,
        // after changing either birthday, entropy and salt. The MAC decryption should fail in all these
        // three scenarios.

        // change birthday
        enciphered_seed[1] += 1;

        // clone the correct checksum
        let checksum: Vec<u8> = enciphered_seed[(enciphered_seed.len() - 4)..].to_vec().clone();

        // generate a new checksum that coincides with the modified value
        let mut crc_hasher = CrcHasher::new();
        crc_hasher.update(&enciphered_seed[..(enciphered_seed.len() - 4)]);

        let calculated_checksum: [u8; 4] = crc_hasher.finalize().to_le_bytes();

        // change checksum accordingly, from the viewpoint of an attacker
        let n = enciphered_seed.len();
        enciphered_seed[(n - 4)..].copy_from_slice(&calculated_checksum);

        // the MAC decryption should fail in this case
        match CipherSeed::from_enciphered_bytes(&enciphered_seed, Some("passphrase".to_string())) {
            Err(KeyManagerError::DecryptionFailed) => (),
            _ => panic!("Decryption should fail"),
        }

        // recover original data
        enciphered_seed[1] -= 1;
        enciphered_seed[(n - 4)..].copy_from_slice(&checksum[..]);

        // change entropy and repeat test

        enciphered_seed[5] += 1;

        // clone the correct checksum
        let checksum: Vec<u8> = enciphered_seed[(enciphered_seed.len() - 4)..].to_vec().clone();

        // generate a new checksum that coincides with the modified value
        let mut crc_hasher = CrcHasher::new();
        crc_hasher.update(&enciphered_seed[..(enciphered_seed.len() - 4)]);

        let calculated_checksum: [u8; 4] = crc_hasher.finalize().to_le_bytes();

        // change checksum accordingly, from the viewpoint of an attacker
        let n = enciphered_seed.len();
        enciphered_seed[(n - 4)..].copy_from_slice(&calculated_checksum);

        // the MAC decryption should fail in this case
        match CipherSeed::from_enciphered_bytes(&enciphered_seed, Some("passphrase".to_string())) {
            Err(KeyManagerError::DecryptionFailed) => (),
            _ => panic!("Decryption should fail"),
        }

        // recover original data
        enciphered_seed[5] -= 1;
        enciphered_seed[(n - 4)..].copy_from_slice(&checksum[..]);

        // change salt and repeat test
        enciphered_seed[26] += 1;

        // clone the correct checksum
        let checksum: Vec<u8> = enciphered_seed[(enciphered_seed.len() - 4)..].to_vec().clone();

        // generate a new checksum that coincides with the modified value
        let mut crc_hasher = CrcHasher::new();
        crc_hasher.update(&enciphered_seed[..(enciphered_seed.len() - 4)]);

        let calculated_checksum: [u8; 4] = crc_hasher.finalize().to_le_bytes();

        // change checksum accordingly, from the viewpoint of an attacker
        let n = enciphered_seed.len();
        enciphered_seed[(n - 4)..].copy_from_slice(&calculated_checksum);

        // the MAC decryption should fail in this case
        match CipherSeed::from_enciphered_bytes(&enciphered_seed, Some("passphrase".to_string())) {
            Err(KeyManagerError::DecryptionFailed) => (),
            _ => panic!("Decryption should fail"),
        }

        // recover original data
        enciphered_seed[26] -= 1;
        enciphered_seed[(n - 4)..].copy_from_slice(&checksum[..]);
    }

    #[test]
    fn test_cipher_seed_to_mnemonic_and_from_mnemonic() {
        // Valid Mnemonic sequence
        let seed = CipherSeed::new();
        let mnemonic_seq = seed
            .to_mnemonic(MnemonicLanguage::Japanese, None)
            .expect("Couldn't convert CipherSeed to Mnemonic");
        match CipherSeed::from_mnemonic(&mnemonic_seq, None) {
            Ok(mnemonic_seed) => assert_eq!(seed, mnemonic_seed),
            Err(e) => panic!("Couldn't create CipherSeed from Mnemonic: {}", e),
        }
        // Language known
        let mnemonic_seed = CipherSeed::from_mnemonic_with_language(&mnemonic_seq, MnemonicLanguage::Japanese, None)
            .expect("Couldn't create CipherSeed from Mnemonic with Language");
        assert_eq!(seed, mnemonic_seed);
        // Invalid Mnemonic sequence
        let mnemonic_seq = vec![
            "stay", "what", "minor", "stay", "olive", "clip", "buyer", "know", "report", "obey", "pen", "door", "type",
            "cover", "vote", "federal", "husband", "cave", "alone", "dynamic", "reopen", "visa", "young", "gas",
        ]
        .iter()
        .map(|x| x.to_string())
        .collect::<Vec<String>>();
        // Language not known
        match CipherSeed::from_mnemonic(&mnemonic_seq, None) {
            Ok(_k) => panic!(),
            Err(_e) => {},
        }
        // Language known
        match CipherSeed::from_mnemonic_with_language(&mnemonic_seq, MnemonicLanguage::Japanese, None) {
            Ok(_k) => panic!(),
            Err(_e) => {},
        }
    }

    #[test]
    fn cipher_seed_to_and_from_mnemonic_with_passphrase() {
        let seed = CipherSeed::new();
        let mnemonic_seq = seed
            .to_mnemonic(MnemonicLanguage::Spanish, Some("Passphrase".to_string()))
            .expect("Couldn't convert CipherSeed to Mnemonic");
        match CipherSeed::from_mnemonic(&mnemonic_seq, Some("Passphrase".to_string())) {
            Ok(mnemonic_seed) => assert_eq!(seed, mnemonic_seed),
            Err(e) => panic!("Couldn't create CipherSeed from Mnemonic: {}", e),
        }

        let mnemonic_seq = seed
            .to_mnemonic(MnemonicLanguage::Spanish, Some("Passphrase".to_string()))
            .expect("Couldn't convert CipherSeed to Mnemonic");
        assert!(
            CipherSeed::from_mnemonic(&mnemonic_seq, Some("WrongPassphrase".to_string())).is_err(),
            "Should not be able to derive seed with wrong passphrase"
        );
    }
}<|MERGE_RESOLUTION|>--- conflicted
+++ resolved
@@ -20,8 +20,11 @@
 // WHETHER IN CONTRACT, STRICT LIABILITY, OR TORT (INCLUDING NEGLIGENCE OR OTHERWISE) ARISING IN ANY WAY OUT OF THE
 // USE OF THIS SOFTWARE, EVEN IF ADVISED OF THE POSSIBILITY OF SUCH DAMAGE.
 
-<<<<<<< HEAD
-use std::mem::size_of;
+use std::{
+    convert::TryFrom,
+    mem::size_of,
+    time::{SystemTime, UNIX_EPOCH},
+};
 
 use argon2::{
     password_hash::{Salt, SaltString},
@@ -30,15 +33,6 @@
     PasswordHasher,
     Version,
 };
-=======
-use std::{
-    convert::TryFrom,
-    mem::size_of,
-    time::{SystemTime, UNIX_EPOCH},
-};
-
-use argon2::{password_hash::SaltString, Argon2, PasswordHasher};
->>>>>>> 32569da3
 use arrayvec::ArrayVec;
 use chacha20::{
     cipher::{NewCipher, StreamCipher},
@@ -48,11 +42,8 @@
 };
 use crc32fast::Hasher as CrcHasher;
 use rand::{rngs::OsRng, RngCore};
-<<<<<<< HEAD
 use tari_crypto::hash::blake2::Blake256;
-=======
 use serde::{Deserialize, Serialize};
->>>>>>> 32569da3
 use tari_utilities::ByteArray;
 
 use crate::{
