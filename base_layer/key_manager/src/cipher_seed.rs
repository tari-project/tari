--- conflicted
+++ resolved
@@ -20,15 +20,11 @@
 // WHETHER IN CONTRACT, STRICT LIABILITY, OR TORT (INCLUDING NEGLIGENCE OR OTHERWISE) ARISING IN ANY WAY OUT OF THE
 // USE OF THIS SOFTWARE, EVEN IF ADVISED OF THE POSSIBILITY OF SUCH DAMAGE.
 
-<<<<<<< HEAD
-use std::mem::size_of;
-=======
 use std::{
     convert::TryFrom,
     mem::size_of,
     time::{SystemTime, UNIX_EPOCH},
 };
->>>>>>> d012823d
 
 use argon2::{password_hash::SaltString, Argon2, PasswordHasher};
 use arrayvec::ArrayVec;
@@ -104,15 +100,10 @@
 impl CipherSeed {
     #[cfg(not(target_arch = "wasm32"))]
     pub fn new() -> Self {
-<<<<<<< HEAD
-        let birthday_data = Birthday::default();
-        CipherSeed::new_with_birthday(birthday_data)
-=======
         const SECONDS_PER_DAY: u64 = 24 * 60 * 60;
         let days = SystemTime::now().duration_since(UNIX_EPOCH).unwrap().as_secs() / SECONDS_PER_DAY;
         let birthday = u16::try_from(days).unwrap_or(0u16);
         CipherSeed::new_with_birthday(birthday)
->>>>>>> d012823d
     }
 
     #[cfg(target_arch = "wasm32")]
