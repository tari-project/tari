[package]
name = "tari_key_manager"
authors = ["The Tari Development Community"]
description = "Tari cryptocurrency wallet key management"
repository = "https://github.com/tari-project/tari"
license = "BSD-3-Clause"
<<<<<<< HEAD
version = "0.53.0-dan.0"
=======
version = "1.0.0-pre.4"
>>>>>>> 3ab7d5db
edition = "2021"

[lib]
crate-type = ["lib", "cdylib"]

[dependencies]
tari_crypto = { version = "0.20" }
tari_utilities = { version = "0.7" }
tari_common_sqlite = { path = "../../common_sqlite" }
tari_common_types = {  path = "../../base_layer/common_types"}
tari_service_framework = {  path = "../service_framework" }

async-trait = {version = "0.1.50"}
chrono = { version = "0.4.19", default-features = false, features = ["serde"] }
chacha20poly1305 = "0.10.1"
tokio = { version = "1.23", features = ["sync", "macros"]}
futures = { version = "^0.3.1", features = ["compat", "std"] }
log = {version = "0.4.6"}
diesel = { version = "2.0.3", features = ["sqlite", "serde_json", "chrono", "64-column-tables"]}
diesel_migrations = {version = "2.0.0"}
argon2 = { version = "0.4.1", features = ["std", "alloc"] }
blake2 = "0.10"
chacha20 = "0.7.1"
crc32fast = "1.2.1"
derivative = "2.2.0"
digest = "0.10"
js-sys = { version = "0.3.55", optional = true }
rand = "0.8"
serde = "1.0.89"
thiserror = "1.0.26"
strum_macros = "0.22"
strum = { version = "0.22", features = ["derive"] }
zeroize = "1"
subtle = "2.4.1"

[dev-dependencies]
sha2 = "0.9.8"
tempfile = "3.1.0"

[features]
default = []
key_manager_service = []
js = [ "js-sys"]<|MERGE_RESOLUTION|>--- conflicted
+++ resolved
@@ -4,11 +4,7 @@
 description = "Tari cryptocurrency wallet key management"
 repository = "https://github.com/tari-project/tari"
 license = "BSD-3-Clause"
-<<<<<<< HEAD
 version = "0.53.0-dan.0"
-=======
-version = "1.0.0-pre.4"
->>>>>>> 3ab7d5db
 edition = "2021"
 
 [lib]
@@ -18,17 +14,22 @@
 tari_crypto = { version = "0.20" }
 tari_utilities = { version = "0.7" }
 tari_common_sqlite = { path = "../../common_sqlite" }
-tari_common_types = {  path = "../../base_layer/common_types"}
-tari_service_framework = {  path = "../service_framework" }
+tari_common_types = { path = "../../base_layer/common_types" }
+tari_service_framework = { path = "../service_framework" }
 
-async-trait = {version = "0.1.50"}
+async-trait = { version = "0.1.50" }
 chrono = { version = "0.4.19", default-features = false, features = ["serde"] }
 chacha20poly1305 = "0.10.1"
-tokio = { version = "1.23", features = ["sync", "macros"]}
+tokio = { version = "1.23", features = ["sync", "macros"] }
 futures = { version = "^0.3.1", features = ["compat", "std"] }
-log = {version = "0.4.6"}
-diesel = { version = "2.0.3", features = ["sqlite", "serde_json", "chrono", "64-column-tables"]}
-diesel_migrations = {version = "2.0.0"}
+log = { version = "0.4.6" }
+diesel = { version = "2.0.3", features = [
+  "sqlite",
+  "serde_json",
+  "chrono",
+  "64-column-tables",
+] }
+diesel_migrations = { version = "2.0.0" }
 argon2 = { version = "0.4.1", features = ["std", "alloc"] }
 blake2 = "0.10"
 chacha20 = "0.7.1"
@@ -51,4 +52,4 @@
 [features]
 default = []
 key_manager_service = []
-js = [ "js-sys"]+js = ["js-sys"]