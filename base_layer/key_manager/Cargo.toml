--- conflicted
+++ resolved
@@ -13,22 +13,13 @@
 [dependencies]
 tari_common = { version = "^0.34", path = "../../common"}
 tari_common_types = { version = "^0.34", path = "../../base_layer/common_types" }
-<<<<<<< HEAD
-tari_core = { version = "^0.34", path = "../../base_layer/core"} 
-tari_crypto = { git = "https://github.com/tari-project/tari-crypto.git", tag = "v0.15.0" }
-=======
 tari_crypto = { git = "https://github.com/tari-project/tari-crypto.git", tag = "v0.15.1" }
->>>>>>> d012823d
 tari_utilities = { git = "https://github.com/tari-project/tari_utilities.git", tag = "v0.4.4" }
 
 arrayvec = "0.7.1"
 argon2 = { version = "0.2", features = ["std"] }
 blake2 = "0.9.1"
 chacha20 = "0.7.1"
-<<<<<<< HEAD
-chrono = { version = "0.4.19", default-features = true, features = ["serde"] }
-=======
->>>>>>> d012823d
 clear_on_drop = "=0.2.4"
 console_error_panic_hook = "0.1.7"
 crc32fast = "1.2.1"
