[package]
name = "tari_key_manager"
authors = ["The Tari Development Community"]
description = "Tari cryptocurrency wallet key management"
repository = "https://github.com/tari-project/tari"
license = "BSD-3-Clause"
version = "0.32.0"
edition = "2021"

[lib]
crate-type = ["lib", "cdylib"]

[dependencies]
<<<<<<< HEAD
tari_common_types = { version = "^0.31", path = "../../base_layer/common_types" }
=======
tari_common_types = { version = "^0.32", path = "../../base_layer/common_types" }
>>>>>>> 66fd67e9
tari_crypto = { git = "https://github.com/tari-project/tari-crypto.git", tag = "v0.13.0" }
tari_utilities = { git = "https://github.com/tari-project/tari_utilities.git", tag = "v0.4.3" }

arrayvec = "0.7.1"
argon2 = { version = "0.2", features = ["std"] }
blake2 = "0.9.1"
chacha20 = "0.7.1"
chrono = { version = "0.4.19", default-features = false, features = ["serde"] }
clear_on_drop = "=0.2.4"
console_error_panic_hook = "0.1.7"
crc32fast = "1.2.1"
derivative = "2.2.0"
digest = "0.9.0"
getrandom = { version = "0.2.3", optional = true }
js-sys = { version = "0.3.55", optional = true }
rand = "0.8"
serde = "1.0.89"
serde_derive = "1.0.89"
serde_json = "1.0.39"
thiserror = "1.0.26"
strum_macros = "0.22"
strum = { version = "0.22", features = ["derive"] }
wasm-bindgen = { version = "0.2", features = ["serde-serialize", "nightly"], optional = true }
wasm-bindgen-test = "0.3.28"

[dev-dependencies]
sha2 = "0.9.8"

[features]
avx2 = ["tari_crypto/avx2"]
js = ["getrandom/js", "js-sys"]
wasm = ["wasm-bindgen", "js"]<|MERGE_RESOLUTION|>--- conflicted
+++ resolved
@@ -11,11 +11,7 @@
 crate-type = ["lib", "cdylib"]
 
 [dependencies]
-<<<<<<< HEAD
-tari_common_types = { version = "^0.31", path = "../../base_layer/common_types" }
-=======
 tari_common_types = { version = "^0.32", path = "../../base_layer/common_types" }
->>>>>>> 66fd67e9
 tari_crypto = { git = "https://github.com/tari-project/tari-crypto.git", tag = "v0.13.0" }
 tari_utilities = { git = "https://github.com/tari-project/tari_utilities.git", tag = "v0.4.3" }
 
