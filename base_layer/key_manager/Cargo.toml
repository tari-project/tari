--- conflicted
+++ resolved
@@ -4,11 +4,7 @@
 description = "Tari cryptocurrency wallet key management"
 repository = "https://github.com/tari-project/tari"
 license = "BSD-3-Clause"
-<<<<<<< HEAD
-version = "0.48.0-rc.2"
-=======
-version = "0.50.0-pre.0"
->>>>>>> dbc592f8
+version = "0.49.0-rc.0"
 edition = "2021"
 
 [lib]
