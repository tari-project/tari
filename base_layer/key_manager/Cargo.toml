[package]
name = "tari_key_manager"
authors = ["The Tari Development Community"]
description = "Tari cryptocurrency wallet key management"
repository = "https://github.com/tari-project/tari"
license = "BSD-3-Clause"
version = "0.40.2"
edition = "2021"

[lib]
crate-type = ["lib", "cdylib"]

# NB: All dependencies must support or be gated for the WASM target.
[dependencies]
tari_common_types = { version = "^0.40", path = "../../base_layer/common_types", optional = true }
<<<<<<< HEAD
tari_crypto = { git = "https://github.com/tari-project/tari-crypto.git", tag = "v0.16.1" }
=======
tari_crypto = { git = "https://github.com/tari-project/tari-crypto.git", tag = "v0.16.2" }
>>>>>>> f0a16bc7
tari_utilities = { git = "https://github.com/tari-project/tari_utilities.git", tag="v0.4.9" }

argon2 = { version = "0.4.1", features = ["std", "alloc"] }
blake2 = "0.9.1"
chacha20 = "0.7.1"
console_error_panic_hook = { version = "0.1.7", optional = true }
crc32fast = "1.2.1"
derivative = "2.2.0"
digest = "0.9.0"
getrandom = { version = "0.2.3", optional = true }
js-sys = { version = "0.3.55", optional = true }
rand = "0.7.3"
serde = "1.0.89"
serde_derive = "1.0.89"
serde_json = "1.0.39"
thiserror = "1.0.26"
strum_macros = "0.22"
strum = { version = "0.22", features = ["derive"] }
wasm-bindgen = { version = "0.2", features = ["serde-serialize", "nightly"], optional = true }
zeroize = "1"
subtle = "2.4.1"

[dev-dependencies]
sha2 = "0.9.8"
wasm-bindgen-test = "0.3.28"

[features]
avx2 = ["tari_crypto/simd_backend"]
js = ["getrandom/js", "js-sys"]
wasm = ["tari_crypto/wasm", "wasm-bindgen", "js", "tari_common_types", "console_error_panic_hook"]<|MERGE_RESOLUTION|>--- conflicted
+++ resolved
@@ -13,11 +13,7 @@
 # NB: All dependencies must support or be gated for the WASM target.
 [dependencies]
 tari_common_types = { version = "^0.40", path = "../../base_layer/common_types", optional = true }
-<<<<<<< HEAD
-tari_crypto = { git = "https://github.com/tari-project/tari-crypto.git", tag = "v0.16.1" }
-=======
 tari_crypto = { git = "https://github.com/tari-project/tari-crypto.git", tag = "v0.16.2" }
->>>>>>> f0a16bc7
 tari_utilities = { git = "https://github.com/tari-project/tari_utilities.git", tag="v0.4.9" }
 
 argon2 = { version = "0.4.1", features = ["std", "alloc"] }
