--- conflicted
+++ resolved
@@ -180,29 +180,34 @@
         Then WALLET is connected to BASE
 
     @dan @critical
-<<<<<<< HEAD
-    Scenario: As a user I want to publish a contract amendment via command line
-=======
     Scenario: As a user I want to publish a contract update proposal via command line
->>>>>>> 0e3bee06
-        Given I have a base node BASE
-        And I have wallet WALLET connected to base node BASE
-        And I have mining node MINE connected to base node BASE and wallet WALLET
-        And mining node MINE mines 4 blocks
-        Then I wait for wallet WALLET to have at least 1000000 uT
-        And I publish a contract definition from file "fixtures/contract_definition.json" on wallet WALLET via command line
-        And mining node MINE mines 8 blocks
-        Then wallet WALLET has at least 1 transactions that are all TRANSACTION_STATUS_MINED_CONFIRMED and not cancelled
-<<<<<<< HEAD
-        And I publish a contract amendment from file "fixtures/contract_amendment.json" on wallet WALLET via command line
-        And mining node MINE mines 8 blocks
-        Then wallet WALLET has at least 2 transactions that are all TRANSACTION_STATUS_MINED_CONFIRMED and not cancelled
-=======
+        Given I have a base node BASE
+        And I have wallet WALLET connected to base node BASE
+        And I have mining node MINE connected to base node BASE and wallet WALLET
+        And mining node MINE mines 4 blocks
+        Then I wait for wallet WALLET to have at least 1000000 uT
+        And I publish a contract definition from file "fixtures/contract_definition.json" on wallet WALLET via command line
+        And mining node MINE mines 8 blocks
+        Then wallet WALLET has at least 1 transactions that are all TRANSACTION_STATUS_MINED_CONFIRMED and not cancelled
         And I publish a contract constitution from file "fixtures/contract_constitution.json" on wallet WALLET via command line
         And mining node MINE mines 8 blocks
         Then wallet WALLET has at least 2 transactions that are all TRANSACTION_STATUS_MINED_CONFIRMED and not cancelled
         And I publish a contract update proposal from file "fixtures/contract_update_proposal.json" on wallet WALLET via command line
         And mining node MINE mines 8 blocks
         Then wallet WALLET has at least 3 transactions that are all TRANSACTION_STATUS_MINED_CONFIRMED and not cancelled
->>>>>>> 0e3bee06
+        Then WALLET is connected to BASE
+
+    @dan @critical
+    Scenario: As a user I want to publish a contract amendment via command line
+        Given I have a base node BASE
+        And I have wallet WALLET connected to base node BASE
+        And I have mining node MINE connected to base node BASE and wallet WALLET
+        And mining node MINE mines 4 blocks
+        Then I wait for wallet WALLET to have at least 1000000 uT
+        And I publish a contract definition from file "fixtures/contract_definition.json" on wallet WALLET via command line
+        And mining node MINE mines 8 blocks
+        Then wallet WALLET has at least 1 transactions that are all TRANSACTION_STATUS_MINED_CONFIRMED and not cancelled
+        And I publish a contract amendment from file "fixtures/contract_amendment.json" on wallet WALLET via command line
+        And mining node MINE mines 8 blocks
+        Then wallet WALLET has at least 2 transactions that are all TRANSACTION_STATUS_MINED_CONFIRMED and not cancelled
         Then WALLET is connected to BASE