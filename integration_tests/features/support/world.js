const { setWorldConstructor, After, BeforeAll } = require("cucumber");

const BaseNodeProcess = require("../../helpers/baseNodeProcess");
const MergeMiningProxyProcess = require("../../helpers/mergeMiningProxyProcess");
const WalletProcess = require("../../helpers/walletProcess");
const WalletFFIClient = require("../../helpers/walletFFIClient");
const MiningNodeProcess = require("../../helpers/miningNodeProcess");
const TransactionBuilder = require("../../helpers/transactionBuilder");
const glob = require("glob");
const fs = require("fs");
const archiver = require("archiver");
class CustomWorld {
  constructor({ attach, parameters }) {
    // this.variable = 0;
    this.attach = attach;
    this.checkAutoTransactions = true;
    this.seeds = {};
    this.nodes = {};
    this.proxies = {};
    this.miners = {};
    this.wallets = {};
    this.walletsFFI = {};
    this.walletPubkeys = {};
    this.clients = {};
    this.headers = {};
    this.outputs = {};
    this.transactionOutputs = {};
    this.testrun = `run${Date.now()}`;
    this.lastResult = null;
    this.blocks = {};
    this.transactions = {};
    this.peers = {};
    this.transactionsMap = new Map();
    this.resultStack = [];
    this.logFilePathBaseNode =
      parameters.logFilePathBaseNode || "./log4rs/base_node.yml";
    this.logFilePathProxy = parameters.logFilePathProxy || "./log4rs/proxy.yml";
    this.logFilePathMiningNode =
      parameters.logFilePathMiningNode || "./log4rs/mining_node.yml";
    this.logFilePathWallet =
      parameters.logFilePathWallet || "./log4rs/wallet.yml";
  }

  async createSeedNode(name) {
    console.log(`seed:`, name);
    const proc = new BaseNodeProcess(
      `seed-${name}`,
      false,
      null,
      this.logFilePathBaseNode
    );
    await proc.startNew();
    this.seeds[name] = proc;
    this.clients[name] = await proc.createGrpcClient();
  }

  seedAddresses() {
    const res = [];
    for (const property in this.seeds) {
      res.push(this.seeds[property].peerAddress());
    }
    return res;
  }

  /// Create but don't add the node
  createNode(name, options) {
    return new BaseNodeProcess(name, false, options, this.logFilePathBaseNode);
  }

  async createAndAddNode(name, addresses) {
    const node = this.createNode(name);
    if (Array.isArray(addresses)) {
      node.setPeerSeeds(addresses);
    } else {
      node.setPeerSeeds([addresses]);
    }
    await node.startNew();
    await this.addNode(name, node);
  }

  async addNode(name, process) {
    this.nodes[name] = process;
    this.clients[name] = await process.createGrpcClient();
  }

  addMiningNode(name, process) {
    this.miners[name] = process;
  }

  addProxy(name, process) {
    this.proxies[name] = process;
  }

  async createAndAddWallet(name, nodeAddresses, options = {}) {
    const wallet = new WalletProcess(
      name,
      false,
      options,
      this.logFilePathWallet
    );
    wallet.setPeerSeeds([nodeAddresses]);
    await wallet.startNew();

    this.addWallet(name, wallet);
    let walletClient = await wallet.connectClient();
    let walletInfo = await walletClient.identify();
    this.walletPubkeys[name] = walletInfo.public_key;
  }

<<<<<<< HEAD
  async createAndAddFFIWallet(name, seed_words) {
    const wallet = new WalletFFIClient(name);
    await wallet.startNew(seed_words);
    this.walletsFFI[name] = wallet;
    this.walletPubkeys[name] = await wallet.getPublicKey();
=======
  async createAndAddFFIWallet(name, seed_words = null, passphrase = null) {
    const wallet = new WalletFFIClient(name);
    await wallet.startNew(seed_words, passphrase);
    this.walletsFFI[name] = wallet;
    this.walletPubkeys[name] = wallet.identify();
>>>>>>> 997d2888
    return wallet;
  }

  addWallet(name, process) {
    this.wallets[name] = process;
  }

  addWalletPubkey(name, pubkey) {
    this.walletPubkeys[name] = pubkey;
  }

  addOutput(name, output) {
    this.outputs[name] = output;
  }

  addTransactionOutput(spendHeight, output) {
    if (this.transactionOutputs[spendHeight] == null) {
      this.transactionOutputs[spendHeight] = [output];
    } else {
      this.transactionOutputs[spendHeight].push(output);
    }
  }

  async createTransactions(name, height) {
    let result = true;
    const txInputs = this.transactionOutputs[height];
    if (txInputs == null) {
      return result;
    }
    let i = 0;
    for (const input of txInputs) {
      const txn = new TransactionBuilder();
      txn.addInput(input);
      const txOutput = txn.addOutput(txn.getSpendableAmount());
      this.addTransactionOutput(height + 1, txOutput);
      const completedTx = txn.build();
      const submitResult = await this.getClient(name).submitTransaction(
        completedTx
      );
      if (this.checkAutoTransactions && submitResult.result != "ACCEPTED") {
        result = false;
      }
      if (submitResult.result == "ACCEPTED") {
        i++;
      }
      if (i > 9) {
        //this is to make sure the blocks stay relatively empty so that the tests don't take too long
        break;
      }
    }
    console.log(
      `Created ${i} transactions for node: ${name} at height: ${height}`
    );
    return result;
  }

  async mineBlock(name, weight, beforeSubmit, onError) {
    await this.clients[name].mineBlockWithoutWallet(
      beforeSubmit,
      weight,
      onError
    );
  }

  async baseNodeMineBlocksUntilHeightIncreasedBy(baseNode, wallet, numBlocks) {
    let w = null;
    if (wallet) {
      let tmp = this.getWallet(wallet);
      w = await tmp.connectClient();
    }
    const promise = this.getClient(baseNode).mineBlocksUntilHeightIncreasedBy(
      numBlocks,
      w
    );
    return promise;
  }

  sha3MineBlocksUntilHeightIncreasedBy(miner, numBlocks, minDifficulty) {
    const promise = this.getMiningNode(miner).mineBlocksUntilHeightIncreasedBy(
      numBlocks,
      minDifficulty
    );
    return promise;
  }

  async mergeMineBlock(name) {
    const client = this.proxies[name].createClient();
    await client.mineBlock();
  }

  mergeMineBlocksUntilHeightIncreasedBy(mmProxy, numBlocks) {
    const promise = this.getProxy(mmProxy)
      .createClient()
      .mineBlocksUntilHeightIncreasedBy(numBlocks);
    return promise;
  }

  saveBlock(name, block) {
    this.blocks[name] = block;
  }

  async submitBlock(blockName, nodeName) {
    await this.clients[nodeName]
      .submitBlock(this.blocks[blockName].block)
      .catch((err) => {
        console.log("submit block error", err);
      });
    // console.log(result);
  }

  getClient(name) {
    const client = this.clients[name];
    if (!client) {
      throw new Error(`Node client not found with name '${name}'`);
    }
    return client;
  }

  getNode(name) {
    const node = this.nodes[name] || this.seeds[name];
    if (!node) {
      throw new Error(`Node not found with name '${name}'`);
    }
    return node;
  }

  getMiningNode(name) {
    const miner = this.miners[name];
    if (!miner) {
      throw new Error(`Miner not found with name '${name}'`);
    }
    return miner;
  }

  getWallet(name) {
    const wallet = this.wallets[name] || this.walletsFFI[name];
    if (!wallet) {
      throw new Error(`Wallet not found with name '${name}'`);
    }
    return wallet;
  }

  getWalletPubkey(name) {
    return this.walletPubkeys[name];
  }

  async getNodeOrWalletClient(name) {
    let client = this.clients[name.trim()];
    if (client) {
      client.isNode = true;
      client.isWallet = false;
      return client;
    }
    let wallet = this.wallets[name.trim()];
    if (wallet) {
      let client = await wallet.connectClient();
      client.isNode = false;
      client.isWallet = true;
      return client;
    }
    let ffi_wallet = this.walletsFFI[name.trim()];
    if (ffi_wallet) {
      return ffi_wallet;
    }
    return null;
  }

  async getOrCreateWallet(name) {
    const wallet = this.wallets[name];
    if (wallet) {
      return wallet;
    }
    await this.createAndAddWallet(name, this.seedAddresses());
    return this.wallets[name];
  }

  getProxy(name) {
    return this.proxies[name];
  }

  async forEachClientAsync(f, canFailPercent = 0) {
    const promises = [];
    let total = 0;
    let succeeded = 0;
    let failed = 0;

    for (const property in this.seeds) {
      promises.push(f(this.getClient(property), property));
      ++total;
    }
    for (const property in this.nodes) {
      promises.push(f(this.getClient(property), property));
      ++total;
    }

    // Round up the number of nodes that can fail.
    let canFail = Math.ceil((total * canFailPercent) / 100);

    return new Promise((resolve, reject) => {
      for (let promise of promises) {
        Promise.resolve(promise)
          .then(() => {
            succeeded += 1;
            console.log(`${succeeded} of ${total} (need ${total - canFail})`);
            if (succeeded >= total - canFail) resolve();
          })
          .catch((err) => {
            console.error(err);
            failed += 1;
            if (failed > canFail)
              reject(`Too many failed. Expected at most ${canFail} failures`);
          });
      }
    });
  }

  async stopNode(name) {
    const node = this.seeds[name] || this.nodes[name];
    await node.stop();
  }

  async startNode(name, args) {
    const node = this.seeds[name] || this.nodes[name];
    await node.start(args);
  }

  addTransaction(pubKey, txId) {
    if (!this.transactionsMap.has(pubKey)) {
      this.transactionsMap.set(pubKey, []);
    }
    this.transactionsMap.get(pubKey).push(txId);
  }
}

setWorldConstructor(CustomWorld);

BeforeAll({ timeout: 1200000 }, async function () {
  const baseNode = new BaseNodeProcess("compile");
  console.log("Compiling base node...");
  await baseNode.init();
  await baseNode.compile();

  const wallet = new WalletProcess("compile");
  console.log("Compiling wallet...");
  await wallet.init();
  await wallet.compile();

  const mmProxy = new MergeMiningProxyProcess(
    "compile",
    "127.0.0.1:9999",
    null,
    "127.0.0.1:9998"
  );
  console.log("Compiling mmproxy...");
  await mmProxy.init();
  await mmProxy.compile();

  const miningNode = new MiningNodeProcess(
    "compile",
    "127.0.0.1:9999",
    null,
    "127.0.0.1:9998"
    // this.logFilePathMiningNode
  );
  console.log("Compiling mining node...");
  await miningNode.init(1, 1, 1, 1, true, 1);
  await miningNode.compile();

  console.log("Compiling wallet FFI...");
  await WalletFFIClient.Init();
  console.log("Finished compilation.");
});

After(async function (testCase) {
  console.log("Stopping nodes");
  await stopAndHandleLogs(this.seeds, testCase, this);
  await stopAndHandleLogs(this.nodes, testCase, this);
  await stopAndHandleLogs(this.proxies, testCase, this);
  await stopAndHandleLogs(this.wallets, testCase, this);
  await stopAndHandleLogs(this.walletsFFI, testCase, this);
  await stopAndHandleLogs(this.miners, testCase, this);
});

async function stopAndHandleLogs(objects, testCase, context) {
  for (const key in objects) {
    if (testCase.result.status === "failed") {
      await attachLogs(`${objects[key].baseDir}`, context);
    }
    await objects[key].stop();
  }
}

function attachLogs(path, context) {
  return new Promise((outerRes) => {
    let zipFile = fs.createWriteStream("./temp/logzip.zip");
    const archive = archiver("zip", {
      zlib: { level: 9 },
    });
    archive.pipe(zipFile);

    glob(path + "/**/*.log", {}, function (err, files) {
      console.log(files);
      for (let i = 0; i < files.length; i++) {
        // Append the file name at the bottom
        fs.appendFileSync(files[i], `>>>> End of ${files[i]}`);
        archive.append(fs.createReadStream(files[i]), { name: files[i] });
      }
      archive.finalize().then(function () {
        context.attach(
          fs.createReadStream("./temp/logzip.zip"),
          "application/zip",
          function () {
            fs.rmSync && fs.rmSync("./temp/logzip.zip");
            outerRes();
          }
        );
      });
    });
  });
}<|MERGE_RESOLUTION|>--- conflicted
+++ resolved
@@ -107,19 +107,11 @@
     this.walletPubkeys[name] = walletInfo.public_key;
   }
 
-<<<<<<< HEAD
-  async createAndAddFFIWallet(name, seed_words) {
-    const wallet = new WalletFFIClient(name);
-    await wallet.startNew(seed_words);
-    this.walletsFFI[name] = wallet;
-    this.walletPubkeys[name] = await wallet.getPublicKey();
-=======
   async createAndAddFFIWallet(name, seed_words = null, passphrase = null) {
     const wallet = new WalletFFIClient(name);
     await wallet.startNew(seed_words, passphrase);
     this.walletsFFI[name] = wallet;
     this.walletPubkeys[name] = wallet.identify();
->>>>>>> 997d2888
     return wallet;
   }
 
