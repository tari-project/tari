const { setWorldConstructor, After, BeforeAll, Before } = require("cucumber");

const BaseNodeProcess = require("../../helpers/baseNodeProcess");
const StratumTranscoderProcess = require("../../helpers/stratumTranscoderProcess");
const ValidatorNodeProcess = require("../../helpers/validatorNodeProcess");
const MergeMiningProxyProcess = require("../../helpers/mergeMiningProxyProcess");
const WalletProcess = require("../../helpers/walletProcess");
const WalletFFIClient = require("../../helpers/walletFFIClient");
const MiningNodeProcess = require("../../helpers/miningNodeProcess");
const TransactionBuilder = require("../../helpers/transactionBuilder");
const glob = require("glob");
const fs = require("fs");
const archiver = require("archiver");
// const InterfaceFFI = require("../../helpers/ffi/ffiInterface");

class CustomWorld {
  constructor({ attach, parameters }) {
    // this.variable = 0;
    this.attach = attach;
    this.seeds = {};
    this.nodes = {};
    this.dan_nodes = {};
    this.proxies = {};
    this.miners = {};
    this.wallets = {};
    this.walletsFFI = {};
    this.walletPubkeys = {};
    this.clients = {};
    this.headers = {};
    this.outputs = {};
    this.transactionOutputs = {};
    this.testrun = `run${Date.now()}`;
    this.lastResult = null;
    this.blocks = {};
    this.transactions = {};
    this.peers = {};
    this.transactionsMap = new Map();
    this.resultStack = [];
    this.logFilePathBaseNode =
      parameters.logFilePathBaseNode || "./log4rs/base_node.yml";
    this.logFilePathProxy = parameters.logFilePathProxy || "./log4rs/proxy.yml";
    this.logFilePathMiningNode =
      parameters.logFilePathMiningNode || "./log4rs/mining_node.yml";
    this.logFilePathWallet =
      parameters.logFilePathWallet || "./log4rs/wallet.yml";
  }

  async createSeedNode(name) {
    console.log(`seed:`, name);
    const proc = new BaseNodeProcess(
      `seed-${name}`,
      false,
      null,
      this.logFilePathBaseNode
    );
    await proc.startNew();
    this.seeds[name] = proc;
    this.clients[name] = await proc.createGrpcClient();
  }

  seedAddresses() {
    const res = [];
    for (const property in this.seeds) {
      res.push(this.seeds[property].peerAddress());
    }
    return res;
  }

  currentBaseNodeName() {
    return Object.keys(this.nodes)[0];
  }

  currentWalletName() {
    return Object.keys(this.wallets)[0];
  }

  currentWallet() {
    return Object.values(this.wallets)[0];
  }

  /// Create but don't add the node
  createNode(name, options) {
    return new BaseNodeProcess(name, false, options, this.logFilePathBaseNode);
  }

  createDanNode(name, options) {
    return new ValidatorNodeProcess(
      name,
      false,
      options,
      this.logFilePathBaseNode
    );
  }

  async createAndAddDanNode(name) {
    const node = this.createDanNode(name);
    await node.init();
    await this.addDanNode(name, node);
  }

  async createAndAddNode(name, addresses) {
    const node = this.createNode(name);
    console.log(`Creating node ${name} with ${addresses}`);
    if (addresses) {
      if (Array.isArray(addresses)) {
        node.setPeerSeeds(addresses);
      } else {
        node.setPeerSeeds([addresses]);
      }
    }
    await node.startNew();
    await this.addNode(name, node);
  }

  async addDanNode(name, process) {
    this.dan_nodes[name] = process;
    // this.clients[name] = await process.createGrpcClient();
  }

  async addNode(name, process) {
    this.nodes[name] = process;
    this.clients[name] = await process.createGrpcClient();
  }

  addMiningNode(name, process) {
    this.miners[name] = process;
  }

  addProxy(name, process) {
    this.proxies[name] = process;
  }

  async createAndAddWallet(name, nodeAddresses, options = {}) {
    const wallet = new WalletProcess(
      name,
      false,
      options,
      this.logFilePathWallet
    );
    wallet.setPeerSeeds([nodeAddresses]);
    await wallet.startNew();

    this.addWallet(name, wallet);
    let walletClient = await wallet.connectClient();
    let walletInfo = await walletClient.identify();
    this.walletPubkeys[name] = walletInfo.public_key;
  }

  async createAndAddFFIWallet(name, seed_words = null, passphrase = null) {
    const wallet = new WalletFFIClient(name);
    await wallet.startNew(seed_words, passphrase);
    this.walletsFFI[name] = wallet;
    this.walletPubkeys[name] = wallet.identify();
    return wallet;
  }

  addWallet(name, process) {
    this.wallets[name] = process;
  }

  addWalletPubkey(name, pubkey) {
    this.walletPubkeys[name] = pubkey;
  }

  addOutput(name, output) {
    this.outputs[name] = output;
  }

  addTransactionOutput(spendHeight, output) {
    if (this.transactionOutputs[spendHeight] == null) {
      this.transactionOutputs[spendHeight] = [output];
    } else {
      this.transactionOutputs[spendHeight].push(output);
    }
  }

  async createTransactions(name, height) {
    this.lastTransactionsSucceeded = true;
    let result = true;
    const txInputs = this.transactionOutputs[height];
    if (txInputs == null) {
      return result;
    }
    let i = 0;
    const client = this.getClient(name);
    for (const input of txInputs) {
      // console.log(input);
      // console.log(await client.fetchMatchingUtxos(input.hash));

      const txn = new TransactionBuilder();
      txn.addInput(input);
      const txOutput = txn.addOutput(txn.getSpendableAmount());
      const completedTx = txn.build();

      const submitResult = await client.submitTransaction(completedTx);
      if (submitResult.result != "ACCEPTED") {
        this.lastTransactionsSucceeded = false;
        // result = false;
      } else {
        // Add the output to be spent... assumes it has been mined.
        this.addTransactionOutput(height + 1, txOutput);
      }
      i++;
      if (i > 9) {
        //this is to make sure the blocks stay relatively empty so that the tests don't take too long
        break;
      }
    }
    console.log(
      `Created ${i} transactions for node: ${name} at height: ${height}`
    );
    return result;
  }

  async mineBlock(name, weight, beforeSubmit, onError) {
    await this.clients[name].mineBlockWithoutWallet(
      beforeSubmit,
      weight,
      onError
    );
  }

  async baseNodeMineBlocksUntilHeightIncreasedBy(baseNode, wallet, numBlocks) {
    let w = null;
    if (wallet) {
      let tmp = this.getWallet(wallet);
      w = await tmp.connectClient();
    }
    const promise = this.getClient(baseNode).mineBlocksUntilHeightIncreasedBy(
      numBlocks,
      w
    );
    return promise;
  }

  sha3MineBlocksUntilHeightIncreasedBy(miner, numBlocks, minDifficulty) {
    const promise = this.getMiningNode(miner).mineBlocksUntilHeightIncreasedBy(
      numBlocks,
      minDifficulty
    );
    return promise;
  }

  async mergeMineBlock(name) {
    const client = this.proxies[name].createClient();
    await client.mineBlock();
  }

  mergeMineBlocksUntilHeightIncreasedBy(mmProxy, numBlocks) {
    const promise = this.getProxy(mmProxy)
      .createClient()
      .mineBlocksUntilHeightIncreasedBy(numBlocks);
    return promise;
  }

  saveBlock(name, block) {
    this.blocks[name] = block;
  }

  async submitBlock(blockName, nodeName) {
    await this.clients[nodeName]
      .submitBlock(this.blocks[blockName].block)
      .catch((err) => {
        console.log("submit block error", err);
      });
    // console.log(result);
  }

  getClient(name) {
    const client = this.clients[name];
    if (!client) {
      throw new Error(`Node client not found with name '${name}'`);
    }
    return client;
  }

  getNode(name) {
    const node = this.nodes[name] || this.seeds[name] || this.dan_nodes[name];
    if (!node) {
      throw new Error(`Node not found with name '${name}'`);
    }
    return node;
  }

  getMiningNode(name) {
    const miner = this.miners[name];
    if (!miner) {
      throw new Error(`Miner not found with name '${name}'`);
    }
    return miner;
  }

  getWallet(name) {
    const wallet = this.wallets[name] || this.walletsFFI[name];
    if (!wallet) {
      throw new Error(`Wallet not found with name '${name}'`);
    }
    return wallet;
  }

  getWalletPubkey(name) {
    return this.walletPubkeys[name];
  }

  async getNodeOrWalletClient(name) {
    let client = this.clients[name.trim()];
    if (client) {
      client.isNode = true;
      client.isWallet = false;
      return client;
    }
    let wallet = this.wallets[name.trim()];
    if (wallet) {
      client = await wallet.connectClient();
      client.isNode = false;
      client.isWallet = true;
      return client;
    }
    let ffi_wallet = this.walletsFFI[name.trim()];
    if (ffi_wallet) {
      return ffi_wallet;
    }
    return null;
  }

  async getOrCreateWallet(name) {
    const wallet = this.wallets[name];
    if (wallet) {
      return wallet;
    }
    await this.createAndAddWallet(name, this.seedAddresses());
    return this.wallets[name];
  }

  getProxy(name) {
    return this.proxies[name];
  }

  async forEachClientAsync(f, canFailPercent = 0) {
    const promises = [];
    let total = 0;
    let succeeded = 0;
    let failed = 0;

    for (const property in this.seeds) {
      promises.push(f(this.getClient(property), property));
      ++total;
    }
    for (const property in this.nodes) {
      promises.push(f(this.getClient(property), property));
      ++total;
    }

    // Round up the number of nodes that can fail.
    let canFail = Math.ceil((total * canFailPercent) / 100);

    return new Promise((resolve, reject) => {
      for (let promise of promises) {
        Promise.resolve(promise)
          .then(() => {
            succeeded += 1;
            console.log(`${succeeded} of ${total} (need ${total - canFail})`);
            if (succeeded >= total - canFail) resolve();
          })
          .catch((err) => {
            console.error(err);
            failed += 1;
            if (failed > canFail)
              reject(`Too many failed. Expected at most ${canFail} failures`);
          });
      }
    });
  }

  async stopNode(name) {
    const node = this.seeds[name] || this.nodes[name];
    await node.stop();
  }

  async startNode(name, args) {
    const node = this.seeds[name] || this.nodes[name];
    await node.start(args);
  }

  addTransaction(pubKey, txId) {
    if (!this.transactionsMap.has(pubKey)) {
      this.transactionsMap.set(pubKey, []);
    }
    this.transactionsMap.get(pubKey).push(txId);
  }
}

setWorldConstructor(CustomWorld);

BeforeAll({ timeout: 2400000 }, async function () {
  console.log(
    "NOTE: Some tests may be excluded based on the profile used in <root>/integration_tests/cucumber.js. If none was specified, `default` profile is used."
  );
  const baseNode = new BaseNodeProcess("compile");
  console.log("Compiling base node...");
  await baseNode.init();
  await baseNode.compile();

  const danNode = new ValidatorNodeProcess("compile");
  console.log("Compiling validator node...");
  await danNode.init();
  await danNode.compile();

  const wallet = new WalletProcess("compile");
  console.log("Compiling wallet...");
  await wallet.init();
  await wallet.compile();

  const mmProxy = new MergeMiningProxyProcess(
    "compile",
    "127.0.0.1:9999",
    null,
    "127.0.0.1:9998"
  );

  console.log("Compiling mmproxy...");
  await mmProxy.init();
  await mmProxy.compile();

  const stratumtranscoder = new StratumTranscoderProcess(
    "compile",
    "127.0.0.1:9999",
    "127.0.0.1:9998",
    null
  );

  console.log("Compiling stratum transcoder...");
  await stratumtranscoder.init();
  await stratumtranscoder.compile();

  const miningNode = new MiningNodeProcess(
    "compile",
    "127.0.0.1:9999",
    null,
    "127.0.0.1:9998"
    // this.logFilePathMiningNode
  );

  console.log("Compiling mining node...");
  await miningNode.init(1, 1, 1, 1, true, 1);
  await miningNode.compile();

  // console.log("Compiling wallet FFI...");
  // await InterfaceFFI.compile();
  // console.log("Finished compilation.");
  // console.log("Loading FFI interface..");
  // await InterfaceFFI.init();
  // console.log("FFI interface loaded.");

  console.log("World ready, now lets run some tests! :)");
});

Before(async function (testCase) {
  console.log(`\nTesting scenario: "${testCase.pickle.name}"\n`);
});

After(async function (testCase) {
  console.log("Stopping nodes");
  await stopAndHandleLogs(this.walletsFFI, testCase, this);
  await stopAndHandleLogs(this.seeds, testCase, this);
  await stopAndHandleLogs(this.nodes, testCase, this);
  await stopAndHandleLogs(this.proxies, testCase, this);
  await stopAndHandleLogs(this.miners, testCase, this);
<<<<<<< HEAD
  await stopAndHandleLogs(this.dan_nodes, testCase, this);
=======
  await stopAndHandleLogs(this.wallets, testCase, this);
>>>>>>> 48a54b06
});

async function stopAndHandleLogs(objects, testCase, context) {
  for (const key in objects) {
    try {
      if (testCase.result.status !== "passed") {
        await attachLogs(`${objects[key].baseDir}`, context);
      }
      await objects[key].stop();
    } catch (e) {
      console.log(e);
      // Continue with others
    }
  }
}

function attachLogs(path, context) {
  return new Promise((outerRes) => {
    let zipFile = fs.createWriteStream("./temp/logzip.zip");
    const archive = archiver("zip", {
      zlib: { level: 9 },
    });
    archive.pipe(zipFile);

    glob(path + "/**/*.log", {}, function (err, files) {
      console.log(files);
      for (let i = 0; i < files.length; i++) {
        // Append the file name at the bottom
        fs.appendFileSync(files[i], `>>>> End of ${files[i]}`);
        archive.append(fs.createReadStream(files[i]), { name: files[i] });
      }
      archive.finalize().then(function () {
        context.attach(
          fs.createReadStream("./temp/logzip.zip"),
          "application/zip",
          function () {
            fs.rmSync && fs.rmSync("./temp/logzip.zip");
            outerRes();
          }
        );
      });
    });
  });
}<|MERGE_RESOLUTION|>--- conflicted
+++ resolved
@@ -466,11 +466,8 @@
   await stopAndHandleLogs(this.nodes, testCase, this);
   await stopAndHandleLogs(this.proxies, testCase, this);
   await stopAndHandleLogs(this.miners, testCase, this);
-<<<<<<< HEAD
   await stopAndHandleLogs(this.dan_nodes, testCase, this);
-=======
   await stopAndHandleLogs(this.wallets, testCase, this);
->>>>>>> 48a54b06
 });
 
 async function stopAndHandleLogs(objects, testCase, context) {
