//  Copyright 2022. The Tari Project
//
//  Redistribution and use in source and binary forms, with or without modification, are permitted provided that the
//  following conditions are met:
//
//  1. Redistributions of source code must retain the above copyright notice, this list of conditions and the following
//  disclaimer.
//
//  2. Redistributions in binary form must reproduce the above copyright notice, this list of conditions and the
//  following disclaimer in the documentation and/or other materials provided with the distribution.
//
//  3. Neither the name of the copyright holder nor the names of its contributors may be used to endorse or promote
//  products derived from this software without specific prior written permission.
//
//  THIS SOFTWARE IS PROVIDED BY THE COPYRIGHT HOLDERS AND CONTRIBUTORS "AS IS" AND ANY EXPRESS OR IMPLIED WARRANTIES,
//  INCLUDING, BUT NOT LIMITED TO, THE IMPLIED WARRANTIES OF MERCHANTABILITY AND FITNESS FOR A PARTICULAR PURPOSE ARE
//  DISCLAIMED. IN NO EVENT SHALL THE COPYRIGHT HOLDER OR CONTRIBUTORS BE LIABLE FOR ANY DIRECT, INDIRECT, INCIDENTAL,
//  SPECIAL, EXEMPLARY, OR CONSEQUENTIAL DAMAGES (INCLUDING, BUT NOT LIMITED TO, PROCUREMENT OF SUBSTITUTE GOODS OR
//  SERVICES; LOSS OF USE, DATA, OR PROFITS; OR BUSINESS INTERRUPTION) HOWEVER CAUSED AND ON ANY THEORY OF LIABILITY,
//  WHETHER IN CONTRACT, STRICT LIABILITY, OR TORT (INCLUDING NEGLIGENCE OR OTHERWISE) ARISING IN ANY WAY OUT OF THE
//  USE OF THIS SOFTWARE, EVEN IF ADVISED OF THE POSSIBILITY OF SUCH DAMAGE.

const { Given, Then, When } = require("@cucumber/cucumber");
const { expect } = require("chai");
const { waitFor, sleep, byteArrayToHex } = require("../../helpers/util");
const path = require("path");

Given(
  /I change the password of wallet (.*) to (.*) via command line/,
  async function (name, newPassword) {
    let wallet = this.getWallet(name);
    await wallet.changePassword("kensentme", newPassword);
  }
);

Then(
  /the password of wallet (.*) is (not)? ?(.*)/,
  async function (name, is_not, password) {
    let wallet = this.getWallet(name);
    try {
      await wallet.start({ password });
    } catch (error) {
      expect(error).to.equal(
        is_not === "not" ? "Incorrect password" : undefined
      );
    }
  }
);

Given(
  "I change base node of {word} to {word} via command line",
  async function (wallet_name, base_node_name) {
    let wallet = this.getWallet(wallet_name);
    let base_node = this.getNode(base_node_name);
    let output = await wallet.runCommand(
      `set-base-node ${base_node.peerAddress().replace("::", " ")}`
    );
    let parse = output.buffer.match(/Setting base node peer\.\.\./);
    expect(parse, "Parsing the output buffer failed").to.not.be.null;
  }
);

async function wallet_run_command(
  wallet,
  command,
  timeOutSeconds = 15,
  message = "",
  printMessage = true
) {
  if (message === "") {
    message = "Wallet CLI command:\n    '" + command + "'";
  }
  if (printMessage) {
    console.log(message);
  }
  let output;
  await waitFor(
    async () => {
      try {
        output = await wallet.runCommand(command);
      } catch (error) {
        console.log(error);
        return false;
      }
      return true;
    },
    true,
    timeOutSeconds * 1000,
    5 * 1000,
    5
  );
  return output;
}

Then(
  "I get balance of wallet {word} is at least {int} uT via command line",
  { timeout: 180 * 1000 },
  async function (name, amount) {
    let wallet = this.getWallet(name);
    let output = await wallet_run_command(wallet, "get-balance", 180);
    let parse = output.buffer.match(/Available balance: (\d*.\d*) T/);
    expect(parse, "Parsing the output buffer failed").to.not.be.null;
    expect(parseFloat(parse[1])).to.be.greaterThanOrEqual(amount / 1000000);
  }
);

When(
  "I send {int} uT from {word} to {word} via command line",
  { timeout: 180 * 1000 },
  async function (amount, sender, receiver) {
    let wallet = this.getWallet(sender);
    let dest_pubkey = this.getWalletPubkey(receiver);
    await wallet_run_command(
      wallet,
      `send-tari ${amount} ${dest_pubkey} test message`,
      180
    );
    // await wallet.sendTari(dest_pubkey, amount, "test message");
  }
);

When(
  "I send one-sided {int} uT from {word} to {word} via command line",
  { timeout: 180 * 1000 },
  async function (amount, sender, receiver) {
    let wallet = this.getWallet(sender);
    let dest_pubkey = this.getWalletPubkey(receiver);
    await wallet_run_command(
      wallet,
      `send-one-sided ${amount} ${dest_pubkey} test message`,
      180
    );
    // await wallet.sendOneSided(dest_pubkey, amount, "test message");
  }
);

Then(
  "I make it rain from wallet {word} {int} tx per sec {int} sec {int} uT {int} increment to {word} via command line",
  { timeout: 300 * 1000 },
  async function (sender, freq, duration, amount, amount_inc, receiver) {
    let wallet = this.getWallet(sender);
    let dest_pubkey = this.getWalletPubkey(receiver);
    await wallet_run_command(
      wallet,
      `make-it-rain ${freq} ${duration} ${amount} ${amount_inc} now ${dest_pubkey} negotiated test message`,
      300
    );
  }
);

Then(
  "I get count of utxos of wallet {word} and it's at least {int} via command line",
  async function (name, amount) {
    let wallet = this.getWallet(name);
    let output = await wallet_run_command(wallet, `count-utxos`);
    let parse = output.buffer.match(/Total number of UTXOs: (\d+)/);
    expect(parse, "Parsing the output buffer failed").to.not.be.null;
    expect(parseInt(parse[1])).to.be.greaterThanOrEqual(amount);
  }
);

When(
  "I do coin split on wallet {word} to {int} uT {int} coins via command line",
  { timeout: 180 * 1000 },
  async function (name, amount_per_coin, number_of_coins) {
    let wallet = this.getWallet(name);
    await wallet_run_command(
      wallet,
      `coin-split ${amount_per_coin} ${number_of_coins}`,
      180
    );
  }
);

When(
  "I discover peer {word} on wallet {word} via command line",
  { timeout: 120 * 1000 }, // Ample time should be allowed for peer discovery
  async function (node, name) {
    let wallet = this.getWallet(name);
    let peer = this.getNode(node).peerAddress().split("::")[0];
    let output = await wallet_run_command(wallet, `discover-peer ${peer}`, 120);
    let parse = output.buffer.match(/Discovery succeeded/);
    expect(parse, "Parsing the output buffer failed").to.not.be.null;
  }
);

When(
  "I run whois {word} on wallet {word} via command line",
  { timeout: 20 * 1000 },
  async function (who, name) {
    await sleep(5000);
    let wallet = this.getWallet(name);
    let pubkey = this.getNode(who).peerAddress().split("::")[0];
    let output = await wallet_run_command(wallet, `whois ${pubkey}`, 20);
    let parse = output.buffer.match(/Public Key: (.+)\n/);
    expect(parse, "Parsing the output buffer failed").to.not.be.null;
    expect(parse[1]).to.be.equal(pubkey);
  }
);

When(
  "I set custom base node of {word} to {word} via command line",
  async function (wallet_name, base_node_name) {
    let wallet = this.getWallet(wallet_name);
    let base_node = this.getNode(base_node_name);
    let output = await wallet_run_command(
      wallet,
      `set-custom-base-node ${base_node.peerAddress().replace("::", " ")}`
    );
    let parse = output.buffer.match(
      /Custom base node peer saved in wallet database\./
    );
    expect(parse, "Parsing the output buffer failed").to.not.be.null;
  }
);

When(
  "I clear custom base node of wallet {word} via command line",
  async function (name) {
    let wallet = this.getWallet(name);
    let output = await wallet_run_command(wallet, "clear-custom-base-node");
    let parse = output.buffer.match(
      /Custom base node peer cleared from wallet database./
    );
    expect(parse, "Parsing the output buffer failed").to.not.be.null;
  }
);

When(
  "I export the utxos of wallet {word} via command line",
  async function (name) {
    let wallet = this.getWallet(name);
    let output = await wallet_run_command(wallet, "export-utxos");
    let parse_cnt = output.buffer.match(/Total number of UTXOs: (\d+)/);
    expect(parse_cnt, "Parsing the output buffer failed").to.not.be.null;
    let utxo_cnt = parseInt(parse_cnt[1]);
    for (let i = 1; i <= utxo_cnt; ++i) {
      let regex = new RegExp(`${i}. Value: \\d*.\\d* T`);
      expect(output.buffer.match(regex), "Parsing the output buffer failed").to
        .not.be.null;
    }
  }
);

Then(
  "I register asset {word} on wallet {word} via command line",
  { timeout: 20 * 1000 },
  async function (asset_name, wallet_name) {
    let wallet = this.getWallet(wallet_name);
    let output = await wallet_run_command(
      wallet,
      `register-asset ${asset_name}`
    );
    console.log("output buffer:", output.buffer);
    expect(output.buffer).to.have.string("Registering asset");
    expect(output.buffer).to.have.string("with public key:");
    // hack out the public key
    let split = output.buffer.split("with public key: ");
    split = split[1].split("\n");
    this.asset_public_key = split[0];
    expect(this.asset_public_key.length).to.equal(64);
  }
);

Then(
  "I create committee definition for asset on wallet {word} via command line",
  { timeout: 20 * 1000 },
  async function (wallet_name) {
    // scenario needs "I register asset..." first to populate asset public key
    expect(this.asset_public_key).to.exist;
    const member =
      "3ef702f33925dc65143f7bebcbe0c53902e8772a8fe7f5ddb703587c0203267d";
    let wallet = this.getWallet(wallet_name);
    let output = await wallet_run_command(
      wallet,
      `create-committee-definition ${this.asset_public_key} ${member}`
    );
    // console.log(output.buffer);
    expect(output.buffer).to.have.string(" committee members");
    let regex = /with \d+ committee members/;
    let match = output.buffer.match(regex);
    expect(match[0]).to.equal("with 1 committee members");
  }
);

Then(
  "I mint tokens {string} for asset {word} on wallet {word} via command line",
  { timeout: 20 * 1000 },
  async function (token_names, asset_name, wallet_name) {
    let wallet = this.getWallet(wallet_name);
    const walletClient = await wallet.connectClient();
    const assets = await walletClient.getOwnedAssets();
    const asset = assets.find((asset) => asset.name === asset_name);
    let output = await wallet_run_command(
      wallet,
      `mint-tokens ${byteArrayToHex(asset.public_key)} ${token_names}`
    );
    // console.log(output.buffer);
    expect(output.buffer).to.have.string("Minting tokens for asset");
  }
);

Then(
  "I publish a contract definition from file {string} on wallet {word} via command line",
  { timeout: 120 * 1000 },
  async function (relative_file_path, wallet_name) {
    let absolute_path = path.resolve(relative_file_path);
    let wallet = this.getWallet(wallet_name);
    let output = await wallet_run_command(
      wallet,
      `contract publish-definition ${absolute_path}`
    );
    console.log(output.buffer);
  }
);

Then(
  "I publish a contract constitution from file {string} on wallet {word} via command line",
  { timeout: 120 * 1000 },
  async function (relative_file_path, wallet_name) {
    let absolute_path = path.resolve(relative_file_path);
    let wallet = this.getWallet(wallet_name);

    let output = await wallet_run_command(
      wallet,
      `contract publish-constitution ${absolute_path}`
    );
    console.log(output.buffer);
  }
);

Then(
<<<<<<< HEAD
  "I publish a contract amendment from file {string} on wallet {word} via command line",
=======
  "I publish a contract update proposal from file {string} on wallet {word} via command line",
>>>>>>> 0e3bee06
  { timeout: 120 * 1000 },
  async function (relative_file_path, wallet_name) {
    let absolute_path = path.resolve(relative_file_path);
    let wallet = this.getWallet(wallet_name);

    let output = await wallet_run_command(
      wallet,
<<<<<<< HEAD
      `contract publish-amendment ${absolute_path}`
=======
      `contract publish-update-proposal ${absolute_path}`
>>>>>>> 0e3bee06
    );
    console.log(output.buffer);
  }
);<|MERGE_RESOLUTION|>--- conflicted
+++ resolved
@@ -330,11 +330,7 @@
 );
 
 Then(
-<<<<<<< HEAD
-  "I publish a contract amendment from file {string} on wallet {word} via command line",
-=======
   "I publish a contract update proposal from file {string} on wallet {word} via command line",
->>>>>>> 0e3bee06
   { timeout: 120 * 1000 },
   async function (relative_file_path, wallet_name) {
     let absolute_path = path.resolve(relative_file_path);
@@ -342,11 +338,22 @@
 
     let output = await wallet_run_command(
       wallet,
-<<<<<<< HEAD
+      `contract publish-update-proposal ${absolute_path}`
+    );
+    console.log(output.buffer);
+  }
+);
+
+Then(
+  "I publish a contract amendment from file {string} on wallet {word} via command line",
+  { timeout: 120 * 1000 },
+  async function (relative_file_path, wallet_name) {
+    let absolute_path = path.resolve(relative_file_path);
+    let wallet = this.getWallet(wallet_name);
+
+    let output = await wallet_run_command(
+      wallet,
       `contract publish-amendment ${absolute_path}`
-=======
-      `contract publish-update-proposal ${absolute_path}`
->>>>>>> 0e3bee06
     );
     console.log(output.buffer);
   }
