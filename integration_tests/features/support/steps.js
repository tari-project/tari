--- conflicted
+++ resolved
@@ -254,22 +254,6 @@
     await this.stopNode(nodeNameA);
     console.log("Starting node");
     await this.startNode(nodeNameA);
-<<<<<<< HEAD
-    await waitFor(
-      async () => {
-        let nodeAState = await nodeA.get_node_state();
-        console.log(`${nodeNameA} state: ${nodeAState}`);
-        let nodeBState = await nodeB.get_node_state();
-        console.log(`${nodeNameB} state: ${nodeBState}`);
-        let node_a_result = nodeAState === "LISTENING";
-        let node_b_result = nodeAState === "LISTENING";
-        return node_a_result && node_b_result;
-      },
-      true,
-      30 * 1000
-    );
-=======
->>>>>>> 739303ad
   }
 );
 
@@ -1367,20 +1351,14 @@
   /mining node (.*) mines (\d+) blocks$/,
   { timeout: 1200 * 1000 }, // Must allow many blocks to be mined; dynamic time out below limits actual time
   async function (miner, numBlocks) {
-    const miningNode = this.getMiningNode(miner);
-<<<<<<< HEAD
+    const miningNode = this.getMiningNode(miner);d
     // Don't wait for sync before mining. Also use a max difficulty of 1, since most tests assume
     // that 1 block = 1 difficulty
     await miningNode.init(numBlocks, null, 1, 1, false, null);
-    await miningNode.startNew();
-=======
-    // Don't wait for sync before mining
-    await miningNode.init(numBlocks, null, 1, 100000, false, null);
     await withTimeout(
       (10 + parseInt(numBlocks) * 1) * 1000,
       await miningNode.startNew()
     );
->>>>>>> 739303ad
   }
 );
 
@@ -1392,13 +1370,8 @@
 );
 
 When(
-<<<<<<< HEAD
-  /I mine (\d+) blocks on (\S*)$/,
-  { timeout: 40 * 1000 },
-=======
   /I mine (\d+) blocks on (.*)/,
   { timeout: 1200 * 1000 }, // Must allow many blocks to be mined; time out below limits each block to be mined
->>>>>>> 739303ad
   async function (numBlocks, name) {
     const tipHeight = await this.getClient(name).getTipHeight();
     for (let i = 0; i < numBlocks; i++) {
