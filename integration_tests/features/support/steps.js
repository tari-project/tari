--- conflicted
+++ resolved
@@ -1107,22 +1107,6 @@
   expect(this.lastResult.result).to.equal("ACCEPTED");
 });
 
-<<<<<<< HEAD
-Then(/(.*) has (.*) in (.*) state/, async function (node, txn, pool) {
-  const client = this.getClient(node);
-  const sig = this.transactions[txn].body.kernels[0].excess_sig;
-  await waitFor(
-    async () => await client.transactionStateResult(sig),
-    pool,
-    1200 * 1000
-  );
-  this.lastResult = await this.getClient(node).transactionState(
-    this.transactions[txn].body.kernels[0].excess_sig
-  );
-  console.log(`Node ${node} response is: ${this.lastResult.result}`);
-  expect(this.lastResult.result).to.equal(pool);
-});
-=======
 Then(
   /(.*) has (.*) in (.*) state/,
   { timeout: 21 * 60 * 1000 },
@@ -1141,7 +1125,6 @@
     expect(this.lastResult.result).to.equal(pool);
   }
 );
->>>>>>> 997d2888
 
 // The number is rounded down. E.g. if 1% can fail out of 17, that is 16.83 have to succeed.
 // It's means at least 16 have to succeed.
@@ -1312,10 +1295,7 @@
   async function (numBlocks, walletName, nodeName) {
     const nodeClient = this.getClient(nodeName);
     const walletClient = await this.getWallet(walletName).connectClient();
-<<<<<<< HEAD
-=======
     const tipHeight = await this.getClient(nodeName).getTipHeight();
->>>>>>> 997d2888
     for (let i = 0; i < numBlocks; i++) {
       let autoTransactionResult = await this.createTransactions(
         nodeName,
@@ -1345,12 +1325,8 @@
   /I co-mine (.*) blocks via merge mining proxy (.*) and base node (.*) with wallet (.*)/,
   { timeout: 1200 * 1000 },
   async function (numBlocks, mmProxy, node, wallet) {
-<<<<<<< HEAD
-    this.lastResult = this.tipHeight;
-=======
     let tipHeight = await this.getClient(node).getTipHeight();
     this.lastResult = tipHeight;
->>>>>>> 997d2888
     const baseNodeMiningPromise =
       await this.baseNodeMineBlocksUntilHeightIncreasedBy(
         node,
@@ -2882,7 +2858,6 @@
       "\n"
     );
     expect(spendableCoinbaseCount.toString()).to.equal(amountOfCoinBases);
-<<<<<<< HEAD
   }
 );
 
@@ -2948,80 +2923,10 @@
       expect("\nNo transactions found!").to.equal("");
     }
     expect(numberCorrect && statusCorrect).to.equal(true);
-=======
->>>>>>> 997d2888
-  }
-);
-
-Then(
-<<<<<<< HEAD
-=======
-  /wallet (.*) has at least (.*) transactions that are all (.*) and valid/,
-  { timeout: 610 * 1000 },
-  async function (walletName, numberOfTransactions, transactionStatus) {
-    const walletClient = await this.getWallet(walletName).connectClient();
-    console.log(
-      walletName +
-        ": waiting for " +
-        numberOfTransactions +
-        " transactions to be " +
-        transactionStatus +
-        " and valid..."
-    );
-    var transactions;
-    var numberCorrect;
-    var statusCorrect;
-    await waitFor(
-      async () => {
-        numberCorrect = true;
-        statusCorrect = true;
-        transactions = await walletClient.getAllNormalTransactions();
-        if (transactions.length < parseInt(numberOfTransactions)) {
-          console.log(
-            "Has",
-            transactions.length,
-            "transactions, need",
-            numberOfTransactions
-          );
-          numberCorrect = false;
-          return false;
-        }
-        for (let i = 0; i < transactions.length; i++) {
-          if (
-            transactions[i]["status"] !== transactionStatus ||
-            !transactions[i]["valid"]
-          ) {
-            console.log(
-              "Transaction " +
-                i +
-                1 +
-                " has " +
-                transactions[i]["status"] +
-                " and is valid(" +
-                transactions[i]["valid"] +
-                ")"
-            );
-            statusCorrect = false;
-            return false;
-          }
-        }
-        return true;
-      },
-      true,
-      600 * 1000,
-      5 * 1000,
-      5
-    );
-
-    if (transactions === undefined) {
-      expect("\nNo transactions found!").to.equal("");
-    }
-    expect(numberCorrect && statusCorrect).to.equal(true);
-  }
-);
-
-Then(
->>>>>>> 997d2888
+  }
+);
+
+Then(
   /the number of coinbase transactions for wallet (.*) and wallet (.*) are (.*) less/,
   { timeout: 20 * 1000 },
   async function (walletNameA, walletNameB, count) {
@@ -3427,450 +3332,6 @@
       `send-one-sided ${amount} ${dest_pubkey} test message`
     );
     // await wallet.sendOneSided(dest_pubkey, amount, "test message");
-<<<<<<< HEAD
-  }
-);
-
-Then(
-  "I make it rain from wallet {word} {int} tx / sec {int} sec {int} uT {int} increment to {word} via command line",
-  { timeout: 300 * 1000 },
-  async function (sender, freq, duration, amount, amount_inc, receiver) {
-    let wallet = this.getWallet(sender);
-    let dest_pubkey = this.getWalletPubkey(receiver);
-    await wallet_run_command(
-      wallet,
-      `make-it-rain ${freq} ${duration} ${amount} ${amount_inc} now ${dest_pubkey} negotiated test message`
-    );
-  }
-);
-
-Then(
-  "I get count of utxos of wallet {word} and it's at least {int} via command line",
-  { timeout: 180 * 1000 },
-  async function (name, amount) {
-    let wallet = this.getWallet(name);
-    let output = await wallet_run_command(wallet, `count-utxos`);
-    let parse = output.buffer.match(/Total number of UTXOs: (\d+)/);
-    expect(parse, "Parsing the output buffer failed").to.not.be.null;
-    expect(parseInt(parse[1])).to.be.greaterThanOrEqual(amount);
-  }
-);
-
-When(
-  "I do coin split on wallet {word} to {int} uT {int} coins via command line",
-  { timeout: 180 * 1000 },
-  async function (name, amount_per_coin, number_of_coins) {
-    let wallet = this.getWallet(name);
-    await wallet_run_command(
-      wallet,
-      `coin-split ${amount_per_coin} ${number_of_coins}`
-    );
-  }
-);
-
-When(
-  "I discover peer {word} on wallet {word} via command line",
-  { timeout: 180 * 1000 },
-  async function (node, name) {
-    let wallet = this.getWallet(name);
-    let peer = this.getNode(node).peerAddress().split("::")[0];
-    let output = await wallet_run_command(wallet, `discover-peer ${peer}`);
-    let parse = output.buffer.match(/Discovery succeeded/);
-    expect(parse, "Parsing the output buffer failed").to.not.be.null;
-  }
-);
-
-When(
-  "I run whois {word} on wallet {word} via command line",
-  { timeout: 60 * 1000 },
-  async function (who, name) {
-    await sleep(5000);
-    let wallet = this.getWallet(name);
-    let pubkey = this.getNode(who).peerAddress().split("::")[0];
-    let output = await wallet_run_command(wallet, `whois ${pubkey}`);
-    let parse = output.buffer.match(/Public Key: (.+)\n/);
-    expect(parse, "Parsing the output buffer failed").to.not.be.null;
-    expect(parse[1]).to.be.equal(pubkey);
-  }
-);
-
-When(
-  "I set custom base node of {word} to {word} via command line",
-  { timeout: 60 * 1000 },
-  async function (wallet_name, base_node_name) {
-    let wallet = this.getWallet(wallet_name);
-    let base_node = this.getNode(base_node_name);
-    let output = await wallet_run_command(
-      wallet,
-      `set-custom-base-node ${base_node.peerAddress().replace("::", " ")}`
-    );
-    let parse = output.buffer.match(
-      /Custom base node peer saved in wallet database\./
-    );
-    expect(parse, "Parsing the output buffer failed").to.not.be.null;
-  }
-);
-
-When(
-  "I clear custom base node of wallet {word} via command line",
-  { timeout: 60 * 1000 },
-  async function (name) {
-    let wallet = this.getWallet(name);
-    let output = await wallet_run_command(wallet, "clear-custom-base-node");
-    let parse = output.buffer.match(
-      /Custom base node peer cleared from wallet database./
-    );
-    expect(parse, "Parsing the output buffer failed").to.not.be.null;
-  }
-);
-
-When(
-  "I export the utxos of wallet {word} via command line",
-  { timeout: 60 * 1000 },
-  async function (name) {
-    let wallet = this.getWallet(name);
-    let output = await wallet_run_command(wallet, "export-utxos");
-    let parse_cnt = output.buffer.match(/Total number of UTXOs: (\d+)/);
-    expect(parse_cnt, "Parsing the output buffer failed").to.not.be.null;
-    let utxo_cnt = parseInt(parse_cnt[1]);
-    for (let i = 1; i <= utxo_cnt; ++i) {
-      let regex = new RegExp(`${i}. Value: \\d*.\\d* T`);
-      expect(output.buffer.match(regex), "Parsing the output buffer failed").to
-        .not.be.null;
-    }
-  }
-);
-
-When(
-  "I have a ffi wallet {word} connected to base node {word}",
-  { timeout: 20 * 1000 },
-  async function (name, node) {
-    let wallet = await this.createAndAddFFIWallet(name);
-    let peer = this.nodes[node].peerAddress().split("::");
-    await wallet.addBaseNodePeer(peer[0], peer[1]);
-  }
-);
-
-Then(
-  "I want to get public key of ffi wallet {word}",
-  { timeout: 20 * 1000 },
-  async function (name) {
-    let wallet = this.getWallet(name);
-    let public_key = await wallet.getPublicKey();
-    expect(public_key.length).to.be.equal(
-      64,
-      `Public key has wrong length : ${public_key}`
-    );
-  }
-);
-
-Then(
-  /I wait until base node (.*) has (.*) unconfirmed transactions in its mempool/,
-  { timeout: 180 * 1000 },
-  async function (baseNode, numTransactions) {
-    const client = this.getClient(baseNode);
-    await waitFor(
-      async () => {
-        let stats = await client.getMempoolStats();
-        return stats.unconfirmed_txs;
-      },
-      numTransactions,
-      120 * 1000
-    );
-
-    let stats = await client.getMempoolStats();
-    console.log(
-      "Base node",
-      baseNode,
-      "has ",
-      stats.unconfirmed_txs,
-      " unconfirmed transaction in its mempool"
-    );
-    expect(stats.unconfirmed_txs).to.equal(numTransactions);
-  }
-);
-
-Then(
-  "I want to get emoji id of ffi wallet {word}",
-  { timeout: 20 * 1000 },
-  async function (name) {
-    let wallet = this.getWallet(name);
-    let emoji_id = await wallet.getEmojiId();
-    expect(emoji_id.length).to.be.equal(
-      22 * 3, // 22 emojis, 3 bytes per one emoji
-      `Emoji id has wrong length : ${emoji_id}`
-    );
-  }
-);
-
-Then(
-  "I wait for ffi wallet {word} to have at least {int} uT",
-  { timeout: 60 * 1000 },
-  async function (name, amount) {
-    let wallet = this.getWallet(name);
-    let retries = 1;
-    let balance = 0;
-    const retries_limit = 12;
-    while (retries <= retries_limit) {
-      balance = await wallet.getBalance();
-      if (balance >= amount) {
-        break;
-      }
-      await sleep(5000);
-      ++retries;
-    }
-    expect(balance, "Balance is not enough").to.be.greaterThanOrEqual(amount);
-  }
-);
-
-When(
-  "I send {int} uT from ffi wallet {word} to wallet {word} at fee {int}",
-  { timeout: 20 * 1000 },
-  async function (amount, sender, receiver, fee) {
-    await this.getWallet(sender).sendTransaction(
-      await this.getWalletPubkey(receiver),
-      amount,
-      fee,
-      `Send from ffi ${sender} to ${receiver} at fee ${fee}`
-    );
-  }
-);
-
-When(
-  "I set passphrase {word} of ffi wallet {word}",
-  { timeout: 20 * 1000 },
-  async function (passphrase, name) {
-    let wallet = this.getWallet(name);
-    await wallet.applyEncryption(passphrase);
-  }
-);
-
-Then(
-  "I have {int} received and {int} send transaction in ffi wallet {word}",
-  { timeout: 120 * 1000 },
-  async function (received, send, name) {
-    let wallet = this.getWallet(name);
-    let [outbound, inbound] = await wallet.getCompletedTransactions();
-    let retries = 1;
-    const retries_limit = 23;
-    while (
-      (inbound != received || outbound != send) &&
-      retries <= retries_limit
-    ) {
-      await sleep(5000);
-      [outbound, inbound] = await wallet.getCompletedTransactions();
-      ++retries;
-    }
-    expect(outbound, "Outbound transaction count mismatch").to.be.equal(send);
-    expect(inbound, "Inbound transaction count mismatch").to.be.equal(received);
-  }
-);
-
-Then(
-  "ffi wallet {word} has {int} broadcast transaction",
-  { timeout: 120 * 1000 },
-  async function (name, count) {
-    let wallet = this.getWallet(name);
-    let broadcast = await wallet.getBroadcastTransactionsCount();
-    let retries = 1;
-    const retries_limit = 24;
-    while (broadcast != count && retries <= retries_limit) {
-      await sleep(5000);
-      broadcast = await wallet.getBroadcastTransactionsCount();
-      ++retries;
-    }
-    expect(broadcast, "Number of broadcasted messages mismatch").to.be.equal(
-      count
-    );
-  }
-);
-
-When(
-  "I add contact with alias {word} and pubkey {word} to ffi wallet {word}",
-  { timeout: 20 * 1000 },
-  async function (alias, wallet_name, ffi_wallet_name) {
-    let ffi_wallet = this.getWallet(ffi_wallet_name);
-    await ffi_wallet.addContact(alias, await this.getWalletPubkey(wallet_name));
-  }
-);
-
-Then(
-  "I have contact with alias {word} and pubkey {word} in ffi wallet {word}",
-  { timeout: 20 * 1000 },
-  async function (alias, wallet_name, ffi_wallet_name) {
-    let ffi_wallet = this.getWallet(ffi_wallet_name);
-    expect(await this.getWalletPubkey(wallet_name)).to.be.equal(
-      await ffi_wallet.getContact(alias)
-    );
-  }
-);
-
-When(
-  "I remove contact with alias {word} from ffi wallet {word}",
-  { timeout: 20 * 1000 },
-  async function (alias, walllet_name) {
-    let wallet = this.getWallet(walllet_name);
-    await wallet.removeContact(alias);
-  }
-);
-
-Then(
-  "I don't have contact with alias {word} in ffi wallet {word}",
-  { timeout: 20 * 1000 },
-  async function (alias, wallet_name) {
-    let wallet = this.getWallet(wallet_name);
-    expect(await wallet.getContact("alias")).to.be.undefined;
-  }
-);
-
-Then(
-  /node (.*) lists heights (\d+) to (\d+)/,
-  async function (node, first, last) {
-    const client = this.getClient(node);
-    const start = first;
-    const end = last;
-    let heights = [];
-
-    for (let i = start; i <= end; i++) {
-      heights.push(i);
-    }
-    const blocks = await client.getBlocks(heights);
-    const results = blocks.map((result) =>
-      parseInt(result.block.header.height)
-    );
-    let i = 0; // for ordering check
-    for (let height = start; height <= end; height++) {
-      expect(results[i]).equal(height);
-      i++;
-    }
-  }
-);
-
-When(
-  "I set base node {word} for ffi wallet {word}",
-  async function (node, wallet_name) {
-    let wallet = this.getWallet(wallet_name);
-    let peer = this.nodes[node].peerAddress().split("::");
-    await wallet.addBaseNodePeer(peer[0], peer[1]);
-  }
-);
-
-Then(
-  "I wait for ffi wallet {word} to have {int} pending outbound transaction(s)",
-  { timeout: 120 * 1000 },
-  async function (wallet_name, count) {
-    let wallet = this.getWallet(wallet_name);
-    let broadcast = await wallet.getOutboundTransactionsCount();
-    let retries = 1;
-    const retries_limit = 24;
-    while (broadcast != count && retries <= retries_limit) {
-      await sleep(5000);
-      broadcast = await wallet.getOutboundTransactionsCount();
-      ++retries;
-    }
-    expect(broadcast, "Number of pending messages mismatch").to.be.equal(count);
-  }
-);
-
-Then(
-  "I cancel all transactions on ffi wallet {word} and it will cancel {int} transaction",
-  async function (wallet_name, count) {
-    const wallet = this.getWallet(wallet_name);
-    expect(
-      await wallet.cancelAllOutboundTransactions(),
-      "Number of cancelled transactions"
-    ).to.be.equal(count);
-  }
-);
-
-Then(
-  "I recover wallet {word} into ffi wallet {word} from seed words on node {word}",
-  { timeout: 20 * 1000 },
-  async function (wallet_name, ffi_wallet_name, node) {
-    let wallet = this.getWallet(wallet_name);
-    const seed_words_text = wallet.getSeedWords();
-    await wallet.stop();
-    await sleep(1000);
-    let ffi_wallet = await this.createAndAddFFIWallet(
-      ffi_wallet_name,
-      seed_words_text
-    );
-    let peer = this.nodes[node].peerAddress().split("::");
-    await ffi_wallet.addBaseNodePeer(peer[0], peer[1]);
-    await ffi_wallet.startRecovery(peer[0]);
-  }
-);
-
-Then(
-  "I wait for recovery of wallet {word} to finish",
-  { timeout: 600 * 1000 },
-  async function (wallet_name) {
-    const wallet = this.getWallet(wallet_name);
-    while (wallet.recoveryInProgress) {
-      await sleep(1000);
-    }
-    expect(wallet.recoveryProgress[1]).to.be.greaterThan(0);
-    expect(wallet.recoveryProgress[0]).to.be.equal(wallet.recoveryProgress[1]);
-  }
-);
-
-Then("I start STXO validation on wallet {word}", async function (wallet_name) {
-  const wallet = this.getWallet(wallet_name);
-  await wallet.startStxoValidation();
-  while (!wallet.stxo_validation_complete) {
-    await sleep(1000);
-  }
-  expect(wallet.stxo_validation_result).to.be.equal(0);
-});
-
-Then("I start UTXO validation on wallet {word}", async function (wallet_name) {
-  const wallet = this.getWallet(wallet_name);
-  await wallet.startUtxoValidation();
-  while (!wallet.utxo_validation_complete) {
-    await sleep(1000);
-  }
-  expect(wallet.utxo_validation_result).to.be.equal(0);
-});
-
-Then(
-  "Check callbacks for finished inbound tx on ffi wallet {word}",
-  async function (wallet_name) {
-    const wallet = this.getWallet(wallet_name);
-    expect(wallet.receivedTransaction).to.be.greaterThanOrEqual(1);
-    expect(wallet.transactionBroadcast).to.be.greaterThanOrEqual(1);
-    wallet.clearCallbackCounters();
-  }
-);
-
-Then(
-  "Check callbacks for finished outbound tx on ffi wallet {word}",
-  async function (wallet_name) {
-    const wallet = this.getWallet(wallet_name);
-    expect(wallet.receivedTransactionReply).to.be.greaterThanOrEqual(1);
-    expect(wallet.transactionBroadcast).to.be.greaterThanOrEqual(1);
-    wallet.clearCallbackCounters();
-  }
-);
-
-When(
-  "I have {int} base nodes with pruning horizon {int} force syncing on node {word}",
-  { timeout: 190 * 1000 },
-  async function (nodes_count, horizon, force_sync_to) {
-    const promises = [];
-    const force_sync_address = this.getNode(force_sync_to).peerAddress();
-    for (let i = 0; i < nodes_count; i++) {
-      const base_node = this.createNode(`BaseNode${i}`, {
-        pruningHorizon: horizon,
-      });
-      base_node.setPeerSeeds([force_sync_address]);
-      base_node.setForceSyncPeers([force_sync_address]);
-      promises.push(
-        base_node.startNew().then(() => this.addNode(`BaseNode${i}`, base_node))
-      );
-    }
-    await Promise.all(promises);
-=======
->>>>>>> 997d2888
   }
 );
 
