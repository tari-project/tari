--- conflicted
+++ resolved
@@ -48,12 +48,8 @@
     pub identity: NodeIdentity,
     pub temp_dir_path: String,
     pub is_seed_node: bool,
-<<<<<<< HEAD
     pub seed_nodes: Vec<String>,
-    pub kill_signal: Option<tokio::sync::oneshot::Sender<()>>,
-=======
     pub kill_signal: Shutdown,
->>>>>>> fd09badf
 }
 
 impl Drop for BaseNodeProcess {
@@ -97,12 +93,8 @@
         identity,
         temp_dir_path,
         is_seed_node,
-<<<<<<< HEAD
         seed_nodes: peers.clone(),
-        kill_signal: Some(kill_signal_sender),
-=======
         kill_signal: shutdown.clone(),
->>>>>>> fd09badf
     };
 
     let name_cloned = bn_name.clone();
