# Copyright 2022 The Tari Project
# SPDX-License-Identifier: BSD-3-Clause

@wallet-routing_mechanism @wallet
Feature: Wallet Routing Mechanism

    @flaky @missing-steps
    Scenario Outline: Wallets transacting via specified routing mechanism only
      Given I have a seed node NODE
      #   And I have <NumBaseNodes> base nodes connected to all seed nodes
      #   And I have non-default wallet WALLET_A connected to all seed nodes using <Mechanism>
      #   And I have mining node MINER connected to base node NODE and wallet WALLET_A
      #   And I have <NumWallets> non-default wallets connected to all seed nodes using <Mechanism>
      #   # We need to ensure the coinbase lock heights are gone and we have enough individual UTXOs; mine enough blocks
      #   And mining node MINER mines 20 blocks
      #  Then all nodes are at height 20
      #   # This wait is needed to stop base nodes from shutting down
      When I wait 1 seconds
      #   When I wait for wallet WALLET_A to have at least 100000000 uT
      #   #When I print the world
      #   And I multi-send 1000000 uT from wallet WALLET_A to all wallets at fee 100
      #   # This wait is needed to stop next merge mining task from continuing
      When I wait 1 seconds
      #   And mining node MINER mines 1 blocks
      #  Then all nodes are at height 21
<<<<<<< HEAD
      #   Then all wallets detect all transactions as Mined_or_Faux_Unconfirmed
=======
      #   Then all wallets detect all transactions as Mined_or_OneSidedUnconfirmed
>>>>>>> 0d661260
      #   # This wait is needed to stop next merge mining task from continuing
      When I wait 1 seconds
      #   And mining node MINER mines 11 blocks
      #  Then all nodes are at height 32
<<<<<<< HEAD
      #   Then all wallets detect all transactions as Mined_or_Faux_Confirmed
=======
      #   Then all wallets detect all transactions as Mined_or_OneSidedConfirmed
>>>>>>> 0d661260
      #   This wait is needed to stop base nodes from shutting down
      When I wait 1 seconds
      #   @long-running
      #   Examples:
      #       # | NumBaseNodes | NumWallets | Mechanism      #       #     |
      #       # | 5      #       # | 5      #     | DirectAndStoreAndForward |
      #       # | 5      #       # | 5      #     | DirectOnly      #       #    |

      #   @long-running
      #   Examples:
      #       # | NumBaseNodes | NumWallets | Mechanism      #      |
      #       # | 5      #       # | 5      #     | StoreAndForwardOnly |

  @missing-steps
    Scenario: Store and forward TX
      Given I have a seed node SEED
      When I have a base node BASE connected to seed SEED
      When I have wallet SENDER connected to base node BASE
      When I have wallet RECEIVER connected to base node BASE
      #   And I stop wallet RECEIVER
      When I have mining node MINE connected to base node BASE and wallet SENDER
      #   And mining node MINE mines 5 blocks
      #   Then I wait for wallet SENDER to have at least 1000000 uT
      #   And I send 1000000 uT from wallet SENDER to wallet RECEIVER at fee 100
  #
  #
  # 10 minutes of waiting...
  #
  #
      # When I wait 121 seconds
      #   And I stop wallet SENDER
      # When I wait 360 seconds
      #   And I restart wallet RECEIVER
      # When I wait 121 seconds
      #   And I stop wallet RECEIVER
      #   And I restart wallet SENDER
      #   And wallet SENDER detects all transactions are at least Broadcast<|MERGE_RESOLUTION|>--- conflicted
+++ resolved
@@ -23,20 +23,12 @@
       When I wait 1 seconds
       #   And mining node MINER mines 1 blocks
       #  Then all nodes are at height 21
-<<<<<<< HEAD
-      #   Then all wallets detect all transactions as Mined_or_Faux_Unconfirmed
-=======
       #   Then all wallets detect all transactions as Mined_or_OneSidedUnconfirmed
->>>>>>> 0d661260
       #   # This wait is needed to stop next merge mining task from continuing
       When I wait 1 seconds
       #   And mining node MINER mines 11 blocks
       #  Then all nodes are at height 32
-<<<<<<< HEAD
-      #   Then all wallets detect all transactions as Mined_or_Faux_Confirmed
-=======
       #   Then all wallets detect all transactions as Mined_or_OneSidedConfirmed
->>>>>>> 0d661260
       #   This wait is needed to stop base nodes from shutting down
       When I wait 1 seconds
       #   @long-running
