--- conflicted
+++ resolved
@@ -21,11 +21,7 @@
     # And I list all COINBASE transactions for wallet WALLET_A1
     # Then wallet WALLET_A1 has 10 coinbase transactions
     # Then all COINBASE transactions for wallet WALLET_A1 are valid
-<<<<<<< HEAD
-    # Then wallet WALLET_A1 detects at least 7 coinbase transactions as Mined_or_Faux_Confirmed
-=======
     # Then wallet WALLET_A1 detects at least 7 coinbase transactions as CoinbaseConfirmed
->>>>>>> 0d661260
     #     #
     #     # Chain 2:
     #     #   Collects 10 coinbases into one wallet
@@ -40,11 +36,7 @@
     # And I list all COINBASE transactions for wallet WALLET_B1
     # Then wallet WALLET_B1 has 10 coinbase transactions
     # Then all COINBASE transactions for wallet WALLET_B1 are valid
-<<<<<<< HEAD
-    # Then wallet WALLET_B1 detects at least 7 coinbase transactions as Mined_or_Faux_Confirmed
-=======
     # Then wallet WALLET_B1 detects at least 7 coinbase transactions as CoinbaseConfirmed
->>>>>>> 0d661260
     #     #
     #     # Connect Chain 1 and 2
     #     #
@@ -74,25 +66,15 @@
     # When mining node MINING_A mines 10 blocks with min difficulty 20 and max difficulty 9999999999
     # Then node SEED_A is at height 10
     # Then node NODE_A1 is at height 10
-<<<<<<< HEAD
-    # Then wallet WALLET_A1 detects exactly 7 coinbase transactions as Mined_or_Faux_Confirmed
-=======
     # Then wallet WALLET_A1 detects exactly 7 coinbase transactions as CoinbaseConfirmed
->>>>>>> 0d661260
     #     # Use 7 of the 10 coinbase UTXOs in transactions (others require 3 confirmations)
     # And I multi-send 7 transactions of 1000000 uT from wallet WALLET_A1 to wallet WALLET_A2 at fee 100
     # When mining node MINING_A mines 10 blocks with min difficulty 20 and max difficulty 9999999999
     # Then node SEED_A is at height 20
     # Then node NODE_A1 is at height 20
-<<<<<<< HEAD
-    # Then wallet WALLET_A2 detects all transactions as Mined_or_Faux_Confirmed
-    # Then all NORMAL transactions for wallet WALLET_A1 are valid
-    # Then wallet WALLET_A1 detects exactly 17 coinbase transactions as Mined_or_Faux_Confirmed
-=======
     # Then wallet WALLET_A2 detects all transactions as Mined_or_OneSidedConfirmed
     # Then all NORMAL transactions for wallet WALLET_A1 are valid
     # Then wallet WALLET_A1 detects exactly 17 coinbase transactions as CoinbaseConfirmed
->>>>>>> 0d661260
     #     #
     #     # Chain 2:
     #     #   Collects 10 coinbases into one wallet, send 7 transactions
@@ -106,25 +88,15 @@
     # When mining node MINING_B mines 10 blocks with min difficulty 1 and max difficulty 2
     # Then node SEED_B is at height 10
     # Then node NODE_B1 is at height 10
-<<<<<<< HEAD
-    # Then wallet WALLET_B1 detects exactly 7 coinbase transactions as Mined_or_Faux_Confirmed
-=======
     # Then wallet WALLET_B1 detects exactly 7 coinbase transactions as CoinbaseConfirmed
->>>>>>> 0d661260
     #     # Use 7 of the 10 coinbase UTXOs in transactions (others require 3 confirmations)
     # And I multi-send 7 transactions of 1000000 uT from wallet WALLET_B1 to wallet WALLET_B2 at fee 100
     # When mining node MINING_B mines 10 blocks with min difficulty 1 and max difficulty 2
     # Then node SEED_B is at height 20
     # Then node NODE_B1 is at height 20
-<<<<<<< HEAD
-    # Then wallet WALLET_B2 detects all transactions as Mined_or_Faux_Confirmed
-    # Then all NORMAL transactions for wallet WALLET_B1 are valid
-    # Then wallet WALLET_B1 detects exactly 17 coinbase transactions as Mined_or_Faux_Confirmed
-=======
     # Then wallet WALLET_B2 detects all transactions as Mined_or_OneSidedConfirmed
     # Then all NORMAL transactions for wallet WALLET_B1 are valid
     # Then wallet WALLET_B1 detects exactly 17 coinbase transactions as CoinbaseConfirmed
->>>>>>> 0d661260
     #     #
     #     # Connect Chain 1 and 2
     #     #
@@ -133,13 +105,8 @@
     #     # When tip advances past required confirmations, invalid coinbases still being monitored will be cancelled.
     # And mining node NODE_C mines 6 blocks
     # Then all nodes are at height 26
-<<<<<<< HEAD
-    # Then wallet WALLET_A1 detects exactly 20 coinbase transactions as Mined_or_Faux_Confirmed
-    # Then wallet WALLET_B1 detects exactly 17 coinbase transactions as Mined_or_Faux_Confirmed
-=======
     # Then wallet WALLET_A1 detects exactly 20 coinbase transactions as CoinbaseConfirmed
     # Then wallet WALLET_B1 detects exactly 17 coinbase transactions as CoinbaseConfirmed
->>>>>>> 0d661260
     # And I list all NORMAL transactions for wallet WALLET_A1
     # And I list all NORMAL transactions for wallet WALLET_B1
     # #  Uncomment this step when wallets can handle reorg
