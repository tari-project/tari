--- conflicted
+++ resolved
@@ -226,11 +226,7 @@
   #   Then node SEED_A is at height 7
   #   Then node NODE_A1 is at height 7
   #   When I mine 3 blocks on SEED_A
-<<<<<<< HEAD
-  #   Then wallet WALLET_A1 detects at least 7 coinbase transactions as Mined_or_Faux_Confirmed
-=======
   #   Then wallet WALLET_A1 detects at least 7 coinbase transactions as CoinbaseConfirmed
->>>>>>> 0d661260
   #   Then node SEED_A is at height 10
   #   Then node NODE_A1 is at height 10
   #   When I multi-send 7 transactions of 1000000 uT from wallet WALLET_A1 to wallet WALLET_A2 at fee 100
@@ -248,11 +244,7 @@
   #   Then node SEED_B is at height 7
   #   Then node NODE_B1 is at height 7
   #   When I mine 5 blocks on SEED_B
-<<<<<<< HEAD
-  #   Then wallet WALLET_B1 detects at least 7 coinbase transactions as Mined_or_Faux_Confirmed
-=======
   #   Then wallet WALLET_B1 detects at least 7 coinbase transactions as CoinbaseConfirmed
->>>>>>> 0d661260
   #   Then node SEED_B is at height 12
   #   Then node NODE_B1 is at height 12
   #   When I multi-send 7 transactions of 1000000 uT from wallet WALLET_B1 to wallet WALLET_B2 at fee 100
@@ -314,11 +306,7 @@
   #   Then node SEED_A is at height 1
   #   Then node NODE_A1 is at height 1
   #   When I mine 3 blocks on SEED_A
-<<<<<<< HEAD
-  #   Then wallet WALLET_A1 detects at least 1 coinbase transactions as Mined_or_Faux_Confirmed
-=======
   #   Then wallet WALLET_A1 detects at least 1 coinbase transactions as CoinbaseConfirmed
->>>>>>> 0d661260
   #   Then node SEED_A is at height 4
   #   Then node NODE_A1 is at height 4
   #   When I multi-send 1 transactions of 10000 uT from wallet WALLET_A1 to wallet WALLET_A2 at fee 20
@@ -336,11 +324,7 @@
   #   Then node SEED_B is at height 2
   #   Then node NODE_B1 is at height 2
   #   When I mine 3 blocks on SEED_B
-<<<<<<< HEAD
-  #   Then wallet WALLET_B1 detects at least 2 coinbase transactions as Mined_or_Faux_Confirmed
-=======
   #   Then wallet WALLET_B1 detects at least 2 coinbase transactions as CoinbaseConfirmed
->>>>>>> 0d661260
   #   Then node SEED_B is at height 5
   #   Then node NODE_B1 is at height 5
   #   When I multi-send 2 transactions of 10000 uT from wallet WALLET_B1 to wallet WALLET_B2 at fee 20
@@ -396,11 +380,7 @@
   #   When I wait 30 seconds
   #   When mining node MINER mines 5 blocks
   #   Then all nodes are at height 15
-<<<<<<< HEAD
-  #   When wallet WALLET_SENDER detects all transactions as Mined_or_Faux_Confirmed
-=======
   #   When wallet WALLET_SENDER detects all transactions as Mined_or_OneSidedConfirmed
->>>>>>> 0d661260
   #   When I start wallet WALLET_RECV
   #   When I wait 5 seconds
   #   Then I restart wallet WALLET_RECV
@@ -442,9 +422,5 @@
     When I create a burn transaction of 201552500000 uT from WALLET_A at fee 100
     When mining node MINER_B mines 5 blocks
     Then all nodes are at height 20
-<<<<<<< HEAD
-    Then wallet WALLET_A detects all transactions as Mined_or_Faux_Confirmed
-=======
     Then wallet WALLET_A detects all transactions as Mined_or_OneSidedConfirmed
->>>>>>> 0d661260
     When I wait for wallet WALLET_A to have at least 20000000000 uT