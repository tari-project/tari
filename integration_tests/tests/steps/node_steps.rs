//   Copyright 2023. The Tari Project
//
//   Redistribution and use in source and binary forms, with or without modification, are permitted provided that the
//   following conditions are met:
//
//   1. Redistributions of source code must retain the above copyright notice, this list of conditions and the following
//   disclaimer.
//
//   2. Redistributions in binary form must reproduce the above copyright notice, this list of conditions and the
//   following disclaimer in the documentation and/or other materials provided with the distribution.
//
//   3. Neither the name of the copyright holder nor the names of its contributors may be used to endorse or promote
//   products derived from this software without specific prior written permission.
//
//   THIS SOFTWARE IS PROVIDED BY THE COPYRIGHT HOLDERS AND CONTRIBUTORS "AS IS" AND ANY EXPRESS OR IMPLIED WARRANTIES,
//   INCLUDING, BUT NOT LIMITED TO, THE IMPLIED WARRANTIES OF MERCHANTABILITY AND FITNESS FOR A PARTICULAR PURPOSE ARE
//   DISCLAIMED. IN NO EVENT SHALL THE COPYRIGHT HOLDER OR CONTRIBUTORS BE LIABLE FOR ANY DIRECT, INDIRECT, INCIDENTAL,
//   SPECIAL, EXEMPLARY, OR CONSEQUENTIAL DAMAGES (INCLUDING, BUT NOT LIMITED TO, PROCUREMENT OF SUBSTITUTE GOODS OR
//   SERVICES; LOSS OF USE, DATA, OR PROFITS; OR BUSINESS INTERRUPTION) HOWEVER CAUSED AND ON ANY THEORY OF LIABILITY,
//   WHETHER IN CONTRACT, STRICT LIABILITY, OR TORT (INCLUDING NEGLIGENCE OR OTHERWISE) ARISING IN ANY WAY OUT OF THE
//   USE OF THIS SOFTWARE, EVEN IF ADVISED OF THE POSSIBILITY OF SUCH DAMAGE.

use std::{convert::TryFrom, time::Duration};

use cucumber::{given, then, when};
use futures::StreamExt;
use indexmap::IndexMap;
use minotari_app_grpc::tari_rpc::{self as grpc, GetBlocksRequest, ListHeadersRequest};
use minotari_node::BaseNodeConfig;
use minotari_wallet_grpc_client::grpc::{Empty, GetIdentityRequest};
use tari_core::blocks::Block;
use tari_integration_tests::{
    base_node_process::{spawn_base_node, spawn_base_node_with_config},
    get_peer_addresses,
    miner::mine_block_before_submit,
    world::NodeClient,
    TariWorld,
};

use crate::steps::{HALF_SECOND, TWO_MINUTES_WITH_HALF_SECOND_SLEEP};

#[given(expr = "I have a seed node {word}")]
#[when(expr = "I have a seed node {word}")]
async fn start_base_node(world: &mut TariWorld, name: String) {
    spawn_base_node(world, true, name, vec![]).await;
}

#[given(expr = "I have a base node {word} connected to all seed nodes")]
#[when(expr = "I have a base node {word} connected to all seed nodes")]
async fn start_base_node_connected_to_all_seed_nodes(world: &mut TariWorld, name: String) {
    spawn_base_node(world, false, name, world.all_seed_nodes().to_vec()).await;
}

#[when(expr = "I start base node {word}")]
async fn start_base_node_step(world: &mut TariWorld, name: String) {
    let mut is_seed_node = false;
    let mut seed_nodes = world.all_seed_nodes().to_vec();
    if let Some(node_ps) = world.base_nodes.get(&name) {
        is_seed_node = node_ps.is_seed_node;
        seed_nodes = node_ps.seed_nodes.clone();
    }
    spawn_base_node(world, is_seed_node, name, seed_nodes).await;
}

#[when(expr = "I have {int} base nodes connected to all seed nodes")]
async fn multiple_base_nodes_connected_to_all_seeds(world: &mut TariWorld, nodes: u64) {
    for i in 0..nodes {
        let node = format!("Node_{}", i);
        println!("Initializing node {}", node.clone());
        spawn_base_node(world, false, node, world.all_seed_nodes().to_vec()).await;
    }
}

#[when(expr = "I wait for {word} to connect to {word}")]
#[then(expr = "I wait for {word} to connect to {word}")]
async fn node_pending_connection_to(world: &mut TariWorld, first_node: String, second_node: String) {
    let mut node_client = world.get_base_node_or_wallet_client(&first_node).await.unwrap();
    let second_client = world.get_base_node_or_wallet_client(&second_node).await.unwrap();

    let second_client_pubkey = match second_client {
        NodeClient::Wallet(mut client) => {
            client
                .identify(GetIdentityRequest {})
                .await
                .unwrap()
                .into_inner()
                .public_key
        },
        NodeClient::BaseNode(mut client) => client.identify(Empty {}).await.unwrap().into_inner().public_key,
    };

    for _i in 0..100 {
        let res = match node_client {
            NodeClient::Wallet(ref mut client) => client.list_connected_peers(Empty {}).await.unwrap(),
            NodeClient::BaseNode(ref mut client) => client.list_connected_peers(Empty {}).await.unwrap(),
        };
        let res = res.into_inner();

        if res.connected_peers.iter().any(|p| p.public_key == second_client_pubkey) {
            return;
        }
        tokio::time::sleep(Duration::from_secs(1)).await;
    }

    panic!("Peer was not connected in time");
}

#[when(expr = "I wait for {word} to have {int} connections")]
async fn wait_for_node_have_x_connections(world: &mut TariWorld, node: String, num_connections: usize) {
    let mut node_client = world.get_base_node_or_wallet_client(&node).await.unwrap();

    for _i in 0..100 {
        let res = match node_client {
            NodeClient::Wallet(ref mut client) => client.list_connected_peers(Empty {}).await.unwrap(),
            NodeClient::BaseNode(ref mut client) => client.list_connected_peers(Empty {}).await.unwrap(),
        };
        let res = res.into_inner();

        if res.connected_peers.len() >= num_connections {
            return;
        }
        tokio::time::sleep(Duration::from_secs(1)).await;
    }

    panic!("Peer was not connected in time");
}

#[then(expr = "all nodes are on the same chain at height {int}")]
async fn all_nodes_on_same_chain_at_height(world: &mut TariWorld, height: u64) {
    let mut nodes_at_height: IndexMap<&String, (u64, Vec<u8>)> = IndexMap::new();

    for (name, _) in world.base_nodes.iter() {
        nodes_at_height.insert(name, (0, vec![]));
    }

    for _ in 0..(TWO_MINUTES_WITH_HALF_SECOND_SLEEP * height) {
        for (name, _) in nodes_at_height
            .clone()
            .iter()
            .filter(|(_, (at_height, _))| at_height != &height)
        {
            let mut client = world.get_node_client(name).await.unwrap();

            let chain_tip = client.get_tip_info(Empty {}).await.unwrap().into_inner();
            let metadata = chain_tip.metadata.unwrap();

            nodes_at_height.insert(name, (metadata.best_block_height, metadata.best_block_hash));
        }

        if nodes_at_height
            .values()
            .all(|(h, block_hash)| h == &height && block_hash == &nodes_at_height.values().last().unwrap().1)
        {
            return;
        }

        tokio::time::sleep(Duration::from_millis(HALF_SECOND)).await;
    }

    panic!(
        "base nodes not successfully synchronized at height {}, {:?}",
        height, nodes_at_height
    );
}

#[then(expr = "all nodes are at height {int}")]
#[when(expr = "all nodes are at height {int}")]
async fn all_nodes_are_at_height(world: &mut TariWorld, height: u64) {
    let mut nodes_at_height: IndexMap<&String, u64> = IndexMap::new();

    for (name, _) in world.base_nodes.iter() {
        nodes_at_height.insert(name, 0);
    }

    for _ in 0..(TWO_MINUTES_WITH_HALF_SECOND_SLEEP * 7) {
        // ~14 minutes matching the original implementation timeout
        for (name, _) in nodes_at_height
            .clone()
            .iter()
            .filter(|(_, at_height)| at_height != &&height)
        {
            let mut client = world.get_node_client(name).await.unwrap();

            let chain_tip = client.get_tip_info(Empty {}).await.unwrap().into_inner();
            let chain_hgt = chain_tip.metadata.unwrap().best_block_height;

            nodes_at_height.insert(name, chain_hgt);
        }

        if nodes_at_height.values().all(|h| h == &height) {
            return;
        }

        tokio::time::sleep(Duration::from_millis(HALF_SECOND)).await;
    }

    panic!(
        "base nodes not successfully synchronized at height {}, {:?}",
        height, nodes_at_height
    );
}

#[when(expr = "node {word} is at height {int}")]
#[then(expr = "node {word} is at height {int}")]
async fn node_is_at_height(world: &mut TariWorld, base_node: String, height: u64) {
    let mut client = world.get_node_client(&base_node).await.unwrap();
    let mut chain_hgt = 0;

    for _ in 0..=(TWO_MINUTES_WITH_HALF_SECOND_SLEEP) {
        let chain_tip = client.get_tip_info(Empty {}).await.unwrap().into_inner();
        chain_hgt = chain_tip.metadata.unwrap().best_block_height;

        if chain_hgt >= height {
            return;
        }

        tokio::time::sleep(Duration::from_millis(HALF_SECOND)).await;
    }

    // base node didn't synchronize successfully at height, so we bail out
    panic!(
        "base node didn't synchronize successfully with height {}, current chain height {}",
        height, chain_hgt
    );
}

#[then(expr = "node {word} has a pruned height of {int}")]
async fn pruned_height_of(world: &mut TariWorld, node: String, height: u64) {
    let mut client = world.get_node_client(&node).await.unwrap();
    let mut last_pruned_height = 0;

    for _ in 0..=TWO_MINUTES_WITH_HALF_SECOND_SLEEP {
        let chain_tip = client.get_tip_info(Empty {}).await.unwrap().into_inner();
        last_pruned_height = chain_tip.metadata.unwrap().pruned_height;

        if last_pruned_height == height {
            return;
        }

        tokio::time::sleep(Duration::from_millis(HALF_SECOND)).await;
    }

    panic!(
        "Node {} pruned height is {} and never reached expected pruned height of {}",
        node, last_pruned_height, height
    )
}

#[given(expr = "I have a base node {word} connected to seed {word}")]
#[when(expr = "I have a base node {word} connected to seed {word}")]
async fn base_node_connected_to_seed(world: &mut TariWorld, base_node: String, seed: String) {
    spawn_base_node(world, false, base_node, vec![seed]).await;
}

#[when(expr = "I have a base node {word}")]
#[given(expr = "I have a base node {word}")]
async fn create_and_add_base_node(world: &mut TariWorld, base_node: String) {
    spawn_base_node(world, false, base_node, vec![]).await;
}

#[given(expr = "I have {int} seed nodes")]
async fn have_seed_nodes(world: &mut TariWorld, seed_nodes: u64) {
    for node in 0..seed_nodes {
        spawn_base_node(world, true, format!("seed_node_{}", node), vec![]).await;
    }
}

#[then(expr = "{word} has {word} in {word} state")]
async fn transaction_in_state(
    world: &mut TariWorld,
    node: String,
    tx_name: String,
    state: String,
) -> anyhow::Result<()> {
    let mut client = world.get_node_client(&node).await?;
    let tx = world
        .transactions
        .get(&tx_name)
        .unwrap_or_else(|| panic!("Couldn't find transaction {}", tx_name));
    let sig = &tx.body.kernels()[0].excess_sig;
    let mut last_state = "UNCHECKED: DEFAULT TEST STATE";

    // Some state changes take up to 30 minutes to make
    for _ in 0..(TWO_MINUTES_WITH_HALF_SECOND_SLEEP * 2) {
        let resp = client
            .transaction_state(grpc::TransactionStateRequest {
                excess_sig: Some(sig.into()),
            })
            .await?;

        let inner = resp.into_inner();

        last_state = match inner.result {
            0 => "UNKNOWN",
            1 => "MEMPOOL",
            2 => "MINED",
            3 => "NOT_STORED",
            _ => panic!("not getting a good result"),
        };

        if last_state == state {
            return Ok(());
        }

        tokio::time::sleep(Duration::from_millis(HALF_SECOND * 2)).await;
    }

    panic!(
        "The node {} has tx {} in state {} instead of the expected {}",
        node, tx_name, last_state, state
    );
}

#[then(expr = "I wait until base node {word} has {int} unconfirmed transactions in its mempool")]
async fn base_node_has_unconfirmed_transaction_in_mempool(world: &mut TariWorld, node: String, num_transactions: u64) {
    let mut client = world.get_node_client(&node).await.unwrap();
    let mut unconfirmed_txs = 0;

    for _ in 0..(TWO_MINUTES_WITH_HALF_SECOND_SLEEP) {
        let resp = client.get_mempool_stats(Empty {}).await.unwrap();
        let inner = resp.into_inner();

        unconfirmed_txs = inner.unconfirmed_txs;

        if inner.unconfirmed_txs == num_transactions {
            return;
        }

        tokio::time::sleep(Duration::from_millis(HALF_SECOND)).await;
    }

    panic!(
        "The node {} has {} unconfirmed txs instead of the expected {}",
        node, unconfirmed_txs, num_transactions
    );
}

#[then(expr = "{word} is in the {word} of all nodes")]
async fn tx_in_state_all_nodes(world: &mut TariWorld, tx_name: String, pool: String) -> anyhow::Result<()> {
    tx_in_state_all_nodes_with_allowed_failure(world, tx_name, pool, 0).await
}
// casting is okay in tests
#[allow(clippy::cast_possible_truncation)]
#[then(expr = "{word} is in the {word} of all nodes, where {int}% can fail")]
async fn tx_in_state_all_nodes_with_allowed_failure(
    world: &mut TariWorld,
    tx_name: String,
    pool: String,
    can_fail_percent: u64,
) -> anyhow::Result<()> {
    let tx = world
        .transactions
        .get(&tx_name)
        .unwrap_or_else(|| panic!("Couldn't find transaction {}", tx_name));
    let sig = &tx.body.kernels()[0].excess_sig;

    let mut node_pool_status: IndexMap<&String, &str> = IndexMap::new();

    let nodes = world.base_nodes.iter().clone();
    let nodes_count = world.base_nodes.len();

    for (name, _) in nodes.clone() {
        node_pool_status.insert(name, "UNCHECKED: DEFAULT TEST STATE");
    }

    let can_fail = ((can_fail_percent as f64 * nodes.len() as f64) / 100.0).ceil() as u64;

    for _ in 0..(TWO_MINUTES_WITH_HALF_SECOND_SLEEP / 2) {
        for (name, _) in node_pool_status
            .clone()
            .iter()
            .filter(|(_, in_pool)| ***in_pool != pool)
        {
            let mut client = world.get_node_client(name).await?;

            let resp = client
                .transaction_state(grpc::TransactionStateRequest {
                    excess_sig: Some(sig.into()),
                })
                .await?;

            let inner = resp.into_inner();

            let res_state = match inner.result {
                0 => "UNKNOWN",
                1 => "MEMPOOL",
                2 => "MINED",
                3 => "NOT_STORED",
                _ => panic!("not getting a good result"),
            };

            node_pool_status.insert(name, res_state);
        }

        if node_pool_status.values().filter(|v| ***v == pool).count() >= (nodes_count - can_fail as usize) {
            return Ok(());
        }

        tokio::time::sleep(Duration::from_millis(HALF_SECOND / 2)).await;
    }

    panic!(
        "More than {}% ({} node(s)) failed to get {} in {}, {:?}",
        can_fail_percent, can_fail, tx_name, pool, node_pool_status
    );
}

#[then(expr = "I submit transaction {word} to {word}")]
#[when(expr = "I submit transaction {word} to {word}")]
pub async fn submit_transaction_to(world: &mut TariWorld, tx_name: String, node: String) -> anyhow::Result<()> {
    let mut client = world.get_node_client(&node).await?;
    let tx = world
        .transactions
        .get(&tx_name)
        .unwrap_or_else(|| panic!("Couldn't find transaction {}", tx_name));
    let resp = client
        .submit_transaction(grpc::SubmitTransactionRequest {
            transaction: Some(grpc::Transaction::try_from(tx.clone()).unwrap()),
        })
        .await?;

    let result = resp.into_inner();

    if result.result == 1 {
        Ok(())
    } else {
        panic!("Transaction {} wasn't submit to {}", tx_name, node)
    }
}

#[when(expr = "I submit transaction {word} to {word} and it does not succeed")]
pub async fn submit_failed_transaction_to(world: &mut TariWorld, tx_name: String, node: String) -> anyhow::Result<()> {
    let mut client = world.get_node_client(&node).await?;
    let tx = world
        .transactions
        .get(&tx_name)
        .unwrap_or_else(|| panic!("Couldn't find transaction {}", tx_name));
    let resp = client
        .submit_transaction(grpc::SubmitTransactionRequest {
            transaction: Some(grpc::Transaction::try_from(tx.clone()).unwrap()),
        })
        .await?;

    let result = resp.into_inner();

    if result.result == 1 {
        panic!(
            "Transaction {} was submitted, but should not have been to {}",
            tx_name, node
        )
    } else {
        Ok(())
    }
}

#[when(expr = "I have a pruned node {word} connected to node {word} with pruning horizon set to {int}")]
#[given(expr = "I have a pruned node {word} connected to node {word} with pruning horizon set to {int}")]
async fn prune_node_connected_to_base_node(
    world: &mut TariWorld,
    pruned_node: String,
    base_node: String,
    pruning_horizon: u64,
) {
    let mut base_node_config = BaseNodeConfig::default();
    base_node_config.storage.pruning_horizon = pruning_horizon;

    spawn_base_node_with_config(world, false, pruned_node, vec![base_node], base_node_config).await;
}

#[when(expr = "I have a base node {word} connected to node {word}")]
async fn base_node_connected_to_node(world: &mut TariWorld, base_node: String, peer_node: String) {
    spawn_base_node(world, false, base_node, vec![peer_node]).await;
}

#[when(expr = "I have a base node {word} connected to nodes {word}")]
async fn base_node_connected_to_nodes(world: &mut TariWorld, base_node: String, nodes: String) {
    let nodes = nodes.split(',').map(|s| s.to_string()).collect::<Vec<String>>();
    spawn_base_node(world, false, base_node, nodes).await;
}

#[then(expr = "node {word} is in state {word}")]
async fn node_state(world: &mut TariWorld, node_name: String, state: String) {
    let mut node_client = world.get_node_client(&node_name).await.unwrap();
    let tip = node_client.get_tip_info(Empty {}).await.unwrap().into_inner();
    let state = match state.as_str() {
        "START_UP" => 0,
        "HEADER_SYNC" => 1,
        "HORIZON_SYNC" => 2,
        "CONNECTING" => 3,
        "BLOCK_SYNC" => 4,
        "LISTENING" => 5,
        "SYNC_FAILED" => 6,
        _ => panic!("Invalid state"),
    };
    assert_eq!(state, tip.base_node_state);
}

#[then(expr = "node {word} is at the same height as node {word}")]
async fn base_node_is_at_same_height_as_node(world: &mut TariWorld, base_node: String, peer_node: String) {
    let mut peer_node_client = world.get_node_client(&peer_node).await.unwrap();
    let req = Empty {};
    let mut expected_height = peer_node_client
        .get_tip_info(req.clone())
        .await
        .unwrap()
        .into_inner()
        .metadata
        .unwrap()
        .best_block_height;

    let mut base_node_client = world.get_node_client(&base_node).await.unwrap();
    let mut current_height = 0;
    let num_retries = 100;

    'outer: for _ in 0..12 {
        'inner: for _ in 0..num_retries {
            current_height = base_node_client
                .get_tip_info(req.clone())
                .await
                .unwrap()
                .into_inner()
                .metadata
                .unwrap()
                .best_block_height;
            if current_height >= expected_height {
                break 'inner;
            }

            tokio::time::sleep(Duration::from_secs(5)).await;
        }

        expected_height = peer_node_client
            .get_tip_info(req.clone())
            .await
            .unwrap()
            .into_inner()
            .metadata
            .unwrap()
            .best_block_height;

        current_height = base_node_client
            .get_tip_info(req.clone())
            .await
            .unwrap()
            .into_inner()
            .metadata
            .unwrap()
            .best_block_height;

        if current_height == expected_height {
            break 'outer;
        }
    }

    if current_height == expected_height {
        println!(
            "Base node {} is at the same height {} as node {}",
            &base_node, current_height, &peer_node
        );
    } else {
        panic!(
            "Base node {} failed to synchronize at the same height as node {}",
            base_node, peer_node
        );
    }
}

#[when(expr = "I stop node {word}")]
#[then(expr = "I stop node {word}")]
async fn stop_node(world: &mut TariWorld, node: String) {
    let base_ps = world.base_nodes.get_mut(&node).unwrap();
    println!("Stopping node {}", node);
    base_ps.kill();
}

#[then(expr = "node {word} lists heights {int} to {int}")]
async fn node_lists_heights(world: &mut TariWorld, node: String, start: u64, end: u64) {
    let mut node_client = world.get_node_client(&node).await.unwrap();
    let heights = (start..=end).collect::<Vec<_>>();
    let blocks_req = GetBlocksRequest { heights };
    let mut blocks_stream = node_client.get_blocks(blocks_req).await.unwrap().into_inner();

    let mut height = start;
    while let Some(block) = blocks_stream.next().await {
        let block = block.unwrap().block.unwrap();
        let block_height = block.header.unwrap().height;
        if height != block_height {
            panic!(
                "Invalid block height for node {}: expected height {} != current height {}",
                &node, block_height, height
            );
        }
        println!("Valid block height {}, listed by node {}", height, &node);
        height += 1;
    }
}

#[then(expr = "node {word} lists headers {int} to {int} with correct heights")]
async fn node_lists_headers_with_correct_heights(world: &mut TariWorld, node: String, start: u64, end: u64) {
    let mut node_client = world.get_node_client(&node).await.unwrap();
    let list_headers_req = ListHeadersRequest {
        from_height: start,
        num_headers: end - start + 1,
        sorting: 1,
    };
    let mut headers_stream = node_client.list_headers(list_headers_req).await.unwrap().into_inner();

    let mut height = start;
    while let Some(header) = headers_stream.next().await {
        let header_res = header.unwrap();
        let header_height = header_res.header.unwrap().height;

        if header_height != height {
            panic!(
                "incorrect listing of height headers by node {}: expected height to be {} but got height {}",
                &node, height, header_height
            );
        }
        println!("correct listing of height header {} by node {}", height, &node);
        height += 1;
    }
}

#[then(expr = "all nodes are at height {int}*{int}")]
#[when(expr = "all nodes are at height {int}*{int}")]
async fn all_nodes_are_at_product_height(world: &mut TariWorld, a: u64, b: u64) {
    all_nodes_are_at_height(world, a * b).await;
}

#[when(expr = "I connect node {word} to node {word}")]
async fn connect_node_to_other_node(world: &mut TariWorld, node_a: String, node_b: String) {
    let node_a_ps = world.base_nodes.get_mut(&node_a).unwrap();
    let mut node_a_peers = node_a_ps.seed_nodes.clone();
    let is_seed_node = node_a_ps.is_seed_node;
    node_a_peers.push(node_b);
    node_a_ps.kill();
    tokio::time::sleep(Duration::from_secs(15)).await;
    spawn_base_node(world, is_seed_node, node_a, node_a_peers).await;
}

#[then(expr = "meddling with block template data from node {word} is not allowed")]
async fn no_meddling_with_data(world: &mut TariWorld, node: String) {
    let mut client = world.get_node_client(&node).await.unwrap();

    // No meddling
    let chain_tip = client.get_tip_info(Empty {}).await.unwrap().into_inner();
<<<<<<< HEAD
    let current_height = chain_tip.metadata.unwrap().height_of_longest_chain;
=======
    let current_height = chain_tip.metadata.unwrap().best_block_height;
>>>>>>> ab8d96af
    let script_key_id = &world.script_key_id().await;
    let block = mine_block_before_submit(
        &mut client,
        &world.key_manager,
        script_key_id,
        &world.default_payment_address.clone(),
        false,
        &world.consensus_manager.clone(),
    )
    .await;
    let _sumbmit_res = client.submit_block(block).await.unwrap();

    let chain_tip = client.get_tip_info(Empty {}).await.unwrap().into_inner();
    let new_height = chain_tip.metadata.unwrap().best_block_height;
    assert_eq!(
        current_height + 1,
        new_height,
        "validating that the chain increased by 1 from {} to {} but was actually {}",
        current_height,
        current_height + 1,
        new_height
    );

    // Meddle with kernal_mmr_size
    let script_key_id = &world.script_key_id().await;
    let mut block: Block = Block::try_from(
        mine_block_before_submit(
            &mut client,
            &world.key_manager,
            script_key_id,
            &world.default_payment_address.clone(),
            false,
            &world.consensus_manager.clone(),
        )
        .await,
    )
    .unwrap();
    block.header.kernel_mmr_size += 1;
    match client.submit_block(grpc::Block::try_from(block).unwrap()).await {
        Ok(_) => panic!("The block should not have been valid"),
        Err(e) => assert_eq!(
            "Chain storage error: Validation error: Block validation error: MMR size for Kernel does not match. \
             Expected: 3, received: 4"
                .to_string(),
            e.message()
        ),
    }

    // Meddle with output_mmr_size
    let script_key_id = &world.script_key_id().await;
    let mut block: Block = Block::try_from(
        mine_block_before_submit(
            &mut client,
            &world.key_manager,
            script_key_id,
            &world.default_payment_address.clone(),
            false,
            &world.consensus_manager.clone(),
        )
        .await,
    )
    .unwrap();
    block.header.output_smt_size += 1;
    match client.submit_block(grpc::Block::try_from(block).unwrap()).await {
        Ok(_) => panic!("The block should not have been valid"),
        Err(e) => assert_eq!(
            "Chain storage error: Validation error: Block validation error: MMR size for UTXO does not match. \
             Expected: 102, received: 103"
                .to_string(),
            e.message()
        ),
    }
}

#[when(expr = "I have a lagging delayed node {word} connected to node {word} with \
               blocks_behind_before_considered_lagging {int}")]
async fn lagging_delayed_node(world: &mut TariWorld, delayed_node: String, node: String, delay: u64) {
    let mut base_node_config = BaseNodeConfig::default();
    base_node_config.state_machine.blocks_behind_before_considered_lagging = delay;

    spawn_base_node_with_config(world, false, delayed_node, vec![node], base_node_config).await;
}

#[then(expr = "node {word} has reached initial sync")]
async fn node_reached_sync(world: &mut TariWorld, node: String) {
    let mut client = world.get_node_client(&node).await.unwrap();
    let mut longest_chain = 0;

    for _ in 0..(TWO_MINUTES_WITH_HALF_SECOND_SLEEP * 11) {
        let tip_info = client.get_tip_info(Empty {}).await.unwrap().into_inner();
        let metadata = tip_info.metadata.unwrap();
        longest_chain = metadata.best_block_height;

        if tip_info.initial_sync_achieved {
            return;
        }

        tokio::time::sleep(Duration::from_millis(HALF_SECOND)).await;
    }

    panic!(
        "Node {} never reached initial sync. Stuck at tip {}",
        node, longest_chain
    )
}

#[when(expr = "I have {int} base nodes with pruning horizon {int} force syncing on node {word}")]
async fn force_sync_node_with_an_army_of_pruned_nodes(
    world: &mut TariWorld,
    nodes_count: u64,
    horizon: u64,
    node: String,
) {
    for i in 0..=nodes_count {
        let node_name = format!("BaseNode-{}", i);

        let mut base_node_config = BaseNodeConfig::default();
        let peers = vec![node.clone()];
        base_node_config.force_sync_peers = get_peer_addresses(world, &peers).await.into();
        base_node_config.storage.pruning_horizon = horizon;

        spawn_base_node_with_config(world, false, node_name, peers, base_node_config).await;
    }
}

#[then(expr = "{word} has at least {int} peers")]
async fn has_at_least_num_peers(world: &mut TariWorld, node: String, num_peers: u64) {
    let mut client = world.get_node_client(&node).await.unwrap();
    let mut last_num_of_peers = 0;

    for _ in 0..(TWO_MINUTES_WITH_HALF_SECOND_SLEEP) {
        last_num_of_peers = 0;

        let mut peers_stream = client.get_peers(grpc::GetPeersRequest {}).await.unwrap().into_inner();

        while let Some(resp) = peers_stream.next().await {
            if let Ok(resp) = resp {
                if let Some(_peer) = resp.peer {
                    last_num_of_peers += 1
                }
            }
        }

        if last_num_of_peers >= usize::try_from(num_peers).unwrap() {
            return;
        }

        tokio::time::sleep(Duration::from_millis(HALF_SECOND)).await;
    }

    panic!(
        "Node {} only received {} of {} expected peers",
        node, last_num_of_peers, num_peers
    )
}<|MERGE_RESOLUTION|>--- conflicted
+++ resolved
@@ -644,11 +644,7 @@
 
     // No meddling
     let chain_tip = client.get_tip_info(Empty {}).await.unwrap().into_inner();
-<<<<<<< HEAD
-    let current_height = chain_tip.metadata.unwrap().height_of_longest_chain;
-=======
     let current_height = chain_tip.metadata.unwrap().best_block_height;
->>>>>>> ab8d96af
     let script_key_id = &world.script_key_id().await;
     let block = mine_block_before_submit(
         &mut client,
