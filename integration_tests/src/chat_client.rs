--- conflicted
+++ resolved
@@ -34,11 +34,7 @@
     peer_manager::{Peer, PeerFeatures},
 };
 
-<<<<<<< HEAD
-use crate::{get_base_dir, get_port};
-=======
 use crate::get_port;
->>>>>>> 44c66f92
 
 pub async fn spawn_chat_client(name: &str, seed_peers: Vec<Peer>, base_dir: PathBuf) -> Client {
     let port = get_port(18000..18499).unwrap();
