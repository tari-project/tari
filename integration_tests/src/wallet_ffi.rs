//  Copyright 2021. The Tari Project
//
//  Redistribution and use in source and binary forms, with or without modification, are permitted provided that the
//  following conditions are met:
//
//  1. Redistributions of source code must retain the above copyright notice, this list of conditions and the following
//  disclaimer.
//
//  2. Redistributions in binary form must reproduce the above copyright notice, this list of conditions and the
//  following disclaimer in the documentation and/or other materials provided with the distribution.
//
//  3. Neither the name of the copyright holder nor the names of its contributors may be used to endorse or promote
//  products derived from this software without specific prior written permission.
//
//  THIS SOFTWARE IS PROVIDED BY THE COPYRIGHT HOLDERS AND CONTRIBUTORS "AS IS" AND ANY EXPRESS OR IMPLIED WARRANTIES,
//  INCLUDING, BUT NOT LIMITED TO, THE IMPLIED WARRANTIES OF MERCHANTABILITY AND FITNESS FOR A PARTICULAR PURPOSE ARE
//  DISCLAIMED. IN NO EVENT SHALL THE COPYRIGHT HOLDER OR CONTRIBUTORS BE LIABLE FOR ANY DIRECT, INDIRECT, INCIDENTAL,
//  SPECIAL, EXEMPLARY, OR CONSEQUENTIAL DAMAGES (INCLUDING, BUT NOT LIMITED TO, PROCUREMENT OF SUBSTITUTE GOODS OR
//  SERVICES; LOSS OF USE, DATA, OR PROFITS; OR BUSINESS INTERRUPTION) HOWEVER CAUSED AND ON ANY THEORY OF LIABILITY,
//  WHETHER IN CONTRACT, STRICT LIABILITY, OR TORT (INCLUDING NEGLIGENCE OR OTHERWISE) ARISING IN ANY WAY OUT OF THE
//  USE OF THIS SOFTWARE, EVEN IF ADVISED OF THE POSSIBILITY OF SUCH DAMAGE.

use std::{
    ffi::CString,
    path::PathBuf,
    ptr::null,
    sync::{Arc, Mutex},
    time::SystemTime,
};

use chrono::{DateTime, Utc};
use indexmap::IndexMap;
use libc::c_void;

// use tari_wallet_ffi::*;
use super::ffi::{
    Balance,
    Callbacks,
    CompletedTransactions,
    Contact,
    Contacts,
    ContactsLivenessData,
    FeePerGramStats,
    PendingInboundTransactions,
    PendingOutboundTransactions,
    PublicKeys,
    WalletAddress,
};
use crate::{
    ffi::{self},
<<<<<<< HEAD
    get_base_dir,
=======
>>>>>>> 44c66f92
    get_port,
    TariWorld,
};

#[derive(Debug)]
pub struct WalletFFI {
    pub name: String,
    pub port: u64,
    // pub grpc_port: u64,
    // pub temp_dir_path: String,
    pub wallet: Arc<Mutex<ffi::Wallet>>,
}

impl WalletFFI {
    fn spawn(name: String, seed_words_ptr: *const c_void, base_dir: PathBuf) -> Self {
        let port = get_port(18000..18499).unwrap();
        let transport_config =
            ffi::TransportConfig::create_tcp(CString::new(format!("/ip4/127.0.0.1/tcp/{}", port)).unwrap().into_raw());
<<<<<<< HEAD
        let base_dir_path = get_base_dir()
            .join("ffi_wallets")
            .join(format!("port_{}", port))
            .join(name.clone());
=======
        let base_dir_path = base_dir.join("ffi_wallets").join(format!("{}_port_{}", name, port));
>>>>>>> 44c66f92
        let base_dir: String = base_dir_path.as_os_str().to_str().unwrap().into();
        let comms_config = ffi::CommsConfig::create(port, transport_config, base_dir);
        let log_path = base_dir_path
            .join("logs")
            .join("ffi_wallet.log")
            .as_os_str()
            .to_str()
            .unwrap()
            .into();
        let wallet = ffi::Wallet::create(comms_config, log_path, seed_words_ptr);
        Self { name, port, wallet }
    }

    pub fn identify(&self) -> String {
        let tari_address = self.get_address();
        let key = tari_address.address();
        key.get_as_hex()
    }

    pub fn get_emoji_id(&self) -> String {
        let tari_address = self.get_address();
        let emoji_id = tari_address.emoji_id();
        emoji_id.as_string()
    }

    pub fn add_base_node(&self, public_key: String, address: String) {
        let node_public_key = ffi::PublicKey::from_hex(public_key);
        self.wallet.lock().unwrap().add_base_node_peer(node_public_key, address);
    }

    pub fn destroy(&mut self) {
        self.wallet.lock().unwrap().destroy();
    }

    pub fn get_address(&self) -> WalletAddress {
        self.wallet.lock().unwrap().get_address()
    }

    pub fn connected_public_keys(&self) -> PublicKeys {
        self.wallet.lock().unwrap().connected_public_keys()
    }

    pub fn get_balance(&self) -> Balance {
        self.wallet.lock().unwrap().get_balance()
    }

    pub fn upsert_contact(&self, contact: Contact) -> bool {
        self.wallet.lock().unwrap().upsert_contact(contact)
    }

    pub fn get_contacts(&self) -> Contacts {
        self.wallet.lock().unwrap().get_contacts()
    }

    pub fn remove_contact(&self, contact_to_remove: Contact) -> bool {
        self.wallet.lock().unwrap().remove_contact(contact_to_remove)
    }

    pub fn get_pending_inbound_transactions(&self) -> PendingInboundTransactions {
        self.wallet.lock().unwrap().get_pending_inbound_transactions()
    }

    pub fn get_pending_outbound_transactions(&self) -> PendingOutboundTransactions {
        self.wallet.lock().unwrap().get_pending_outbound_transactions()
    }

    pub fn get_completed_transactions(&self) -> CompletedTransactions {
        self.wallet.lock().unwrap().get_completed_transactions()
    }

    pub fn cancel_pending_transaction(&self, transaction_id: u64) -> bool {
        self.wallet.lock().unwrap().cancel_pending_transaction(transaction_id)
    }

    pub fn get_counters(&self) -> &mut Callbacks {
        let callback = Callbacks::instance();
        callback
    }

    pub fn start_txo_validation(&self) -> u64 {
        self.wallet.lock().unwrap().start_txo_validation()
    }

    pub fn start_transaction_validation(&self) -> u64 {
        self.wallet.lock().unwrap().start_transaction_validation()
    }

    pub fn get_liveness_data(&self) -> Arc<Mutex<IndexMap<String, ContactsLivenessData>>> {
        self.wallet.lock().unwrap().get_liveness_data()
    }

    pub fn send_transaction(
        &self,
        dest: String,
        amount: u64,
        fee_per_gram: u64,
        message: String,
        one_sided: bool,
    ) -> u64 {
        self.wallet
            .lock()
            .unwrap()
            .send_transaction(dest, amount, fee_per_gram, message, one_sided)
    }

    pub fn restart(&mut self) {
        self.wallet.lock().unwrap().destroy();
        let port = get_port(18000..18499).unwrap();
        let transport_config =
            ffi::TransportConfig::create_tcp(CString::new(format!("/ip4/127.0.0.1/tcp/{}", port)).unwrap().into_raw());
        let now: DateTime<Utc> = SystemTime::now().into();
        let base_dir = format!("./log/ffi_wallets/{}", now.format("%Y%m%d-%H%M%S"));
        let comms_config = ffi::CommsConfig::create(port, transport_config, base_dir.clone());
        let log_path = format!("{}/log/ffi_wallet.log", base_dir);
        self.wallet = ffi::Wallet::create(comms_config, log_path, null());
    }

    pub fn get_fee_per_gram_stats(&self, count: u32) -> FeePerGramStats {
        self.wallet.lock().unwrap().get_fee_per_gram_stats(count)
    }
}

pub fn spawn_wallet_ffi(world: &mut TariWorld, wallet_name: String, seed_words_ptr: *const c_void) {
    let wallet_ffi = WalletFFI::spawn(
        wallet_name.clone(),
        seed_words_ptr,
        world.current_base_dir.clone().expect("Base dir on world"),
    );
    world.ffi_wallets.insert(wallet_name, wallet_ffi);
}

pub fn get_mnemonic_word_list_for_language(language: String) -> ffi::SeedWords {
    let language = match language.as_str() {
        "CHINESE_SIMPLIFIED" => "ChineseSimplified",
        "ENGLISH" => "English",
        "FRENCH" => "French",
        "ITALIAN" => "Italian",
        "JAPANESE" => "Japanese",
        "KOREAN" => "Korean",
        "SPANISH" => "Spanish",
        _ => panic!("Unknown language {}", language),
    };
    ffi::SeedWords::get_mnemonic_word_list_for_language(language.to_string())
}

pub fn create_contact(alias: String, address: String) -> ffi::Contact {
    ffi::Contact::create(alias, address)
}

pub fn create_seed_words(words: Vec<&str>) -> ffi::SeedWords {
    let seed_words = ffi::SeedWords::create();
    for word in words {
        seed_words.push_word(word.to_string());
    }
    seed_words
}<|MERGE_RESOLUTION|>--- conflicted
+++ resolved
@@ -48,10 +48,6 @@
 };
 use crate::{
     ffi::{self},
-<<<<<<< HEAD
-    get_base_dir,
-=======
->>>>>>> 44c66f92
     get_port,
     TariWorld,
 };
@@ -70,14 +66,7 @@
         let port = get_port(18000..18499).unwrap();
         let transport_config =
             ffi::TransportConfig::create_tcp(CString::new(format!("/ip4/127.0.0.1/tcp/{}", port)).unwrap().into_raw());
-<<<<<<< HEAD
-        let base_dir_path = get_base_dir()
-            .join("ffi_wallets")
-            .join(format!("port_{}", port))
-            .join(name.clone());
-=======
         let base_dir_path = base_dir.join("ffi_wallets").join(format!("{}_port_{}", name, port));
->>>>>>> 44c66f92
         let base_dir: String = base_dir_path.as_os_str().to_str().unwrap().into();
         let comms_config = ffi::CommsConfig::create(port, transport_config, base_dir);
         let log_path = base_dir_path
