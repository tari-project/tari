--- conflicted
+++ resolved
@@ -131,15 +131,9 @@
         wallet_app_config
             .wallet
             .base_node_service_config
-<<<<<<< HEAD
             .base_node_monitor_max_refresh_interval = Duration::from_secs(15);
         wallet_config.wallet.p2p.transport.transport_type = TransportType::Tcp;
         wallet_config.wallet.p2p.transport.tcp.listener_address =
-=======
-            .base_node_monitor_refresh_interval = Duration::from_secs(15);
-        wallet_app_config.wallet.p2p.transport.transport_type = TransportType::Tcp;
-        wallet_app_config.wallet.p2p.transport.tcp.listener_address =
->>>>>>> 8631bc21
             Multiaddr::from_str(&format!("/ip4/127.0.0.1/tcp/{}", port)).unwrap();
         wallet_app_config.wallet.p2p.public_addresses = MultiaddrList::from(vec![wallet_app_config
             .wallet
