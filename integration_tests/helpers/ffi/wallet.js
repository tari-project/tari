// Copyright 2022 The Tari Project
// SPDX-License-Identifier: BSD-3-Clause

const InterfaceFFI = require("./ffiInterface");
const PublicKey = require("./publicKey");
const PrivateKey = require("./privateKey");
const CompletedTransaction = require("./completedTransaction");
const CompletedTransactions = require("./completedTransactions");
const PendingInboundTransaction = require("./pendingInboundTransaction");
const PendingInboundTransactions = require("./pendingInboundTransactions");
const PendingOutboundTransactions = require("./pendingOutboundTransactions");
const Contact = require("./contact");
const Contacts = require("./contacts");
const Balance = require("./balance");
const Covenant = require("./covenant");
const OutputFeatures = require("./outputFeatures");
const CommitmentSignature = require("./commitmentSignature");

const utf8 = require("utf8");
const LivenessData = require("./livenessData");
const TransactionSendStatus = require("./transactionSendStatus");
const FeePerGramStats = require("./feePerGramStats");

class WalletBalance {
  available = 0;
  timeLocked = 0;
  pendingIn = 0;
  pendingOut = 0;
}

class Wallet {
  ptr;
  balance = new WalletBalance();
  livenessData = new Map();
  log_path = "";
  transactionReceived = 0;
  transactionReplyReceived = 0;
  transactionBroadcast = 0;
  transactionMined = 0;
  transactionMinedUnconfirmed = 0;
  transactionFauxConfirmed = 0;
  contactsLivenessDataUpdated = 0;
  transactionFauxUnconfirmed = 0;
  transactionSafMessageReceived = 0;
  transactionCancelled = 0;
  transactionFinalized = 0;
  txo_validation_complete = false;
  txo_validation_result = 0;
  tx_validation_complete = false;
  tx_validation_result = 0;
  callback_received_transaction;
  callback_received_transaction_reply;
  callback_received_finalized_transaction;
  callback_transaction_broadcast;
  callback_transaction_mined;
  callback_transaction_mined_unconfirmed;
  callback_faux_transaction_confirmed;
  callback_faux_transaction_unconfirmed;
  callback_transaction_send_result;
  callback_transaction_cancellation;
  callback_contacts_liveness_data_updated;
  callback_balance_updated;
  callback_transaction_validation_complete;
  callback_saf_message_received;
  callback_connectivity_status;
  recoveryProgressCallback;

  getTxoValidationStatus() {
    return {
      txo_validation_complete: this.txo_validation_complete,
      txo_validation_result: this.txo_validation_result,
    };
  }

  getTxValidationStatus() {
    return {
      tx_validation_complete: this.tx_validation_complete,
      tx_validation_result: this.tx_validation_result,
    };
  }

  clearCallbackCounters() {
    this.transactionReceived =
      this.transactionReplyReceived =
      this.transactionBroadcast =
      this.transactionMined =
      this.transactionFauxConfirmed =
      this.contactsLivenessDataUpdated =
      this.transactionSafMessageReceived =
      this.transactionCancelled =
      this.transactionMinedUnconfirmed =
      this.transactionFauxUnconfirmed =
      this.transactionFinalized =
        0;
  }

  getCounters() {
    return {
      received: this.transactionReceived,
      replyReceived: this.transactionReplyReceived,
      broadcast: this.transactionBroadcast,
      finalized: this.transactionFinalized,
      minedUnconfirmed: this.transactionMinedUnconfirmed,
      fauxUnconfirmed: this.transactionFauxUnconfirmed,
      cancelled: this.transactionCancelled,
      mined: this.transactionMined,
      fauxConfirmed: this.transactionFauxConfirmed,
      livenessDataUpdated: this.contactsLivenessDataUpdated,
      saf: this.transactionSafMessageReceived,
    };
  }

  getLivenessData() {
    return this.livenessData;
  }

  constructor(
    comms_config_ptr,
    log_path,
    passphrase,
    seed_words_ptr,
    num_rolling_log_file = 50,
    log_size_bytes = 102400,
    network = "localnet"
  ) {
    //region Callbacks
    this.callback_received_transaction =
      InterfaceFFI.createCallbackReceivedTransaction(
        this.onReceivedTransaction
      );
    this.callback_received_transaction_reply =
      InterfaceFFI.createCallbackReceivedTransactionReply(
        this.onReceivedTransactionReply
      );
    this.callback_received_finalized_transaction =
      InterfaceFFI.createCallbackReceivedFinalizedTransaction(
        this.onReceivedFinalizedTransaction
      );
    this.callback_transaction_broadcast =
      InterfaceFFI.createCallbackTransactionBroadcast(
        this.onTransactionBroadcast
      );
    this.callback_transaction_mined =
      InterfaceFFI.createCallbackTransactionMined(this.onTransactionMined);
    this.callback_transaction_mined_unconfirmed =
      InterfaceFFI.createCallbackTransactionMinedUnconfirmed(
        this.onTransactionMinedUnconfirmed
      );
    this.callback_faux_transaction_confirmed =
      InterfaceFFI.createCallbackFauxTransactionConfirmed(
        this.onFauxTransactionConfirmed
      );
    this.callback_faux_transaction_unconfirmed =
      InterfaceFFI.createCallbackFauxTransactionUnconfirmed(
        this.onFauxTransactionUnconfirmed
      );
    this.callback_transaction_send_result =
      InterfaceFFI.createCallbackTransactionSendResult(
        this.onTransactionSendResult
      );
    this.callback_transaction_cancellation =
      InterfaceFFI.createCallbackTransactionCancellation(
        this.onTransactionCancellation
      );
    this.callback_txo_validation_complete =
      InterfaceFFI.createCallbackTxoValidationComplete(
        this.onTxoValidationComplete
      );
    this.callback_contacts_liveness_data_updated =
      InterfaceFFI.createCallbackContactsLivenessUpdated(
        this.onContactsLivenessUpdated
      );
    this.callback_balance_updated = InterfaceFFI.createCallbackBalanceUpdated(
      this.onBalanceUpdated
    );
    this.callback_transaction_validation_complete =
      InterfaceFFI.createCallbackTransactionValidationComplete(
        this.onTransactionValidationComplete
      );
    this.callback_saf_message_received =
      InterfaceFFI.createCallbackSafMessageReceived(this.onSafMessageReceived);
    this.recoveryProgressCallback = InterfaceFFI.createRecoveryProgressCallback(
      this.onRecoveryProgress
    );
    this.callback_connectivity_status =
      InterfaceFFI.createCallbackConnectivityStatus(
        this.onConnectivityStatusChange
      );
    //endregion

    this.transactionReceived = 0;
    this.transactionReplyReceived = 0;
    this.transactionBroadcast = 0;
    this.transactionMined = 0;
    this.transactionFauxConfirmed = 0;
    this.contactsLivenessDataUpdated = 0;
    this.transactionSafMessageReceived = 0;
    this.transactionCancelled = 0;
    this.transactionMinedUnconfirmed = 0;
    this.transactionFauxUnconfirmed = 0;
    this.transactionFinalized = 0;
    this.recoveryFinished = true;
    let sanitize = null;
    let words = null;
    if (passphrase) {
      sanitize = utf8.encode(passphrase);
    }
    if (seed_words_ptr) {
      words = seed_words_ptr;
    }
    if (!network) {
      network = "localnet";
    }

    this.log_path = log_path;
    this.ptr = InterfaceFFI.walletCreate(
      comms_config_ptr,
      utf8.encode(this.log_path), //`${this.baseDir}/log/wallet.log`,
      num_rolling_log_file,
      log_size_bytes,
      sanitize,
      words,
      utf8.encode(network),
      this.callback_received_transaction,
      this.callback_received_transaction_reply,
      this.callback_received_finalized_transaction,
      this.callback_transaction_broadcast,
      this.callback_transaction_mined,
      this.callback_transaction_mined_unconfirmed,
      this.callback_faux_transaction_confirmed,
      this.callback_faux_transaction_unconfirmed,
      this.callback_transaction_send_result,
      this.callback_transaction_cancellation,
      this.callback_txo_validation_complete,
      this.callback_contacts_liveness_data_updated,
      this.callback_balance_updated,
      this.callback_transaction_validation_complete,
      this.callback_saf_message_received,
      this.callback_connectivity_status
    );
  }

  onReceivedTransaction = (ptr) => {
    // refer to outer scope in callback function otherwise this is null
    let tx = new PendingInboundTransaction();
    tx.pointerAssign(ptr);
    console.log(
      `${new Date().toISOString()} received Transaction with txID ${tx.getTransactionID()}`
    );
    tx.destroy();
    this.transactionReceived += 1;
  };

  onReceivedTransactionReply = (ptr) => {
    let tx = new CompletedTransaction();
    tx.pointerAssign(ptr);
    console.log(
      `${new Date().toISOString()} received reply for Transaction with txID ${tx.getTransactionID()}.`
    );
    tx.destroy();
    this.transactionReplyReceived += 1;
  };

  onReceivedFinalizedTransaction = (ptr) => {
    let tx = new CompletedTransaction();
    tx.pointerAssign(ptr);
    console.log(
      `${new Date().toISOString()} received finalization for Transaction with txID ${tx.getTransactionID()}.`
    );
    tx.destroy();
    this.transactionFinalized += 1;
  };

  onTransactionBroadcast = (ptr) => {
    let tx = new CompletedTransaction();
    tx.pointerAssign(ptr);
    console.log(
      `${new Date().toISOString()} Transaction with txID ${tx.getTransactionID()} was broadcast.`
    );
    tx.destroy();
    this.transactionBroadcast += 1;
  };

  onTransactionMined = (ptr) => {
    let tx = new CompletedTransaction();
    tx.pointerAssign(ptr);
    console.log(
      `${new Date().toISOString()} Transaction with txID ${tx.getTransactionID()} was mined.`
    );
    tx.destroy();
    this.transactionMined += 1;
  };

  onTransactionMinedUnconfirmed = (ptr, confirmations) => {
    let tx = new CompletedTransaction();
    tx.pointerAssign(ptr);
    console.log(
      `${new Date().toISOString()} Transaction with txID ${tx.getTransactionID()} is mined unconfirmed with ${confirmations} confirmations.`
    );
    tx.destroy();
    this.transactionMinedUnconfirmed += 1;
  };

  onFauxTransactionConfirmed = (ptr) => {
    let tx = new CompletedTransaction();
    tx.pointerAssign(ptr);
    console.log(
      `${new Date().toISOString()} Faux transaction with txID ${tx.getTransactionID()} was confirmed.`
    );
    tx.destroy();
    this.transactionFauxConfirmed += 1;
  };

  onFauxTransactionUnconfirmed = (ptr, confirmations) => {
    let tx = new CompletedTransaction();
    tx.pointerAssign(ptr);
    console.log(
      `${new Date().toISOString()} Faux transaction with txID ${tx.getTransactionID()} is unconfirmed with ${confirmations} confirmations.`
    );
    tx.destroy();
    this.transactionFauxUnconfirmed += 1;
  };

  onTransactionCancellation = (ptr, reason) => {
    let tx = new CompletedTransaction();
    tx.pointerAssign(ptr);
    console.log(
      `${new Date().toISOString()} Transaction with txID ${tx.getTransactionID()} was cancelled with reason code ${reason}.`
    );
    tx.destroy();
    this.transactionCancelled += 1;
  };

  onTransactionSendResult = (id, ptr) => {
    let status = new TransactionSendStatus(ptr);
    status.pointerAssign(ptr);
    console.log(
      `${new Date().toISOString()} callbackTransactionSendResult(${id}: (${status.getSendStatus()}))`
    );
    status.destroy();
  };

  onTxoValidationComplete = (request_key, validation_results) => {
    console.log(
      `${new Date().toISOString()} callbackTxoValidationComplete(${request_key},${validation_results})`
    );
    this.txo_validation_complete = true;
    this.txo_validation_result = validation_results;
  };

  onContactsLivenessUpdated = (ptr) => {
    let data = new LivenessData(ptr);
    data.pointerAssign(ptr);
    const public_key = data.getPublicKey();
    this.addLivenessData(
      public_key,
      data.getLatency(),
      data.getLastSeen(),
      data.getMessageType(),
      data.getOnlineStatus()
    );
    console.log(
      `${new Date().toISOString()} callbackContactsLivenessUpdated: received ${
        this.livenessData.get(public_key).message_type
      } from contact ${public_key} with latency ${
        this.livenessData.get(public_key).latency
      } at ${this.livenessData.get(public_key).last_seen} and is ${
        this.livenessData.get(public_key).online_status
      }`
    );
    this.contactsLivenessDataUpdated += 1;
    data.destroy();
  };

  addLivenessData(public_key, latency, last_seen, message_type, online_status) {
    let data = {
      latency: latency,
      last_seen: last_seen,
      message_type: message_type,
      online_status: online_status,
    };
    this.livenessData.set(public_key, data);
  }

  onBalanceUpdated = (ptr) => {
    let b = new Balance();
    b.pointerAssign(ptr);
    this.balance.available = b.getAvailable();
    this.balance.timeLocked = b.getTimeLocked();
    this.balance.pendingIn = b.getPendingIncoming();
    this.balance.pendingOut = b.getPendingOutgoing();
    console.log(
      `${new Date().toISOString()} callbackBalanceUpdated: available = ${
        this.balance.available
      },  time locked = ${this.balance.timeLocked}  pending incoming = ${
        this.balance.pendingIn
      } pending outgoing = ${this.balance.pendingOut}`
    );
    b.destroy();
  };

  onTransactionValidationComplete = (request_key, validation_results) => {
    console.log(
      `${new Date().toISOString()} callbackTransactionValidationComplete(${request_key},${validation_results})`
    );
    this.tx_validation_complete = true;
    this.tx_validation_result = validation_results;
  };

  onSafMessageReceived = () => {
    console.log(`${new Date().toISOString()} callbackSafMessageReceived()`);
    this.transactionSafMessageReceived += 1;
  };

  onRecoveryProgress = (a, b, c) => {
    console.log(
      `${new Date().toISOString()} recoveryProgressCallback(${a},${b},${c})`
    );
    if (a === 4) {
      console.log(`Recovery completed, funds recovered: ${c} uT`);
    }
  };

  startRecovery(base_node_pubkey) {
    let node_pubkey = PublicKey.fromHexString(utf8.encode(base_node_pubkey));
    InterfaceFFI.walletStartRecovery(
      this.ptr,
      node_pubkey.getPtr(),
      this.recoveryProgressCallback
    );
    node_pubkey.destroy();
  }

  recoveryInProgress() {
    return InterfaceFFI.walletIsRecoveryInProgress(this.ptr);
  }

  onConnectivityStatusChange = (status) => {
    console.log("Connectivity Status Changed to ", status);
  };

  getPublicKey() {
    let ptr = InterfaceFFI.walletGetPublicKey(this.ptr);
    let pk = new PublicKey();
    pk.pointerAssign(ptr);
    let result = pk.getHex();
    pk.destroy();
    return result;
  }

  getBalance() {
    return this.balance;
  }

  pollBalance() {
    let b = new Balance();
    let ptr = InterfaceFFI.walletGetBalance(this.ptr);
    b.pointerAssign(ptr);
    this.balance.available = b.getAvailable();
    this.balance.timeLocked = b.getTimeLocked();
    this.balance.pendingIn = b.getPendingIncoming();
    this.balance.pendingOut = b.getPendingOutgoing();
    b.destroy();
    return this.balance;
  }

  getEmojiId() {
    let ptr = InterfaceFFI.walletGetPublicKey(this.ptr);
    let pk = new PublicKey();
    pk.pointerAssign(ptr);
    let result = pk.getEmojiId();
    pk.destroy();
    return result;
  }

  addBaseNodePeer(public_key_hex, address) {
    let public_key = PublicKey.fromHexString(utf8.encode(public_key_hex));
    let result = InterfaceFFI.walletAddBaseNodePeer(
      this.ptr,
      public_key.getPtr(),
      utf8.encode(address)
    );
    public_key.destroy();
    return result;
  }

  sendTransaction(destination, amount, fee_per_gram, message, one_sided) {
    let dest_public_key = PublicKey.fromHexString(utf8.encode(destination));
    let result = InterfaceFFI.walletSendTransaction(
      this.ptr,
      dest_public_key.getPtr(),
      amount,
      fee_per_gram,
      utf8.encode(message),
      one_sided
    );
    dest_public_key.destroy();
    return result;
  }

  applyEncryption(passphrase) {
    InterfaceFFI.walletApplyEncryption(this.ptr, utf8.encode(passphrase));
  }

  getCompletedTransactions() {
    let list_ptr = InterfaceFFI.walletGetCompletedTransactions(this.ptr);
    return new CompletedTransactions(list_ptr);
  }

  getInboundTransactions() {
    let list_ptr = InterfaceFFI.walletGetPendingInboundTransactions(this.ptr);
    return new PendingInboundTransactions(list_ptr);
  }

  getOutboundTransactions() {
    let list_ptr = InterfaceFFI.walletGetPendingOutboundTransactions(this.ptr);
    return new PendingOutboundTransactions(list_ptr);
  }

  getContacts() {
    let list_ptr = InterfaceFFI.walletGetContacts(this.ptr);
    return new Contacts(list_ptr);
  }

  addContact(alias, pubkey_hex) {
    let public_key = PublicKey.fromHexString(utf8.encode(pubkey_hex));
    let contact = new Contact();
    contact.pointerAssign(
      InterfaceFFI.contactCreate(utf8.encode(alias), public_key.getPtr())
    );
    let result = InterfaceFFI.walletUpsertContact(this.ptr, contact.getPtr());
    contact.destroy();
    public_key.destroy();
    return result;
  }

  removeContact(contact) {
    let result = InterfaceFFI.walletRemoveContact(this.ptr, contact.getPtr());
    contact.destroy();
    return result;
  }

  cancelPendingTransaction(tx_id) {
    return InterfaceFFI.walletCancelPendingTransaction(this.ptr, tx_id);
  }

  startTxoValidation() {
    return InterfaceFFI.walletStartTxoValidation(this.ptr);
  }

  startTxValidation() {
    return InterfaceFFI.walletStartTransactionValidation(this.ptr);
  }

  listConnectedPublicKeys() {
    return InterfaceFFI.commsListConnectedPublicKeys(this.ptr);
  }

<<<<<<< HEAD
  importUtxo(
    amount,
    spending_key_hex,
    source_public_key_hex,
    output_features_object,
    metadata_signature,
    sender_offset_public_key_hex,
    script_private_key_hex,
    covenant,
    message
  ) {
    let spending_key_ptr = PrivateKey.fromHexString(
      utf8.encode(spending_key_hex)
    ).getPtr();
    let source_public_key_ptr = PublicKey.fromHexString(
      utf8.encode(source_public_key_hex)
    ).getPtr();
    let metadata_signature_ptr =
      CommitmentSignature.createFromObject(metadata_signature).getPtr();
    let sender_offset_public_key_ptr = PublicKey.fromHexString(
      utf8.encode(sender_offset_public_key_hex)
    ).getPtr();
    let features_ptr = OutputFeatures.createFromObject(
      output_features_object
    ).getPtr();
    let covenant_ptr = Covenant.createFromBytes(covenant).getPtr();
    let script_private_key_ptr = PrivateKey.fromHexString(
      utf8.encode(script_private_key_hex)
    ).getPtr();
    let message_ptr = utf8.encode(message);

    return InterfaceFFI.walletImportUtxo(
      this.ptr,
      amount,
      spending_key_ptr,
      source_public_key_ptr,
      features_ptr,
      metadata_signature_ptr,
      sender_offset_public_key_ptr,
      script_private_key_ptr,
      covenant_ptr,
      message_ptr
=======
  getFeePerGramStats(count) {
    return new FeePerGramStats(
      InterfaceFFI.walletGetFeePerGramStats(this.ptr, count)
>>>>>>> 46450d5a
    );
  }

  destroy() {
    if (this.ptr) {
      InterfaceFFI.walletDestroy(this.ptr);
      this.ptr = undefined; //prevent double free segfault
      this.callback_received_transaction =
        this.callback_received_transaction_reply =
        this.callback_received_finalized_transaction =
        this.callback_transaction_broadcast =
        this.callback_transaction_mined =
        this.callback_transaction_mined_unconfirmed =
        this.callback_faux_transaction_confirmed =
        this.callback_faux_transaction_unconfirmed =
        this.callback_transaction_send_result =
        this.callback_transaction_cancellation =
        this.callback_txo_validation_complete =
        this.callback_contacts_liveness_data_updated =
        this.callback_balance_updated =
        this.callback_transaction_validation_complete =
        this.callback_saf_message_received =
        this.recoveryProgressCallback =
        this.callback_connectivity_status =
          undefined; // clear callback function pointers
    }
  }
}

module.exports = Wallet;<|MERGE_RESOLUTION|>--- conflicted
+++ resolved
@@ -556,7 +556,6 @@
     return InterfaceFFI.commsListConnectedPublicKeys(this.ptr);
   }
 
-<<<<<<< HEAD
   importUtxo(
     amount,
     spending_key_hex,
@@ -599,11 +598,12 @@
       script_private_key_ptr,
       covenant_ptr,
       message_ptr
-=======
+    );
+  }
+
   getFeePerGramStats(count) {
     return new FeePerGramStats(
       InterfaceFFI.walletGetFeePerGramStats(this.ptr, count)
->>>>>>> 46450d5a
     );
   }
 
