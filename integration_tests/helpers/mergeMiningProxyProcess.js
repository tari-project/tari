const { getFreePort } = require("./util");
const dateFormat = require("dateformat");
const fs = require("fs");
const path = require("path");
const { spawn } = require("child_process");
const { expect } = require("chai");
const MergeMiningProxyClient = require("./mergeMiningProxyClient");
const { createEnv } = require("./config");
require("https");
require("http");

let outputProcess;

class MergeMiningProxyProcess {
  constructor(
    name,
    baseNodeAddress,
    baseNodeClient,
    walletAddress,
    logFilePath,
    submitOrigin = true
  ) {
    this.name = name;
    this.baseNodeAddress = baseNodeAddress;
    this.baseNodeClient = baseNodeClient;
    this.walletAddress = walletAddress;
    this.submitOrigin = submitOrigin;
    this.logFilePath = logFilePath ? path.resolve(logFilePath) : logFilePath;
  }

  async init() {
    this.port = await getFreePort();
    this.name = `MMProxy${this.port}-${this.name}`;
    this.baseDir = `./temp/base_nodes/${dateFormat(
      new Date(),
      "yyyymmddHHMM"
    )}/${this.name}`;
    // console.log("MergeMiningProxyProcess init - assign server GRPC:", this.grpcPort);
  }

  async run(cmd, args) {
    return new Promise((resolve, reject) => {
      if (!fs.existsSync(this.baseDir)) {
        fs.mkdirSync(this.baseDir, { recursive: true });
        fs.mkdirSync(this.baseDir + "/log", { recursive: true });
      }

<<<<<<< HEAD
      const proxyFullAddress = "127.0.0.1:" + this.port;

      const envs = createEnv({
        walletGrpcAddress: this.walletAddress,
        baseNodeGrpcAddress: this.baseNodeAddress,
        proxyFullAddress,
      });
=======
      const proxyAddress = "/ip4/127.0.0.1/tcp/" + this.port;

      const envs = createEnv(
        this.name,
        false,
        "nodeid.json",
        this.walletAddress,
        this.walletGrpcPort,
        this.port,
        this.nodeAddress,
        this.nodeGrpcPort,
        this.baseNodePort,
        proxyAddress,
        "127.0.0.1:8085",
        [],
        []
      );
>>>>>>> 12797738
      const extraEnvs = {
        TARI_MERGE_MINING_PROXY__PROXY_SUBMIT_TO_ORIGIN: this.submitOrigin,
      };
      const completeEnvs = { ...envs, ...extraEnvs };
      console.log(completeEnvs);
      const ps = spawn(cmd, args, {
        cwd: this.baseDir,
        // shell: true,
        env: { ...process.env, ...completeEnvs },
      });

      ps.stdout.on("data", (data) => {
        // console.log(`stdout: ${data}`);
        fs.appendFileSync(`${this.baseDir}/log/stdout.log`, data.toString());
        if (data.toString().match(/Listening on/)) {
          resolve(ps);
        }
      });

      ps.stderr.on("data", (data) => {
        console.error(`stderr: ${data}`);
        fs.appendFileSync(`${this.baseDir}/log/stderr.log`, data.toString());
      });

      ps.on("close", (code) => {
        const ps = this.ps;
        this.ps = null;
        if (code) {
          console.log(`child process exited with code ${code}`);
          reject(`child process exited with code ${code}`);
        } else {
          resolve(ps);
        }
      });

      expect(ps.error).to.be.an("undefined");
      this.ps = ps;
    });
  }

  async startNew() {
    await this.init();
    const args = ["--base-path", ".", "--init"];
    if (this.logFilePath) {
      args.push("--log-config", this.logFilePath);
    }

    return await this.run(await this.compile(), args);
  }

  async compile() {
    if (!outputProcess) {
      await this.run("cargo", [
        "build",
        "--release",
        "--bin",
        "tari_merge_mining_proxy",
        "-Z",
        "unstable-options",
        "--out-dir",
        __dirname + "/../temp/out",
      ]);
      outputProcess = __dirname + "/../temp/out/tari_merge_mining_proxy";
    }
    return outputProcess;
  }

  stop() {
    return new Promise((resolve) => {
      if (!this.ps) {
        return resolve();
      }
      this.ps.on("close", (code) => {
        if (code) {
          console.log(`child process exited with code ${code}`);
        }
        resolve();
      });
      this.ps.kill("SIGINT");
    });
  }

  createClient() {
    const address = "http://127.0.0.1:" + this.port;
    // console.log("MergeMiningProxyProcess createClient - client address:", address);
    return new MergeMiningProxyClient(address, this.baseNodeClient);
  }
}

module.exports = MergeMiningProxyProcess;<|MERGE_RESOLUTION|>--- conflicted
+++ resolved
@@ -45,33 +45,13 @@
         fs.mkdirSync(this.baseDir + "/log", { recursive: true });
       }
 
-<<<<<<< HEAD
-      const proxyFullAddress = "127.0.0.1:" + this.port;
+      const proxyFullAddress = "/ip4/127.0.0.1/tcp/" + this.port;
 
       const envs = createEnv({
         walletGrpcAddress: this.walletAddress,
         baseNodeGrpcAddress: this.baseNodeAddress,
         proxyFullAddress,
       });
-=======
-      const proxyAddress = "/ip4/127.0.0.1/tcp/" + this.port;
-
-      const envs = createEnv(
-        this.name,
-        false,
-        "nodeid.json",
-        this.walletAddress,
-        this.walletGrpcPort,
-        this.port,
-        this.nodeAddress,
-        this.nodeGrpcPort,
-        this.baseNodePort,
-        proxyAddress,
-        "127.0.0.1:8085",
-        [],
-        []
-      );
->>>>>>> 12797738
       const extraEnvs = {
         TARI_MERGE_MINING_PROXY__PROXY_SUBMIT_TO_ORIGIN: this.submitOrigin,
       };
