const { spawn } = require("child_process");
const { expect } = require("chai");
const fs = require("fs");
const path = require("path");
const BaseNodeClient = require("./baseNodeClient");
const { getFreePort } = require("./util");
const dateFormat = require("dateformat");
const { createEnv } = require("./config");
const JSON5 = require("json5");

let outputProcess;
class BaseNodeProcess {
  constructor(name, excludeTestEnvars, options, logFilePath, nodeFile) {
    this.name = name;
    this.logFilePath = logFilePath ? path.resolve(logFilePath) : logFilePath;
    this.nodeFile = nodeFile;
    this.options = Object.assign(
      {
        baseDir: "./temp/base_nodes",
      },
      options || {}
    );
    this.excludeTestEnvars = excludeTestEnvars;
  }

  async init() {
    this.port = await getFreePort();
    this.grpcPort = await getFreePort();
    this.name = `Basenode${this.port}-${this.name}`;
    this.nodeFile = this.nodeFile || "nodeid.json";

    let instance = 0;
    do {
      this.baseDir = `${this.options.baseDir}/${dateFormat(
        new Date(),
        "yyyymmddHHMM"
      )}/${instance}/${this.name}`;
      // Some tests failed during testing because the next base node process started in the previous process
      // directory therefore using the previous blockchain database
      if (fs.existsSync(this.baseDir)) {
        instance++;
      } else {
        fs.mkdirSync(this.baseDir, { recursive: true });
        break;
      }
    } while (fs.existsSync(this.baseDir));
    const args = ["--base-path", ".", "--init", "--create-id"];
    if (this.logFilePath) {
      args.push("--log-config", this.logFilePath);
    }

    await this.run(await this.compile(), args);
    // console.log("Port:", this.port);
    // console.log("GRPC:", this.grpcPort);
    // console.log(`Starting node ${this.name}...`);
  }

  async compile() {
    if (!outputProcess) {
      await this.run("cargo", [
        "build",
        "--release",
        "--bin",
        "tari_base_node",
        "-Z",
        "unstable-options",
        "--out-dir",
        process.cwd() + "/temp/out",
      ]);
      outputProcess = process.cwd() + "/temp/out/tari_base_node";
    }
    return outputProcess;
  }

  ensureNodeInfo() {
    for (;;) {
      if (fs.existsSync(this.baseDir + "/" + this.nodeFile)) {
        break;
      }
    }

    this.nodeInfo = JSON5.parse(
      fs.readFileSync(this.baseDir + "/" + this.nodeFile, "utf8")
    );
  }

  peerAddress() {
    this.ensureNodeInfo();
    const addr = this.nodeInfo.public_key + "::" + this.nodeInfo.public_address;
    // console.log("Peer:", addr);
    return addr;
  }

  setPeerSeeds(addresses) {
    this.peerSeeds = addresses;
  }

  setForceSyncPeers(addresses) {
    this.forceSyncPeers = addresses;
  }

  getGrpcAddress() {
    const address = "/ip4/127.0.0.1/tcp/" + this.grpcPort;
    // console.log("Base Node GRPC Address:",address);
    return address;
  }

  run(cmd, args) {
    return new Promise((resolve, reject) => {
      if (!fs.existsSync(this.baseDir + "/log")) {
        fs.mkdirSync(this.baseDir + "/log", { recursive: true });
      }

      let envs = [];
      if (!this.excludeTestEnvars) {
<<<<<<< HEAD
        envs = createEnv({
          nodeFile: this.nodeFile,
          baseNodeGrpcAddress: this.getGrpcAddress(),
          baseNodePort: this.port,
          options: this.options,
          peerSeed: this.peerSeeds,
          forceSyncPeers: this.forceSyncPeers,
        });
=======
        envs = createEnv(
          this.name,
          false,
          this.nodeFile,
          "127.0.0.1",
          "8082",
          "8081",
          "127.0.0.1",
          this.grpcPort,
          this.port,
          "/ip4/127.0.0.1/tcp/8080",
          "127.0.0.1:8085",
          this.options,
          this.peerSeeds,
          "DirectAndStoreAndForward",
          this.forceSyncPeers
        );
>>>>>>> 12797738
      }

      // clear the .env file
      fs.writeFileSync(`${this.baseDir}/.env`, "");
      Object.keys(envs).forEach((key) => {
        fs.appendFileSync(`${this.baseDir}/.env`, `${key}=${envs[key]}\n`);
      });
      fs.writeFileSync(
        `${this.baseDir}/start_node.sh`,
        "export $(grep -v '^#' .env | xargs)\ncargo run --release --bin tari_base_node -- -b ."
      );
      const ps = spawn(cmd, args, {
        cwd: this.baseDir,
        // shell: true,
        env: { ...process.env, ...envs },
      });

      ps.stdout.on("data", (data) => {
        //console.log(`stdout: ${data}`);
        fs.appendFileSync(`${this.baseDir}/log/stdout.log`, data.toString());
        if (
          // Make this resilient by comparing uppercase and making provisioning that the first print message in the
          // base node console is not always 'State: Starting up'
          data
            .toString()
            .toUpperCase()
            .match(/STATE: STARTING/) ||
          data
            .toString()
            .toUpperCase()
            .match(/STATE: LISTENING/) ||
          data
            .toString()
            .toUpperCase()
            .match(/STATE: SYNCING/)
        ) {
          resolve(ps);
        }
      });

      ps.stderr.on("data", (data) => {
        console.error(`stderr: ${data}`);
        fs.appendFileSync(`${this.baseDir}/log/stderr.log`, data.toString());
      });

      ps.on("close", (code) => {
        const ps = this.ps;
        this.ps = null;
        if (code) {
          console.log(`child process exited with code ${code}`);
          reject(`child process exited with code ${code}`);
        } else {
          resolve(ps);
        }
      });

      expect(ps.error).to.be.an("undefined");
      this.ps = ps;
    });
  }

  async startNew() {
    await this.init();
    const start = await this.start();
    return start;
  }

  async startAndConnect() {
    await this.startNew();
    return await this.createGrpcClient();
  }

  async start(opts = []) {
    const args = ["--base-path", "."];
    if (this.logFilePath) {
      args.push("--log-config", this.logFilePath);
    }
    args.push(...opts);
    return await this.run(await this.compile(), args);
  }

  stop() {
    return new Promise((resolve) => {
      if (!this.ps) {
        return resolve();
      }
      this.ps.on("close", (code) => {
        if (code) {
          console.log(`child process exited with code ${code}`);
        }
        resolve();
      });
      this.ps.kill("SIGINT");
    });
  }

  async createGrpcClient() {
    return await BaseNodeClient.create(this.grpcPort);
  }
}

module.exports = BaseNodeProcess;<|MERGE_RESOLUTION|>--- conflicted
+++ resolved
@@ -100,7 +100,7 @@
   }
 
   getGrpcAddress() {
-    const address = "/ip4/127.0.0.1/tcp/" + this.grpcPort;
+    const address = "127.0.0.1:" + this.grpcPort;
     // console.log("Base Node GRPC Address:",address);
     return address;
   }
@@ -113,16 +113,6 @@
 
       let envs = [];
       if (!this.excludeTestEnvars) {
-<<<<<<< HEAD
-        envs = createEnv({
-          nodeFile: this.nodeFile,
-          baseNodeGrpcAddress: this.getGrpcAddress(),
-          baseNodePort: this.port,
-          options: this.options,
-          peerSeed: this.peerSeeds,
-          forceSyncPeers: this.forceSyncPeers,
-        });
-=======
         envs = createEnv(
           this.name,
           false,
@@ -140,7 +130,6 @@
           "DirectAndStoreAndForward",
           this.forceSyncPeers
         );
->>>>>>> 12797738
       }
 
       // clear the .env file
