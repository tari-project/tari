# The Digital Assets Network
## An overview of the Tari network

![status: draft](theme/images/status-draft.svg)

**Maintainer(s)**: [Cayle Sharrock](https://github.com/CjS77), [Philip Robinson](https://github.com/philipr-za)

# License

[ The 3-Clause BSD License](https://opensource.org/licenses/BSD-3-Clause).

Copyright 2018 The Tari Development Community

Redistribution and use in source and binary forms, with or without modification, are permitted provided that the
following conditions are met:

1. Redistributions of this document must retain the above copyright notice, this list of conditions and the following
   disclaimer.
2. Redistributions in binary form must reproduce the above copyright notice, this list of conditions and the following
   disclaimer in the documentation and/or other materials provided with the distribution.
3. Neither the name of the copyright holder nor the names of its contributors may be used to endorse or promote products
   derived from this software without specific prior written permission.

THIS DOCUMENT IS PROVIDED BY THE COPYRIGHT HOLDERS AND CONTRIBUTORS "AS IS" AND ANY EXPRESS OR IMPLIED WARRANTIES,
INCLUDING, BUT NOT LIMITED TO, THE IMPLIED WARRANTIES OF MERCHANTABILITY AND FITNESS FOR A PARTICULAR PURPOSE ARE
DISCLAIMED. IN NO EVENT SHALL THE COPYRIGHT HOLDER OR CONTRIBUTORS BE LIABLE FOR ANY DIRECT, INDIRECT, INCIDENTAL,
SPECIAL, EXEMPLARY, OR CONSEQUENTIAL DAMAGES (INCLUDING, BUT NOT LIMITED TO, PROCUREMENT OF SUBSTITUTE GOODS OR
SERVICES; LOSS OF USE, DATA, OR PROFITS; OR BUSINESS INTERRUPTION) HOWEVER CAUSED AND ON ANY THEORY OF LIABILITY,
WHETHER IN CONTRACT, STRICT LIABILITY, OR TORT (INCLUDING NEGLIGENCE OR OTHERWISE) ARISING IN ANY WAY OUT OF THE USE OF
THIS SOFTWARE, EVEN IF ADVISED OF THE POSSIBILITY OF SUCH DAMAGE.

## Language

The key words "MUST", "MUST NOT", "REQUIRED", "SHALL", "SHALL NOT", "SHOULD", "SHOULD NOT", "RECOMMENDED", "MAY", and
"OPTIONAL" in this document are to be interpreted as described in [RFC 2119](http://tools.ietf.org/html/rfc2119).

## Disclaimer

The purpose of this document and its content is for information purposes only and may be subject to change or update
without notice.

This document may include preliminary concepts that may or may not be in the process of being developed by the Tari
community. The release of this document is intended solely for review and discussion by the community regarding the
technological merits of the potential system outlined herein.

## Goals

The goal of this RFC is to describe the key features of the Tari second layer, a.k.a the Digital Assets Network (DAN)

## Related RFCs

* [RFC-0100: Base layer](RFC-0100_BaseLayer.md)
* [RFC-0310: Digital assets](RFC-0310_Assets.md)
* [RFC-0311: Second layer consensus strategies](RFC-3011_SecondLayerConsensus.md)
* [RFC-0312: Validator nodes](RFC-3012_ValidatorNodes.md)

## Description

### Abstract

[Digital asset]s (DAs) are managed by committees of special nodes called [Validator node]s (VNs). VNs manage digital asset state change and ensure
that the rules of the asset contracts are enforced.
* VNs form a peer-to-peer communication network that together defines the Tari [Digital Asset Network] (DAN)
* VNs register themselves on the base layer and commit collateral to prevent Sybil attacks.
* Scalability is achieved by sacrificing decentralisation. Not *all* VNs manage *every* asset. Assets are managed by
  subsets of the DAN, called VN committees. These committees reach consensus on DA state amongst themselves.
* VNs earn fees for their efforts.
* Digital asset contracts are not Turing complete, but are instantiated by [Asset Issuer]s (AIs) using Digital Asset templates that are defined
  in the DAN protocol code.

### Digital Assets

* Digital asset contracts are *not* Turing complete, but are selected from a set of [DigitalAssetTemplate]s that govern
  the behaviour of each contract type. e.g. there could be a Single-Use Token template for simple ticketing systems; a
  Coupon template for loyalty programmes and so on.
* The template system is intended to be highly flexible and additional templates can be added to the protocol periodically.
* Asset issuers can register Top-Level Digital Issuer (TLDI) names on the base chain to help disambiguate similar
  contracts and improve the signal-to-noise ratio from scam- or copy-cat contracts.

An [Asset Issuer] (AI) will issue a Digital Assets by constructing a contract from one of the supported set of [DigitalAssetTemplate]s. The AI will choose
 how large the committee of Validator Nodes will be for this DA and have the option to nominate [Trusted Node]s to be part of the VN committee for the DA.
Any remaining spots on the committee will be filled by permissionless VNs that are selected randomly by the DAN.

### Validator Nodes

[Validator Node]s form the basis of the second layer DAN. All actions on this network take place by interacting with VN's. Some examples of actions
that VNs will facilitate are:
* Issuing a [Digital Asset],
* querying the state of [Digital Asset] and its constituent [tokens],
* issuing and instruction to change the state of a [Digital Asset] or [tokens].

VNs will also perform archival function for the assets they manage. The lifetime of these archives and the fee structure for this function is
still being discussed.

#### Registration
VNs register themselves on the [Base Layer] using a special [transaction] type. The registration [transaction] type
requires spending of a certain minimum amount of [Tari coin], the ([RegistrationCollateral]), that has a time-lock on the
output for a minimum amount of time ([RegistrationPeriod]) as well as some metadata, such as the VNs public key and a generated Node ID. The
details of this transaction are not confidential and are publicly auditable. The Node ID is generated during registration to prevent mining
of VN public keys that can be used to manipulate routing on the DAN.

VNs may spend this Tari back to themselves which will end their registration.

Requiring nodes to register themselves serves two purposes:
* Makes VN Sybil attacks expensive,
* Provides an authoritative "central-but-not-centralised" registry of validator nodes from the base layer.

#### Validation of instructions
VNs are expected to manage the state of digital assets on behalf of digital asset issuers. They receive fees as reward
for doing this.
* Digital assets consist of an initial state plus a set of state transition rules. These rules are set by the Tari
  protocol, but will usually provide parameters that must be specified by the [Asset Issuer].
* The set of VNs that participate in managing state of a specific DA is called a [Committee]. A committee is selected during the asset
issuance process and membership of the committee can be updated at [Checkpoint]s.
* It is the VNs responsibility to ensure that every state change in a digital asset conforms to the contract's rules.
* VNs accept digital asset [Instructions] from clients and peers. [Instructions] allow for creating, updating, and
  expiring digital assets on the DAN.
* VNs provide additional collateral when accepting an offer to manage an asset, which is stored in a multi-signature
  contract on the base layer. This collateral can be taken from the VN if it is proven that the VN engaged in
  malicious behaviour.
* VNs participate in fraud proof validations in the event of consensus disputes (which could result in the malicious VN's
  collateral being slashed).
* Digital asset metadata (e.g. large images) are managed by VNs, but whether the data is considered part of the state
  (and thus checkpointed) or out of state depends on the type of digital asset contract employed.

#### Checkpoints
VNs periodically post checkpoint summaries to the [base layer] for each asset that they are managing. The checkpoints will form an immutable
record of the [Digital Asset] state on the base-layer. There will be two types of checkpoints:
* An Opening checkpoint will:
  * Specify the members of the VN committee.
  * Lock up the collateral for the committee members for this checkpoint period.
  * Collect the fee pool for this checkpoint period from the Asset Issuer into a Multi-Sig UTXO under the control of the committee.
  This can be a top-up of the fees or a whole new fee pool.

* A Closing checkpoint will:
  * Summarize the Digital Asset state on the base layer.
  * Release the fee pay outs.
  * Release the collateral for the committee members for this checkpoint period.
  * Allow for committee members to resign from the committee

After an DA is issued there will immediately be an Opening checkpoint. After a checkpoint period there will then be a Closing checkpoint followed
immediately by an Opening checkpoint for the next period, we will call this set of checkpoints an Intermediate checkpoint. This will continue
until the end of the asset's lifetime where there will be a final Closing checkpoint will be followed by the retirement of the asset.

#### Consensus
Committees of VNs will use a [ConsensusStrategy] to manage the process of
* Propogating signed instructions between members of the committee.
* Determining when the threshold has been reached for an instruction to be considered valid.

Part of the [ConsensusStrategy] will be mechanisms for detecting actions by [Bad Actor]s. The nature of the enforcement actions that can be taken
against bad actors are still to be decided.

#### Fees
<<<<<<< HEAD
Fees will be paid to VNs based on the amount of work they did during a checkpoint period. The exact mechanism for the the payment of the
fees by the committee and who pays the various types of fees is still under discussion.

### Network communication
The VNs will communicate using a peer-to-peer (P2P) network. To facilitate this this VNs must perform the following functions:
* VNs must maintain a list of peers, and which assets each peer is managing.
* VNs must relay [instructions] to members of the committee that is managing the relevant asset.
=======
The distribution of the fees for work done by VNs during a checkpoint period will be algorithmically determined by the committee.
The committee members will sign for the fee payments based on the respective work done by the committee members. Remaining fees will
roll over into the next checkpoint periods fee pool.

The exact mechanism for the Multi-Signature address on the base layer and who pays the various fees is still under discussion.

### Network communication
The VNs will communicate using a peer-to-peer (P2P) network. To facilitate this this VNs must perform the following functions:
* VNs MUST maintain a list of peers, and which assets each peer is managing.
* VNs must relay [instructions] to interested peers.
>>>>>>> 8e4a5f89
* VNs must respond to requests for information about digital assets that they manage on the DAN.
* VNs and clients can advertise public keys to facilitate P2P communication encryption

[asset issuer]: Glossary.md#asset-issuer
[base layer]: Glossary.md#base-layer
[bad actor]: Glossary.md#bad-actor
[digital asset]: Glossary.md#digital-asset
[checkpoint]: Glossary.md#checkpoint
[committee]: Glossary.md#committee
[ConsensusStrategy]: Glossary.md#consensusstrategy
[validator node]: Glossary.md#validator-node
[digital asset network]: Glossary.md#digital-asset-network
[transaction]: Glossary.md#transaction
[tari coin]: Glossary.md#tari-coin
[tokens]: Glossary.md#digital-asset-tokens
[trusted node]: Glossary.md#trusted-node
[instructions]: Glossary.md#instructions
[RegistrationCollateral]: Glossary.md#registrationcollateral
[RegistrationPeriod]: Glossary.md#registrationperiod
[DigitalAssetTemplate]: Glossary.md#digitalassettemplate<|MERGE_RESOLUTION|>--- conflicted
+++ resolved
@@ -151,27 +151,14 @@
 against bad actors are still to be decided.
 
 #### Fees
-<<<<<<< HEAD
 Fees will be paid to VNs based on the amount of work they did during a checkpoint period. The exact mechanism for the the payment of the
 fees by the committee and who pays the various types of fees is still under discussion.
 
 ### Network communication
 The VNs will communicate using a peer-to-peer (P2P) network. To facilitate this this VNs must perform the following functions:
-* VNs must maintain a list of peers, and which assets each peer is managing.
-* VNs must relay [instructions] to members of the committee that is managing the relevant asset.
-=======
-The distribution of the fees for work done by VNs during a checkpoint period will be algorithmically determined by the committee.
-The committee members will sign for the fee payments based on the respective work done by the committee members. Remaining fees will
-roll over into the next checkpoint periods fee pool.
-
-The exact mechanism for the Multi-Signature address on the base layer and who pays the various fees is still under discussion.
-
-### Network communication
-The VNs will communicate using a peer-to-peer (P2P) network. To facilitate this this VNs must perform the following functions:
 * VNs MUST maintain a list of peers, and which assets each peer is managing.
-* VNs must relay [instructions] to interested peers.
->>>>>>> 8e4a5f89
-* VNs must respond to requests for information about digital assets that they manage on the DAN.
+* VNs MUST relay [instructions] to to members of the committee that is managing the relevant asset.
+* VNs MUST respond to requests for information about digital assets that they manage on the DAN.
 * VNs and clients can advertise public keys to facilitate P2P communication encryption
 
 [asset issuer]: Glossary.md#asset-issuer
