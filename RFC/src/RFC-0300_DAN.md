--- conflicted
+++ resolved
@@ -62,16 +62,10 @@
 
 ### Abstract
 
-<<<<<<< HEAD
 [Digital Asset]s (DAs) are managed by committees of special nodes called [Validator Node]s (VNs):
 
 * VNs manage digital asset state change and ensure that the rules of the asset contracts are enforced.
 * VNs form a peer-to-peer communication network that together defines the Tari DAN.
-=======
-[Digital asset]s (DAs) are managed by committees of special nodes called [Validator Node]s (VNs). VNs manage digital
-asset state change and ensure that the rules of the asset contracts are enforced.
-* VNs form a peer-to-peer communication network that together defines the Tari [Digital Asset Network] (DAN)
->>>>>>> b698a4bf
 * VNs register themselves on the [base layer] and commit collateral to prevent Sybil attacks.
 * Scalability is achieved by sacrificing decentralization. Not *all* VNs manage *every* asset. Assets are managed by
   subsets of the DAN, called VN [committees]. These committees reach consensus on DA state amongst themselves.
@@ -101,15 +95,8 @@
 [base layer]: Glossary.md#base-layer
 [committees]: Glossary.md#committee
 [CommitteeSelectionStrategy]: Glossary.md#committeeselectionstrategy
-<<<<<<< HEAD
 [digital asset]: Glossary.md#digital-asset
 [digital asset network]: Glossary.md#digital-asset-network
 [DigitalAssetTemplate]: Glossary.md#digitalassettemplate
 [trusted node]: Glossary.md#trusted-node
-[validator node]: Glossary.md#validator-node
-=======
-[Validator Node]: Glossary.md#validator-node
-[digital asset network]: Glossary.md#digital-asset-network
-[Trusted Node]: Glossary.md#trusted-node
-[DigitalAssetTemplate]: Glossary.md#digitalassettemplate
->>>>>>> b698a4bf
+[validator node]: Glossary.md#validator-node