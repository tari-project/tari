# RFC-0111/BaseNodesArchitecture

## Base Node Architecture

![status: draft](theme/images/status-draft.svg)

**Maintainer(s)**: [Cayle Sharrock](https://github.com/CjS77)

# Licence

[ The 3-Clause BSD Licence](https://opensource.org/licenses/BSD-3-Clause).

Copyright 2019 The Tari Development Community

Redistribution and use in source and binary forms, with or without modification, are permitted provided that the
following conditions are met:

1. Redistributions of this document must retain the above copyright notice, this list of conditions and the following
   disclaimer.
2. Redistributions in binary form must reproduce the above copyright notice, this list of conditions and the following
   disclaimer in the documentation and/or other materials provided with the distribution.
3. Neither the name of the copyright holder nor the names of its contributors may be used to endorse or promote products
   derived from this software without specific prior written permission.

THIS DOCUMENT IS PROVIDED BY THE COPYRIGHT HOLDERS AND CONTRIBUTORS "AS IS", AND ANY EXPRESS OR IMPLIED WARRANTIES,
INCLUDING, BUT NOT LIMITED TO, THE IMPLIED WARRANTIES OF MERCHANTABILITY AND FITNESS FOR A PARTICULAR PURPOSE ARE
DISCLAIMED. IN NO EVENT SHALL THE COPYRIGHT HOLDER OR CONTRIBUTORS BE LIABLE FOR ANY DIRECT, INDIRECT, INCIDENTAL,
SPECIAL, EXEMPLARY OR CONSEQUENTIAL DAMAGES (INCLUDING, BUT NOT LIMITED TO, PROCUREMENT OF SUBSTITUTE GOODS OR
SERVICES; LOSS OF USE, DATA OR PROFITS; OR BUSINESS INTERRUPTION) HOWEVER CAUSED AND ON ANY THEORY OF LIABILITY,
WHETHER IN CONTRACT, STRICT LIABILITY OR TORT (INCLUDING NEGLIGENCE OR OTHERWISE) ARISING IN ANY WAY OUT OF THE USE OF
THIS SOFTWARE, EVEN IF ADVISED OF THE POSSIBILITY OF SUCH DAMAGE.

## Language

The keywords "MUST", "MUST NOT", "REQUIRED", "SHALL", "SHALL NOT", "SHOULD", "SHOULD NOT", "RECOMMENDED", 
"NOT RECOMMENDED", "MAY" and "OPTIONAL" in this document are to be interpreted as described in 
[BCP 14](https://tools.ietf.org/html/bcp14) (covering RFC2119 and RFC8174) when, and only when, they appear in all capitals, as 
shown here.

## Disclaimer

This document and its content are intended for information purposes only and may be subject to change or update
without notice.

This document may include preliminary concepts that may or may not be in the process of being developed by the Tari
community. The release of this document is intended solely for review and discussion by the community of the
technological merits of the potential system outlined herein.

## Goals

The aim of this Request for Comment (RFC) is to describe the high-level Base Node architecture.

## Architectural Layout

The Base Node architecture is designed to be modular, robust and performant.

![Base Layer architecture](theme/images/base_layer_arch.png)

The major components are separated into separate modules. Each module exposes a public Application Programming Interface 
<<<<<<< HEAD
(API) that typically communicates with other modules using the [Command Pattern].
=======
(API), which typically communicates with other modules using the [Command Pattern].
>>>>>>> 3553d8da

### Base Node Service

The Base Node Service is an instantiation of a Tari Comms Service, which subscribes to and handles specific messages
coming from the P2P Tari network via the Comms Module of a live Tari communications node. The Base Node Service's job is
to delegate the jobs required by those messages to its submodules, consisting primarily of the Transaction Validation
Service and the Block Validation Service.

The Base Node Service will pass messages back to the P2P network via the Comms Module, based on the results of its
actions.

The primary messages that a Base Node will subscribe to are:

<<<<<<< HEAD
* **NewTransaction.** A New Transaction is being propagated over the network. If it has not seen the transaction before,
  the Base Node will validate the transaction and, if it is valid:
  * add it to its mempool;
  * pass the transaction on to peers.

  Otherwise, the transaction is dropped.
* **NewBlock.** A newly mined block is being propagated over the network. If the node has not seen the block before, the
=======
* **NewTransaction**: A New Transaction is being propagated over the network. If the Base Node has not seen the 
transaction before, the Base Node will validate the transaction and, if it is valid:
  * add it to its MemPool;
  * pass the transaction onto peers.

  Otherwise the transaction is dropped.
* **NewBlock**: A newly mined block is being propagated over the network. If the node has not seen the block before, the
>>>>>>> 3553d8da
  node will validate it. Its action depends on the validation outcome:
  * _Invalid block_ - drop the block.
  * _Valid block appending to the longest chain_ - add the block to the local state; propagate the block to peers.
  * _Valid block forking off main chain_ - add the block to the local state; propagate the block to peers.
  * _Valid block building off unknown block_ - add the orphan block to the local state.

<<<<<<< HEAD
* **Sync Request.** A peer is synchronizing state and is asking for block data. The node can decide to:
=======
* **Sync Request**: A peer is synchronizing state and is asking for block data. The node can decide to:
>>>>>>> 3553d8da
  * Ignore or ban the peer (based on previous behaviour heuristics).
  * Try and provide the data, returning an appropriate response. Note that most nodes can only offer block data up until
    their pruning horizon. Only full archival nodes can return the full block history. Refer to
    [RFC-0140](RFC-0140_Syncing_and_seeding.md) for more details.

The validation procedures are complex and are thus encapsulated in their own sub-services. These services hold
references to the blockchain state API, the mempool API, a range proof service and whatever other modules they need to
complete their work. Each validation module has a single primary method, `validate_xxx()`, which takes in the
transaction or block to be validated and carries out the validation logic.

### Distributed Hash Table (DHT) Service

Peer discovery is a key service that blockchain nodes provide so that the peer mesh network can be navigated by the full
nodes making up the network.

In Tari, the peer-to-peer network is not only used by full nodes (Base Nodes), but also by Validator Nodes, and
<<<<<<< HEAD
Tari and Digital Assets Network (DAN) clients.

For this reason, peer management is handled internally by the Comms layer. If a Base Node wants to propagate a message, 
new block or transaction, for example, it simply selects a `BROADCAST` strategy for the message and the Comms layer
=======
Tari and DAN clients.

For this reason, peer management is handled by the Comms layer, internally. If a Base Node wants to propagate a message,
a new block or rransaction, e.g., it simply selects a `BROADCAST` strategy for the message and the comms layer
>>>>>>> 3553d8da
will do the rest.

When a node wishes to query a peer for its peer list, this request will be handled by the `DHTService`. It will
communicate with its Comms module's Peer Manager, and provide that information to the peer.

### Blockchain State Module

The blockchain state module is responsible for providing a persistent storage solution for blockchain state data. For
Tari, this is delivered using the Lightning Memory-mapped Database (LMDB). LMDB is highly performant, intelligent and
straightforward to use. An LMDB is essentially treated as a hash map data structure that transparently handles
<<<<<<< HEAD
memory caching, disk Input/Output (I/O) and multi-threaded access.
=======
memory caching, disk Input/Output (I/O) and multithreaded access.
>>>>>>> 3553d8da

The blockchain module is able to run as a standalone service. All communication with clients is done via message
channels. This allows the blockchain state service to completely control and manage read and write access to the
underlying blockchain state, reducing the scope for race conditions and deadlocks.

Since a message-based approach is employed, _no read-write locks are required_ at the blockchain state module level.

Rust's channel infrastructure in the standard library is fairly limited. Therefore we propose that the
[crossbeam-channel] and [crossbeam-queue] libraries be used for managing message passing between the blockchain state 
module and its clients. Messages are constructed using Rust enums and the [Command Pattern].

Inside the Blockchain state module, data access could be managed by a single thread. However, since we're managing
requests via a single message queue, and LMDB can handle multiple thread access, it is fairly straightforward to extend
data access to multiple threads using a [thread pool].

The blockchain state API will be fairly rich, since it will serve not only Base Nodes talking to the Tari P2P network,
but also applications such as block explorers and monitoring programs via a [gRPC] interface.

A non-exhaustive list of methods the blockchain state module API will expose includes:
<<<<<<< HEAD
* checking whether a given Unspent Transaction Output (UTXO) is in the current UTXO set;
=======
* checking whether a given UTXO is in the current UTXO set;
>>>>>>> 3553d8da
* requesting the latest block height;
* requesting the total accumulated work on the longest chain;
* requesting a specific block at a given height;
* requesting the Merklish root commitment of the current UTXO set;
* requesting a block header for a given height;
* requesting the block header for the chain tip;
* validating signatures for a given transaction kernel;
* validating a new block without adding it to the state tree;
* validating and adding a (validated) new block to the state, and informing of the result (orphaned, fork, re-org, etc.).

### Mempool Module

<<<<<<< HEAD
The mempool module tracks (valid) transactions that the node knows about, but that have not yet been included in a
block. The mempool is ephemeral and non-consensus critical, and as such may be a memory-only data structure. Maintaining
a large mempool is far more important for Base Nodes serving miners than those serving wallets. A mempool will slowly
rebuild after a node reboots.

That said, the mempool module must be thread safe. The Tari mempool module handles requests in the same way as the
=======
The mempool module tracks (valid) transactions that the node knows about, but that have not yet been included into a
block. The mempool is ephemeral and non-consensus critical, and as such may be a memory-only data structure. Maintaining
a large mempool is far more important for base nodes serving miners than those serving wallets. A mempool will slowly
rebuild after a node reboots.

That said, the mempool module must be thread safe. The Tari Mempool module handles requests in the same way as the
>>>>>>> 3553d8da
Blockchain state module: via [crossbeam-channel] queues. The mempool structure itself is a set of hash maps as
described in [RFC-0190]. For performance reasons, it may be worthwhile using a [concurrent hash map] implementation
backed by a [thread pool], although a single thread may suffice.

### gRPC Interface

<<<<<<< HEAD
Base Nodes need to provide a local communication interface in addition to the P2P communication interface. This is
best achieved using [gRPC]. The Base Node gRPC interface provides access to the public API methods of the Base Node
Service, the mempool module and the blockchain state module, as discussed above.

gRPC access is useful for tools such as local User Interfaces (UIs) to a running Base Node; client wallets running on 
the same machine as the Base Node that want a more direct communication interface to the node than the P2P network 
provides; third-party applications such as block explorers; and, of course, miners.
=======
Base nodes need to provide a local communication interface in addition to the P2P communication interface. This is
best achieved using [gRPC]. The base node gRPC interface provides access to the public API methods of the base node
service, the mempool module and the blockchain state module, as discussed above.

gRPC access is useful for tools such as local User Interfaces (UIs) to a running base node; client wallets running on 
the same machine as the base node that want a more direct communication interface to the node than the P2P network 
provides, third party applications such as block explorers and, of course, miners.
>>>>>>> 3553d8da


[crossbeam-channel]: https://crates.io/crates/crossbeam-channel
[crossbeam-queue]: https://crates.io/crates/crossbeam-queue
[thread pool]: https://crates.io/crates/threadpool
[concurrent hash map]: https://crates.io/crates/chashmap
[gRPC]: https://grpc.io/
[Command Pattern]: https://en.wikipedia.org/wiki/Command_pattern
[RFC-0190]: RFC-0190_Mempool.md<|MERGE_RESOLUTION|>--- conflicted
+++ resolved
@@ -57,11 +57,7 @@
 ![Base Layer architecture](theme/images/base_layer_arch.png)
 
 The major components are separated into separate modules. Each module exposes a public Application Programming Interface 
-<<<<<<< HEAD
-(API) that typically communicates with other modules using the [Command Pattern].
-=======
 (API), which typically communicates with other modules using the [Command Pattern].
->>>>>>> 3553d8da
 
 ### Base Node Service
 
@@ -75,7 +71,6 @@
 
 The primary messages that a Base Node will subscribe to are:
 
-<<<<<<< HEAD
 * **NewTransaction.** A New Transaction is being propagated over the network. If it has not seen the transaction before,
   the Base Node will validate the transaction and, if it is valid:
   * add it to its mempool;
@@ -83,26 +78,13 @@
 
   Otherwise, the transaction is dropped.
 * **NewBlock.** A newly mined block is being propagated over the network. If the node has not seen the block before, the
-=======
-* **NewTransaction**: A New Transaction is being propagated over the network. If the Base Node has not seen the 
-transaction before, the Base Node will validate the transaction and, if it is valid:
-  * add it to its MemPool;
-  * pass the transaction onto peers.
-
-  Otherwise the transaction is dropped.
-* **NewBlock**: A newly mined block is being propagated over the network. If the node has not seen the block before, the
->>>>>>> 3553d8da
   node will validate it. Its action depends on the validation outcome:
   * _Invalid block_ - drop the block.
   * _Valid block appending to the longest chain_ - add the block to the local state; propagate the block to peers.
   * _Valid block forking off main chain_ - add the block to the local state; propagate the block to peers.
   * _Valid block building off unknown block_ - add the orphan block to the local state.
 
-<<<<<<< HEAD
 * **Sync Request.** A peer is synchronizing state and is asking for block data. The node can decide to:
-=======
-* **Sync Request**: A peer is synchronizing state and is asking for block data. The node can decide to:
->>>>>>> 3553d8da
   * Ignore or ban the peer (based on previous behaviour heuristics).
   * Try and provide the data, returning an appropriate response. Note that most nodes can only offer block data up until
     their pruning horizon. Only full archival nodes can return the full block history. Refer to
@@ -119,17 +101,11 @@
 nodes making up the network.
 
 In Tari, the peer-to-peer network is not only used by full nodes (Base Nodes), but also by Validator Nodes, and
-<<<<<<< HEAD
+
 Tari and Digital Assets Network (DAN) clients.
 
 For this reason, peer management is handled internally by the Comms layer. If a Base Node wants to propagate a message, 
 new block or transaction, for example, it simply selects a `BROADCAST` strategy for the message and the Comms layer
-=======
-Tari and DAN clients.
-
-For this reason, peer management is handled by the Comms layer, internally. If a Base Node wants to propagate a message,
-a new block or rransaction, e.g., it simply selects a `BROADCAST` strategy for the message and the comms layer
->>>>>>> 3553d8da
 will do the rest.
 
 When a node wishes to query a peer for its peer list, this request will be handled by the `DHTService`. It will
@@ -140,11 +116,7 @@
 The blockchain state module is responsible for providing a persistent storage solution for blockchain state data. For
 Tari, this is delivered using the Lightning Memory-mapped Database (LMDB). LMDB is highly performant, intelligent and
 straightforward to use. An LMDB is essentially treated as a hash map data structure that transparently handles
-<<<<<<< HEAD
 memory caching, disk Input/Output (I/O) and multi-threaded access.
-=======
-memory caching, disk Input/Output (I/O) and multithreaded access.
->>>>>>> 3553d8da
 
 The blockchain module is able to run as a standalone service. All communication with clients is done via message
 channels. This allows the blockchain state service to completely control and manage read and write access to the
@@ -164,11 +136,8 @@
 but also applications such as block explorers and monitoring programs via a [gRPC] interface.
 
 A non-exhaustive list of methods the blockchain state module API will expose includes:
-<<<<<<< HEAD
+
 * checking whether a given Unspent Transaction Output (UTXO) is in the current UTXO set;
-=======
-* checking whether a given UTXO is in the current UTXO set;
->>>>>>> 3553d8da
 * requesting the latest block height;
 * requesting the total accumulated work on the longest chain;
 * requesting a specific block at a given height;
@@ -181,28 +150,18 @@
 
 ### Mempool Module
 
-<<<<<<< HEAD
 The mempool module tracks (valid) transactions that the node knows about, but that have not yet been included in a
 block. The mempool is ephemeral and non-consensus critical, and as such may be a memory-only data structure. Maintaining
 a large mempool is far more important for Base Nodes serving miners than those serving wallets. A mempool will slowly
 rebuild after a node reboots.
 
 That said, the mempool module must be thread safe. The Tari mempool module handles requests in the same way as the
-=======
-The mempool module tracks (valid) transactions that the node knows about, but that have not yet been included into a
-block. The mempool is ephemeral and non-consensus critical, and as such may be a memory-only data structure. Maintaining
-a large mempool is far more important for base nodes serving miners than those serving wallets. A mempool will slowly
-rebuild after a node reboots.
-
-That said, the mempool module must be thread safe. The Tari Mempool module handles requests in the same way as the
->>>>>>> 3553d8da
 Blockchain state module: via [crossbeam-channel] queues. The mempool structure itself is a set of hash maps as
 described in [RFC-0190]. For performance reasons, it may be worthwhile using a [concurrent hash map] implementation
 backed by a [thread pool], although a single thread may suffice.
 
 ### gRPC Interface
 
-<<<<<<< HEAD
 Base Nodes need to provide a local communication interface in addition to the P2P communication interface. This is
 best achieved using [gRPC]. The Base Node gRPC interface provides access to the public API methods of the Base Node
 Service, the mempool module and the blockchain state module, as discussed above.
@@ -210,15 +169,6 @@
 gRPC access is useful for tools such as local User Interfaces (UIs) to a running Base Node; client wallets running on 
 the same machine as the Base Node that want a more direct communication interface to the node than the P2P network 
 provides; third-party applications such as block explorers; and, of course, miners.
-=======
-Base nodes need to provide a local communication interface in addition to the P2P communication interface. This is
-best achieved using [gRPC]. The base node gRPC interface provides access to the public API methods of the base node
-service, the mempool module and the blockchain state module, as discussed above.
-
-gRPC access is useful for tools such as local User Interfaces (UIs) to a running base node; client wallets running on 
-the same machine as the base node that want a more direct communication interface to the node than the P2P network 
-provides, third party applications such as block explorers and, of course, miners.
->>>>>>> 3553d8da
 
 
 [crossbeam-channel]: https://crates.io/crates/crossbeam-channel
