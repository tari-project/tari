# Tari Network Terminology

Below are a list of terms and their definitions that are used throughout the Tari code and documentation. Let's use this
glossary to disambiguate ideas, and work towards a
[ubiquitous language](https://blog.carbonfive.com/2016/10/04/ubiquitous-language-the-joy-of-naming/) for this project.

## Archive node

[archivenode]: #archive-node "a full history node"

This is a full history [base node]. It will keep a complete history of every transaction ever received and it will not
implement pruning.

## AssetCollateral

[assetcollateral]: #assetcollateral

The amount of tari coin that a [Validator Node] must put up on the [base layer] in order to become part of an asset
[committee].

## Asset Issuer

[asset issuer]: #asset-issuer "An entity that creates digital assets on the Tari DAN"

An entity that creates digital assets on the Tari DAN. The Asset Issuer will specify the parameters of the contract
template that defines the rules that govern the asset and the number and nature of its constituent tokens on issuance.
The Asset Issuer will, generally, be the initial owner of the tokens.

## Bad Actor

[bad actor]: #bad-actor "A participant that acts maliciously or negligently to the detriment of the network or another
participant"

A participant that acts maliciously or negligently to the detriment of the network or another participant.

## Base layer

[base layer]: #base-layer "The Tari layer handling payments and secured by proof of work"

The Tari Base layer is a merge-mined [blockchain] secured by proof-of-work. The base layer is primarily responsible for
the emission of new Tari, for securing and managing [Tari coin] transfers.

## Base Node

[base node]: #base-node "A full Tari node running on the base layer, validating and propagating Tari coin transactions
and blocks"

A full Tari node running on the base layer. It's primary role is validating and propagating [Tari coin] transactions
and blocks to the rest of the network.

## Block

[block]: #block "A collection of transactions and associated metadata recorded as a single entity in the Tari blockchain"

A collection of transactions and associated metadata recorded as a single entity in the Tari blockchain. The ordering of
Tari transactions is set purely by the block height of the block they are recorded in.

## Block Header

[block header]: #block-header "A collection of information validating the information within a [block]"

A data structure that validates the information contained in a [block].

## Block Body

[block body]: #block-body "The transaction inputs, outputs, and kernels that make up the block"

A data structure containing the transaction inputs, outputs, and kernels that make up the block.

## Block reward

[block reward]: #block-reward "The amount of Tari created in every block"

The amount of Tari created by the coinbase transaction in every block. The block reward is set by the
[emission schedule].

## Blockchain

[blockchain]: #blockchain "The linked sequence of Tari blocks on the Tari base layer"

A sequence of tari [block]s. Each block contains a hash of the previous valid block. Thus the blocks form a chain
with the property that changing anything in a block other than the head block requires rewriting the entire
blockchain from that point on.

## Blockchain state

[blockchainstate]: #blockchain-state "This is a snapshot of how the blockchain looks"

The complete state of the blockchain at a specific block height. This means a pruned [utxo] set, a complete set of
kernels and headers up to that block height from the genesis block.

## BroadcastStrategy

[broadcast strategy]: #broadcaststrategy "Strategy used for broadcasting messages in a peer-to-peer network"

A strategy for propagating messages amongst nodes in a peer-to-peer network. Example implementations of
`BroadcastStrategy` include the Gossip protocol and flood fill.

<<<<<<< HEAD
=======
## Chain Reorganization
[reorg]: #chain-reorg "After a chain split occurs nodes on the poorer chain must resync to the best chain"

A chain reorganization occurs after a chain split occurs on the network, which commonly occurs due to network latency
and connectivity issues. When a chain split occurs one chain will have the higher accumulated proof-of-work, this chain
is considered the best chain. Nodes on the poorer chain will need to rewind and resync their chains to best chain. In 
this process transaction in the mempool could become orphaned or invalid.

>>>>>>> 32fe3d26
## Checkpoint

[checkpoint]: #checkpoint "A summary of the state of a Digital Asset that is recorded on the base layer"

A hash of the state of a Digital Asset that is recorded on the base layer.

## Coinbase transaction

[coinbase transaction]: #coinbase-transaction

The first transaction in every Tari block yields a [Block Reward] according to the Tari [emission Schedule] and is
awarded to the miner that performed the Proof of Work for the block.

## Committee

[committee]: #committee "A group of validator nodes that are responsible for managing a specific Digital Asset"

A group of [Validator Node]s that are responsible for managing the state of a specific [Digital Asset]. A committee is
selected during asset issuance and can be updated at [Checkpoint]s.

## CommitteeSelectionStrategy

[committeeselectionstrategy]: #committeeselectionstrategy "A strategy for an Asset Issuer to select candidates for the
committee from the available registered Validator Nodes who responded to the nomination call for that asset"

A strategy for an Asset Issuer to select candidates for the committee from the available registered Validator Nodes who
responded to the nomination call for that asset.

## ConsensusStrategy

[consensusstrategy]: #consensusstrategy "The approach that will be taken for a committee to reach consensus on
instructions"

The approach that will be taken for a committee to reach consensus on the validity of instructions that are performed
on a given Digital Asset.

## Commitment

[commitment]: #commitment

A commitment is a cryptographic primitive that allows one to commit to a chosen value while keeping it hidden from
others, with the ability to reveal the committed value later. Commitments are designed so that one cannot change the
value or statement after they have committed to it.

## Communication Node

[communication node]: #communication-node "A communication node that is responsible for maintaining the Tari
communication network"

A Communication Node is either a Validator Node or Base Node that is part of the Tari communication network. It
maintains the network and is responsible for forwarding and propagating joining requests, discovery requests and data
messages on the communication network.

## Communication Client

[communication client]: #communication-client "A communication client that makes use of the Tari communication network,
but does not maintain it"

A Communication Client is a Wallet or Asset Manager that makes use of the Tari communication network to send joining and
discovery requests. A Communication Client does not maintain the communication network and is not responsible for
forwarding or propagating any requests or data messages.

## Creator Nomination Mode

[creator nomination mode]: #creator-nomination-mode "An asset runs in creator nomination mode when _every_ validator
node in a validator committee is a [Trusted Node] that was directly nominated by the AI."

An asset runs in creator nomination mode when _every_ validator node in a validator committee is a [Trusted Node] that
was directly nominated by the [Asset Issuer].

## Current head

[currenthead]: #current-head "The last valid block of the longest chain"

The last [block] of the base layer that represents the latest valid block. This [block] must be from the longest
proof-of-work chain to be the current head.

## Cut-Through

[cut-through]: #cut-through "Cut-through is the process where outputs may be omitted"

Cut-through is the process where outputs spent within a single block may be removed without breaking the standard [MimbleWimble](#mimblewimble)
validation rules. Simplistically, `Alice -> Bob -> Carol` may be "cut-through" to `Alice -> Carol`. Bob's commitments may be removed.

On Tari, for reasons described in [RFC-0201_TariScript](./RFC-0201_TariScript.md#utxo-data-commitments), cut-through is prevented from ever happening.

## Digital asset

[digital asset]: #digital-asset "Sets of Native digital tokens, both fungible and non-fungible that are created by
asset issuers on the Tari 2nd layer"

Digital assets (DAs) are the sets or collections of native digital tokens (both fungible and non-fungible) that are
created by [asset issuer]s on the Tari 2nd layer. For example, a promoter might create a DA for a music concert event.
The event is the digital asset, and the tickets for the event are digital asset [tokens].

## Digital Asset Network

[digital asset network]: #digital-asset-network "The Tari second layer. All digital asset interactions are managed here."

The Tari second layer. All digital asset interactions are managed on the Tari Digital Assets Network (DAN). These
interactions (defined in [instruction]s) are processed and validated by [Validator Node]s.

## DigitalAssetTemplate

[digitalassettemplate]: #digitalassettemplate "A set of non-turing complete contract types supported by the DAN"

A DigitalAssetTemplate is one of a set of contract types supported by the DAN. These contracts are non-turing complete
and consist of rigid rule-sets with parameters that can be set by Asset Issuers.

## Digital asset tokens

[tokens]: #digital-asset-tokens 'or just, "tokens". The tokens associated with a given digital asset. Tokens are created
 by asset issuers'

Digital asset tokens (or often, just "tokens") are the finite set of digital entities associated with a given digital
asset. Depending on the DA created, tokens can represent tickets, in-game items, collectibles or loyalty points. They
are bound to the [digital asset] that created them.

## Hashed Time Locked Contract

[htlc]: #hashed-time-locked-contract 'or just, "HTLC".'

A time locked contract that only pays out after a certain criteria has been met or refunds the originator if a certain
period has expired.

## Emission schedule

[emission schedule]: #emission-schedule

An explicit formula as a function of the block height, _h_, that determines the block reward for the
_h_<sup>th</sup> block.

## Instructions

[instruction]: #instructions "Second-layer network commands for managing digital asset state"

Instructions are the [digital asset network] equivalent of [transaction]s. Instructions are issued by asset issuers and
client applications and are relayed by the DAN to the [validator node]s that are managing the associated
[digital asset].

## Mempool

[mempool]: #mempool "A memory pool for unconfirmed transactions on the base layer"

The mempool consists of the transaction pool, pending pool, orphan pool and reorg pool, and is responsible for managing
unconfirmed transactions that have not yet been included in the longest proof-of-work chain. Miners usually draw
verified transactions from the mempool to build up transaction [block]s.

## Mimblewimble

[mimblewimble]: #mimblewimble "a privacy-centric cryptocurrency protocol"

Mimblewimble is a privacy-centric cryptocurrency protocol. It was
[dropped](https://download.wpsoftware.net/bitcoin/wizardry/mimblewimble.txt) in the Bitcoin Developers chatroom by an
anonymous author and has since been refined by several authors, including Andrew Poelstra.

## Mining Server

[mining server]: #mining-server

A Mining Server is responsible for constructing new blocks by bundling transactions from the [mempool] of a connected
[Base Node]. It also distributes Proof-of-Work tasks to Mining Workers and verifies PoW solutions.

## Mining Worker

[mining worker]: #mining-worker

A Mining Worker is responsible for performing Proof-of-Work tasks received from its parent [Mining Server].

## Multisig

[multisig]: #multisig

Multi-signatures (Multisigs) are also known as N-of-M signatures, this means that a minimum of N number of the M peers
need to agree before a transaction can be spent. N and M can be equal; which is a special case and is often referred to
as an N-of-N Multisig.

[TLU musig](https://tlu.tarilabs.com/cryptography/musig-schnorr-sig-scheme/The_MuSig_Schnorr_Signature_Scheme.html)

## Node ID

[node id]: #node-id

A node ID is a unique identifier that specifies the location of a [communication node] or [communication client] in the
Tari communication network. The node ID can either be obtained from registration on the [Base Layer] or can be derived
from the public identification key of a [communication node] or [communication client].

## Orphan Pool

[orphan pool]: #orphan-pool "A pool in the Mempool for unconfirmed transactions that attempt to spend non-existent UTXOs"

The orphan pool is part of the [mempool] and manages all [transaction]s that have been verified but attempt to spend
[UTXO]s that do not exist or haven't been created yet.

## Pending Pool

[pending pool]: #pending-pool "A pool in the Mempool for unconfirmed transactions with time-lock restrictions"

The pending pool is part of the [mempool] and manages all [transaction]s that have a time-lock restriction on when it
can be processed or attempts to spend [UTXO]s with time-locks.

## Pruning horizon
<<<<<<< HEAD
=======
[pruning horizon]: #pruning-horizon	"Block height at which pruning will commence"
>>>>>>> 32fe3d26

[pruninghorizon]: #pruning-horizon "Block height at which pruning will commence"

This is a local setting for each node to help reduce syncing time and bandwidth. This is the number of blocks from the
chain tip beyond which a chain will be pruned.

## Public Nomination Mode

[public nomination mode]: #public-nomination-mode

An asset runs in public nomination mode when the [Asset Issuer] broadcasts a call for nominations to the network and VNs
from the network nominate themselves as candidates to become members of the [committee] for the asset. The
[Asset Issuer] will then employ the [CommitteeSelectionStrategy] to select the committee from the list of available
candidates.

## Range proof

[range proof]: #range-proof

A mathematical demonstration that a value inside a [commitment] (i.e. it is hidden) lies within a certain range. For
[Mimblewimble], range proofs are used to prove that outputs are positive values.

## Registration Deposit

[registration deposit]: #registration-deposit "An amount of tari coin that is locked up on the base layer when a
[Validator Node] is registered"

An amount of tari coin that is locked up on the base layer when a [Validator Node] is registered. In order to make Sybil
attacks expensive and to provide an authorative base layer registry of [validator node]s they will need to lock up a
amount of [Tari Coin] on the [Base Layer] using a registration transaction to begin acting as a VN on the DAN.

## Registration Term

[registration term]: #registration-term "The minimum amount of time that a VN registration lasts"

The minimum amount of time that a VN registration lasts, the [Registration Deposit] can only be released after this
minimum period has elapsed.

## Reorg Pool

[reorg pool]: #reorg-pool "A backup pool in the Mempool for unconfirmed transactions that have been included in blocks"

The reorg pool is part of the [mempool] and stores all [transaction]s that have recently been included in blocks in case
a blockchain reorganization occurs and the transactions need to be restored to the [transaction pool].

## Script Keypair

[script key]: #script-keypair

The script private - public keypair, \\((k\_{Si}\\),\\(K\_{Si})\\), is used in [TariScript] to unlock and execute the
script associated with an output. Afterwards the execution stack must contain exactly one value that must be equal to
the script public key.

## Script Offset

[script offset]: #script-offset

The script offset provides a proof that every script public key \\( K\_{Si} \\) and sender offset public key
\\( K\_{Oi} \\) provided for the a transaction's inputs and outputs are correct.

## Sender Metadata Signature

[sender metadata signature]: #sender-metadata-signature

The sender metadata signature is used to sign the metadata of the UTXO with the [sender offset] private key
\\( k\_{Oi} \\) and this stops malleability of the UTXO metadata.

## Sender Offset Keypair

[sender offset]: #sender-offset-keypair

The sender offset private - public keypair, (\\( k\_{Oi} \\),\\( K\_{Oi} \\)), is used by the sender of an output to
lock all its metadata by virtue of a [sender metadata signature].

## Spending Key

[spending key]: #spending-key

A private spending key is a private key that permits spending of a [UTXO]. It is also sometimes referred to as a
Blinding Factor, since is Tari (and Mimblewimble) outputs, the value of a UTXO is _blinded_ by the spending key:

$$ C = v.H + k.G $$

The public key, \\(P = k.G\\) is known as the _public_ spending key.

## SynchronisationState

[synchronisationstate]: #synchronisationstate

The current synchronisation state of a [Base Node]. This can either be
<<<<<<< HEAD
=======
* `starting` - The node has freshly started up and is still waiting for first round of chain_metadata responses from its 
  neighbours on which to base its next state change.
* `header_sync` - The node is in the process of synchronising headers with chosen sync peer.
* `horizon_sync` - The node is in the process of syncing blocks from the tip to its [pruning horizon]
* `block_sync` -   The node is in the process of syncing all blocks back to the genesis block
* `listening` - The node has completed its syncing strategy and will continue to listen for new blocks and monitor
  its neighbours to detect if it falls behind.
>>>>>>> 32fe3d26

- `new` - The blockchain state is empty and is waiting for synchronisation to begin.
- `synchronising` - The blockchain state is in the process of synchronising with the rest of the network.
- `synchronised` - The blockchain state has synchronised with the rest of the network and is in a position to validate
  transactions.

## SynchronisationStrategy

[synchronisationstrategy]: #synchronisationstrategy

The generalised approach for a [Base Node] to obtain the current state of the blockchain from the peer-to-peer network.
Specific implementations may differ based on different trade-offs and constraints with respect to bandwidth, local
network conditions etc.

## Tari Coin

[tari coin]: #tari-coin "The base layer token"

The base layer token. Tari coins are released according to the [emission schedule] on the Tari [base layer]
[blockchain] in [coinbase transaction]s.

## TariScript

[tariscript]: #tariscript "The Tari scripting system for transactions"

Tari uses a scripting system for transactions, not unlike [Bitcoin's scripting system](https://en.bitcoin.it/wiki/Script),
called TariScript. It is also simple, stack-based, processed from left to right, not Turing-complete, with no loops. It
is a list of instructions linked in a non&nbsp;malleable way to each output, specifying its conditions of spending.

## Transaction

[transaction]: #transaction "Base layer tari coin transfers."

Transactions are activities recorded on the Tari [blockchain] running on the [base layer]. Transactions always involve a
transfer of [Tari coin]s.

## Transaction Pool

[transaction pool]: #transaction-pool "A pool in the Mempool for valid and verified unconfirmed transactions"

The transaction pool is part of the [mempool] and manages all [transaction]s that have been verified, that spend valid
[UTXO]s and don't have any time-lock restrictions.

## Trusted Node

[trusted node]: #trusted-node "A permissioned Validator Node nominated by an Asset Issuer"

A permissioned Validator Node nominated by an Asset Issuer that will form part of the committee for that Digital Asset.

## Token Wallet

[token wallet]: #token-wallet "An Asset Manager Wallet for Tari Assets and Tokens"

A Tari Token Wallet is responsible for managing [Digital asset]s and [Tokens], and for constructing and negotiating
[instruction]s for transferring and receiving Assets and Tokens on the [Digital Asset Network].

## Transaction Weight

[transaction weight]: #transaction-weight "Transaction "

The weight of a transaction / block measured in "grams". Block / transaction weight are defined in the same way:
`weight = num_inputs * PER_INPUT_GRAMS + num_outputs * PER_OUTPUT_GRAMS + num_kernels * PER_KERNEL_GRAMS`
where the capitalized values are hard-coded constants.

## Unspent transaction outputs

[utxo]: #unspent-transaction-outputs

An unspent transaction output (UTXO) is a discrete number of Tari that are available to be spent. The sum of all
UTXOs represents all the Tari currently in circulation. In addition, the sum of all UTXO values equals the sum of the
[block reward]s for all blocks up to the current block height.

UTXO values are hidden by their [commitment]s. Only the owner of the UTXO and (presumably) the creator of the UTXO
(either a [Coinbase transaction] or previous spender) know the value of the UTXO.

## Validator Node

[validator node]: #validator-node "A second-layer node that manages and validates digital asset state transitions"

Validator nodes (VNs) make up the Tari second layer, or [Digital Asset Network]. VNs are responsible for creating and
updating [digital asset]s living on the Tari network.

## Wallet

[wallet]: #wallet "A Wallet for Tari coins"
[registration deposit]: #registration-deposit

A Tari Wallet is responsible for managing key pairs, and for constructing and negotiating [transaction]s for
transferring and receiving [tari coin]s on the [Base Layer].

# Disclaimer

This document is subject to the [disclaimer](../DISCLAIMER.md).<|MERGE_RESOLUTION|>--- conflicted
+++ resolved
@@ -96,8 +96,6 @@
 A strategy for propagating messages amongst nodes in a peer-to-peer network. Example implementations of
 `BroadcastStrategy` include the Gossip protocol and flood fill.
 
-<<<<<<< HEAD
-=======
 ## Chain Reorganization
 [reorg]: #chain-reorg "After a chain split occurs nodes on the poorer chain must resync to the best chain"
 
@@ -106,7 +104,6 @@
 is considered the best chain. Nodes on the poorer chain will need to rewind and resync their chains to best chain. In 
 this process transaction in the mempool could become orphaned or invalid.
 
->>>>>>> 32fe3d26
 ## Checkpoint
 
 [checkpoint]: #checkpoint "A summary of the state of a Digital Asset that is recorded on the base layer"
@@ -308,11 +305,6 @@
 The pending pool is part of the [mempool] and manages all [transaction]s that have a time-lock restriction on when it
 can be processed or attempts to spend [UTXO]s with time-locks.
 
-## Pruning horizon
-<<<<<<< HEAD
-=======
-[pruning horizon]: #pruning-horizon	"Block height at which pruning will commence"
->>>>>>> 32fe3d26
 
 [pruninghorizon]: #pruning-horizon "Block height at which pruning will commence"
 
@@ -403,8 +395,7 @@
 [synchronisationstate]: #synchronisationstate
 
 The current synchronisation state of a [Base Node]. This can either be
-<<<<<<< HEAD
-=======
+
 * `starting` - The node has freshly started up and is still waiting for first round of chain_metadata responses from its 
   neighbours on which to base its next state change.
 * `header_sync` - The node is in the process of synchronising headers with chosen sync peer.
@@ -412,12 +403,7 @@
 * `block_sync` -   The node is in the process of syncing all blocks back to the genesis block
 * `listening` - The node has completed its syncing strategy and will continue to listen for new blocks and monitor
   its neighbours to detect if it falls behind.
->>>>>>> 32fe3d26
-
-- `new` - The blockchain state is empty and is waiting for synchronisation to begin.
-- `synchronising` - The blockchain state is in the process of synchronising with the rest of the network.
-- `synchronised` - The blockchain state has synchronised with the rest of the network and is in a position to validate
-  transactions.
+
 
 ## SynchronisationStrategy
 
