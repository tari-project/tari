# RFC-0010/CodeStructure

## Tari code structure and organisation

![status: draft](theme/images/status-draft.svg)

**Maintainer(s)**: [Cayle Sharrock](https://github.com/CjS77)

# License

[ The 3-Clause BSD License](https://opensource.org/licenses/BSD-3-Clause).

Copyright <YEAR> <COPYRIGHT HOLDER | The Tari Development Community>

Redistribution and use in source and binary forms, with or without modification, are permitted provided that the
following conditions are met:

1. Redistributions of this document must retain the above copyright notice, this list of conditions and the following
   disclaimer.
2. Redistributions in binary form must reproduce the above copyright notice, this list of conditions and the following
   disclaimer in the documentation and/or other materials provided with the distribution.
3. Neither the name of the copyright holder nor the names of its contributors may be used to endorse or promote products
   derived from this software without specific prior written permission.

THIS DOCUMENT IS PROVIDED BY THE COPYRIGHT HOLDERS AND CONTRIBUTORS "AS IS" AND ANY EXPRESS OR IMPLIED WARRANTIES,
INCLUDING, BUT NOT LIMITED TO, THE IMPLIED WARRANTIES OF MERCHANTABILITY AND FITNESS FOR A PARTICULAR PURPOSE ARE
DISCLAIMED. IN NO EVENT SHALL THE COPYRIGHT HOLDER OR CONTRIBUTORS BE LIABLE FOR ANY DIRECT, INDIRECT, INCIDENTAL,
SPECIAL, EXEMPLARY, OR CONSEQUENTIAL DAMAGES (INCLUDING, BUT NOT LIMITED TO, PROCUREMENT OF SUBSTITUTE GOODS OR
SERVICES; LOSS OF USE, DATA, OR PROFITS; OR BUSINESS INTERRUPTION) HOWEVER CAUSED AND ON ANY THEORY OF LIABILITY,
WHETHER IN CONTRACT, STRICT LIABILITY, OR TORT (INCLUDING NEGLIGENCE OR OTHERWISE) ARISING IN ANY WAY OUT OF THE USE OF
THIS SOFTWARE, EVEN IF ADVISED OF THE POSSIBILITY OF SUCH DAMAGE.

## Language

The key words "MUST", "MUST NOT", "REQUIRED", "SHALL", "SHALL NOT", "SHOULD", "SHOULD NOT", "RECOMMENDED", 
"NOT RECOMMENDED", "MAY", and "OPTIONAL" in this document are to be interpreted as described in 
[BCP 14](https://tools.ietf.org/html/bcp14) (covering RFC2119 and RFC8174) when, and only when, they appear in all capitals, as 
shown here.

## Disclaimer

The purpose of this document and its content is for information purposes only and may be subject to change or update
without notice.

This document may include preliminary concepts that may or may not be in the process of being developed by the Tari
community. The release of this document is intended solely for review and discussion by the community regarding the
technological merits of the potential system outlined herein.

## Goals

This RFC describes and explains the Tari codebase layout.

## Related RFCs

None.

## Description

The code follows a Domain-Driven Design layout ([DDD]), with top-level directories falling into infrastructure, domain
and application layers.

### Infrastructure layer

This layer provides a set of crates which have general infrastructural utility. The rest of the Tari codebase can make use
of these crates to obtain persistence, communication and cryptographic services. The infrastructure layer doesn't know
anything about blockchains, transactions, or digital assets.

We recommend that code in this layer generalises infrastructure services behind abstraction layers as much as is
reasonable, so that specific implementations can be swapped out with relative ease.

### Domain layer

The Domain layer houses the Tari "business logic". All protocol-related concepts and procedures are defined and
implemented here.

This entails that any and all terms defined in the [Glossary] will have a software implementation here, and only here.
They can be _used_ in the Application layer, but must be implemented in the Domain layer.

The domain layer can make use of crates in the infrastructure layer to achieve its goals.

### Application layer

Applications build on top of the domain layer to produce the executable software that is deployed as part of the Tari
network.

As an example, the following base layer applications may be developed as part of the Tari protocol release:

* A standalone miner (tari_miner)
* A pool miner (tari_pool_miner)
* A CLI wallet for the Tari cryptocurrency (cli_wallet)
* A base node executable (tari_basenode)
* A REST API server for the base node

### Code layout

The top-level source code directories in this repository reflect the respective [DDD] layers; except that there are two
domain layer directories, corresponding to the two network layers that make up the Tari network.

1. The `infrastructure` directory contains application-layer code and is not Tari-specific. It holds the following
   crates:
    - `comms`: The networking and messaging subsystem
    - `crypto`: All cryptographic services, including a Curve25519 implementation
    - `storage`: Data persistence services, including an LMDB persistence implementation
<<<<<<< HEAD
    - `merklemountainrange`: An independant implementation of a merkle mountain range
=======
    - `merklemountainrange`: An independent implementation of a merkle mountain range
    - `derive`: A crate to contain #[derive(...)] macros
>>>>>>> 7029616f
1. `base_layer` is a domain-layer directory and contains:
    - `blockchain`: The Tari consensus code
    - `core`: common classes and traits, such as [Transaction]s and [Block]s
    - `mempool`: The unconfirmed transaction pool implementation
    - `mining`: The merge-mining modules
    - `p2p`: The block and transaction propagation module
    - `api`: interfaces for clients and wallets to interact with the base layer components
1. `digital_assets_layer` is a domain-layer directory. It contains code related to the management of native Tari digital
   assets.
   - Its sub-structure is TBD.
1. `applications` contains crates for all the application-layer executables that form part of the Tari codebase.


[Glossary]: ../Glossary.md "Glossary"
[DDD]: https://en.wikipedia.org/wiki/Domain-driven_design 'Wikipedia: Domain Driven Design'
[transaction]: ../Glossary.md#transaction
[block]: ../Glossary.md#block<|MERGE_RESOLUTION|>--- conflicted
+++ resolved
@@ -101,12 +101,9 @@
     - `comms`: The networking and messaging subsystem
     - `crypto`: All cryptographic services, including a Curve25519 implementation
     - `storage`: Data persistence services, including an LMDB persistence implementation
-<<<<<<< HEAD
     - `merklemountainrange`: An independant implementation of a merkle mountain range
-=======
-    - `merklemountainrange`: An independent implementation of a merkle mountain range
     - `derive`: A crate to contain #[derive(...)] macros
->>>>>>> 7029616f
+
 1. `base_layer` is a domain-layer directory and contains:
     - `blockchain`: The Tari consensus code
     - `core`: common classes and traits, such as [Transaction]s and [Block]s
