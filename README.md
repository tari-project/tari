[![Coverage Status](https://coveralls.io/repos/github/tari-project/tari/badge.svg?branch=development)](https://coveralls.io/github/tari-project/tari?branch=development)

# The Tari protocol

A number of applications have been developed by the Tari community to implement the Tari protocol. These are:

- Minotari Base Node
- Minotari Wallet
- Minotari Miner
- Minotari Merge Mining Proxy
- Minotari Aurora wallets for Android and iOS

Only the first four applications will be discussed in this README (see [wallet-android](https://github.com/tari-project/wallet-android) and [wallet-ios](https://github.com/tari-project/wallet-ios) for mobile wallets' repos).

## Developers
Want to contribute? Start by reading the [Contributing Guide](Contributing.md) and the [Reviewing Guide](docs/src/reviewing_guide.md).

## Installing using binaries

### Versions
The recommended running versions of each network are:

| Network   | Version     |
|-----------|-------------|
| Stagenet  | ---         |
<<<<<<< HEAD
| Nextnet   | 1.0.0-rc.2  |
| Esmeralda | 1.0.0-pre.5 |
=======
| Nextnet   | 1.0.0-rc.5  |
| Esmeralda | 1.0.0-pre.8 |
>>>>>>> ab8d96af

For more detail about versioning, see [Release Ideology](https://github.com/tari-project/tari/blob/development/docs/src/branching_releases.md).

### Download

[Download binaries](https://tari.com/downloads/) from [tari.com](https://www.tari.com/). This is the easiest way to run a Tari node, but you're
essentially trusting the person that built and uploaded them that nothing untoward has happened.

Hashes of the binaries are available alongside the downloads.
You can get the hash of your download by opening a terminal or command prompt and running the following:

(\*nix)

    shasum -a256 <PATH_TO_BINARY_INSTALL_FILE>

(Windows)

    certUtil -hashfile <PATH_TO_BINARY_INSTALL_FILE> SHA256

If the result doesn't match the published hash, don't run the binary.
Note that this only checks that your binary was downloaded correctly; it cannot detect if the binary was replaced by a bad actor.
If you need to ensure that your binary matches the source, see [Building from source](#building-from-source) below.

### Install

After you have downloaded the binaries, you need to install them. This is easy to do, and works as follows:

#### On \*Nix

Assuming you want to install the Tari applications into your home folder, run the following:

    cd ~
    tar -xf <PATH_TO_BINARY_INSTALL_FILE>

After this, the Tari applications will be located in `~/tari_esmeralda_testnet` with a selection of
soft links to run them.

#### On Windows

Just double-click the installer and accept all the default prompts. The Tari applications will be located in the folder
you selected during installation, and can be run by double-clicking the various shortcuts or via the Windows menu
(`Tari Testnet`).

### Runtime links

#### Use the one-click miner

Execute the `start_all` soft link/shortcut; this will start everything you need
depending on the choices you make when prompted:

- Tor services started by default
- Minotari Base Node, or
- Minotari Base Node & Minotari Wallet, or
- Minotari Base Node & Minotari Wallet & Minotari Miner, or
- Minotari Base Node & Minotari Wallet & Minotari Merge Mining Proxy & XMRig

#### Start all applications individually

- Execute the `start_minotari_node` soft link/shortcut; this will also start the Tor
  services if not running already that needs to be running before the base node
  can run (do not close the Tor console).

- Execute the `start_minotari_console_wallet` soft link/shortcut; this will also start the
  Tor services that needs to be running before the base node can run (do not
  close the Tor console).

  **Note**: The Tor console will output `[notice] Bootstrapped 100% (done): Done`
  when the Tor services have fully started.

- Depending on your choice of mining:

  - SHA3 standalone mining
    - Execute the `start_minotari_miner` soft link/shortcut.
  - Merge mining with Monero
    - Execute the `start_minotari_merge_mining_proxy` soft link/shortcut.
    - Execute the `start_xmrig` shortcut.

## Building from source

To build the Minotari codebase from source, there are a few dependencies you need to have installed.

### Install development packages

First you'll need to make sure you have a full development environment set up:

#### (macOS)

```
brew update
brew install openssl cmake coreutils automake autoconf protobuf tor
brew install --cask powershell
```

#### (macOS M1 chipset)

If RandomX unit tests are failing, please update the Mac to ensure it's running at least `Darwin Kernel Version 22.3.0`.


#### (Ubuntu 18.04, including WSL-2 on Windows)

```
sudo apt-get update
sudo apt-get -y install openssl libssl-dev pkg-config libsqlite3-dev clang git cmake libc++-dev libc++abi-dev libprotobuf-dev protobuf-compiler libncurses5-dev libncursesw5-dev
sudo apt-get install -y wget apt-transport-https
sudo wget -q "https://packages.microsoft.com/config/ubuntu/$(lsb_release -rs)/packages-microsoft-prod.deb"
sudo dpkg -i packages-microsoft-prod.deb
sudo apt-get update
sudo add-apt-repository universe
sudo apt-get install -y powershell
```

#### (Windows)

First you'll need to make sure you have a full development environment set up:

- LLVM

  - https://releases.llvm.org/
  - Create a `LIBCLANG_PATH` environment variable pointing to the LLVM lib path, e.g.
    ```
    setx LIBCLANG_PATH "C:\Program Files\LLVM\lib"
    ```

- Build Tools

  - [CMake](https://cmake.org/download/) (Used for RandomX)

  - Either:

    - Microsoft Visual Studio Version 2019 or later
      - C++ CMake tools for Windows
      - MSVC build tools (latest version for your platform ARM, ARM64 or x64.x86)
      - Spectre-mitigated libs (latest version for your platform ARM, ARM64 or x64.x86)

    or

    - [Build Tools for Visual Studio 2019](https://visualstudio.microsoft.com/thank-you-downloading-visual-studio/?sku=BuildTools&rel=16)

- Perl for OpenSSL:

  - OpenSSL is compiled and statically linked by the included [rust-openssl](https://github.com/sfackler/rust-openssl) crate
  - Perl is required to compile this source on Windows, please download and install [StrawberryPerl](https://strawberryperl.com/)

- [Protocol Buffers](https://protobuf.dev/)
  - Install from https://github.com/protocolbuffers/protobuf#protobuf-compiler-installation or if you using [The Package Manager for Windows](https://chocolatey.org/), run ```choco upgrade protoc -y```

- Tor
  - Download [Tor Windows Expert Bundle](https://www.torproject.org/download/tor/)
  - Extract to local path, e.g. `C:\Program Files (x86)\Tor Services`
  - Ensure the directory containing the Tor executable, e.g. `C:\Program Files (x86)\Tor Services\Tor`, is in the path

#### Install Rust (\*nix)

You can follow along at [The Rust Website](https://www.rust-lang.org/tools/install) or just follow these steps to get
Rust installed on your machine:

    curl --proto '=https' --tlsv1.2 -sSf https://sh.rustup.rs | sh

Then make sure that `cargo` has been added to your path:

    export PATH="$HOME/.cargo/bin:$PATH"

#### Install Rust (Windows 10)

Follow the installation process for Windows at [The Rust Website](https://www.rust-lang.org/tools/install). Then make
sure that `cargo` and `rustc` have been added to your path:

    cargo --version
    rustc --version

### Checkout the source code

In your directory of choice (_e.g._ `%USERPROFILE%\Code` on Windows), clone the Tari repo:

    git clone https://github.com/tari-project/tari.git

### Build

Grab a cup of coffee and begin the Tari build.

(\*nix)

    cd tari
    cargo build --release

(Windows)

This is similar to building in Ubuntu, except the Microsoft Visual Studio environment must be sourced. Open the
appropriate _x64\x86 Native Tools Command Prompt for VS 2019_, and in your main Tari directory perform the
build, which will create the executable inside your `%USERPROFILE%\Code\tari\target\release` directory:

    cd %USERPROFILE%\Code\tari
    cargo build --release

A successful build should output something like this:

```
   Compiling minotari_wallet v0.0.9 (.../tari/base_layer/wallet)
   Compiling test_faucet v0.0.1 (.../tari/applications/test_faucet)
   Compiling minotari_wallet_ffi v0.0.9 (.../tari/base_layer/wallet_ffi)
   Compiling minotari_node v0.0.9 (.../tari/applications/minotari_node)
    Finished release [optimized] target(s) in 12m 24s
```

Compiled executables can be found at these paths::

    ./target/release/minotari_node
    ./target/release/minotari_console_wallet
    ./target/release/minotari_merge_mining_proxy
    ./target/release/minotari_miner

Alternatively, `cargo` can build and install the executable into `~/.cargo/bin` (`%USERPROFILE%\.cargo\bin` on Windows), so it will be executable from anywhere
on your system:

    cargo install --path=applications/minotari_node --force
    cargo install --path=applications/minotari_console_wallet --force
    cargo install --path=applications/minotari_merge_mining_proxy --force
    cargo install --path=applications/minotari_miner --force

---

Alternatively, `cargo` can build and install the executable into `%USERPROFILE%\.cargo\bin`, so it will be executable from
anywhere on your system:

    cargo install --path=applications/minotari_node --force
    cargo install --path=applications/minotari_console_wallet --force
    cargo install --path=applications/minotari_merge_mining_proxy --force
    cargo install --path=applications/minotari_miner --force

### Run

The executables will either be inside your `~/tari/target/release` (on Linux) or `%USERPROFILE%\Code\tari\target\release`
(on Windows) directory, or alternatively, inside your `~/.cargo/bin` (on Linux) `%USERPROFILE%\.cargo\bin` (on Windows)
directory, depending on the build choice above, and must be run from the command line. If the former build method was
used, you can run it from that directory, or you more likely want to copy it somewhere more convenient. Make sure to
start the Tor service `~/tari/applications/minotari_node/osx/start_tor` (on Mac),
`~/tari/applications/minotari_node/linux/start_tor` (on Linux) or
`%USERPROFILE%\Code\tari\applications\minotari_node\windows\start_tor.lnk` (on Windows).

To run from any directory of your choice, where the executable is visible in the path (first-time use):

    minotari_node --init
    minotari_node

    minotari_console_wallet --init

    minotari_merge_mining_proxy

    minotari_miner --init

Consecutive runs:

    minotari_node

    minotari_console_wallet

    minotari_merge_mining_proxy

    minotari_miner

Alternatively, you can run the Tari applications from your source directory using `cargo`, and just omit the `--release`
flag if you want to run in debug mode (first time use):

    cargo run --bin minotari_node --release --  --init
    cargo run --bin minotari_node --release

    cargo run --bin minotari_merge_mining_proxy --release

    cargo run --bin minotari_console_wallet --release --  --init

    cargo run --bin minotari_miner --release

On consecutive runs:

    cargo run --bin minotari_node --release

    cargo run --bin minotari_console_wallet --release

    cargo run --bin minotari_merge_mining_proxy --release

    cargo run --bin minotari_miner --release

Using all the default options, the blockchain database, wallet database, console wallet database, log files and all
configuration files will be created in the `~/.tari` (on Linux) or `%USERPROFILE%\.tari` (on Windows) directory.
Alternatively, by specifying `--base-path <base-path>` on the command line as well, all of this will be created in that
directory.

## Advanced build configurations

- Vagrant: See [Building with Vagrant](https://github.com/tari-project/tari/issues/1407), using Vagrant to build and run a basenode, as cleanly as possible.

## Using Docker

### Running the base node with a Docker image

Minotari Base Node Docker images can be found at https://quay.io/repository/tarilabs/minotari_node

Using `docker-compose.yaml`:

```
version: "3"

services:
  minotari_node:
    image: quay.io/tarilabs/minotari_node:v0.5.4
    restart: unless-stopped
    volumes:
      - ./data:/root/.tari
# These 2 params are required for an interactive docker-compose session
    stdin_open: true
    tty: true
    expose:
      - 18142
    ports:
      - "18142:18142"
```

Then run `docker-compose up -d` to start your docker service.

Check the running state with `docker-compose ps`:

```
        Name           Command    State            Ports
------------------------------------------------------------------
tbn_minotari_node_1   start.sh   Up      0.0.0.0:18142->18142/tcp
```

To connect to the console, use `docker ps` to get the container ID to which to attach the `minotari_node`` in Docker:

```
CONTAINER ID        IMAGE                                    COMMAND             CREATED             STATUS              PORTS                      NAMES
73427509a4bb        quay.io/tarilabs/minotari_node:v0.5.4   "start.sh"          45 minutes ago      Up 26 minutes       0.0.0.0:18142->18142/tcp   tbn_minotari_node_1
```

With the container ID `73427509a4bb`, connect to the `minotari_node` console using `docker attach 73427509a4bb`:

```
>> help
Available commands are:
help, version, get-chain-metadata, list-peers, reset-offline-peers, ban-peer, unban-peer, list-connections, list-headers,
check-db, calc-timing, discover-peer, get-block, search-utxo, search-kernel, search-stxo, get-mempool-stats,
get-mempool-state, whoami, get-state-info, quit, exit
>> get-chain-metadata
Height of longest chain : 5228
Geometric mean of longest chain : 5892870
Best block : 2c4f92854b2160324b8afebaa476b39be4004d2a7a19c69dd2d4e4da257bfee2
Pruning horizon : 0
Effective pruned height : 0
>> get-state-info
Current state machine state:
Synchronizing blocks: Syncing from the following peers:
510c83279adc7cb7d7dda0aa07
Syncing 5229/5233
```

---

### Building a Docker image

If you don't want to use the Docker images provided by the community, you can roll your own!

First, clone the Tari repo:

```bash
git clone git@github.com:tari-project/tari.git
```

Then build the image using the dockerfile in `buildtools`. The base node dockerfile builds the application and then
places the binary inside a small container, keeping the executable binary to a minimum:

    docker build -t minotari_node:latest -f ./buildtools/base_node.Dockerfile .

Test your image:

    docker run --rm -ti minotari_node minotari_node --help

Run the base node:

    docker run -ti -v /path/to/config/dir:/root/.tari minotari_node

Default Docker builds for base x86-64 CPU. Better performing builds can be created by passing build options:

    docker build -t minotari_node:performance --build-arg TBN_ARCH=skylake --build-arg TBN_FEATURES=avx2 -f ./buildtools/base_node.Dockerfile .

---

## Mining

The Tari protocol supports hybrid mining; stand-alone or pooled SHA3 mining using the Minotari Miner or merged mining with
Monero using the Minotari Merge Mining Proxy in conjunction with XMRig (RandomX-based mining). Blocks to be won by
standalone and pooled SHA3 mining have been apportioned to approximately 40% and with Monero merged mining to approximately 60%.
This apportionment is deeply baked into the Tari protocol and part of the consensus rules. The 40/60 split is determined
by slightly different block target times for each algorithm, that when combined will give an average block time of
approximately 120 seconds. Each mining algorithm makes use of Linear Weighted Moving Average (LWMA) maths to gracefully adjust
the target difficulties to adhere to the respective target block times. Any block won by either mining algorithm will be
accepted, and when there is a tie, a geometric mean calculation will be used to decide the winner. This system is
completely fair without any additional empirical meddling to try force a certain outcome.

### Tari SHA3 mining

In order to perform SHA3 mining with Tari, the following applications are needed:

- A Minotari Base Node [_to supply blockchain metadata information_];
- A Minotari Wallet [_to collect the Minotari block rewards (coinbase transactions)_];
- A Minotari Miner [_to perform the mining_];

In order to perform pooled SHA3 mining with Tari, the following applications are needed:

- For a pool operator:

  - A Minotari Base Node [_to supply blockchain metadata information_];
  - A Minotari Wallet [_to collect the Minotari block rewards (coinbase transactions)_];
  - Miningcore [_pool software supporting various cryptocurrencies, configured for Tari_]

- For a miner:
  - A Minotari Wallet [_to collect the share rewards (pool payouts)_];
  - A Minotari Miner [_to perform the mining_];

#### Runtime prerequisites

The Minotari Base Node, Minotari Wallet and Minotari Miner can all run in the same directory. By performing the
default installation as described in [Installing using binaries](#installing-using-binaries), all these applications
will be available.

For MiningCore see the [Linux](https://github.com/tari-project/miningcore/#building-on-debianubuntu) and [Windows](https://github.com/tari-project/miningcore/#building-on-windows) build instructions.

#### Configuration prerequisites

The configuration prerequisites are the same for all four Tari applications. After performing a
[default installation](#installing-using-binaries), locate the main configuration file (`config.toml`), which
will be created in the `~/tari_esmeralda_testnet/config` (on Linux) or `%USERPROFILE%\.tari-testnet\config` (on Windows)
directory.

With the main configuration file, in addition to the settings already present, the following must also be enabled for
the Minotari Base Node and the Minotari Wallet, if they are not enabled already. Under sections **`base_node.esmeralda`** and **`wallet`** respectively:

```
[wallet]

grpc_address = "127.0.0.1:18143"
```

```
[base_node.esmeralda]
transport = "tor"
allow_test_addresses = false
grpc_enabled = true
grpc_base_node_address = "127.0.0.1:18142"
```

For MiningCore:

See example configuration [here](https://github.com/tari-project/miningcore/blob/master/examples/tari_pool.json).

For the Minotari Miner there are some additional settings under section **`miner`** that can be changed:

- For SHA3 Mining:

```
[miner]
# Number of mining threads
# Default: number of logical CPU cores
#num_mining_threads=8

# GRPC address of base node
# Default: value from `base_node.grpc_base_node_address`
#base_node_grpc_address = "127.0.0.1:18142"

# GRPC address of console wallet
# Default: value from `wallet.grpc_address`
#wallet_grpc_address = "127.0.0.1:18143"

# Start mining only when base node is bootstrapped
# and current block height is on the tip of network
# Default: true
#mine_on_tip_only=true

# Will check tip with node every N seconds and restart mining
# if height already taken and option `mine_on_tip_only` is set
# to true
# Default: 30 seconds
#validate_tip_timeout_sec=30
```

For pooled SHA3 mining:

```
[miner]
# Number of mining threads
# Default: number of logical CPU cores
#num_mining_threads=8

# Stratum Mode configuration
# mining_pool_address = "miningcore.tari.com:3052"
# mining_wallet_address = "YOUR_WALLET_PUBLIC_KEY"
# mining_worker_name = "worker1"
```

Uncomment `mining_pool_address` and `mining_wallet_address`. Adjust the values to your intended configuration.
`mining_worker_name` is an optional configuration field allowing you to name your worker.

#### Perform SHA3 mining

- For SHA3 mining:
  Tor and the required Tari applications must be started and preferably in this order:

  - Tor:

    - Linux/OSX: Execute `start_tor.sh`.
    - Windows: `Start Tor Serviecs` menu item or `start_tor` shortcut in the Tari installation folder.

    - Tari Base Node:

    - Linux/OSX: As per [Runtime links](#runtime-links).
    - Windows: As per [Runtime links](#runtime-links) or `Start Base Node` menu item or
      `start_minotari_node` shortcut in the Tari installation folder.

  - Tari Console Wallet:

    - Linux/OSX: As per [Runtime links](#runtime-links).
    - Windows: As per [Runtime links](#runtime-links) or `Start Console Wallet` menu item or
      `start_tari_console_wallet` shortcut in the Tari installation folder.

  - Tari Miner:
    - Linux/OSX: As per [Runtime links](#runtime-links).
    - Windows: As per [Runtime links](#runtime-links) or `Start Miner` menu item
      or `start_tari_miner` shortcut in the Tari installation folder.

Look out for the following types of messages on the Tari Miner console to confirm that it is connected properly
and performing mining:

```
2021-02-26 11:24:23.604202000 [minotari_miner] INFO  Connecting to base node at http://127.0.0.1:18151
2021-02-26 11:24:23.606260800 [minotari_miner] INFO  Connecting to wallet at http://127.0.0.1:18161
2021-02-26 11:24:23.721890400 [minotari_miner::miner] INFO  Mining thread 0 started
2021-02-26 11:24:23.722287800 [minotari_miner::miner] INFO  Mining thread 1 started
2021-02-26 11:24:23.722505500 [minotari_miner::miner] INFO  Mining thread 2 started
2021-02-26 11:28:19.687855700 [minotari_miner::miner] INFO  Mining thread 2 stopped
2021-02-26 11:28:19.688251200 [minotari_miner] INFO  Miner 2 found block header BlockHeader { hash: [...], version: 1,
  height: 8493, prev_hash: [...], timestamp: Some(Timestamp { seconds: 1614331698, nanos: 0 }), output_mr: [...],
  witness_mr: [...], total_kernel_offset: [...], nonce: 8415580256943728281, pow: Some(ProofOfWork { pow_algo: 2,
  pow_data: [] }), kernel_mmr_size: 24983, output_mmr_size: 125474 } with difficulty 7316856839
```

- For pooled SHA3 Mining:

  - Pool Operators:
    Tor and the required Minotari applications must be started in this order:

    - Tor:

      - Linux/OSX: Execute `start_tor.sh`.
      - Windows: `Start Tor Serviecs` menu item or `start_tor` shortcut in the Tari installation folder.

    - Minotari Base Node:

      - Linux/OSX: As per [Runtime links](#runtime-links).
      - Windows: As per [Runtime links](#runtime-links) or `Start Base Node` menu item or
        `start_minotari_node` shortcut in the Tari installation folder.

    - Minotari Wallet:

      - Linux/OSX: As per [Runtime links](#runtime-links).
      - Windows: As per [Runtime links](#runtime-links) or `Start Console Wallet` menu item or
        `start_tari_console_wallet` shortcut in the Tari installation folder.

    - MiningCore

  - Miners:
    - Minotari Miner:
      - Linux/OSX: As per [Runtime links](#runtime-links).
      - Windows: As per [Runtime links](#runtime-links) or `Start Miner` menu item
        or `start_tari_miner` shortcut in the Tari installation folder.

### Tari merge mining

In order to perform merge mining with Tari, the following applications are needed:

- A Minotari Base Node [_to supply blockchain metadata information_];
- A Minotari Wallet [_to collect the Tari block rewards (coinbase transactions)_];
- A Minotari Merge Mining Proxy [_to enable communication between all applications_];
- XMRig [_to perform the mining_];
- Monero wallet (specifically a stagenet wallet address during testnet; the one provided can be used, or a custom
  one can be set up) [_to collect Monero block rewards (coinbase transactions)_].

The Minotari Merge Mining Proxy will be the communication gateway between all these applications and will coordinate all
activities. It will also submit finalized Minotari and Monero blocks to the respective networks when RandomX is solved at
the respective difficulties.

#### Runtime prerequisites

The Minotari Base Node, Minotari Wallet and Minotari Merge Mining Proxy can all run in the same directory, whereas XMRig
will run in its own directory. By performing the default installation as described in
[Installing using binaries](#installing-using-binaries), all these applications will be available.

XMRig can also be build from sources. If that is your preference, follow these instructions: <https://xmrig.com/docs/miner/>.

#### Configuration prerequisites

##### Minotari applications

The configuration prerequisites are the same for all three Minotari applications. After performing a
[default installation](#installing-using-binaries), locate the main configuration file (`config.toml`), which
will be created in the `~/tari_esmeralda_testnet/config` (on Linux) or `%USERPROFILE%\.tari-testnet\config` (on Windows)
directory.

With the main configuration file, in addition to the settings already present, the following must also be enabled if
they are not enabled already:

- For the Minotari Base Node and the Minotari Wallet, under sections **`base_node.esmeralda`** and **`wallet`** respectively
  ```
  [wallet]
  grpc_address = "127.0.0.1:18143"
  ```
  ```
  [base_node.esmeralda]
  transpo*_r_*t = "tor"
  allow_test_addresses = false
  base_node_grpc_address = "127.0.0.1:18142"
  ```

Depending on if you are using solo mining or self-select mining, you will use one of the following:

###### Solo mining

- For the Minotari Merge Mining Proxy, under section **`merge_mining_proxy`**

  ```
  [merge_mining_proxy]
  monerod_url = [ # stagenet
    "http://stagenet.xmr-tw.org:38081",
    "http://stagenet.community.xmr.to:38081",
    "http://monero-stagenet.exan.tech:38081",
    "http://xmr-lux.boldsuck.org:38081",
    "http://singapore.node.xmr.pm:38081",
  ]

  proxy_host_address = "127.0.0.1:18081"
  proxy_submit_to_origin = true
  monerod_use_auth = false
  monerod_username = ""
  monerod_password = ""
  ```

###### Self-Select mining

- For the Minotari Merge Mining Proxy, under section **`merge_mining_proxy`**

  ```
  [merge_mining_proxy]
  monerod_url = [ # stagenet
    "http://stagenet.xmr-tw.org:38081",
    "http://stagenet.community.xmr.to:38081",
    "http://monero-stagenet.exan.tech:38081",
    "http://xmr-lux.boldsuck.org:38081",
    "http://singapore.node.xmr.pm:38081",
  ]

  proxy_host_address = "127.0.0.1:18081"
  proxy_submit_to_origin = false
  monerod_use_auth = false
  monerod_username = ""
  monerod_password = ""
  ```

**Note:** The ports `18081`, `18142` and `18143` shown in the example above should not be in use by other processes. If
they are, choose different ports. You will need to update the ports in the steps below as well.

The `monerod_url` set must contain valid addresses (`host:port`) for `monerod` that is running Monero mainnet (e.g.
`["http://18.132.124.81:18081"]`) or stagenet (e.g. `["http://monero-stagenet.exan.tech:38081"]`), which can be a
public node or local instance. To test if the
`monerod_url` address is working properly, try to paste `host:port/get_height` in an internet browser, for example:

```
http://18.132.124.81:18081/get_height
```

A typical response would be:

```
{
  "hash": "ce32dd0a6e3220d57c368f2cd01e5980a9b4d70f02b27274d67142d5b26cb4d6",
  "height": 2277206,
  "status": "OK",
  "untrusted": false
}
```

_**Note:** A guide to setting up a local Monero stagenet on Linux can be found
[here](https://github.com/tari-project/tari/blob/development/applications/minotari_merge_mining_proxy/monero_stagenet_setup.md)._

##### XMRig configuration

The XMRig configuration must be prepared for either solo or pool merged mining with Monero. It is advisable to use a
configuration file for XMRig as this offers more flexibility, otherwise, the configuration parameters can be passed
in via the command line upon runtime.

**Notes:**

- Monero mainnet and stagenet wallet addresses can only be used with the corresponding network. The `monerod_url`
  configuration setting (see [Minotari applications](#minotari-applications)) must also correspond to the chosen network.
- For the solo mining configuration, Monero doesn't currently support requesting templates to mine on with the address
  being a subaddress. It is possible to do with the self-select configuration since the template is requested by the miner
  with the wallet address of the pool.

###### Solo-mining

The [XMRig configuration wizard](https://xmrig.com/wizard) can be used to create a solo mining configuration file
in JSON format:

- Start -> `+ New configuration`

- Pools -> `+ Add daemon`

  - With `Add new daemon for Solo mining`, complete the required information, then `+ Add daemon`:
    - `Host`, `Port`: This must correspond to the `proxy_host_address` in the Tari configuration file.
    - `Secure connection (TLS)`: Uncheck.
    - `Coin`: Monero.
    - `Wallet address`: This must be your own stagenet or mainnet wallet address, or you can use these donation
      addresses:
      - Public stagenet address at https://coin.fyi/news/monero/stagenet-wallet-8jyt89#!
        `55LTR8KniP4LQGJSPtbYDacR7dz8RBFnsfAKMaMuwUNYX6aQbBcovzDPyrQF9KXF9tVU6Xk3K8no1BywnJX6GvZX8yJsXvt`
      - Mainnet address `<Enter your own mainnet wallet address here>`

- Backends -> Select `CPU` (`OpenCL` or `CUDA` also possible depending on your computer hardware).

- Misc -> With `Donate`, type in your preference.

- Result -> With `Config file`, copy or download, than save as `config.json`.

Using the public stagenet wallet address above, the resulting configuration file should look like this:

```
{
    "autosave": true,
    "cpu": true,
    "opencl": false,
    "cuda": false,
    "pools": [
        {
            "coin": "monero",
            "url": "127.0.0.1:18081",
            "user": "55LTR8KniP4LQGJSPtbYDacR7dz8RBFnsfAKMaMuwUNYX6aQbBcovzDPyrQF9KXF9tVU6Xk3K8no1BywnJX6GvZX8yJsXvt",
            "tls": false,
            "daemon": true
        }
    ]
}
```

###### Pool mining with Self-Select

For pool mining, the configuration file obtained from the [XMRig configuration wizard](https://xmrig.com/wizard) must
be augmented with Tari specific settings. Using the wizard, create the following:

- Start -> `+ New configuration`

- Pools -> `+ Add pool` -> `Custom pool`

  - With `Add new custom pool`, complete the required information, then `+ Add pool`:
    - `Host`, `Port`: This must be for a Monero mainnet mining pool that supports the `self-select`.
    - `Secure connection (TLS)`: Check/Uncheck (based on the pool requirements).
    - `keepalive`: Check.
    - `nicehash`: Uncheck.
    - `User`: This must be your own mainnet wallet address, or you can use this address to donate to Monero:
      - Public mainnet address at https://www.getmonero.org/get-started/contributing/
        `888tNkZrPN6JsEgekjMnABU4TBzc2Dt29EPAvkRxbANsAnjyPbb3iQ1YBRk1UXcdRsiKc9dhwMVgN5S9cQUiyoogDavup3H`
    - `Password`: A custom field that could be your wallet name or some other pool settings.
    - `Coin`: Monero.
    - `Algorithm`: rx/0.

- Backends -> Select `CPU` (`OpenCL` or `CUDA` also possible depending on your computer hardware).

- Misc -> With `Donate`, type in your preference.

- Result -> With `Config file`, copy or download, than save as `config.json`.

- Add custom entries for `"self-select": "127.0.0.1:18081"` and `"submit-to-origin": true` in the `"pools"` section.

Mining pool `cryptonote.social` requires you to add a personalized handle to the wallet address so that you can
query your own pool statistics, separated by a full stop, i.e. `<YOUR WALLET ADDRESS>.<pool specific user name>`. For
demonstration purposes, `donatemonero` has been associated with the public mainnet wallet address above. If you go to
<https://cryptonote.social/xmr> and enter `donatemonero` in the `Username:` text box you will see some merge mining
activity for that address. The configuration file used for this exercise is shown below:

```
{
    "autosave": true,
    "cpu": true,
    "opencl": false,
    "cuda": false,
    "pools": [
        {
            "coin": "monero",
            "algo": "rx/0",
            "url": "cryptonote.social:5555",
            "user": "888tNkZrPN6JsEgekjMnABU4TBzc2Dt29EPAvkRxbANsAnjyPbb3iQ1YBRk1UXcdRsiKc9dhwMVgN5S9cQUiyoogDavup3H.donatemonero",
            "pass": "start_diff=220000;payment_scheme=pprop;donate=0.5",
            "tls": false,
            "keepalive": true,
            "nicehash": false,
            "self-select": "127.0.0.1:18081",
            "submit-to-origin": true
        }
    ]
}
```

#### Perform merge mining

Tor and the required Minotari applications must be started, preferably in this order:

- Tor:

  - Linux/OSX: Execute `start_tor.sh`.
  - Windows: `Start Tor Serviecs` menu item or `start_tor` shortcut in the Tari installation folder.

- Tari Base Node:

  - Linux/OSX: As per [Runtime links](#runtime-links).
  - Windows: As per [Runtime links](#runtime-links) or `Start Base Node` menu item or
    `start_minotari_node` shortcut in the Tari installation folder.

- Tari Console Wallet:

  - Linux/OSX: As per [Runtime links](#runtime-links).
  - Windows: As per [Runtime links](#runtime-links) or `Start Console Wallet` menu item or
    `start_minotari_console_wallet` shortcut in the Tari installation folder.

- Tari Merge Mining Proxy:
  - Linux/OSX: As per [Runtime links](#runtime-links).
  - Windows: As per [Runtime links](#runtime-links) or `Start Merge Mining Proxy` menu item
    or `start_minotari_merge_mining_proxy` shortcut in the Tari installation folder.

In addition, select one of the merge mining options as outlined in solo or pool mining in the next paragraphs.

##### Solo merged mining with Monero

This paragraph is applicable to solo mining Monero on mainnet or stagenet and solo mining Tari on testnet.

Solo merged mining with Monero is supported using the `daemon` option.

###### Merge Mining Proxy configuration

As mentioned previously, the `monerod_url` field in the `config.toml` should be enabled for the corresponding mainnet or stagenet network
Monero wallet address:

```
# URL to monerod
  monerod_url = [ # mainnet
  "http://18.132.124.81:18081",
  "http://xmr.support:18081",
  "http://node1.xmr-tw.org:18081",
  "http://xmr.nthrow.nyc:18081",
  ]
  monerod_url = [ # stagenet
    "http://stagenet.xmr-tw.org:38081",
    "http://stagenet.community.xmr.to:38081",
    "http://monero-stagenet.exan.tech:38081",
    "http://xmr-lux.boldsuck.org:38081",
    "http://singapore.node.xmr.pm:38081",
  ]
```

###### Runtime

Ensure the `config.json` configuration file discussed in [Solo mining](#solo-mining) is copied to the XMRig build or
install folder, then start XMRig:

- Linux/OSX: Execute `./xmrig` in the XMRig build or install folder.
- Windows: Execute `xmrig` in the XMRig build or install folder, or `Start XMRig` menu item or `start_xmrig`
  shortcut in the Tari installation folder.

  **Note**: On modern Windows versions, coin mining software is blocked by default, for example by Windows Defender.
  Ensure that these processes are allowed to run when challenged:

  - `PUA:Win32/CoinMiner`
  - `PUA:Win64/CoinMiner`
  - `App:XMRigMiner`

Look out for the following outputs in the XMRig console to confirm that it is connected to the Merge Mining Proxy
and accepting jobs:

```
* POOL #1      127.0.0.1:18081 coin monero
```

```
[2021-01-21 12:10:18.960]  net      use daemon 127.0.0.1:18081  127.0.0.1
[2021-01-21 12:10:18.960]  net      new job from 127.0.0.1:18081 diff 286811 algo rx/0 height 756669
[2021-01-21 12:10:56.730]  cpu      rejected (0/1) diff 286811 "Block not accepted" (656 ms)
[2021-01-21 12:10:57.398]  net      new job from 127.0.0.1:18081 diff 293330 algo rx/0 height 756670
[2021-01-21 12:12:23.695]  miner    speed 10s/60s/15m 4089.0 4140.2 n/a H/s max 4390.9 H/s
[2021-01-21 12:12:57.983]  cpu      accepted (1/1) diff 293330 (594 ms)
```

The `cpu: rejected` and `cpu: accepted` messages originate from stagenet or mainnet `monerod`, and show the Monero
statistics. At this point, the mined and rejected Minotari coinbases should be visible in the Minotari Wallet.

##### Pool merged mining with Monero (self select)

This paragraph is applicable to pool mining Monero on mainnet and solo mining Minotari on testnet.

Pool merged mining with Monero is supported using the
[Stratum mode self-select](https://github.com/jtgrassie/monero-pool/blob/master/sss.md) option via XMRig. Two mining
pools we have tried out that support this feature are [monero-pool](https://github.com/jtgrassie/monero-pool), with
its reference pool implementation running [here](http://monerop.com/), and
[cryptonote.social](https://cryptonote.social/xmr). With normal self select mode, XMRig requests a Monero block
template from a third party and submits the solution to the mining pool. Minotari added a `submit-to-origin` option to the
self select mode whereby, if a solution has been found that only matches the pool difficulty, XMRig will submit the
solution to the pool only; but if the achieved difficulty meets both that of the pool and Minotari, it will be submitted to
the Merge Mining Proxy as well as to the mining pool.

###### Merge Mining Proxy configuration

The `monerod_url` field in the `config.toml` should be enabled for the mainnet value:

```
# URL to monerod
  monerod_url = [ # mainnet
  "http://18.132.124.81:18081",
  "http://xmr.support:18081",
  "http://node1.xmr-tw.org:18081",
  "http://xmr.nthrow.nyc:18081",
  ]
```

###### Runtime

Ensure the `config.json` configuration file discussed in [Pool mining with self select](#pool-mining-with-self-select)
is copied to the XMRig build or install folder, then start XMRig as before for solo mining.

Look out for the following outputs in the XMRig console to confirm that it is connected to the pool and the Merge
Mining Proxy and accepting jobs:

```
* POOL #1      cryptonote.social:5555 coin monero self-select 127.0.0.1:18081 submit-to-origin
```

```
[2021-01-18 11:40:48.392]  net      new job from cryptonote.social:5555 diff 220006 algo rx/0 height 2277084
[2021-01-18 11:41:22.378]  origin   submitted to origin daemon (1/0)  diff 284557 vs. 371742
[2021-01-18 11:41:22.812]  cpu      accepted (1/0) diff 220006 (433 ms)
[2021-01-18 11:41:39.201]  miner    speed 10s/60s/15m 1562.2 1630.4 n/a H/s max 1710.0 H/s
[2021-01-18 11:42:06.320]  cpu      accepted (2/0) diff 220006 (482 ms)
```

Status essages `origin: submitted to origin daemon (1/0)` and
`origin: not submitted to origin daemon, difficulty too low (1/1)` pertains to submissions to the Tari network,
and `cpu: accepted (1/0)` to the pool.

Mined and rejected Tari coinbases should be visible in the Tari Console Wallet, and pool shares in the pool interface.
If you are using `cryptonote.social:5555` as in the example above, go to <https://cryptonote.social/xmr> and type in
your wallet identity under `Username:` to see your shares, or try `taritest` if you used this configuration example.

# Project documentation

- [RFC documents](https://rfc.tari.com) are hosted on Github Pages. The source markdown is in the `RFC` directory.
- Source code documentation is hosted on [docs.rs](https://docs.rs)
- [RFC repo](https://github.com/tari-project/rfcs)

## RFC documents

The RFCs are long-form technical documents proposing changes and features to the Tari network and ecosystem. 
They are hosted at https://rfc.tari.com, and the RFC repo is at https://github.com/tari-project/rfcs.

### Source code documentation

Run

    cargo doc

to generate the documentation. The generated html sits in `target/doc/`. Alternatively, to open a specific package's documentation directly in your browser, run the following:

    cargo doc -p <package> --open

## Conversation channels

We're generally on [Discord](https://discord.gg/q3Sfzb8S2V).<|MERGE_RESOLUTION|>--- conflicted
+++ resolved
@@ -23,13 +23,8 @@
 | Network   | Version     |
 |-----------|-------------|
 | Stagenet  | ---         |
-<<<<<<< HEAD
-| Nextnet   | 1.0.0-rc.2  |
-| Esmeralda | 1.0.0-pre.5 |
-=======
 | Nextnet   | 1.0.0-rc.5  |
 | Esmeralda | 1.0.0-pre.8 |
->>>>>>> ab8d96af
 
 For more detail about versioning, see [Release Ideology](https://github.com/tari-project/tari/blob/development/docs/src/branching_releases.md).
 
