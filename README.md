[![Build](https://circleci.com/gh/tari-project/tari/tree/development.svg?style=svg)](https://circleci.com/gh/tari-project/tari/tree/development)

# The Tari protocol

A number of applications have been developed by the Tari community to implement the Tari protocol. These are:

- Tari Base Node
- Tari Console Wallet
- Tari Miner
- Tari Merge Mining Proxy
- Tari Aurora wallets for Android and iOS

Only the first four applications will be discussed in this README (see [wallet-android](https://github.com/tari-project/wallet-android) and [wallet-ios](https://github.com/tari-project/wallet-ios) for mobile wallets' repos).

## Installing using binaries

### Versions
The recommended running versions of each network are:

| Network  | Version      | 
|----------|--------------|
<<<<<<< HEAD
| Stagenet | 0.49.2       |
| Nextnet  | 0.50.0-rc.0   |
=======
| Stagenet | 0.49.0       |
| Nextnet  | 0.50.0-rc.0  |
>>>>>>> 1ac9547c
| Development | 0.51.0-pre.0 |

For more detail about versioning see [Release Ideology](https://github.com/tari-project/tari/blob/development/docs/src/branching_releases.md)

### Download

[Download binaries](https://tari.com/downloads/) from [tari.com](https://www.tari.com/). This is the easiest way to run a Tari node, but you're
essentially trusting the person that built and uploaded them that nothing untoward has happened.

Hashes of the binaries are available alongside the downloads.
You can get the hash of your download by opening a terminal or command prompt and running the following:

(\*nix)

    shasum -a256 <PATH_TO_BINARY_INSTALL_FILE>

(Windows)

    certUtil -hashfile <PATH_TO_BINARY_INSTALL_FILE> SHA256

If the result doesn't match the published hash, don't run the binary.
Note that this only checks that your binary was downloaded correctly; it cannot detect if the binary was replaced by a bad actor.
If you need to ensure that your binary matches the source, see [Building from source](#building-from-source) below.

### Install

After you have downloaded the binaries, you need to install them. This is easy to do, and works as follows:

#### On \*Nix

Assuming you want to install the Tari applications into your home folder, then, from within a terminal:

    cd ~
    tar -xf <PATH_TO_BINARY_INSTALL_FILE>

After this, the Tari applications will be located in `~/tari_esmeralda_testnet` with a selection of
soft links to run them.

#### On Windows

Just double-click the installer and accept all the default prompts. The Tari applications will be located in the folder
you selected during installation, and can be run by double-clicking the various shortcuts or via the Windows menu
(`Tari Testnet`).

### Runtime links

#### Use the one-click miner

Execute the `start_all` soft link/shortcut; this will start everything you need
depending on the choices you make when prompted:

- Tor services started by default
- Tari Base Node, or
- Tari Base Node & Tari Console Wallet, or
- Tari Base Node & Tari Console Wallet & Tari Miner, or
- Tari Base Node & Tari Console Wallet & Tari Merge Mining Proxy & XMRig

#### Start all applications individually

- Execute the `start_tari_base_node` soft link/shortcut; this will also start the Tor
  services if not running already that needs to be running before the base node
  can run (do not close the Tor console).

- Execute the `start_tari_console_wallet` soft link/shortcut; this will also start the
  Tor services that needs to be running before the base node can run (do not
  close the Tor console).

  **Note**: The Tor console will output `[notice] Bootstrapped 100% (done): Done`
  when the Tor services have fully started.

- Depending on your choice of mining:

  - SHA3 stand-alone mining
    - Execute the `start_tari_miner` soft link/shortcut.
  - Merge mining with Monero
    - Execute the `start_tari_merge_mining_proxy` soft link/shortcut.
    - Execute the `start_xmrig` shortcut.

## Building from source

To build the Tari codebase from source, there are a few dependencies you need to have installed.

### Install development packages

First you'll need to make sure you have a full development environment set up:

#### (macOS)

```
brew update
brew install cmake openssl tor coreutils automake
brew install --cask powershell
```

#### (macOS M1 chipset)
It is important to note that RandomX does not work on Xcode version 14.1 and newer. To compile Tari and run properly you need to run XCode version 14.0 or earlier.
To run multiple versions of XCode you can use this guide [here](https://hacknicity.medium.com/working-with-multiple-versions-of-xcode-e331c01aa6bc)

If randomX unit tests are still failing, please update the Mac to ensure its running at least `Darwin Kernel Version 22.3.0`


#### (Ubuntu 18.04, including WSL-2 on Windows)

```
sudo apt-get update
sudo apt-get -y install openssl libssl-dev pkg-config libsqlite3-dev clang git cmake libc++-dev libc++abi-dev libprotobuf-dev protobuf-compiler libncurses5-dev libncursesw5-dev
sudo apt-get install -y wget apt-transport-https
sudo wget -q "https://packages.microsoft.com/config/ubuntu/$(lsb_release -rs)/packages-microsoft-prod.deb"
sudo dpkg -i packages-microsoft-prod.deb
sudo apt-get update
sudo add-apt-repository universe
sudo apt-get install -y powershell
```

#### (Windows)

First you'll need to make sure you have a full development environment set up:

- LLVM

  - https://releases.llvm.org/
  - Create a `LIBCLANG_PATH` environment variable pointing to the LLVM lib path, e.g.
    ```
    setx LIBCLANG_PATH "C:\Program Files\LLVM\lib"
    ```

- Build Tools

  - [CMake](https://cmake.org/download/) (Used for RandomX)

  - Either:

    - Microsoft Visual Studio Version 2019 or later
      - C++ CMake tools for Windows
      - MSVC build tools (latest version for your platform ARM, ARM64 or x64.x86)
      - Spectre-mitigated libs (latest version for your platform ARM, ARM64 or x64.x86)

    or

    - [Build Tools for Visual Studio 2019](https://visualstudio.microsoft.com/thank-you-downloading-visual-studio/?sku=BuildTools&rel=16)

- Perl for OpenSSL:

  - OpenSSL is compiled and statically linked by the included [rust-openssl](https://github.com/sfackler/rust-openssl) crate
  - Perl is required to compile this source on Windows, please download and install [StrawberryPerl](https://strawberryperl.com/)

- Tor
  - Download [Tor Windows Expert Bundle](https://www.torproject.org/download/tor/)
  - Extract to local path, e.g. `C:\Program Files (x86)\Tor Services`
  - Ensure the directory containing the Tor executable, e.g. `C:\Program Files (x86)\Tor Services\Tor`, is in the path

#### Install Rust (\*nix)

You can follow along at [The Rust Website](https://www.rust-lang.org/tools/install) or just follow these steps to get
Rust installed on your machine.

    curl --proto '=https' --tlsv1.2 -sSf https://sh.rustup.rs | sh

Then make sure that `cargo` has been added to your path.

    export PATH="$HOME/.cargo/bin:$PATH"

#### Install Rust (Windows 10)

Follow the installation process for Windows at [The Rust Website](https://www.rust-lang.org/tools/install). Then make
sure that `cargo` and `rustc` has been added to your path:

    cargo --version
    rustc --version

### Checkout the source code

In your directory of choice (e.g. `%USERPROFILE%\Code` on Windows), clone the Tari repo

    git clone https://github.com/tari-project/tari.git

### Build

Grab a cup of coffee and begin the Tari build

(\*nix)

    cd tari
    cargo build --release

(Windows)

This is similar to building in Ubuntu, except the Microsoft Visual Studio environment must be sourced. Open the
appropriate _x64\x86 Native Tools Command Prompt for VS 2019_, and in your main Tari directory perform the
build, which will create the executable inside your `%USERPROFILE%\Code\tari\target\release` directory:

    cd %USERPROFILE%\Code\tari
    cargo build --release

A successful build should output something as follows

```
   Compiling tari_wallet v0.0.9 (.../tari/base_layer/wallet)
   Compiling test_faucet v0.0.1 (.../tari/applications/test_faucet)
   Compiling tari_wallet_ffi v0.0.9 (.../tari/base_layer/wallet_ffi)
   Compiling tari_base_node v0.0.9 (.../tari/applications/tari_base_node)
    Finished release [optimized] target(s) in 12m 24s
```

Compiled executable can be found by following path:

    ./target/release/tari_base_node
    ./target/release/tari_console_wallet
    ./target/release/tari_merge_mining_proxy
    ./target/release/tari_miner

Alternatively, cargo can build and install the executable into `~/.cargo/bin` (`%USERPROFILE%\.cargo\bin` on Windows), so it will be executable from anywhere
on your system.

    cargo install --path=applications/tari_base_node --force
    cargo install --path=applications/tari_console_wallet --force
    cargo install --path=applications/tari_merge_mining_proxy --force
    cargo install --path=applications/tari_miner --force

---

Alternatively, cargo can build and install the executable into `%USERPROFILE%\.cargo\bin`, so it will be executable from
anywhere on your system.

    cargo install --path=applications/tari_base_node --force
    cargo install --path=applications/tari_console_wallet --force
    cargo install --path=applications/tari_merge_mining_proxy --force
    cargo install --path=applications/tari_miner --force

### Run

The executables will either be inside your `~/tari/target/release` (on Linux) or `%USERPROFILE%\Code\tari\target\release`
(on Windows) directory, or alternatively, inside your `~/.cargo/bin` (on Linux) `%USERPROFILE%\.cargo\bin` (on Windows)
directory, depending on the build choice above, and must be run from the command line. If the former build method was
used, you can run it from that directory, or you more likely want to copy it somewhere more convenient. Make sure to
start Tor service `~/tari/applications/tari_base_node/osx/start_tor` (on Mac),
`~/tari/applications/tari_base_node/linux/start_tor` (on Linux) or
`%USERPROFILE%\Code\tari\applications\tari_base_node\windows\start_tor.lnk` (on Windows).

To run from any directory of your choice, where the executable is visible in the path (first time use):

    tari_base_node --init
    tari_base_node

    tari_console_wallet --init

    tari_merge_mining_proxy

    tari_miner --init

Consecutive runs:

    tari_base_node

    tari_console_wallet

    tari_merge_mining_proxy

    tari_miner

Alternatively, you can run the Tari applications from your source directory using `cargo`, and just omit the `--release`
flag if you want to run in debug mode (first time use):

    cargo run --bin tari_base_node --release --  --init
    cargo run --bin tari_base_node --release

    cargo run --bin tari_merge_mining_proxy --release

    cargo run --bin tari_console_wallet --release --  --init

    cargo run --bin tari_miner --release

Consecutive runs:

    cargo run --bin tari_base_node --release

    cargo run --bin tari_console_wallet --release

    cargo run --bin tari_merge_mining_proxy --release

    cargo run --bin tari_miner --release

Using all the default options, the blockchain database, wallet database, console wallet database, log files and all
configuration files will be created in the `~/.tari` (on Linux) or `%USERPROFILE%\.tari` (on Windows) directory.
Alternatively, by specifying `--base-path <base-path>` on the command line as well, all of this will be created in that
directory.

## Advanced build configurations

- Vagrant: See [Building with Vagrant](https://github.com/tari-project/tari/issues/1407), using Vagrant to build and run a basenode, as cleanly as possible.

## Using Docker

### Running the base node with a docker image

Tari Base Node Docker images can be found at https://quay.io/repository/tarilabs/tari_base_node

Using `docker-compose.yaml`

```
version: "3"

services:
  tari_base_node:
    image: quay.io/tarilabs/tari_base_node:v0.5.4
    restart: unless-stopped
    volumes:
      - ./data:/root/.tari
# These 2 params are required for an interactive docker-compose session
    stdin_open: true
    tty: true
    expose:
      - 18142
    ports:
      - "18142:18142"
```

Then run `docker-compose up -d` to start your docker service.

Check the running state with `docker-compose ps`

```
        Name           Command    State            Ports
------------------------------------------------------------------
tbn_tari_base_node_1   start.sh   Up      0.0.0.0:18142->18142/tcp
```

To connect to the console, use `docker ps` to get the container ID which to attach to the tari_base_node in docker

```
CONTAINER ID        IMAGE                                    COMMAND             CREATED             STATUS              PORTS                      NAMES
73427509a4bb        quay.io/tarilabs/tari_base_node:v0.5.4   "start.sh"          45 minutes ago      Up 26 minutes       0.0.0.0:18142->18142/tcp   tbn_tari_base_node_1
```

With the container ID `73427509a4bb`, connect to the tari_base_node console as follows `docker attach 73427509a4bb`

```
>> help
Available commands are:
help, version, get-chain-metadata, list-peers, reset-offline-peers, ban-peer, unban-peer, list-connections, list-headers,
check-db, calc-timing, discover-peer, get-block, search-utxo, search-kernel, search-stxo, get-mempool-stats,
get-mempool-state, whoami, get-state-info, quit, exit
>> get-chain-metadata
Height of longest chain : 5228
Geometric mean of longest chain : 5892870
Best block : 2c4f92854b2160324b8afebaa476b39be4004d2a7a19c69dd2d4e4da257bfee2
Pruning horizon : 0
Effective pruned height : 0
>> get-state-info
Current state machine state:
Synchronizing blocks: Syncing from the following peers:
510c83279adc7cb7d7dda0aa07
Syncing 5229/5233
```

---

### Building a docker image

If you don't want to use the docker images provided by the community, you can roll your own!

First, clone the Tari repo

```bash
git clone git@github.com:tari-project/tari.git
```

Then build the image using the dockerfile in `buildtools`. The base node docker file build the application and then
places the binary inside a small container, keeping the executable binary to a minimum.

    docker build -t tari_base_node:latest -f ./buildtools/base_node.Dockerfile .

Test your image

    docker run --rm -ti tari_base_node tari_base_node --help

Run the base node

    docker run -ti -v /path/to/config/dir:/root/.tari tari_base_node

Default docker builds for base x86-64 CPU. Better performing builds can be created by passing build options

    docker build -t tari_base_node:performance --build-arg TBN_ARCH=skylake --build-arg TBN_FEATURES=avx2 -f ./buildtools/base_node.Dockerfile .

---

## Mining

The Tari protocol supports hybrid mining; stand-alone or pooled SHA3 mining using the Tari Miner or merged mining with
Monero using the Tari Merge Mining Proxy in conjunction with XMRig (RandomX-based mining). Blocks to be won by
stand-alone and pooled SHA3 mining has been apportioned to approximately 40% and with Monero merged mining to approximately 60%.
This apportionment is deeply baked into the Tari protocol and part of the consensus rules. The 40/60 split is determined
by slightly different block target times for each algorithm, that when combined will give an average block time of
approximately 120s. Each mining algorithms make use of Linear Weighted Moving Average (LWMA) maths to gracefully adjust
the target difficulties to adhere to the respective target block times. Any block won by either mining algorithm will be
accepted, and when there is a tie a geometric mean calculation will be used to decide the winner. This system is
completely fair without any additional empirical meddling to try force a certain outcome.

### Tari SHA3 mining

In order to perform SHA3 mining with Tari, the following applications are needed:

- A Tari Base Node [_to supply blockchain metadata information_];
- A Tari Console Wallet [_to collect the Tari block rewards (coinbase transactions)_];
- A Tari Miner [_to perform the mining_];

In order to perform pooled SHA3 mining with Tari, the following applications are needed:

- For a pool operator:

  - A Tari Base Node [_to supply blockchain metadata information_];
  - A Tari Console Wallet [_to collect the Tari block rewards (coinbase transactions)_];
  - Miningcore [_pool software supporting various cryptocurrencies, configured for Tari_]

- For a miner:
  - A Tari Console Wallet [_to collect the share rewards (pool payouts)_];
  - A Tari Miner [_to perform the mining_];

#### Runtime prerequisites

The Tari Base Node, Tari Console Wallet and Tari Miner can all run in the same directory. By performing the
default installation as described in [Installing using binaries](#installing-using-binaries), all these applications
will be available.

For MiningCore see the [Linux](https://github.com/tari-project/miningcore/#building-on-debianubuntu) and [Windows](https://github.com/tari-project/miningcore/#building-on-windows) build instructions.

#### Configuration prerequisites

The configuration prerequisites are the same for all four Tari applications. After performing a
[default installation](#installing-using-binaries), locate the main configuration file (`config.toml`), which
will be created in the `~/tari_esmeralda_testnet/config` (on Linux) or `%USERPROFILE%\.tari-testnet\config` (on Windows)
directory.

With the main configuration file, in addition to the settings already present, the following must also be enabled for
the Tari Base Node and the Tari Console Wallet, if they are not enabled already. Under sections **`base_node.esmeralda`** and **`wallet`** respectively:

```
[wallet]

grpc_address = "127.0.0.1:18143"
```

```
[base_node.esmeralda]
transport = "tor"
allow_test_addresses = false
grpc_enabled = true
grpc_base_node_address = "127.0.0.1:18142"
```

For MiningCore:

See example configuration [here](https://github.com/tari-project/miningcore/blob/master/examples/tari_pool.json).

For the Tari Miner there are some additional settings under section **`miner`** that can be changed:

- For SHA3 Mining:

```
[miner]
# Number of mining threads
# Default: number of logical CPU cores
#num_mining_threads=8

# GRPC address of base node
# Default: value from `base_node.grpc_base_node_address`
#base_node_grpc_address = "127.0.0.1:18142"

# GRPC address of console wallet
# Default: value from `wallet.grpc_address`
#wallet_grpc_address = "127.0.0.1:18143"

# Start mining only when base node is bootstrapped
# and current block height is on the tip of network
# Default: true
#mine_on_tip_only=true

# Will check tip with node every N seconds and restart mining
# if height already taken and option `mine_on_tip_only` is set
# to true
# Default: 30 seconds
#validate_tip_timeout_sec=30
```

For pooled SHA3 mining:

```
[miner]
# Number of mining threads
# Default: number of logical CPU cores
#num_mining_threads=8

# Stratum Mode configuration
# mining_pool_address = "miningcore.tari.com:3052"
# mining_wallet_address = "YOUR_WALLET_PUBLIC_KEY"
# mining_worker_name = "worker1"
```

Uncomment `mining_pool_address` and `mining_wallet_address`. Adjust the values to your intended configuration.
`mining_worker_name` is an optional configuration field allowing you to name your worker.

#### Perform SHA3 mining

- For SHA3 mining:
  Tor and the required Tari applications must be started and preferably in this order:

  - Tor:

    - Linux/OSX: Execute `start_tor.sh`.
    - Windows: `Start Tor Serviecs` menu item or `start_tor` shortcut in the Tari installation folder.

    - Tari Base Node:

    - Linux/OSX: As per [Runtime links](#runtime-links).
    - Windows: As per [Runtime links](#runtime-links) or `Start Base Node` menu item or
      `start_tari_base_node` shortcut in the Tari installation folder.

  - Tari Console Wallet:

    - Linux/OSX: As per [Runtime links](#runtime-links).
    - Windows: As per [Runtime links](#runtime-links) or `Start Console Wallet` menu item or
      `start_tari_console_wallet` shortcut in the Tari installation folder.

  - Tari Miner:
    - Linux/OSX: As per [Runtime links](#runtime-links).
    - Windows: As per [Runtime links](#runtime-links) or `Start Miner` menu item
      or `start_tari_miner` shortcut in the Tari installation folder.

Look out for the following types of messages on the Tari Miner console to confirm that it is connected properly
and performing mining:

```
2021-02-26 11:24:23.604202000 [tari_miner] INFO  Connecting to base node at http://127.0.0.1:18151
2021-02-26 11:24:23.606260800 [tari_miner] INFO  Connecting to wallet at http://127.0.0.1:18161
2021-02-26 11:24:23.721890400 [tari_miner::miner] INFO  Mining thread 0 started
2021-02-26 11:24:23.722287800 [tari_miner::miner] INFO  Mining thread 1 started
2021-02-26 11:24:23.722505500 [tari_miner::miner] INFO  Mining thread 2 started
2021-02-26 11:28:19.687855700 [tari_miner::miner] INFO  Mining thread 2 stopped
2021-02-26 11:28:19.688251200 [tari_miner] INFO  Miner 2 found block header BlockHeader { hash: [...], version: 1,
  height: 8493, prev_hash: [...], timestamp: Some(Timestamp { seconds: 1614331698, nanos: 0 }), output_mr: [...],
  witness_mr: [...], total_kernel_offset: [...], nonce: 8415580256943728281, pow: Some(ProofOfWork { pow_algo: 2,
  pow_data: [] }), kernel_mmr_size: 24983, output_mmr_size: 125474 } with difficulty 7316856839
```

- For pooled SHA3 Mining:

  - Pool Operators:
    Tor and the required Tari applications must be started in this order:

    - Tor:

      - Linux/OSX: Execute `start_tor.sh`.
      - Windows: `Start Tor Serviecs` menu item or `start_tor` shortcut in the Tari installation folder.

    - Tari Base Node:

      - Linux/OSX: As per [Runtime links](#runtime-links).
      - Windows: As per [Runtime links](#runtime-links) or `Start Base Node` menu item or
        `start_tari_base_node` shortcut in the Tari installation folder.

    - Tari Console Wallet:

      - Linux/OSX: As per [Runtime links](#runtime-links).
      - Windows: As per [Runtime links](#runtime-links) or `Start Console Wallet` menu item or
        `start_tari_console_wallet` shortcut in the Tari installation folder.

    - MiningCore

  - Miners:
    - Tari Miner:
      - Linux/OSX: As per [Runtime links](#runtime-links).
      - Windows: As per [Runtime links](#runtime-links) or `Start Miner` menu item
        or `start_tari_miner` shortcut in the Tari installation folder.

### Tari merge mining

In order to perform merge mining with Tari, the following applications are needed:

- A Tari Base Node [_to supply blockchain metadata information_];
- A Tari Console Wallet [_to collect the Tari block rewards (coinbase transactions)_];
- A Tari Merge Mining Proxy [_to enable communication between all applications_];
- XMRig [_to perform the mining_];
- Monero wallet (specifically a stagenet wallet address during testnet; the one provided can be used, or a custom
  one can be set up) [_to collect Monero block rewards (coinbase transactions)_].

The Tari Merge Mining Proxy will be the communication gateway between all these applications and will coordinate all
activities. It will also submit finalized Tari and Monero blocks to the respective networks when RandomX is solved at
the respective difficulties.

#### Runtime prerequisites

The Tari Base Node, Tari Console Wallet and Tari Merge Mining Proxy can all run in the same directory, whereas XMRig
will run in its own directory. By performing the default installation as described in
[Installing using binaries](#installing-using-binaries), all these applications will be available.

XMRig can also be build from sources. If that is your preference, follow these instructions: <https://xmrig.com/docs/miner/>.

#### Configuration prerequisites

##### Tari applications

The configuration prerequisites are the same for all three Tari applications. After performing a
[default installation](#installing-using-binaries), locate the main configuration file (`config.toml`), which
will be created in the `~/tari_esmeralda_testnet/config` (on Linux) or `%USERPROFILE%\.tari-testnet\config` (on Windows)
directory.

With the main configuration file, in addition to the settings already present, the following must also be enabled if
they are not enabled already:

- For the Tari Base Node and the Tari Console Wallet, under sections **`base_node.esmeralda`** and **`wallet`** respectively
  ```
  [wallet]
  grpc_address = "127.0.0.1:18143"
  ```
  ```
  [base_node.esmeralda]
  transpo*_r_*t = "tor"
  allow_test_addresses = false
  base_node_grpc_address = "127.0.0.1:18142"
  ```

And then depending on if you are using solo mining or self-select mining you will use one of the following:

###### Solo mining

- For the Tari Merge Mining Proxy, under section **`merge_mining_proxy`**

  ```
  [merge_mining_proxy]
  monerod_url = [ # stagenet
    "http://stagenet.xmr-tw.org:38081",
    "http://stagenet.community.xmr.to:38081",
    "http://monero-stagenet.exan.tech:38081",
    "http://xmr-lux.boldsuck.org:38081",
    "http://singapore.node.xmr.pm:38081",
  ]

  proxy_host_address = "127.0.0.1:18081"
  proxy_submit_to_origin = true
  monerod_use_auth = false
  monerod_username = ""
  monerod_password = ""
  ```

###### Self-Select mining

- For the Tari Merge Mining Proxy, under section **`merge_mining_proxy`**

  ```
  [merge_mining_proxy]
  monerod_url = [ # stagenet
    "http://stagenet.xmr-tw.org:38081",
    "http://stagenet.community.xmr.to:38081",
    "http://monero-stagenet.exan.tech:38081",
    "http://xmr-lux.boldsuck.org:38081",
    "http://singapore.node.xmr.pm:38081",
  ]

  proxy_host_address = "127.0.0.1:18081"
  proxy_submit_to_origin = false
  monerod_use_auth = false
  monerod_username = ""
  monerod_password = ""
  ```

**Note:** The ports `18081`, `18142` and `18143` shown in the example above should not be in use by other processes. If
they are, choose different ports. You will need to update the ports in the steps below as well.

The `monerod_url` set must contain valid addresses (`host:port`) for `monerod` that is running Monero mainnet (e.g.
`["http://18.132.124.81:18081"]`) or stagenet (e.g. `["http://monero-stagenet.exan.tech:38081"]`), which can be a
public node or local instance. To test if the
`monerod_url` address is working properly, try to paste `host:port/get_height` in an internet browser, for example:

```
http://18.132.124.81:18081/get_height
```

A typical response would be:

```
{
  "hash": "ce32dd0a6e3220d57c368f2cd01e5980a9b4d70f02b27274d67142d5b26cb4d6",
  "height": 2277206,
  "status": "OK",
  "untrusted": false
}
```

_**Note:** A guide to setting up a local Monero stagenet on Linux can be found
[here](https://github.com/tari-project/tari/blob/development/applications/tari_merge_mining_proxy/monero_stagenet_setup.md)._

##### XMRig configuration

The XMRig configuration must be prepared for either solo or pool merged mining with Monero. It is advisable to use a
configuration file for XMRig as this offers more flexibility, otherwise, the configuration parameters can be passed
in via the command line upon runtime.

**Notes:**

- Monero mainnet and stagenet wallet addresses can only be used with the corresponding network. The `monerod_url`
  configuration setting (see [Tari applications](#tari-applications)) must also correspond to the chosen network.
- For the solo mining configuration, Monero doesn't currently support requesting templates to mine on with the address
  being a subaddress. It is possible to do with the self-select configuration since the template is requested by the miner
  with the wallet address of the pool.

###### Solo-mining

The [XMRig configuration wizard](https://xmrig.com/wizard) can be used to create a solo mining configuration file
in JSON format:

- Start -> `+ New configuration`

- Pools -> `+ Add daemon`

  - With `Add new daemon for Solo mining`, complete the required information, then `+ Add daemon`:
    - `Host`, `Port`: This must correspond to the `proxy_host_address` in the Tari configuration file.
    - `Secure connection (TLS)`: Uncheck.
    - `Coin`: Monero.
    - `Wallet address`: This must be your own stagenet or mainnet wallet address, or you can use these donation
      addresses:
      - Public stagenet address at https://coin.fyi/news/monero/stagenet-wallet-8jyt89#!
        `55LTR8KniP4LQGJSPtbYDacR7dz8RBFnsfAKMaMuwUNYX6aQbBcovzDPyrQF9KXF9tVU6Xk3K8no1BywnJX6GvZX8yJsXvt`
      - Mainnet address `<Enter your own mainnet wallet address here>`

- Backends -> Select `CPU` (`OpenCL` or `CUDA` also possible depending on your computer hardware).

- Misc -> With `Donate`, type in your preference.

- Result -> With `Config file`, copy or download, than save as `config.json`.

Using the public stagenet wallet address above the resulting configuration file should look like this:

```
{
    "autosave": true,
    "cpu": true,
    "opencl": false,
    "cuda": false,
    "pools": [
        {
            "coin": "monero",
            "url": "127.0.0.1:18081",
            "user": "55LTR8KniP4LQGJSPtbYDacR7dz8RBFnsfAKMaMuwUNYX6aQbBcovzDPyrQF9KXF9tVU6Xk3K8no1BywnJX6GvZX8yJsXvt",
            "tls": false,
            "daemon": true
        }
    ]
}
```

###### Pool mining with Self-Select

For pool mining, the configuration file obtained from the [XMRig configuration wizard](https://xmrig.com/wizard) must
be augmented with Tari specific settings. Using the wizard, create the following:

- Start -> `+ New configuration`

- Pools -> `+ Add pool` -> `Custom pool`

  - With `Add new custom pool`, complete the required information, then `+ Add pool`:
    - `Host`, `Port`: This must be for a Monero mainnet mining pool that supports the `self-select`.
    - `Secure connection (TLS)`: Check/Uncheck (based on the pool requirements).
    - `keepalive`: Check.
    - `nicehash`: Uncheck.
    - `User`: This must be your own mainnet wallet address, or you can use this address to donate to Monero:
      - Public mainnet address at https://www.getmonero.org/get-started/contributing/
        `888tNkZrPN6JsEgekjMnABU4TBzc2Dt29EPAvkRxbANsAnjyPbb3iQ1YBRk1UXcdRsiKc9dhwMVgN5S9cQUiyoogDavup3H`
    - `Password`: A custom field that could be your wallet name or some other pool settings.
    - `Coin`: Monero.
    - `Algorithm`: rx/0.

- Backends -> Select `CPU` (`OpenCL` or `CUDA` also possible depending on your computer hardware).

- Misc -> With `Donate`, type in your preference.

- Result -> With `Config file`, copy or download, than save as `config.json`.

- Add custom entries for `"self-select": "127.0.0.1:18081"` and `"submit-to-origin": true` in the `"pools"` section.

Mining pool `cryptonote.social` requires you to add a personalized handle to the wallet address so that you can
query your own pool statistics, separated by a full stop, i.e. `<YOUR WALLET ADDRESS>.<pool specific user name>`. For
demonstration purposes, `donatemonero` has been associated with the public mainnet wallet address above. If you go to
<https://cryptonote.social/xmr> and enter `donatemonero` in the `Username:` text box you will see some merge mining
activity for that address. The configuration file used for this exercise is shown below:

```
{
    "autosave": true,
    "cpu": true,
    "opencl": false,
    "cuda": false,
    "pools": [
        {
            "coin": "monero",
            "algo": "rx/0",
            "url": "cryptonote.social:5555",
            "user": "888tNkZrPN6JsEgekjMnABU4TBzc2Dt29EPAvkRxbANsAnjyPbb3iQ1YBRk1UXcdRsiKc9dhwMVgN5S9cQUiyoogDavup3H.donatemonero",
            "pass": "start_diff=220000;payment_scheme=pprop;donate=0.5",
            "tls": false,
            "keepalive": true,
            "nicehash": false,
            "self-select": "127.0.0.1:18081",
            "submit-to-origin": true
        }
    ]
}
```

#### Perform merge mining

Tor and the required Tari applications must be started and preferably in this order:

- Tor:

  - Linux/OSX: Execute `start_tor.sh`.
  - Windows: `Start Tor Serviecs` menu item or `start_tor` shortcut in the Tari installation folder.

- Tari Base Node:

  - Linux/OSX: As per [Runtime links](#runtime-links).
  - Windows: As per [Runtime links](#runtime-links) or `Start Base Node` menu item or
    `start_tari_base_node` shortcut in the Tari installation folder.

- Tari Console Wallet:

  - Linux/OSX: As per [Runtime links](#runtime-links).
  - Windows: As per [Runtime links](#runtime-links) or `Start Console Wallet` menu item or
    `start_tari_console_wallet` shortcut in the Tari installation folder.

- Tari Merge Mining Proxy:
  - Linux/OSX: As per [Runtime links](#runtime-links).
  - Windows: As per [Runtime links](#runtime-links) or `Start Merge Mining Proxy` menu item
    or `start_tari_merge_mining_proxy` shortcut in the Tari installation folder.

In addition, select one of the merge mining options as outlined in solo or pool mining in the next paragraphs.

##### Solo merged mining with Monero

This paragraph is applicable to solo mining Monero on mainnet or stagenet and solo mining Tari on testnet.

Solo merged mining with Monero is supported using the `daemon` option.

###### Merge Mining Proxy configuration

As mentioned previously, the `monerod_url` field in the `config.toml` should be enabled for the corresponding mainnet or stagenet network
Monero wallet address:

```
# URL to monerod
  monerod_url = [ # mainnet
  "http://18.132.124.81:18081",
  "http://xmr.support:18081",
  "http://node1.xmr-tw.org:18081",
  "http://xmr.nthrow.nyc:18081",
  ]
  monerod_url = [ # stagenet
    "http://stagenet.xmr-tw.org:38081",
    "http://stagenet.community.xmr.to:38081",
    "http://monero-stagenet.exan.tech:38081",
    "http://xmr-lux.boldsuck.org:38081",
    "http://singapore.node.xmr.pm:38081",
  ]
```

###### Runtime

Ensure the `config.json` configuration file discussed in [Solo mining](#solo-mining) is copied to the XMRig build or
install folder, then start XMRig:

- Linux/OSX: Execute `./xmrig` in the XMRig build or install folder.
- Windows: Execute `xmrig` in the XMRig build or install folder, or `Start XMRig` menu item or `start_xmrig`
  shortcut in the Tari installation folder.

  **Note**: On modern Windows versions, coin mining software is blocked by default, for example by Windows Defender.
  Ensure that these processes are allowed to run when challenged:

  - `PUA:Win32/CoinMiner`
  - `PUA:Win64/CoinMiner`
  - `App:XMRigMiner`

Look out for the following outputs in the XMRig console to confirm that it is connected to the Merge Mining Proxy
and accepting jobs:

```
* POOL #1      127.0.0.1:18081 coin monero
```

```
[2021-01-21 12:10:18.960]  net      use daemon 127.0.0.1:18081  127.0.0.1
[2021-01-21 12:10:18.960]  net      new job from 127.0.0.1:18081 diff 286811 algo rx/0 height 756669
[2021-01-21 12:10:56.730]  cpu      rejected (0/1) diff 286811 "Block not accepted" (656 ms)
[2021-01-21 12:10:57.398]  net      new job from 127.0.0.1:18081 diff 293330 algo rx/0 height 756670
[2021-01-21 12:12:23.695]  miner    speed 10s/60s/15m 4089.0 4140.2 n/a H/s max 4390.9 H/s
[2021-01-21 12:12:57.983]  cpu      accepted (1/1) diff 293330 (594 ms)
```

The `cpu: rejected` and `cpu: accepted` messages originates from stagenet or mainnet `monerod`, and shows the Monero
statistics. At this point, the mined and rejected Tari coinbases should be visible in the Tari Console Wallet.

##### Pool merged mining with Monero (self select)

This paragraph is applicable to pool mining Monero on mainnet and solo mining Tari on testnet.

Pool merged mining with Monero is supported using the
[Stratum mode self-select](https://github.com/jtgrassie/monero-pool/blob/master/sss.md) option via XMRig. Two mining
pools we have tried out that support this feature are [monero-pool](https://github.com/jtgrassie/monero-pool), with
its reference pool implementation running [here](http://monerop.com/), and
[cryptonote.social](https://cryptonote.social/xmr). With normal self select mode, XMRig requests a Monero block
template from a third party and submits the solution to the mining pool. Tari added a `submit-to-origin` option to the
self select mode whereby, if a solution has been found that only matches the pool difficulty, XMRig will submit the
solution to the pool only, but if the achieved difficulty meets both that of the pool and Tari, it will be submitted to
the Merge Mining Proxy as well as to the mining pool.

###### Merge Mining Proxy configuration

The `monerod_url` field in the `config.toml` should be enabled for the mainnet value:

```
# URL to monerod
  monerod_url = [ # mainnet
  "http://18.132.124.81:18081",
  "http://xmr.support:18081",
  "http://node1.xmr-tw.org:18081",
  "http://xmr.nthrow.nyc:18081",
  ]
```

###### Runtime

Ensure the `config.json` configuration file discussed in [Pool mining with self select](#pool-mining-with-self-select)
is copied to the XMRig build or install folder, then start XMRig as before for solo mining.

Look out for the following outputs in the XMRig console to confirm that it is connected to the pool and the Merge
Mining Proxy and accepting jobs:

```
* POOL #1      cryptonote.social:5555 coin monero self-select 127.0.0.1:18081 submit-to-origin
```

```
[2021-01-18 11:40:48.392]  net      new job from cryptonote.social:5555 diff 220006 algo rx/0 height 2277084
[2021-01-18 11:41:22.378]  origin   submitted to origin daemon (1/0)  diff 284557 vs. 371742
[2021-01-18 11:41:22.812]  cpu      accepted (1/0) diff 220006 (433 ms)
[2021-01-18 11:41:39.201]  miner    speed 10s/60s/15m 1562.2 1630.4 n/a H/s max 1710.0 H/s
[2021-01-18 11:42:06.320]  cpu      accepted (2/0) diff 220006 (482 ms)
```

Status essages `origin: submitted to origin daemon (1/0)` and
`origin: not submitted to origin daemon, difficulty too low (1/1)` pertains to submissions to the Tari network,
and `cpu: accepted (1/0)` to the pool.

Mined and rejected Tari coinbases should be visible in the Tari Console Wallet, and pool shares in the pool interface.
If you are using `cryptonote.social:5555` as in the example above, go to <https://cryptonote.social/xmr> and type in
your wallet identity under `Username:` to see your shares, or try `taritest` if you used this configuration example.

# Project documentation

- [RFC documents](https://rfc.tari.com) are hosted on Github Pages. The source markdown is in the `RFC` directory.
- Source code documentation is hosted on [docs.rs](https://docs.rs)
- [RFC repo](https://github.com/tari-project/rfcs)

## RFC documents

The RFCs are long-form technical documents proposing changes and features to the Tari network and ecosystem. 
They are hosted at https://rfc.tari.com, and the RFC repo is at https://github.com/tari-project/rfcs

### Source code documentation

Run

    cargo doc

to generate the documentation. The generated html sits in `target/doc/`. Alternatively, to open a specific package's documentation directly in your browser, run

    cargo doc -p <package> --open

## Code organisation

_Out of date as of July 2022._ TODO - Good first issue?

## Conversation channels

We're generally on [Discord](https://discord.gg/q3Sfzb8S2V)<|MERGE_RESOLUTION|>--- conflicted
+++ resolved
@@ -17,16 +17,11 @@
 ### Versions
 The recommended running versions of each network are:
 
-| Network  | Version      | 
-|----------|--------------|
-<<<<<<< HEAD
-| Stagenet | 0.49.2       |
-| Nextnet  | 0.50.0-rc.0   |
-=======
-| Stagenet | 0.49.0       |
-| Nextnet  | 0.50.0-rc.0  |
->>>>>>> 1ac9547c
-| Development | 0.51.0-pre.0 |
+| Network  | Version     | 
+|----------|-------------|
+| Stagenet | 0.50.0      |
+| Nextnet  | 0.51.0-rc.0 |
+| Development | 0.52.0-pre.0 |
 
 For more detail about versioning see [Release Ideology](https://github.com/tari-project/tari/blob/development/docs/src/branching_releases.md)
 
