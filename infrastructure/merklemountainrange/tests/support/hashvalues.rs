--- conflicted
+++ resolved
@@ -36,18 +36,6 @@
         self.values[index].clone()
     }
 
-<<<<<<< HEAD
-    pub fn get_slice(&self, start: usize, end: usize) -> Vec<String> {
-        let mut result = Vec::new();
-        result.resize(end + 1 - start, "".to_string());
-        result[..(end + 1 - start)].clone_from_slice(&(self.values[start..end + 1]));
-        result
-    }
-
-    pub fn get_indexes(&self, indexes: Vec<usize>) -> Vec<String> {
-        let mut result = Vec::new();
-        for num in indexes {
-=======
     pub fn copy_slice(&self, start: usize, end: usize) -> Vec<String> {
         self.values[start..end + 1].to_vec()
     }
@@ -55,7 +43,6 @@
     pub fn copy_from_indices(&self, indices: Vec<usize>) -> Vec<String> {
         let mut result = Vec::new();
         for num in indices {
->>>>>>> 25ccc45d
             result.push(self.values[num].clone());
         }
         result
