// Copyright 2019 The Tari Project
//
// Redistribution and use in source and binary forms, with or without modification, are permitted provided that the
// following conditions are met:
//
// 1. Redistributions of source code must retain the above copyright notice, this list of conditions and the following
// disclaimer.
//
// 2. Redistributions in binary form must reproduce the above copyright notice, this list of conditions and the
// following disclaimer in the documentation and/or other materials provided with the distribution.
//
// 3. Neither the name of the copyright holder nor the names of its contributors may be used to endorse or promote
// products derived from this software without specific prior written permission.
//
// THIS SOFTWARE IS PROVIDED BY THE COPYRIGHT HOLDERS AND CONTRIBUTORS "AS IS" AND ANY EXPRESS OR IMPLIED WARRANTIES,
// INCLUDING, BUT NOT LIMITED TO, THE IMPLIED WARRANTIES OF MERCHANTABILITY AND FITNESS FOR A PARTICULAR PURPOSE ARE
// DISCLAIMED. IN NO EVENT SHALL THE COPYRIGHT HOLDER OR CONTRIBUTORS BE LIABLE FOR ANY DIRECT, INDIRECT, INCIDENTAL,
// SPECIAL, EXEMPLARY, OR CONSEQUENTIAL DAMAGES (INCLUDING, BUT NOT LIMITED TO, PROCUREMENT OF SUBSTITUTE GOODS OR
// SERVICES; LOSS OF USE, DATA, OR PROFITS; OR BUSINESS INTERRUPTION) HOWEVER CAUSED AND ON ANY THEORY OF LIABILITY,
// WHETHER IN CONTRACT, STRICT LIABILITY, OR TORT (INCLUDING NEGLIGENCE OR OTHERWISE) ARISING IN ANY WAY OUT OF THE
// USE OF THIS SOFTWARE, EVEN IF ADVISED OF THE POSSIBILITY OF SUCH DAMAGE.

pub type ObjectHash = Vec<u8>;
use serde::{de::DeserializeOwned, Serialize};
use serde_derive::{Deserialize, Serialize};

/// This is the MerkleNode struct. This struct represents a merkle node in the tree,
<<<<<<< HEAD
#[derive(Debug, Clone, Serialize, Deserialize)]
=======
#[derive(Debug)]
>>>>>>> 370cd365
pub struct MerkleNode {
    pub hash: ObjectHash,
    pub pruned: bool,
}

impl MerkleNode {
    pub fn new(hash: ObjectHash) -> MerkleNode {
        MerkleNode { hash, pruned: false }
    }
}

<<<<<<< HEAD
#[derive(Debug, Serialize, Deserialize)]
=======
#[derive(Debug)]
>>>>>>> 370cd365
pub struct MerkleObject<T> {
    pub object: T,
    pub vec_index: usize,
}

<<<<<<< HEAD
impl<T> MerkleObject<T>
where T: Serialize + DeserializeOwned
{
=======
impl<T> MerkleObject<T> {
>>>>>>> 370cd365
    pub fn new(object: T, index: usize) -> MerkleObject<T> {
        MerkleObject {
            object,
            vec_index: index,
        }
    }
}<|MERGE_RESOLUTION|>--- conflicted
+++ resolved
@@ -21,15 +21,11 @@
 // USE OF THIS SOFTWARE, EVEN IF ADVISED OF THE POSSIBILITY OF SUCH DAMAGE.
 
 pub type ObjectHash = Vec<u8>;
-use serde::{de::DeserializeOwned, Serialize};
+use serde::{de::DeserializeOwned, ser::Serialize};
 use serde_derive::{Deserialize, Serialize};
 
 /// This is the MerkleNode struct. This struct represents a merkle node in the tree,
-<<<<<<< HEAD
 #[derive(Debug, Clone, Serialize, Deserialize)]
-=======
-#[derive(Debug)]
->>>>>>> 370cd365
 pub struct MerkleNode {
     pub hash: ObjectHash,
     pub pruned: bool,
@@ -41,23 +37,15 @@
     }
 }
 
-<<<<<<< HEAD
 #[derive(Debug, Serialize, Deserialize)]
-=======
-#[derive(Debug)]
->>>>>>> 370cd365
 pub struct MerkleObject<T> {
     pub object: T,
     pub vec_index: usize,
 }
 
-<<<<<<< HEAD
 impl<T> MerkleObject<T>
 where T: Serialize + DeserializeOwned
 {
-=======
-impl<T> MerkleObject<T> {
->>>>>>> 370cd365
     pub fn new(object: T, index: usize) -> MerkleObject<T> {
         MerkleObject {
             object,
