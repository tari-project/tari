--- conflicted
+++ resolved
@@ -1,11 +1,7 @@
 [package]
 name = "tari_test_utils"
 description = "Utility functions used in Tari test functions"
-<<<<<<< HEAD
-version = "0.48.0"
-=======
-version = "0.49.0-rc.3"
->>>>>>> c41ffc73
+version = "0.49.0"
 authors = ["The Tari Development Community"]
 edition = "2018"
 license = "BSD-3-Clause"
