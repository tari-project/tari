[package]
name = "tari_test_utils"
description = "Utility functions used in Tari test functions"
<<<<<<< HEAD
version = "0.50.0-pre.2"
=======
version = "0.51.0-pre.1"
>>>>>>> 44c66f92
authors = ["The Tari Development Community"]
edition = "2018"
license = "BSD-3-Clause"

# See more keys and their definitions at https://doc.rust-lang.org/cargo/reference/manifest.html

[dependencies]
tari_shutdown = { path = "../shutdown" }
tari_comms = { path = "../../comms/core" }

futures = { version = "^0.3.1" }
rand = "0.7.3"
tokio = { version = "1.23", features = ["rt-multi-thread", "time", "sync"] }
tempfile = "3.1.0"

[dev-dependencies]
futures-test = { version = "^0.3.1" }<|MERGE_RESOLUTION|>--- conflicted
+++ resolved
@@ -1,11 +1,7 @@
 [package]
 name = "tari_test_utils"
 description = "Utility functions used in Tari test functions"
-<<<<<<< HEAD
-version = "0.50.0-pre.2"
-=======
 version = "0.51.0-pre.1"
->>>>>>> 44c66f92
 authors = ["The Tari Development Community"]
 edition = "2018"
 license = "BSD-3-Clause"
