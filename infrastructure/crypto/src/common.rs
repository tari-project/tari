// Copyright 2019 The Tari Project
//
// Redistribution and use in source and binary forms, with or without modification, are permitted provided that the
// following conditions are met:
//
// 1. Redistributions of source code must retain the above copyright notice, this list of conditions and the following
// disclaimer.
//
// 2. Redistributions in binary form must reproduce the above copyright notice, this list of conditions and the
// following disclaimer in the documentation and/or other materials provided with the distribution.
//
// 3. Neither the name of the copyright holder nor the names of its contributors may be used to endorse or promote
// products derived from this software without specific prior written permission.
//
// THIS SOFTWARE IS PROVIDED BY THE COPYRIGHT HOLDERS AND CONTRIBUTORS "AS IS" AND ANY EXPRESS OR IMPLIED WARRANTIES,
// INCLUDING, BUT NOT LIMITED TO, THE IMPLIED WARRANTIES OF MERCHANTABILITY AND FITNESS FOR A PARTICULAR PURPOSE ARE
// DISCLAIMED. IN NO EVENT SHALL THE COPYRIGHT HOLDER OR CONTRIBUTORS BE LIABLE FOR ANY DIRECT, INDIRECT, INCIDENTAL,
// SPECIAL, EXEMPLARY, OR CONSEQUENTIAL DAMAGES (INCLUDING, BUT NOT LIMITED TO, PROCUREMENT OF SUBSTITUTE GOODS OR
// SERVICES; LOSS OF USE, DATA, OR PROFITS; OR BUSINESS INTERRUPTION) HOWEVER CAUSED AND ON ANY THEORY OF LIABILITY,
// WHETHER IN CONTRACT, STRICT LIABILITY, OR TORT (INCLUDING NEGLIGENCE OR OTHERWISE) ARISING IN ANY WAY OUT OF THE
// USE OF THIS SOFTWARE, EVEN IF ADVISED OF THE POSSIBILITY OF SUCH DAMAGE.

use crate::hex::{from_hex, to_hex, HexError};
use blake2::{
    digest::{Input, VariableOutput},
    VarBlake2b,
};
use derive_error::Error;
<<<<<<< HEAD
use sha2::Digest;
=======
use digest::{
    generic_array::{typenum::U32, GenericArray},
    FixedOutput,
    Reset,
};
>>>>>>> 450d409f

#[derive(Debug, Error)]
pub enum ByteArrayError {
    // Could not create a ByteArray when converting from a different format
    #[error(msg_embedded, non_std, no_from)]
    ConversionError(String),
    // Invalid hex representation for ByteArray
    HexConversionError(HexError),
    // The input data was the incorrect length to perform the desired conversion
    IncorrectLength,
}

/// Many of the types in this crate are just large numbers (256 bit usually). This trait provides the common
/// functionality for  types  like secret keys, signatures, commitments etc. to be converted to and from byte arrays
/// and hexadecimal formats.
pub trait ByteArray {
    /// Return the hexadecimal string representation of the type
    fn to_hex(&self) -> String {
        to_hex(&self.to_vec())
    }

    /// Try and convert the given hexadecimal string to the type. Any failures (incorrect  string length, non hex
    /// characters, etc) return a [KeyError](enum.KeyError.html) with an explanatory note.
    fn from_hex(hex: &str) -> Result<Self, ByteArrayError>
    where Self: Sized {
        let v = from_hex(hex)?;
        Self::from_vec(&v)
    }

    /// Return the type as a byte vector
    fn to_vec(&self) -> Vec<u8> {
        self.to_bytes().to_vec()
    }

    /// Try and convert the given byte vector to the implemented type. Any failures (incorrect string length etc)
    /// return a [KeyError](enum.KeyError.html) with an explanatory note.
    fn from_vec(v: &Vec<u8>) -> Result<Self, ByteArrayError>
    where Self: Sized {
        Self::from_bytes(v.as_slice())
    }

    /// Try and convert the given byte array to the implemented type. Any failures (incorrect array length,
    /// implementation-specific checks, etc) return a [ByteArrayError](enum.ByteArrayError.html).
    fn from_bytes(bytes: &[u8]) -> Result<Self, ByteArrayError>
    where Self: Sized;

    /// Return the type as a byte array
    fn to_bytes(&self) -> &[u8];
}

<<<<<<< HEAD
/// Generate a vector on n NUMS hashes of the input value v using the supplied digest function
pub fn nums_generator<D: Digest>(n: usize, v: &[u8]) -> Vec<Vec<u8>> {
    let mut result = Vec::new();
    let mut v = v.to_vec();
    for _ in 0..n {
        v = D::digest(&v).to_vec();
        result.push(v.clone());
    }
    result
=======
impl ByteArray for Vec<u8> {
    fn to_hex(&self) -> String {
        to_hex(self)
    }

    /// Try and convert the given hexadecimal string to the type. Any failures (incorrect  string length, non hex
    /// characters, etc) return a [KeyError](enum.KeyError.html) with an explanatory note.
    fn from_hex(hex: &str) -> Result<Self, ByteArrayError>
    where Self: Sized {
        let v = from_hex(hex)?;
        Self::from_vec(&v)
    }

    fn to_vec(&self) -> Vec<u8> {
        self.clone()
    }

    fn from_vec(v: &Vec<u8>) -> Result<Self, ByteArrayError>
    where Self: Sized {
        Ok(v.clone())
    }

    fn from_bytes(bytes: &[u8]) -> Result<Self, ByteArrayError>
    where Self: Sized {
        Ok(bytes.to_vec())
    }

    fn to_bytes(&self) -> &[u8] {
        Vec::as_slice(self)
    }
}

impl ByteArray for [u8; 32] {
    fn from_bytes(bytes: &[u8]) -> Result<Self, ByteArrayError>
    where Self: Sized {
        if bytes.len() != 32 {
            return Err(ByteArrayError::IncorrectLength);
        }
        let mut a = [0u8; 32];
        a.copy_from_slice(bytes);
        Ok(a)
    }

    fn to_bytes(&self) -> &[u8] {
        self
    }
}

/// A convenience wrapper produce 256 bit hashes from Blake2b
#[derive(Clone, Debug)]
pub struct Blake256(VarBlake2b);

impl Default for Blake256 {
    fn default() -> Blake256 {
        let h = VarBlake2b::new(32).unwrap();
        Blake256(h)
    }
}

impl Input for Blake256 {
    fn input<B: AsRef<[u8]>>(&mut self, data: B) {
        (self.0).input(data);
    }
}

impl FixedOutput for Blake256 {
    type OutputSize = U32;

    fn fixed_result(self) -> GenericArray<u8, U32> {
        let v = (self.0).vec_result();
        GenericArray::clone_from_slice(&v)
    }
}

impl Reset for Blake256 {
    fn reset(&mut self) {
        (self.0).reset()
    }
>>>>>>> 450d409f
}<|MERGE_RESOLUTION|>--- conflicted
+++ resolved
@@ -26,15 +26,11 @@
     VarBlake2b,
 };
 use derive_error::Error;
-<<<<<<< HEAD
-use sha2::Digest;
-=======
 use digest::{
     generic_array::{typenum::U32, GenericArray},
     FixedOutput,
     Reset,
 };
->>>>>>> 450d409f
 
 #[derive(Debug, Error)]
 pub enum ByteArrayError {
@@ -85,17 +81,6 @@
     fn to_bytes(&self) -> &[u8];
 }
 
-<<<<<<< HEAD
-/// Generate a vector on n NUMS hashes of the input value v using the supplied digest function
-pub fn nums_generator<D: Digest>(n: usize, v: &[u8]) -> Vec<Vec<u8>> {
-    let mut result = Vec::new();
-    let mut v = v.to_vec();
-    for _ in 0..n {
-        v = D::digest(&v).to_vec();
-        result.push(v.clone());
-    }
-    result
-=======
 impl ByteArray for Vec<u8> {
     fn to_hex(&self) -> String {
         to_hex(self)
@@ -174,5 +159,15 @@
     fn reset(&mut self) {
         (self.0).reset()
     }
->>>>>>> 450d409f
+}
+
+/// Generate a vector on n NUMS hashes of the input value v using the supplied digest function
+pub fn nums_generator<D: Digest>(n: usize, v: &[u8]) -> Vec<Vec<u8>> {
+    let mut result = Vec::new();
+    let mut v = v.to_vec();
+    for _ in 0..n {
+        v = D::digest(&v).to_vec();
+        result.push(v.clone());
+    }
+    result
 }