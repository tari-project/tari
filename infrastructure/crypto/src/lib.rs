--- conflicted
+++ resolved
@@ -1,9 +1,6 @@
-<<<<<<< HEAD
-=======
 extern crate serde;
 extern crate serde_json;
 
->>>>>>> ade5330b
 #[macro_use]
 extern crate lazy_static;
 
