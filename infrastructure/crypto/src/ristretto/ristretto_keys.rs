// Copyright 2019 The Tari Project
//
// Redistribution and use in source and binary forms, with or without modification, are permitted provided that the
// following conditions are met:
//
// 1. Redistributions of source code must retain the above copyright notice, this list of conditions and the following
// disclaimer.
//
// 2. Redistributions in binary form must reproduce the above copyright notice, this list of conditions and the
// following disclaimer in the documentation and/or other materials provided with the distribution.
//
// 3. Neither the name of the copyright holder nor the names of its contributors may be used to endorse or promote
// products derived from this software without specific prior written permission.
//
// THIS SOFTWARE IS PROVIDED BY THE COPYRIGHT HOLDERS AND CONTRIBUTORS "AS IS" AND ANY EXPRESS OR IMPLIED WARRANTIES,
// INCLUDING, BUT NOT LIMITED TO, THE IMPLIED WARRANTIES OF MERCHANTABILITY AND FITNESS FOR A PARTICULAR PURPOSE ARE
// DISCLAIMED. IN NO EVENT SHALL THE COPYRIGHT HOLDER OR CONTRIBUTORS BE LIABLE FOR ANY DIRECT, INDIRECT, INCIDENTAL,
// SPECIAL, EXEMPLARY, OR CONSEQUENTIAL DAMAGES (INCLUDING, BUT NOT LIMITED TO, PROCUREMENT OF SUBSTITUTE GOODS OR
// SERVICES; LOSS OF USE, DATA, OR PROFITS; OR BUSINESS INTERRUPTION) HOWEVER CAUSED AND ON ANY THEORY OF LIABILITY,
// WHETHER IN CONTRACT, STRICT LIABILITY, OR TORT (INCLUDING NEGLIGENCE OR OTHERWISE) ARISING IN ANY WAY OUT OF THE
// USE OF THIS SOFTWARE, EVEN IF ADVISED OF THE POSSIBILITY OF SUCH DAMAGE.

//! The Tari-compatible implementation of Ristretto based on the curve25519-dalek implementation
use crate::keys::{DiffieHellmanSharedSecret, PublicKey, SecretKey};
use blake2::Blake2b;
use clear_on_drop::clear::Clear;
use curve25519_dalek::{
    constants::RISTRETTO_BASEPOINT_TABLE,
    ristretto::{CompressedRistretto, RistrettoPoint},
    scalar::Scalar,
    traits::MultiscalarMul,
};
use digest::Digest;
use rand::{CryptoRng, Rng};
<<<<<<< HEAD
use serde::{
    de::{Deserializer, Visitor},
    ser::Serializer,
    Deserialize,
    Serialize,
};
=======
use serde::{Deserialize, Serialize};
>>>>>>> ade5330b
use std::{
    cmp::Ordering,
    hash::{Hash, Hasher},
    ops::{Add, Mul, Sub},
};
use tari_utilities::{ByteArray, ByteArrayError, ExtendBytes, Hashable};

type HashDigest = Blake2b;

/// The [SecretKey](trait.SecretKey.html) implementation for [Ristretto](https://ristretto.group) is a thin wrapper
/// around the Dalek [Scalar](struct.Scalar.html) type, representing a 256-bit integer (mod the group order).
///
/// ## Creating secret keys
/// [ByteArray](trait.ByteArray.html) and [SecretKeyFactory](trait.SecretKeyFactory.html) are implemented for
/// [SecretKey](struct .SecretKey.html), so any of the following work (note that hex strings and byte array are
/// little-endian):
///
/// ```edition2018
/// use tari_crypto::ristretto::RistrettoSecretKey;
/// use tari_utilities::{ ByteArray, hex::Hex };
/// use tari_crypto::keys::SecretKey;
/// use rand;
///
/// let mut rng = rand::OsRng::new().unwrap();
/// let _k1 = RistrettoSecretKey::from_bytes(&[1,0,0,0, 0,0,0,0, 0,0,0,0, 0,0,0,0, 0,0,0,0, 0,0,0,0, 0,0,0,0, 0,0,0,0]);
/// let _k2 = RistrettoSecretKey::from_hex(&"100000002000000030000000040000000");
/// let _k3 = RistrettoSecretKey::random(&mut rng);
/// ```
#[derive(PartialEq, Eq, Clone, Debug, Serialize, Deserialize)]
pub struct RistrettoSecretKey(pub(crate) Scalar);

const SCALAR_LENGTH: usize = 32;
const PUBLIC_KEY_LENGTH: usize = 32;

//-----------------------------------------   Ristretto Secret Key    ------------------------------------------------//
impl SecretKey for RistrettoSecretKey {
    fn key_length() -> usize {
        SCALAR_LENGTH
    }

    /// Return a random secret key on the `ristretto255` curve using the supplied CSPRNG.
    fn random<R: Rng + CryptoRng>(rng: &mut R) -> Self {
        RistrettoSecretKey(Scalar::random(rng))
    }
}

//----------------------------------    Ristretto Secret Key Default   -----------------------------------------------//

impl Default for RistrettoSecretKey {
    fn default() -> Self {
        RistrettoSecretKey(Scalar::default())
    }
}

//----------------------------------    Ristretto Secret Key Default   -----------------------------------------------//

/// Clear the secret key value in memory when it goes out of scope
impl Drop for RistrettoSecretKey {
    fn drop(&mut self) {
        self.0.clear();
    }
}

//-------------------------------------  Ristretto Secret Key ByteArray  ---------------------------------------------//

impl ByteArray for RistrettoSecretKey {
    /// Create a secret key on the Ristretto255 curve using the given little-endian byte array. If the byte array is
    /// not exactly 32 bytes long, `from_bytes` returns an error. This function is guaranteed to return a valid key
    /// in the group since it performs a mod _l_ on the input.
    fn from_bytes(bytes: &[u8]) -> Result<RistrettoSecretKey, ByteArrayError>
    where Self: Sized {
        if bytes.len() != 32 {
            return Err(ByteArrayError::IncorrectLength);
        }
        let mut a = [0u8; 32];
        a.copy_from_slice(bytes);
        let k = Scalar::from_bytes_mod_order(a);
        Ok(RistrettoSecretKey(k))
    }

    /// Return the byte array for the secret key in little-endian order
    fn as_bytes(&self) -> &[u8] {
        self.0.as_bytes()
    }
}

//----------------------------------   RistrettoSecretKey Mul / Add / Sub --------------------------------------------//

impl<'a, 'b> Mul<&'b RistrettoPublicKey> for &'a RistrettoSecretKey {
    type Output = RistrettoPublicKey;

    fn mul(self, rhs: &'b RistrettoPublicKey) -> RistrettoPublicKey {
        let p = &self.0 * &rhs.point;
        RistrettoPublicKey::new_from_pk(p)
    }
}

impl<'a, 'b> Add<&'b RistrettoSecretKey> for &'a RistrettoSecretKey {
    type Output = RistrettoSecretKey;

    fn add(self, rhs: &'b RistrettoSecretKey) -> RistrettoSecretKey {
        let k = &self.0 + &rhs.0;
        RistrettoSecretKey(k)
    }
}

impl<'a, 'b> Sub<&'b RistrettoSecretKey> for &'a RistrettoSecretKey {
    type Output = RistrettoSecretKey;

    fn sub(self, rhs: &'b RistrettoSecretKey) -> RistrettoSecretKey {
        RistrettoSecretKey(&self.0 - &rhs.0)
    }
}

define_add_variants!(
    LHS = RistrettoSecretKey,
    RHS = RistrettoSecretKey,
    Output = RistrettoSecretKey
);
define_sub_variants!(
    LHS = RistrettoSecretKey,
    RHS = RistrettoSecretKey,
    Output = RistrettoSecretKey
);
define_mul_variants!(
    LHS = RistrettoSecretKey,
    RHS = RistrettoPublicKey,
    Output = RistrettoPublicKey
);

//---------------------------------------------      Conversions     -------------------------------------------------//

impl From<u64> for RistrettoSecretKey {
    fn from(v: u64) -> Self {
        let s = Scalar::from(v);
        RistrettoSecretKey(s)
    }
}

//--------------------------------------------- Ristretto Public Key -------------------------------------------------//

/// The [PublicKey](trait.PublicKey.html) implementation for `ristretto255` is a thin wrapper around the dalek
/// library's [RistrettoPoint](struct.RistrettoPoint.html).
///
/// ## Creating public keys
/// Both [PublicKey](trait.PublicKey.html) and [ByteArray](trait.ByteArray.html) are implemented on
/// `RistrettoPublicKey` so all of the following will work:
/// ```edition2018
/// use tari_crypto::ristretto::{ RistrettoPublicKey, RistrettoSecretKey };
/// use tari_utilities::{ ByteArray, hex::Hex };
/// use tari_crypto::keys::{ PublicKey, SecretKey };
/// use rand;
///
/// let mut rng = rand::OsRng::new().unwrap();
/// let _p1 = RistrettoPublicKey::from_bytes(&[224, 196, 24, 247, 200, 217, 196, 205, 215, 57, 91, 147, 234, 18, 79, 58, 217,
/// 144, 33, 187, 104, 29, 252, 51, 2, 169, 217, 154, 46, 83, 230, 78]);
/// let _p2 = RistrettoPublicKey::from_hex(&"e882b131016b52c1d3337080187cf768423efccbb517bb495ab812c4160ff44e");
/// let sk = RistrettoSecretKey::random(&mut rng);
/// let _p3 = RistrettoPublicKey::from_secret_key(&sk);
/// ```
#[derive(Clone, Debug, Serialize, Deserialize)]
pub struct RistrettoPublicKey {
    pub(crate) point: RistrettoPoint,
    #[serde(skip)]
    pub(crate) compressed: CompressedRistretto,
}

impl RistrettoPublicKey {
    // Private constructor
    pub(crate) fn new_from_pk(pk: RistrettoPoint) -> RistrettoPublicKey {
        RistrettoPublicKey {
            point: pk,
            compressed: pk.compress(),
        }
    }
}

impl PublicKey for RistrettoPublicKey {
    type K = RistrettoSecretKey;

    /// Generates a new Public key from the given secret key
    fn from_secret_key(k: &Self::K) -> RistrettoPublicKey {
        let pk = &k.0 * &RISTRETTO_BASEPOINT_TABLE;
        RistrettoPublicKey::new_from_pk(pk)
    }

    fn key_length() -> usize {
        PUBLIC_KEY_LENGTH
    }

    fn batch_mul(scalars: &[Self::K], points: &[Self]) -> Self {
        let p: Vec<&RistrettoPoint> = points.iter().map(|p| &p.point).collect();
        let s: Vec<&Scalar> = scalars.iter().map(|k| &k.0).collect();
        let p = RistrettoPoint::multiscalar_mul(s, p);
        RistrettoPublicKey::new_from_pk(p)
    }
}

impl DiffieHellmanSharedSecret for RistrettoPublicKey {
    type K = RistrettoSecretKey;
    type PK = RistrettoPublicKey;

    /// Generate a shared secret from one party's private key and another party's public key
    fn shared_secret(k: &Self::K, pk: &Self::PK) -> Self::PK {
        k * pk
    }
}

// Requires custom Hashable implementation for RistrettoPublicKey as CompressedRistretto doesnt implement this trait
impl Hashable for RistrettoPublicKey {
    fn hash(&self) -> Vec<u8> {
        let mut hasher = HashDigest::new();
        hasher.input(&self.to_vec());
        hasher.result().to_vec()
    }
}

// Requires custom Extendbytes implementation for RistrettoPublicKey as CompressedRistretto doesnt implement this trait
impl ExtendBytes for RistrettoPublicKey {
    fn append_raw_bytes(&self, buf: &mut Vec<u8>) {
        let bytes = self.as_bytes();
        buf.extend_from_slice(&bytes);
    }
}

impl Hash for RistrettoPublicKey {
    /// Require the implementation of the Hash trait for Hashmaps
    fn hash<H: Hasher>(&self, state: &mut H) {
        self.to_vec().hash(state);
    }
}

//----------------------------------    Ristretto Public Key Default   -----------------------------------------------//

impl Default for RistrettoPublicKey {
    fn default() -> Self {
        RistrettoPublicKey::new_from_pk(RistrettoPoint::default())
    }
}

//------------------------------------ PublicKey PartialEq, Eq, Ord impl ---------------------------------------------//

impl PartialEq for RistrettoPublicKey {
    fn eq(&self, other: &RistrettoPublicKey) -> bool {
        // Although this is slower than `self.compressed == other.compressed`, expanded point comparison is an equal
        // time comparision
        self.point == other.point
    }
}

impl Eq for RistrettoPublicKey {}

impl PartialOrd for RistrettoPublicKey {
    fn partial_cmp(&self, other: &RistrettoPublicKey) -> Option<Ordering> {
        self.compressed.to_bytes().partial_cmp(&other.compressed.to_bytes())
    }
}

impl Ord for RistrettoPublicKey {
    fn cmp(&self, other: &Self) -> Ordering {
        self.compressed.to_bytes().cmp(&other.compressed.to_bytes())
    }
}

//---------------------------------- PublicKey ByteArray implementation  ---------------------------------------------//

impl ByteArray for RistrettoPublicKey {
    /// Create a new `RistrettoPublicKey` instance form the given byte array. The constructor returns errors under
    /// the following circumstances:
    /// * The byte array is not exactly 32 bytes
    /// * The byte array does not represent a valid (compressed) point on the ristretto255 curve
    fn from_bytes(bytes: &[u8]) -> Result<RistrettoPublicKey, ByteArrayError>
    where Self: Sized {
        // Check the length here, because The Ristretto constructor panics rather than returning an error
        if bytes.len() != 32 {
            return Err(ByteArrayError::IncorrectLength);
        }
        let pk = CompressedRistretto::from_slice(bytes);
        match pk.decompress() {
            None => Err(ByteArrayError::ConversionError(
                "Invalid compressed Ristretto point".to_string(),
            )),
            Some(p) => Ok(RistrettoPublicKey::new_from_pk(p)),
        }
    }

    /// Return the little-endian byte array representation of the compressed public key
    fn as_bytes(&self) -> &[u8] {
        self.compressed.as_bytes()
    }
}

//----------------------------------         PublicKey Add / Sub / Mul   ---------------------------------------------//

impl<'a, 'b> Add<&'b RistrettoPublicKey> for &'a RistrettoPublicKey {
    type Output = RistrettoPublicKey;

    fn add(self, rhs: &'b RistrettoPublicKey) -> RistrettoPublicKey {
        let p_sum = &self.point + &rhs.point;
        RistrettoPublicKey::new_from_pk(p_sum)
    }
}

impl<'a, 'b> Sub<&'b RistrettoPublicKey> for &'a RistrettoPublicKey {
    type Output = RistrettoPublicKey;

    fn sub(self, rhs: &RistrettoPublicKey) -> RistrettoPublicKey {
        let p_sum = &self.point - &rhs.point;
        RistrettoPublicKey::new_from_pk(p_sum)
    }
}

impl<'a, 'b> Mul<&'b RistrettoSecretKey> for &'a RistrettoPublicKey {
    type Output = RistrettoPublicKey;

    fn mul(self, rhs: &'b RistrettoSecretKey) -> RistrettoPublicKey {
        let p = &rhs.0 * &self.point;
        RistrettoPublicKey::new_from_pk(p)
    }
}

impl<'a, 'b> Mul<&'b RistrettoSecretKey> for &'a RistrettoSecretKey {
    type Output = RistrettoSecretKey;

    fn mul(self, rhs: &'b RistrettoSecretKey) -> RistrettoSecretKey {
        let p = &rhs.0 * &self.0;
        RistrettoSecretKey(p)
    }
}

define_add_variants!(
    LHS = RistrettoPublicKey,
    RHS = RistrettoPublicKey,
    Output = RistrettoPublicKey
);
define_sub_variants!(
    LHS = RistrettoPublicKey,
    RHS = RistrettoPublicKey,
    Output = RistrettoPublicKey
);
define_mul_variants!(
    LHS = RistrettoPublicKey,
    RHS = RistrettoSecretKey,
    Output = RistrettoPublicKey
);
define_mul_variants!(
    LHS = RistrettoSecretKey,
    RHS = RistrettoSecretKey,
    Output = RistrettoSecretKey
);

//----------------------------------         PublicKey From implementations      -------------------------------------//

impl From<RistrettoSecretKey> for Scalar {
    fn from(k: RistrettoSecretKey) -> Self {
        k.0
    }
}

impl From<RistrettoPublicKey> for RistrettoPoint {
    fn from(pk: RistrettoPublicKey) -> Self {
        pk.point
    }
}

impl From<&RistrettoPublicKey> for RistrettoPoint {
    fn from(pk: &RistrettoPublicKey) -> Self {
        pk.point
    }
}

impl From<RistrettoPublicKey> for CompressedRistretto {
    fn from(pk: RistrettoPublicKey) -> Self {
        pk.compressed
    }
}

//--------------------------------------------------------------------------------------------------------------------//
//                                                     Tests                                                          //
//--------------------------------------------------------------------------------------------------------------------//

#[cfg(test)]
mod test {
    use super::*;
    use crate::{keys::PublicKey, ristretto::test_common::get_keypair};
    use rand;
    use tari_utilities::{hex::Hex, message_format::MessageFormat, ByteArray};

    #[test]
    fn test_generation() {
        let mut rng = rand::OsRng::new().unwrap();
        let k1 = RistrettoSecretKey::random(&mut rng);
        let k2 = RistrettoSecretKey::random(&mut rng);
        assert_ne!(k1, k2);
    }

    #[test]
    fn invalid_secret_key_bytes() {
        RistrettoSecretKey::from_bytes(&[1, 2, 3]).expect_err("Secret keys should be 32 bytes");
    }

    #[test]
    fn create_public_key() {
        let encodings_of_small_multiples = [
            // This is the identity point
            "0000000000000000000000000000000000000000000000000000000000000000",
            // This is the basepoint
            "e2f2ae0a6abc4e71a884a961c500515f58e30b6aa582dd8db6a65945e08d2d76",
            // These are small multiples of the basepoint
            "6a493210f7499cd17fecb510ae0cea23a110e8d5b901f8acadd3095c73a3b919",
            "94741f5d5d52755ece4f23f044ee27d5d1ea1e2bd196b462166b16152a9d0259",
            "da80862773358b466ffadfe0b3293ab3d9fd53c5ea6c955358f568322daf6a57",
            "e882b131016b52c1d3337080187cf768423efccbb517bb495ab812c4160ff44e",
            "f64746d3c92b13050ed8d80236a7f0007c3b3f962f5ba793d19a601ebb1df403",
            "44f53520926ec81fbd5a387845beb7df85a96a24ece18738bdcfa6a7822a176d",
            "903293d8f2287ebe10e2374dc1a53e0bc887e592699f02d077d5263cdd55601c",
            "02622ace8f7303a31cafc63f8fc48fdc16e1c8c8d234b2f0d6685282a9076031",
            "20706fd788b2720a1ed2a5dad4952b01f413bcf0e7564de8cdc816689e2db95f",
            "bce83f8ba5dd2fa572864c24ba1810f9522bc6004afe95877ac73241cafdab42",
            "e4549ee16b9aa03099ca208c67adafcafa4c3f3e4e5303de6026e3ca8ff84460",
            "aa52e000df2e16f55fb1032fc33bc42742dad6bd5a8fc0be0167436c5948501f",
            "46376b80f409b29dc2b5f6f0c52591990896e5716f41477cd30085ab7f10301e",
            "e0c418f7c8d9c4cdd7395b93ea124f3ad99021bb681dfc3302a9d99a2e53e64e",
        ];
        let mut bytes = [0u8; 32];
        for i in 0u8..16 {
            let pk = RistrettoPublicKey::from_hex(&encodings_of_small_multiples[i as usize]).unwrap();
            bytes[0] = i;
            let sk = RistrettoSecretKey::from_bytes(&bytes).unwrap();
            let pk2 = RistrettoPublicKey::from_secret_key(&sk);
            assert_eq!(pk, pk2);
        }
    }

    #[test]
    fn secret_to_hex() {
        let mut rng = rand::OsRng::new().unwrap();
        let sk = RistrettoSecretKey::random(&mut rng);
        let hex = sk.to_hex();
        let sk2 = RistrettoSecretKey::from_hex(&hex).unwrap();
        assert_eq!(sk, sk2);
    }

    #[test]
    fn pubkey_to_hex() {
        let mut rng = rand::OsRng::new().unwrap();
        let sk = RistrettoSecretKey::random(&mut rng);
        let pk = RistrettoPublicKey::from_secret_key(&sk);
        let hex = pk.to_hex();
        let pk2 = RistrettoPublicKey::from_hex(&hex).unwrap();
        assert_eq!(pk, pk2);
    }

    #[test]
    fn secret_to_vec() {
        let mut rng = rand::OsRng::new().unwrap();
        let sk = RistrettoSecretKey::random(&mut rng);
        let vec = sk.to_vec();
        let sk2 = RistrettoSecretKey::from_vec(&vec).unwrap();
        assert_eq!(sk, sk2);
    }

    #[test]
    fn public_to_vec() {
        let mut rng = rand::OsRng::new().unwrap();
        let sk = RistrettoSecretKey::random(&mut rng);
        let pk = RistrettoPublicKey::from_secret_key(&sk);
        let vec = pk.to_vec();
        let pk2 = RistrettoPublicKey::from_vec(&vec).unwrap();
        assert_eq!(pk, pk2);
    }

    #[test]
    fn zero_plus_k_is_k() {
        let zero = RistrettoSecretKey::default();
        let mut rng = rand::OsRng::new().unwrap();
        let k = RistrettoSecretKey::random(&mut rng);
        assert_eq!(&k + &zero, k);
    }

    /// These test vectors are from https://ristretto.group/test_vectors/ristretto255.html
    #[test]
    fn bad_keys() {
        let bad_encodings = [
            // These are all bad because they're non-canonical field encodings.
            "00ffffffffffffffffffffffffffffffffffffffffffffffffffffffffffffff",
            "ffffffffffffffffffffffffffffffffffffffffffffffffffffffffffffff7f",
            "f3ffffffffffffffffffffffffffffffffffffffffffffffffffffffffffff7f",
            "edffffffffffffffffffffffffffffffffffffffffffffffffffffffffffff7f",
            // These are all bad because they're negative field elements.
            "0100000000000000000000000000000000000000000000000000000000000000",
            "01ffffffffffffffffffffffffffffffffffffffffffffffffffffffffffff7f",
            "ed57ffd8c914fb201471d1c3d245ce3c746fcbe63a3679d51b6a516ebebe0e20",
            "c34c4e1826e5d403b78e246e88aa051c36ccf0aafebffe137d148a2bf9104562",
            "c940e5a4404157cfb1628b108db051a8d439e1a421394ec4ebccb9ec92a8ac78",
            "47cfc5497c53dc8e61c91d17fd626ffb1c49e2bca94eed052281b510b1117a24",
            "f1c6165d33367351b0da8f6e4511010c68174a03b6581212c71c0e1d026c3c72",
            "87260f7a2f12495118360f02c26a470f450dadf34a413d21042b43b9d93e1309",
            // These are all bad because they give a nonsquare x^2.
            "26948d35ca62e643e26a83177332e6b6afeb9d08e4268b650f1f5bbd8d81d371",
            "4eac077a713c57b4f4397629a4145982c661f48044dd3f96427d40b147d9742f",
            "de6a7b00deadc788eb6b6c8d20c0ae96c2f2019078fa604fee5b87d6e989ad7b",
            "bcab477be20861e01e4a0e295284146a510150d9817763caf1a6f4b422d67042",
            "2a292df7e32cababbd9de088d1d1abec9fc0440f637ed2fba145094dc14bea08",
            "f4a9e534fc0d216c44b218fa0c42d99635a0127ee2e53c712f70609649fdff22",
            "8268436f8c4126196cf64b3c7ddbda90746a378625f9813dd9b8457077256731",
            "2810e5cbc2cc4d4eece54f61c6f69758e289aa7ab440b3cbeaa21995c2f4232b",
            // These are all bad because they give a negative xy value.
            "3eb858e78f5a7254d8c9731174a94f76755fd3941c0ac93735c07ba14579630e",
            "a45fdc55c76448c049a1ab33f17023edfb2be3581e9c7aade8a6125215e04220",
            "d483fe813c6ba647ebbfd3ec41adca1c6130c2beeee9d9bf065c8d151c5f396e",
            "8a2e1d30050198c65a54483123960ccc38aef6848e1ec8f5f780e8523769ba32",
            "32888462f8b486c68ad7dd9610be5192bbeaf3b443951ac1a8118419d9fa097b",
            "227142501b9d4355ccba290404bde41575b037693cef1f438c47f8fbf35d1165",
            "5c37cc491da847cfeb9281d407efc41e15144c876e0170b499a96a22ed31e01e",
            "445425117cb8c90edcbc7c1cc0e74f747f2c1efa5630a967c64f287792a48a4b",
            // This is s = -1, which causes y = 0.
            "ecffffffffffffffffffffffffffffffffffffffffffffffffffffffffffff7f",
        ];
        // Test that all of the bad encodings are rejected
        for bad_encoding in &bad_encodings {
            RistrettoPublicKey::from_hex(bad_encoding).expect_err(&format!("Encoding {} should fail", bad_encoding));
        }
    }

    #[test]
    fn batch_mul() {
        let (k1, p1) = get_keypair();
        let (k2, p2) = get_keypair();
        let p_slow = &(&k1 * &p1) + &(&k2 * &p2);
        let b_batch = RistrettoPublicKey::batch_mul(&[k1, k2], &vec![p1, p2]);
        assert_eq!(p_slow, b_batch);
    }

    #[test]
    fn create_keypair() {
        let mut rng = rand::OsRng::new().unwrap();
        let (k, pk) = RistrettoPublicKey::random_keypair(&mut rng);
        assert_eq!(pk, RistrettoPublicKey::from_secret_key(&k));
    }

    #[test]
    fn secret_keys_are_cleared_after_drop() {
        let zero = &vec![0u8; 32][..];
        let mut rng = rand::OsRng::new().unwrap();
        let ptr;
        {
            let k = RistrettoSecretKey::random(&mut rng);
            ptr = (k.0).as_bytes().as_ptr();
        }
        // In release mode, the memory can already be reclaimed by this stage due to optimisations, and so this test
        // can fail in release mode, even though the values were effectively scrubbed.
        if cfg!(debug_assertions) {
            unsafe {
                use std::slice;
                assert_eq!(slice::from_raw_parts(ptr, 32), zero);
            }
        }
    }

    #[test]
    fn convert_from_u64() {
        let k = RistrettoSecretKey::from(42u64);
        assert_eq!(
            k.to_hex(),
            "2a00000000000000000000000000000000000000000000000000000000000000"
        );
        let k = RistrettoSecretKey::from(256u64);
        assert_eq!(
            k.to_hex(),
            "0001000000000000000000000000000000000000000000000000000000000000"
        );
        let k = RistrettoSecretKey::from(100_000_000u64);
        assert_eq!(
            k.to_hex(),
            "00e1f50500000000000000000000000000000000000000000000000000000000"
        );
    }

    #[test]
    fn serialize_deserialize_base64() {
        let mut rng = rand::OsRng::new().unwrap();
        let (k, pk) = RistrettoPublicKey::random_keypair(&mut rng);
        let ser_k = k.to_base64().unwrap();
        let ser_pk = pk.to_base64().unwrap();
        let k2: RistrettoSecretKey = RistrettoSecretKey::from_base64(&ser_k).unwrap();
        assert_eq!(k, k2, "Deserialised secret key");
        let pk2: RistrettoPublicKey = RistrettoPublicKey::from_base64(&ser_pk).unwrap();
        assert_eq!(pk, pk2, "Deserialized public key");
    }
}<|MERGE_RESOLUTION|>--- conflicted
+++ resolved
@@ -32,16 +32,7 @@
 };
 use digest::Digest;
 use rand::{CryptoRng, Rng};
-<<<<<<< HEAD
-use serde::{
-    de::{Deserializer, Visitor},
-    ser::Serializer,
-    Deserialize,
-    Serialize,
-};
-=======
 use serde::{Deserialize, Serialize};
->>>>>>> ade5330b
 use std::{
     cmp::Ordering,
     hash::{Hash, Hasher},
