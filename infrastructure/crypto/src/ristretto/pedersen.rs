--- conflicted
+++ resolved
@@ -28,15 +28,6 @@
 
 use crate::{commitment::HomomorphicCommitmentFactory, ristretto::RistrettoSecretKey};
 use curve25519_dalek::scalar::Scalar;
-<<<<<<< HEAD
-use serde::{Deserialize, Serialize};
-use std::{
-    borrow::Borrow,
-    cmp::Ordering,
-    iter::Sum,
-    ops::{Add, Sub},
-};
-=======
 use std::{borrow::Borrow, iter::Sum};
 
 pub const RISTRETTO_PEDERSEN_G: RistrettoPoint = RISTRETTO_BASEPOINT_POINT;
@@ -45,9 +36,8 @@
 }
 
 pub type PedersenCommitment = HomomorphicCommitment<RistrettoPublicKey>;
->>>>>>> ade5330b
-
-#[derive(Debug, PartialEq, Eq, Clone, Serialize, Deserialize)]
+
+#[derive(Debug, PartialEq, Eq, Clone)]
 #[allow(non_snake_case)]
 pub struct PedersenCommitmentFactory {
     pub(crate) G: RistrettoPoint,
@@ -62,33 +52,11 @@
         PedersenCommitmentFactory { G, H }
     }
 }
-<<<<<<< HEAD
-impl Default for &PedersenBaseOnRistretto255 {
-    fn default() -> Self {
-        &DEFAULT_RISTRETTO_PEDERSON_BASE
-    }
-}
-lazy_static! {
-    pub static ref DEFAULT_RISTRETTO_PEDERSON_BASE: PedersenBaseOnRistretto255 = PedersenBaseOnRistretto255::default();
-}
-
-#[derive(Debug, PartialEq, Eq, Clone, Serialize, Deserialize)]
-pub struct PedersenOnRistretto255 {
-    #[serde(skip)]
-    base: &'static PedersenBaseOnRistretto255,
-    commitment: RistrettoPublicKey,
-}
-
-impl PedersenOnRistretto255 {
-    pub fn as_public_key(&self) -> &RistrettoPublicKey {
-        &self.commitment
-=======
 
 /// The default Ristretto Commitment factory uses the Base point for x25519 and its first Blake256 hash.
 impl Default for PedersenCommitmentFactory {
     fn default() -> Self {
         PedersenCommitmentFactory::new(RISTRETTO_PEDERSEN_G.clone(), RISTRETTO_PEDERSEN_H.clone())
->>>>>>> ade5330b
     }
 }
 
