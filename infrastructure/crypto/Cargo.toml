[package]
name = "crypto"
version = "0.0.1"
edition = "2018"

[dependencies]
digest = "0.8.0"
rand = "0.5.5"
<<<<<<< HEAD
ed25519-dalek = "0.8.1"
curve25519-dalek = "1.0.2"

sha2 = "0.7.1"
=======
curve25519-dalek = "1.0.2"
sha2 = "0.8.0"
>>>>>>> 450d409f
derive-error = "0.0.4"
blake2 = "0.8.0"

[features]
avx2 = ["curve25519-dalek/avx2_backend"]<|MERGE_RESOLUTION|>--- conflicted
+++ resolved
@@ -6,15 +6,8 @@
 [dependencies]
 digest = "0.8.0"
 rand = "0.5.5"
-<<<<<<< HEAD
-ed25519-dalek = "0.8.1"
-curve25519-dalek = "1.0.2"
-
-sha2 = "0.7.1"
-=======
 curve25519-dalek = "1.0.2"
 sha2 = "0.8.0"
->>>>>>> 450d409f
 derive-error = "0.0.4"
 blake2 = "0.8.0"
 
