[package]
name = "tari_script"
version = "0.12.0"
edition = "2021"
description = "Tari script library"
authors = ["The Tari Development Community"]
repository = "https://github.com/tari-project/tari"
categories = ["cryptography"]
homepage = "https://tari.com"
readme = "README.md"
license = "BSD-3-Clause"

[dependencies]
<<<<<<< HEAD
tari_crypto = { git = "https://github.com/tari-project/tari-crypto.git", tag = "v0.16.1" }
=======
tari_crypto = { git = "https://github.com/tari-project/tari-crypto.git", tag = "v0.16.2" }
>>>>>>> a59985bc
tari_utilities = { git = "https://github.com/tari-project/tari_utilities.git", tag="v0.4.9" }

blake2 = "0.9"
digest = "0.9.0"
integer-encoding = "3.0.2"
serde = "1.0.136"
sha2 = "0.9"
sha3 = "0.9"
thiserror = "1.0.30"

[dev-dependencies]
rand = "0.7.3"<|MERGE_RESOLUTION|>--- conflicted
+++ resolved
@@ -11,11 +11,7 @@
 license = "BSD-3-Clause"
 
 [dependencies]
-<<<<<<< HEAD
-tari_crypto = { git = "https://github.com/tari-project/tari-crypto.git", tag = "v0.16.1" }
-=======
 tari_crypto = { git = "https://github.com/tari-project/tari-crypto.git", tag = "v0.16.2" }
->>>>>>> a59985bc
 tari_utilities = { git = "https://github.com/tari-project/tari_utilities.git", tag="v0.4.9" }
 
 blake2 = "0.9"
