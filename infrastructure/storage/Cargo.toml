--- conflicted
+++ resolved
@@ -6,11 +6,7 @@
 homepage = "https://tari.com"
 readme = "README.md"
 license = "BSD-3-Clause"
-<<<<<<< HEAD
-version = "0.53.0-dan.0"
-=======
-version = "1.0.0-pre.5"
->>>>>>> ee8846d8
+version = "1.0.0-dan.5"
 edition = "2018"
 
 [dependencies]
