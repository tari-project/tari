--- conflicted
+++ resolved
@@ -111,7 +111,6 @@
     }
 
     /// Override a given Tor comms transport with the control address and auth from this instance
-<<<<<<< HEAD
     pub fn update_comms_transport(&self, transport: &mut TransportConfig) -> Result<(), ExitError> {
         match transport.transport_type {
             TransportType::Tor => {
@@ -124,42 +123,8 @@
             },
             _ => {
                 let e = format!("Expected a TorHiddenService comms transport, received: {:?}", transport);
-                Err(ExitError::new(ExitCode::ConfigError, e))
+                Err(ExitError::new(ExitCode::ConfigError, &e))
             },
-=======
-    pub fn update_comms_transport(&self, transport: CommsTransport) -> Result<CommsTransport, ExitError> {
-        debug!(target: LOG_TARGET, "updating comms transport");
-        if let CommsTransport::TorHiddenService {
-            socks_address_override,
-            forward_address,
-            auth,
-            onion_port,
-            tor_proxy_bypass_addresses,
-            tor_proxy_bypass_for_outbound_tcp,
-            ..
-        } = transport
-        {
-            let control_server_address = format!("/ip4/127.0.0.1/tcp/{}", self.control_port).parse::<Multiaddr>()?;
-            let auth = if let Some(ref passphrase) = self.passphrase.0 {
-                TorControlAuthentication::Password(passphrase.to_owned())
-            } else {
-                auth
-            };
-            let transport = CommsTransport::TorHiddenService {
-                control_server_address,
-                socks_address_override,
-                forward_address,
-                auth,
-                onion_port,
-                tor_proxy_bypass_addresses,
-                tor_proxy_bypass_for_outbound_tcp,
-            };
-            debug!(target: LOG_TARGET, "updated comms transport: {:?}", transport);
-            Ok(transport)
-        } else {
-            let e = format!("Expected a TorHiddenService comms transport, received: {:?}", transport);
-            Err(ExitError::new(ExitCode::ConfigError, &e))
->>>>>>> f41af8cf
         }
     }
 
