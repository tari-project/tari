[package]
name = "tari_libtor"
version = "1.0.0-pre.8"
edition = "2021"
license = "BSD-3-Clause"

[dependencies]
tari_common = { path = "../../common" }
tari_p2p = { path = "../../base_layer/p2p" }

derivative = "2.2.0"
log = "0.4.8"
rand = "0.8"
tempfile = "3.1.0"
tor-hash-passwd = "1.0.1"

[target.'cfg(unix)'.dependencies]
<<<<<<< HEAD
libtor = { version="46.9.0"}
=======
libtor = { version = "46.9.0" }
>>>>>>> ab8d96af
openssl = { version = "0.10.61", features = ["vendored"] }

[package.metadata.cargo-machete]
ignored = ["openssl"] # this is so we can run cargo machete without getting false positive about macro dependancies<|MERGE_RESOLUTION|>--- conflicted
+++ resolved
@@ -15,11 +15,7 @@
 tor-hash-passwd = "1.0.1"
 
 [target.'cfg(unix)'.dependencies]
-<<<<<<< HEAD
-libtor = { version="46.9.0"}
-=======
 libtor = { version = "46.9.0" }
->>>>>>> ab8d96af
 openssl = { version = "0.10.61", features = ["vendored"] }
 
 [package.metadata.cargo-machete]
