--- conflicted
+++ resolved
@@ -1,10 +1,6 @@
 [package]
 name = "tari_console_wallet"
-<<<<<<< HEAD
-version = "0.49.0-rc.3"
-=======
-version = "0.50.0-pre.2"
->>>>>>> 0e345c15
+version = "0.50.0-rc.0"
 authors = ["The Tari Development Community"]
 edition = "2018"
 license = "BSD-3-Clause"
@@ -17,12 +13,7 @@
 tari_comms = { path = "../../comms/core" }
 tari_comms_dht = { path = "../../comms/dht" }
 tari_contacts = { path = "../../base_layer/contacts" }
-<<<<<<< HEAD
-tari_crypto = { version = "0.16.11"}
-tari_features = { version = "0.49.0-rc.1", path = "../../common/tari_features"}
-=======
-tari_crypto = { version = "0.16"}
->>>>>>> 0e345c15
+tari_crypto = { version = "0.16" }
 tari_key_manager = { path = "../../base_layer/key_manager" }
 tari_libtor = { path = "../../infrastructure/libtor", optional = true }
 tari_p2p = { path = "../../base_layer/p2p", features = ["auto-update"] }
@@ -74,11 +65,7 @@
 features = ["crossterm"]
 
 [build-dependencies]
-<<<<<<< HEAD
-tari_features = { version = "0.49.0-rc.1", path = "../../common/tari_features"}
-=======
-tari_features = { version = "0.50.0-pre.2", path = "../../common/tari_features"}
->>>>>>> 0e345c15
+tari_features = { version = "0.50.0-rc.0", path = "../../common/tari_features"}
 
 [features]
 avx2 = ["tari_core/avx2", "tari_crypto/simd_backend", "tari_wallet/avx2", "tari_comms/avx2", "tari_comms_dht/avx2", "tari_p2p/avx2", "tari_key_manager/avx2"]
