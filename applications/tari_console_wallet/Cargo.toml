--- conflicted
+++ resolved
@@ -7,11 +7,7 @@
 
 [dependencies]
 tari_wallet = { path = "../../base_layer/wallet", features = ["bundled_sqlite"] }
-<<<<<<< HEAD
-tari_crypto = { git = "https://github.com/tari-project/tari-crypto.git", tag = "v0.16.0" }
-=======
-tari_crypto = { git = "https://github.com/tari-project/tari-crypto.git", tag = "v0.16.1" }
->>>>>>> d7b4699c
+tari_crypto = { git = "https://github.com/tari-project/tari-crypto.git", tag = "v0.16.2" }
 tari_common = { path = "../../common" }
 tari_app_utilities = { path = "../tari_app_utilities" }
 tari_comms = { path = "../../comms/core" }
@@ -22,7 +18,7 @@
 tari_app_grpc = { path = "../tari_app_grpc" }
 tari_shutdown = { path = "../../infrastructure/shutdown" }
 tari_key_manager = { path = "../../base_layer/key_manager" }
-tari_utilities = { git = "https://github.com/tari-project/tari_utilities.git", tag="v0.4.7" }
+tari_utilities = { git = "https://github.com/tari-project/tari_utilities.git", tag="v0.4.9" }
 
 # Uncomment for tokio tracing via tokio-console (needs "tracing" featurs)
 #console-subscriber = "0.1.3"
