[package]
name = "tari_console_wallet"
<<<<<<< HEAD
version = "0.48.0-rc.2"
=======
version = "0.50.0-pre.0"
>>>>>>> dbc592f8
authors = ["The Tari Development Community"]
edition = "2018"
license = "BSD-3-Clause"

[dependencies]
tari_app_grpc = { path = "../tari_app_grpc" }
tari_app_utilities = { path = "../tari_app_utilities" }
tari_common = { path = "../../common" }
tari_common_types = { path = "../../base_layer/common_types" }
tari_comms = { path = "../../comms/core" }
tari_comms_dht = { path = "../../comms/dht" }
tari_contacts = { path = "../../base_layer/contacts" }
tari_crypto = { version = "0.16.11"}
tari_features = { version = "0.50.0-pre.0", path = "../../common/tari_features"}
tari_key_manager = { path = "../../base_layer/key_manager" }
tari_libtor = { path = "../../infrastructure/libtor", optional = true }
tari_p2p = { path = "../../base_layer/p2p", features = ["auto-update"] }
tari_script = { path = "../../infrastructure/tari_script" }
tari_shutdown = { path = "../../infrastructure/shutdown" }
tari_utilities = "0.4.10"
tari_wallet = { path = "../../base_layer/wallet", features = ["bundled_sqlite"] }

# Uncomment for tokio tracing via tokio-console (needs "tracing" featurs)
#console-subscriber = "0.1.3"
#tokio = { version = "1.20", features = ["signal", "tracing"] }
# Uncomment for normal use (non tokio-console tracing)
tokio = { version = "1.23", default-features = false, features = ["signal", "sync"] }

bitflags = "1.2.1"
chrono = { version = "0.4.19", default-features = false }
clap = { version = "3.1.1", features = ["derive", "env"] }
config = "0.13.0"
crossterm = { version = "0.25.0" }
digest = "0.9.0"
futures = { version = "^0.3.16", default-features = false, features = ["alloc"] }
log = { version = "0.4.8", features = ["std"] }
qrcode = { version = "0.12" }
rand = "0.7.3"
regex = "1.5.4"
rpassword = "5.0"
rustyline = "9.0"
serde = "1.0.136"
serde_json = "1.0.79"
sha2 = "0.9.5"
strum = "0.22"
strum_macros = "0.22"
thiserror = "1.0.26"
tonic = "0.6.2"
unicode-segmentation = "1.6.0"
unicode-width = "0.1"
zeroize = "1"
zxcvbn = "2"

[dependencies.tari_core]
path = "../../base_layer/core"
default-features = false
features = ["transactions", "mempool_proto", "base_node_proto"]

[dependencies.tui]
version = "^0.16"
default-features = false
features = ["crossterm"]

[build-dependencies]
tari_features = { version = "0.50.0-pre.0", path = "../../common/tari_features"}

[features]
avx2 = ["tari_core/avx2", "tari_crypto/simd_backend", "tari_wallet/avx2", "tari_comms/avx2", "tari_comms_dht/avx2", "tari_p2p/avx2", "tari_key_manager/avx2"]
libtor = ["tari_libtor"]

[package.metadata.cargo-machete]
ignored = ["strum"]<|MERGE_RESOLUTION|>--- conflicted
+++ resolved
@@ -1,10 +1,6 @@
 [package]
 name = "tari_console_wallet"
-<<<<<<< HEAD
-version = "0.48.0-rc.2"
-=======
-version = "0.50.0-pre.0"
->>>>>>> dbc592f8
+version = "0.49.0-rc.0"
 authors = ["The Tari Development Community"]
 edition = "2018"
 license = "BSD-3-Clause"
