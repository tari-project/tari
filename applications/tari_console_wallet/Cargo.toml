[package]
name = "tari_console_wallet"
version = "0.30.2"
authors = ["The Tari Development Community"]
edition = "2018"
license = "BSD-3-Clause"

[dependencies]
tari_wallet = { path = "../../base_layer/wallet", features = ["bundled_sqlite"] }
tari_crypto = { git = "https://github.com/tari-project/tari-crypto.git", tag = "v0.12.5" }
tari_common = { path = "../../common" }
tari_app_utilities = { path = "../tari_app_utilities" }
tari_comms = { path = "../../comms/core" }
tari_comms_dht = { path = "../../comms/dht" }
tari_common_types = { path = "../../base_layer/common_types" }
tari_libtor = { path = "../../infrastructure/libtor" }
tari_p2p = { path = "../../base_layer/p2p", features = ["auto-update"] }
tari_app_grpc = { path = "../tari_app_grpc" }
tari_shutdown = { path = "../../infrastructure/shutdown" }
tari_key_manager = { path = "../../base_layer/key_manager" }
tari_utilities = { git = "https://github.com/tari-project/tari_utilities.git", tag = "v0.3.1" }

# Uncomment for tokio tracing via tokio-console (needs "tracing" featurs)
#console-subscriber = "0.1.3"
#tokio = { version = "1.14", features = ["signal", "tracing"] }
# Uncomment for normal use (non tokio-console tracing)
tokio = { version = "1.14", features = ["signal"] }

sha2 = "0.9.5"
digest = "0.9.0"
clap = { version = "3.1.1", features = ["derive"] }
<<<<<<< HEAD
config = "0.13.0"
=======
config = "0.12.0"
>>>>>>> 4a22da7e
chrono = { version = "0.4.19", default-features = false }
bitflags = "1.2.1"
futures = { version = "^0.3.16", default-features = false, features = ["alloc"] }
crossterm = { version = "0.17" }
rand = "0.8"
unicode-width = "0.1"
unicode-segmentation = "1.6.0"
log = { version = "0.4.8", features = ["std"] }
qrcode = { version = "0.12" }
regex = "1.5.4"
rpassword = "5.0"
rustyline = "9.0"
strum = "0.22"
strum_macros = "0.22"
thiserror = "1.0.26"
tonic = "0.6.2"
tracing = "0.1.26"
tracing-opentelemetry = "0.15.0"
tracing-subscriber = "0.2.20"

# network tracing, rt-tokio for async batch export
opentelemetry = { version = "0.16", default-features = false, features = ["trace", "rt-tokio"] }
opentelemetry-jaeger = { version = "0.15", features = ["rt-tokio"] }

[dependencies.tari_core]
path = "../../base_layer/core"
default-features = false
features = ["transactions", "mempool_proto", "base_node_proto"]

[dependencies.tui]
version = "^0.16"
default-features = false
features = ["crossterm"]

[features]
avx2 = ["tari_core/avx2", "tari_crypto/avx2", "tari_wallet/avx2", "tari_comms/avx2", "tari_comms_dht/avx2", "tari_p2p/avx2", "tari_key_manager/avx2"]
libtor = ["tari_libtor/libtor"]
<|MERGE_RESOLUTION|>--- conflicted
+++ resolved
@@ -20,20 +20,10 @@
 tari_key_manager = { path = "../../base_layer/key_manager" }
 tari_utilities = { git = "https://github.com/tari-project/tari_utilities.git", tag = "v0.3.1" }
 
-# Uncomment for tokio tracing via tokio-console (needs "tracing" featurs)
-#console-subscriber = "0.1.3"
-#tokio = { version = "1.14", features = ["signal", "tracing"] }
-# Uncomment for normal use (non tokio-console tracing)
-tokio = { version = "1.14", features = ["signal"] }
-
 sha2 = "0.9.5"
 digest = "0.9.0"
 clap = { version = "3.1.1", features = ["derive"] }
-<<<<<<< HEAD
 config = "0.13.0"
-=======
-config = "0.12.0"
->>>>>>> 4a22da7e
 chrono = { version = "0.4.19", default-features = false }
 bitflags = "1.2.1"
 futures = { version = "^0.3.16", default-features = false, features = ["alloc"] }
