--- conflicted
+++ resolved
@@ -6,12 +6,7 @@
 
 [dependencies]
 tari_wallet = { version = "^0.2", path = "../../base_layer/wallet" }
-<<<<<<< HEAD
-tari_comms = { version = "^0.2", path = "../../comms"}
-tari_crypto = { version = "^0.7", path = "../../../tari_crypto" }
-=======
 tari_crypto = { version = "^0.8" }
->>>>>>> 35de5b55
 tari_common = { version= "^0.2", path = "../../common" }
 tari_app_utilities = { path = "../tari_app_utilities"}
 tari_comms = { version = "^0.2", path = "../../comms"}
