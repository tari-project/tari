<<<<<<< HEAD
use crate::wallet_modes::grpc_mode;
use futures::future;
=======
use futures::{channel::mpsc, future, SinkExt};
>>>>>>> cedb1d4a
use log::*;
use std::convert::TryFrom;
use tari_app_grpc::{
    conversions::naive_datetime_to_timestamp,
    tari_rpc,
    tari_rpc::{
        self,
        payment_recipient::PaymentType,
        wallet_server,
        CoinSplitRequest,
        CoinSplitResponse,
        GetBalanceRequest,
        GetBalanceResponse,
        GetCoinbaseRequest,
        GetCoinbaseResponse,
        GetCompletedTransactionsRequest,
        GetCompletedTransactionsResponse,
        GetIdentityRequest,
        GetIdentityResponse,
        GetTransactionInfoRequest,
        GetTransactionInfoResponse,
        GetVersionRequest,
        GetVersionResponse,
        ImportUtxosRequest,
        ImportUtxosResponse,
        MintTokensRequest,
        MintTokensResponse,
        TransactionDirection,
        TransactionInfo,
        TransactionStatus,
        TransferRequest,
        TransferResponse,
        TransferResult,
    },
};
use tari_common_types::types::Signature;
use tari_comms::{types::CommsPublicKey, CommsNode};
use tari_core::{
    tari_utilities::{hex::Hex, ByteArray},
<<<<<<< HEAD
    transactions::{
        tari_amount::MicroTari,
        transaction::UnblindedOutput,
        types::{PublicKey, Signature},
    },
=======
    transactions::{tari_amount::MicroTari, transaction::UnblindedOutput},
>>>>>>> cedb1d4a
};
use tari_wallet::{
    output_manager_service::handle::OutputManagerHandle,
    transaction_service::{handle::TransactionServiceHandle, storage::models},
    WalletSqlite,
};
use tokio::task;
use tonic::{Request, Response, Status};

const LOG_TARGET: &str = "wallet::ui::grpc";

pub struct WalletGrpcServer {
    wallet: WalletSqlite,
}

impl WalletGrpcServer {
    pub fn new(wallet: WalletSqlite) -> Self {
        Self { wallet }
    }

    fn get_transaction_service(&self) -> TransactionServiceHandle {
        self.wallet.transaction_service.clone()
    }

    fn get_output_manager_service(&self) -> OutputManagerHandle {
        self.wallet.output_manager_service.clone()
    }

    fn comms(&self) -> &CommsNode {
        &self.wallet.comms
    }
}

#[tonic::async_trait]
impl wallet_server::Wallet for WalletGrpcServer {
    type GetCompletedTransactionsStream = mpsc::Receiver<Result<GetCompletedTransactionsResponse, Status>>;

    async fn get_version(&self, _: Request<GetVersionRequest>) -> Result<Response<GetVersionResponse>, Status> {
        Ok(Response::new(GetVersionResponse {
            version: env!("CARGO_PKG_VERSION").to_string(),
        }))
    }

    async fn identify(&self, _: Request<GetIdentityRequest>) -> Result<Response<GetIdentityResponse>, Status> {
        let identity = self.wallet.comms.node_identity();
        Ok(Response::new(GetIdentityResponse {
            public_key: identity.public_key().to_string().as_bytes().to_vec(),
            public_address: identity.public_address().to_string(),
            node_id: identity.node_id().to_string().as_bytes().to_vec(),
        }))
    }

    async fn get_balance(&self, _request: Request<GetBalanceRequest>) -> Result<Response<GetBalanceResponse>, Status> {
        let mut output_service = self.get_output_manager_service();
        let balance;
        match output_service.get_balance().await {
            Ok(b) => balance = b,
            Err(e) => return Err(Status::not_found(format!("GetBalance error! {}", e))),
        }
        Ok(Response::new(GetBalanceResponse {
            available_balance: balance.available_balance.0,
            pending_incoming_balance: balance.pending_incoming_balance.0,
            pending_outgoing_balance: balance.pending_outgoing_balance.0,
        }))
    }

    async fn get_coinbase(
        &self,
        request: Request<GetCoinbaseRequest>,
    ) -> Result<Response<GetCoinbaseResponse>, Status> {
        let request = request.into_inner();

        let mut tx_service = self.get_transaction_service();
        let response = tx_service
            .generate_coinbase_transaction(request.reward.into(), request.fee.into(), request.height)
            .await;

        match response {
            Ok(resp) => Ok(Response::new(GetCoinbaseResponse {
                transaction: Some(resp.into()),
            })),
            Err(err) => Err(Status::unknown(err.to_string())),
        }
    }

    async fn transfer(&self, request: Request<TransferRequest>) -> Result<Response<TransferResponse>, Status> {
        let message = request.into_inner();
        let recipients = message
            .recipients
            .into_iter()
            .enumerate()
            .map(|(idx, dest)| -> Result<_, String> {
                let pk = CommsPublicKey::from_hex(&dest.address)
                    .map_err(|_| format!("Destination address at index {} is malformed", idx))?;
                Ok((
                    dest.address,
                    pk,
                    dest.amount,
                    dest.fee_per_gram,
                    dest.message,
                    dest.payment_type,
                ))
            })
            .collect::<Result<Vec<_>, _>>()
            .map_err(Status::invalid_argument)?;

        let mut standard_transfers = Vec::new();
        let mut one_sided_transfers = Vec::new();
        for (address, pk, amount, fee_per_gram, message, payment_type) in recipients.into_iter() {
            let mut transaction_service = self.get_transaction_service();
            if payment_type == PaymentType::StandardMimblewimble as i32 {
                standard_transfers.push(async move {
                    (
                        address,
                        transaction_service
                            .send_transaction(pk, amount.into(), None, fee_per_gram.into(), message)
                            .await,
                    )
                });
            } else if payment_type == PaymentType::OneSided as i32 {
                one_sided_transfers.push(async move {
                    (
                        address,
                        transaction_service
                            .send_one_sided_transaction(pk, amount.into(), None, fee_per_gram.into(), message)
                            .await,
                    )
                });
            }
        }

        let standard_results = future::join_all(standard_transfers).await;
        let one_sided_results = future::join_all(one_sided_transfers).await;

        let results = standard_results
            .into_iter()
            .chain(one_sided_results.into_iter())
            .map(|(address, result)| match result {
                Ok(tx_id) => TransferResult {
                    address,
                    transaction_id: tx_id.into(),
                    is_success: true,
                    failure_message: Default::default(),
                },
                Err(err) => {
                    warn!(
                        target: LOG_TARGET,
                        "Failed to send transaction for address `{}`: {}", address, err
                    );
                    TransferResult {
                        address,
                        transaction_id: Default::default(),
                        is_success: false,
                        failure_message: err.to_string(),
                    }
                },
            })
            .collect();

        Ok(Response::new(TransferResponse { results }))
    }

    async fn get_transaction_info(
        &self,
        request: Request<GetTransactionInfoRequest>,
    ) -> Result<Response<GetTransactionInfoResponse>, Status> {
        let message = request.into_inner();

        let queries = message.transaction_ids.into_iter().map(|tx_id| {
            let tx_id = tx_id.into();
            let mut transaction_service = self.get_transaction_service();
            async move {
                transaction_service
                    .get_any_transaction(tx_id)
                    .await
                    .map(|tx| (tx_id, tx))
            }
        });

        let transactions = future::try_join_all(queries)
            .await
            .map(|tx| tx.into_iter())
            .map_err(|err| Status::unknown(err.to_string()))?;

        let wallet_pk = self.wallet.comms.node_identity_ref().public_key();

        let transactions = transactions
            .map(|(tx_id, tx)| match tx {
                Some(tx) => convert_wallet_transaction_into_transaction_info(tx, wallet_pk),
                None => TransactionInfo::not_found(tx_id),
            })
            .collect();

        Ok(Response::new(GetTransactionInfoResponse { transactions }))
    }

    async fn get_completed_transactions(
        &self,
        _request: Request<GetCompletedTransactionsRequest>,
    ) -> Result<Response<Self::GetCompletedTransactionsStream>, Status> {
        debug!(
            target: LOG_TARGET,
            "Incoming GRPC request for GetAllCompletedTransactions"
        );
        let mut transaction_service = self.get_transaction_service();
        let transactions = transaction_service
            .get_completed_transactions()
            .await
            .map_err(|err| Status::not_found(format!("No completed transactions found: {:?}", err)))?;

        let (mut sender, receiver) = mpsc::channel(transactions.len());
        task::spawn(async move {
            for (_, txn) in transactions {
                let response = GetCompletedTransactionsResponse {
                    transaction: Some(TransactionInfo {
                        tx_id: txn.tx_id.into(),
                        source_pk: txn.source_public_key.to_vec(),
                        dest_pk: txn.destination_public_key.to_vec(),
                        status: TransactionStatus::from(txn.status) as i32,
                        amount: txn.amount.into(),
                        is_cancelled: txn.cancelled,
                        direction: TransactionDirection::from(txn.direction) as i32,
                        fee: txn.fee.into(),
                        timestamp: Some(naive_datetime_to_timestamp(txn.timestamp)),
                        excess_sig: txn
                            .transaction
                            .first_kernel_excess_sig()
                            .unwrap_or(&Signature::default())
                            .get_signature()
                            .to_vec(),
                        message: txn.message,
                        valid: txn.valid,
                    }),
                };
                match sender.send(Ok(response)).await {
                    Ok(_) => (),
                    Err(err) => {
                        warn!(target: LOG_TARGET, "Error sending transaction via GRPC:  {}", err);
                        match sender.send(Err(Status::unknown("Error sending data"))).await {
                            Ok(_) => (),
                            Err(send_err) => {
                                warn!(target: LOG_TARGET, "Error sending error to GRPC client: {}", send_err)
                            },
                        }
                        return;
                    },
                }
            }
        });

        Ok(Response::new(receiver))
    }

    async fn coin_split(&self, request: Request<CoinSplitRequest>) -> Result<Response<CoinSplitResponse>, Status> {
        let message = request.into_inner();

        let lock_height = if message.lock_height == 0 {
            None
        } else {
            Some(message.lock_height)
        };

        let mut wallet = self.wallet.clone();

        let tx_id = wallet
            .coin_split(
                MicroTari::from(message.amount_per_split),
                message.split_count as usize,
                MicroTari::from(message.fee_per_gram),
                message.message,
                lock_height,
            )
            .await
            .map_err(|e| Status::internal(format!("{:?}", e)))?;

        Ok(Response::new(CoinSplitResponse { tx_id: tx_id.into() }))
    }

    async fn import_utxos(
        &self,
        request: Request<ImportUtxosRequest>,
    ) -> Result<Response<ImportUtxosResponse>, Status> {
        let message = request.into_inner();

        let mut wallet = self.wallet.clone();

        let unblinded_outputs: Vec<UnblindedOutput> = message
            .outputs
            .into_iter()
            .map(UnblindedOutput::try_from)
            .collect::<Result<Vec<_>, _>>()
            .map_err(Status::invalid_argument)?;
        let mut tx_ids = Vec::new();

        for o in unblinded_outputs.iter() {
            tx_ids.push(
                wallet
                    .import_unblinded_utxo(o.clone(), &CommsPublicKey::default(), "Imported via gRPC".to_string())
                    .await
                    .map_err(|e| Status::internal(format!("{:?}", e)))?
                    .into(),
            );
        }

        Ok(Response::new(ImportUtxosResponse { tx_ids }))
    }

<<<<<<< HEAD
    async fn mint_tokens(&self, request: Request<MintTokensRequest>) -> Result<Response<MintTokensResponse>, Status> {
        let mut asset_manager = self.wallet.asset_manager.clone();
        let mut transaction_service = self.wallet.transaction_service.clone();
        let message = request.into_inner();

        // TODO: Clean up unwrap
        let asset_public_key = PublicKey::from_bytes(message.asset_public_key.as_slice()).unwrap();
        let asset = asset_manager
            .get_owned_asset_by_pub_key(&asset_public_key)
            .await
            .map_err(|e| Status::internal(e.to_string()))?;

        let (tx_id, transaction) = asset_manager
            .create_minting_transaction(&asset_public_key, asset.owner_commitment(), message.unique_ids)
            .await
            .map_err(|e| Status::internal(e.to_string()))?;
        let fee = transaction.body.get_total_fee();

        let owner_commitments = transaction
            .body
            .outputs()
            .iter()
            .filter_map(|o| o.unique_id.as_ref().map(|_| o.commitment.to_vec()))
            .collect();
        let _result = transaction_service
            .submit_transaction(tx_id, transaction, fee, 0.into(), "test mint transaction".to_string())
            .await
            .map_err(|e| Status::internal(e.to_string()))?;

        Ok(Response::new(MintTokensResponse { owner_commitments }))
    }

    async fn get_owned_tokens(
        &self,
        request: Request<tari_rpc::GetOwnedTokensRequest>,
    ) -> Result<Response<tari_rpc::GetOwnedTokensResponse>, Status> {
        let request = request.into_inner();
        let request_public_key = PublicKey::from_bytes(&request.asset_public_key)
            .map_err(|e| Status::invalid_argument(format!("asset_public key was not a valid public key: {}", e)))?;
        let mut token_manager = self.wallet.token_manager.clone();
        let owned = token_manager
            .list_owned_tokens()
            .await
            .map_err(|e| Status::internal(e.to_string()))?;
        let owned = owned
            .into_iter()
            .filter_map(|t| {
                if t.asset_public_key() == &request_public_key {
                    Some(tari_rpc::TokenUtxo {
                        asset_public_key: Vec::from(t.asset_public_key().as_bytes()),
                        unique_id: Vec::from(t.unique_id()),
                        commitment: Vec::from(t.owner_commitment().as_bytes()),
                    })
                } else {
                    None
                }
            })
            .collect();
        Ok(Response::new(tari_rpc::GetOwnedTokensResponse { tokens: owned }))
=======
    async fn get_network_status(
        &self,
        _: Request<tari_rpc::Empty>,
    ) -> Result<Response<tari_rpc::NetworkStatusResponse>, Status> {
        let status = self
            .comms()
            .connectivity()
            .get_connectivity_status()
            .await
            .map_err(|err| Status::internal(err.to_string()))?;
        let mut base_node_service = self.wallet.base_node_service.clone();

        let resp = tari_rpc::NetworkStatusResponse {
            status: tari_rpc::ConnectivityStatus::from(status) as i32,
            avg_latency_ms: base_node_service
                .get_base_node_latency()
                .await
                .map_err(|err| Status::internal(err.to_string()))?
                .map(|d| u32::try_from(d.as_millis()).unwrap_or(u32::MAX))
                .unwrap_or_default(),
            num_node_connections: status.num_connected_nodes() as u32,
        };

        Ok(Response::new(resp))
    }

    async fn list_connected_peers(
        &self,
        _: Request<tari_rpc::Empty>,
    ) -> Result<Response<tari_rpc::ListConnectedPeersResponse>, Status> {
        let mut connectivity = self.comms().connectivity();
        let peer_manager = self.comms().peer_manager();
        let connected_peers = connectivity
            .get_active_connections()
            .await
            .map_err(|err| Status::internal(err.to_string()))?;

        let mut peers = Vec::with_capacity(connected_peers.len());
        for peer in connected_peers {
            peers.push(
                peer_manager
                    .find_by_node_id(peer.peer_node_id())
                    .await
                    .map_err(|err| Status::internal(err.to_string()))?,
            );
        }

        let resp = tari_rpc::ListConnectedPeersResponse {
            connected_peers: peers.into_iter().map(Into::into).collect(),
        };

        Ok(Response::new(resp))
    }

    async fn cancel_transaction(
        &self,
        request: Request<tari_rpc::CancelTransactionRequest>,
    ) -> Result<Response<tari_rpc::CancelTransactionResponse>, Status> {
        let message = request.into_inner();
        debug!(
            target: LOG_TARGET,
            "Incoming gRPC request to Cancel Transaction (TxId: {})", message.tx_id,
        );
        let mut transaction_service = self.get_transaction_service();

        match transaction_service.cancel_transaction(message.tx_id).await {
            Ok(_) => {
                return Ok(Response::new(tari_rpc::CancelTransactionResponse {
                    is_success: true,
                    failure_message: "".to_string(),
                }))
            },
            Err(e) => {
                return Ok(Response::new(tari_rpc::CancelTransactionResponse {
                    is_success: false,
                    failure_message: e.to_string(),
                }))
            },
        }
>>>>>>> cedb1d4a
    }
}

fn convert_wallet_transaction_into_transaction_info(
    tx: models::WalletTransaction,
    wallet_pk: &CommsPublicKey,
) -> TransactionInfo {
    use models::WalletTransaction::*;
    match tx {
        PendingInbound(tx) => TransactionInfo {
            tx_id: tx.tx_id.into(),
            source_pk: tx.source_public_key.to_vec(),
            dest_pk: wallet_pk.to_vec(),
            status: TransactionStatus::from(tx.status) as i32,
            amount: tx.amount.into(),
            is_cancelled: tx.cancelled,
            direction: TransactionDirection::Inbound as i32,
            fee: 0,
            excess_sig: Default::default(),
            timestamp: Some(naive_datetime_to_timestamp(tx.timestamp)),
            message: tx.message,
            valid: true,
        },
        PendingOutbound(tx) => TransactionInfo {
            tx_id: tx.tx_id.into(),
            source_pk: wallet_pk.to_vec(),
            dest_pk: tx.destination_public_key.to_vec(),
            status: TransactionStatus::from(tx.status) as i32,
            amount: tx.amount.into(),
            is_cancelled: tx.cancelled,
            direction: TransactionDirection::Outbound as i32,
            fee: tx.fee.into(),
            excess_sig: Default::default(),
            timestamp: Some(naive_datetime_to_timestamp(tx.timestamp)),
            message: tx.message,
            valid: true,
        },
        Completed(tx) => TransactionInfo {
            tx_id: tx.tx_id.into(),
            source_pk: tx.source_public_key.to_vec(),
            dest_pk: tx.destination_public_key.to_vec(),
            status: TransactionStatus::from(tx.status) as i32,
            amount: tx.amount.into(),
            is_cancelled: tx.cancelled,
            direction: TransactionDirection::from(tx.direction) as i32,
            fee: tx.fee.into(),
            timestamp: Some(naive_datetime_to_timestamp(tx.timestamp)),
            excess_sig: tx
                .transaction
                .first_kernel_excess_sig()
                .map(|s| s.get_signature().to_vec())
                .unwrap_or_default(),
            message: tx.message,
            valid: tx.valid,
        },
    }
}<|MERGE_RESOLUTION|>--- conflicted
+++ resolved
@@ -1,9 +1,5 @@
-<<<<<<< HEAD
 use crate::wallet_modes::grpc_mode;
-use futures::future;
-=======
 use futures::{channel::mpsc, future, SinkExt};
->>>>>>> cedb1d4a
 use log::*;
 use std::convert::TryFrom;
 use tari_app_grpc::{
@@ -43,15 +39,7 @@
 use tari_comms::{types::CommsPublicKey, CommsNode};
 use tari_core::{
     tari_utilities::{hex::Hex, ByteArray},
-<<<<<<< HEAD
-    transactions::{
-        tari_amount::MicroTari,
-        transaction::UnblindedOutput,
-        types::{PublicKey, Signature},
-    },
-=======
     transactions::{tari_amount::MicroTari, transaction::UnblindedOutput},
->>>>>>> cedb1d4a
 };
 use tari_wallet::{
     output_manager_service::handle::OutputManagerHandle,
@@ -359,7 +347,6 @@
         Ok(Response::new(ImportUtxosResponse { tx_ids }))
     }
 
-<<<<<<< HEAD
     async fn mint_tokens(&self, request: Request<MintTokensRequest>) -> Result<Response<MintTokensResponse>, Status> {
         let mut asset_manager = self.wallet.asset_manager.clone();
         let mut transaction_service = self.wallet.transaction_service.clone();
@@ -419,7 +406,8 @@
             })
             .collect();
         Ok(Response::new(tari_rpc::GetOwnedTokensResponse { tokens: owned }))
-=======
+    }
+
     async fn get_network_status(
         &self,
         _: Request<tari_rpc::Empty>,
@@ -499,7 +487,6 @@
                 }))
             },
         }
->>>>>>> cedb1d4a
     }
 }
 
