// Copyright 2020. The Tari Project
//
// Redistribution and use in source and binary forms, with or without modification, are permitted provided that the
// following conditions are met:
//
// 1. Redistributions of source code must retain the above copyright notice, this list of conditions and the following
// disclaimer.
//
// 2. Redistributions in binary form must reproduce the above copyright notice, this list of conditions and the
// following disclaimer in the documentation and/or other materials provided with the distribution.
//
// 3. Neither the name of the copyright holder nor the names of its contributors may be used to endorse or promote
// products derived from this software without specific prior written permission.
//
// THIS SOFTWARE IS PROVIDED BY THE COPYRIGHT HOLDERS AND CONTRIBUTORS "AS IS" AND ANY EXPRESS OR IMPLIED WARRANTIES,
// INCLUDING, BUT NOT LIMITED TO, THE IMPLIED WARRANTIES OF MERCHANTABILITY AND FITNESS FOR A PARTICULAR PURPOSE ARE
// DISCLAIMED. IN NO EVENT SHALL THE COPYRIGHT HOLDER OR CONTRIBUTORS BE LIABLE FOR ANY DIRECT, INDIRECT, INCIDENTAL,
// SPECIAL, EXEMPLARY, OR CONSEQUENTIAL DAMAGES (INCLUDING, BUT NOT LIMITED TO, PROCUREMENT OF SUBSTITUTE GOODS OR
// SERVICES; LOSS OF USE, DATA, OR PROFITS; OR BUSINESS INTERRUPTION) HOWEVER CAUSED AND ON ANY THEORY OF LIABILITY,
// WHETHER IN CONTRACT, STRICT LIABILITY, OR TORT (INCLUDING NEGLIGENCE OR OTHERWISE) ARISING IN ANY WAY OUT OF THE
// USE OF THIS SOFTWARE, EVEN IF ADVISED OF THE POSSIBILITY OF SUCH DAMAGE.

use std::{
    convert::{From, TryInto},
    fs,
    fs::File,
    io,
    io::{LineWriter, Write},
    path::{Path, PathBuf},
    time::{Duration, Instant},
};

use chrono::{DateTime, Utc};
use digest::Digest;
use futures::FutureExt;
use log::*;
use serde::{de::DeserializeOwned, Serialize};
use sha2::Sha256;
use strum_macros::{Display, EnumIter, EnumString};
use tari_app_grpc::authentication::salted_password::create_salted_hashed_password;
use tari_common_types::{
    emoji::EmojiId,
    transaction::TxId,
    types::{CommitmentFactory, FixedHash, PublicKey},
};
use tari_comms::{
    connectivity::{ConnectivityEvent, ConnectivityRequester},
    multiaddr::Multiaddr,
    types::CommsPublicKey,
};
use tari_comms_dht::{envelope::NodeDestination, DhtDiscoveryRequester};
use tari_core::transactions::{
    tari_amount::{uT, MicroTari, Tari},
    transaction_components::{OutputFeatures, TransactionOutput, UnblindedOutput},
};
use tari_utilities::{hex::Hex, ByteArray};
use tari_wallet::{
    connectivity_service::WalletConnectivityInterface,
    error::WalletError,
    key_manager_service::{KeyManagerInterface, NextKeyResult},
    output_manager_service::{handle::OutputManagerHandle, UtxoSelectionCriteria},
    transaction_service::handle::{TransactionEvent, TransactionServiceHandle},
    TransactionStage,
    WalletConfig,
    WalletSqlite,
};
use tokio::{
    sync::{broadcast, mpsc},
    time::{sleep, timeout},
};
use zeroize::Zeroizing;

use super::error::CommandError;
use crate::{
    cli::{CliCommands, MakeItRainTransactionType},
    utils::db::{CUSTOM_BASE_NODE_ADDRESS_KEY, CUSTOM_BASE_NODE_PUBLIC_KEY_KEY},
};

pub const LOG_TARGET: &str = "wallet::automation::commands";

/// Enum representing commands used by the wallet
#[derive(Clone, PartialEq, Debug, Display, EnumIter, EnumString)]
#[strum(serialize_all = "kebab_case")]
pub enum WalletCommand {
    GetBalance,
    SendTari,
    SendOneSided,
<<<<<<< HEAD
    CreateKeyPair,
=======
    CreateKeyCombo,
    CreateNMUtxo,
>>>>>>> b9079628
    MakeItRain,
    CoinSplit,
    DiscoverPeer,
    Whois,
    ExportUtxos,
    ExportSpentUtxos,
    CountUtxos,
    SetBaseNode,
    SetCustomBaseNode,
    ClearCustomBaseNode,
    InitShaAtomicSwap,
    FinaliseShaAtomicSwap,
    ClaimShaAtomicSwapRefund,
    RegisterAsset,
    MintTokens,
    CreateInitialCheckpoint,
    RevalidateWalletDb,
}

#[derive(Debug)]
pub struct SentTransaction {}

/// Send a normal negotiated transaction to a recipient
pub async fn send_tari(
    mut wallet_transaction_service: TransactionServiceHandle,
    fee_per_gram: u64,
    amount: MicroTari,
    dest_pubkey: PublicKey,
    message: String,
) -> Result<TxId, CommandError> {
    wallet_transaction_service
        .send_transaction(
            dest_pubkey,
            amount,
            UtxoSelectionCriteria::default(),
            OutputFeatures::default(),
            fee_per_gram * uT,
            message,
        )
        .await
        .map_err(CommandError::TransactionServiceError)
}

pub async fn burn_tari(
    mut wallet_transaction_service: TransactionServiceHandle,
    fee_per_gram: u64,
    amount: MicroTari,
    message: String,
) -> Result<TxId, CommandError> {
    wallet_transaction_service
        .burn_tari(amount, UtxoSelectionCriteria::default(), fee_per_gram * uT, message)
        .await
        .map_err(CommandError::TransactionServiceError)
}

<<<<<<< HEAD
=======
pub async fn create_key_combo<TBackend: KeyManagerBackend + 'static>(
    key_manager_service: KeyManagerHandle<TBackend>,
    key_seed: String,
) -> Result<(PrivateKey, PublicKey), CommandError> {
    key_manager_service
        .create_key_combo(key_seed)
        .await
        .map_err(CommandError::KeyManagerError)
}

pub async fn create_n_m_utxo(
    mut wallet_transaction_service: TransactionServiceHandle,
    amount: MicroTari,
    fee_per_gram: MicroTari,
    n: u8,
    m: u8,
    public_keys: Vec<PublicKey>,
    message: String,
) -> Result<(TxId, FixedHash), CommandError> {
    let mut msg = [0u8; 32];
    msg.copy_from_slice(message.as_bytes());

    wallet_transaction_service
        .create_n_m_utxo(amount, fee_per_gram, n, m, public_keys, msg)
        .await
        .map_err(CommandError::TransactionServiceError)
}

>>>>>>> b9079628
/// publishes a tari-SHA atomic swap HTLC transaction
pub async fn init_sha_atomic_swap(
    mut wallet_transaction_service: TransactionServiceHandle,
    fee_per_gram: u64,
    amount: MicroTari,
    selection_criteria: UtxoSelectionCriteria,
    dest_pubkey: PublicKey,
    message: String,
) -> Result<(TxId, PublicKey, TransactionOutput), CommandError> {
    let (tx_id, pre_image, output) = wallet_transaction_service
        .send_sha_atomic_swap_transaction(dest_pubkey, amount, selection_criteria, fee_per_gram * uT, message)
        .await
        .map_err(CommandError::TransactionServiceError)?;
    Ok((tx_id, pre_image, output))
}

/// claims a tari-SHA atomic swap HTLC transaction
pub async fn finalise_sha_atomic_swap(
    mut output_service: OutputManagerHandle,
    mut transaction_service: TransactionServiceHandle,
    output_hash: FixedHash,
    pre_image: PublicKey,
    fee_per_gram: MicroTari,
    message: String,
) -> Result<TxId, CommandError> {
    let (tx_id, _fee, amount, tx) = output_service
        .create_claim_sha_atomic_swap_transaction(output_hash, pre_image, fee_per_gram)
        .await?;
    transaction_service
        .submit_transaction(tx_id, tx, amount, message)
        .await?;
    Ok(tx_id)
}

/// claims a HTLC refund transaction
pub async fn claim_htlc_refund(
    mut output_service: OutputManagerHandle,
    mut transaction_service: TransactionServiceHandle,
    output_hash: FixedHash,
    fee_per_gram: MicroTari,
    message: String,
) -> Result<TxId, CommandError> {
    let (tx_id, _fee, amount, tx) = output_service
        .create_htlc_refund_transaction(output_hash, fee_per_gram)
        .await?;
    transaction_service
        .submit_transaction(tx_id, tx, amount, message)
        .await?;
    Ok(tx_id)
}

/// Send a one-sided transaction to a recipient
pub async fn send_one_sided(
    mut wallet_transaction_service: TransactionServiceHandle,
    fee_per_gram: u64,
    amount: MicroTari,
    selection_criteria: UtxoSelectionCriteria,
    dest_pubkey: PublicKey,
    message: String,
) -> Result<TxId, CommandError> {
    wallet_transaction_service
        .send_one_sided_transaction(
            dest_pubkey,
            amount,
            selection_criteria,
            OutputFeatures::default(),
            fee_per_gram * uT,
            message,
        )
        .await
        .map_err(CommandError::TransactionServiceError)
}

pub async fn send_one_sided_to_stealth_address(
    mut wallet_transaction_service: TransactionServiceHandle,
    fee_per_gram: u64,
    amount: MicroTari,
    selection_criteria: UtxoSelectionCriteria,
    dest_pubkey: PublicKey,
    message: String,
) -> Result<TxId, CommandError> {
    wallet_transaction_service
        .send_one_sided_to_stealth_address_transaction(
            dest_pubkey,
            amount,
            selection_criteria,
            OutputFeatures::default(),
            fee_per_gram * uT,
            message,
        )
        .await
        .map_err(CommandError::TransactionServiceError)
}

pub async fn coin_split(
    amount_per_split: MicroTari,
    num_splits: usize,
    fee_per_gram: MicroTari,
    message: String,
    output_service: &mut OutputManagerHandle,
    transaction_service: &mut TransactionServiceHandle,
) -> Result<TxId, CommandError> {
    let (tx_id, tx, amount) = output_service
        .create_coin_split(vec![], amount_per_split, num_splits as usize, fee_per_gram)
        .await?;
    transaction_service
        .submit_transaction(tx_id, tx, amount, message)
        .await?;

    Ok(tx_id)
}

async fn wait_for_comms(connectivity_requester: &ConnectivityRequester) -> Result<(), CommandError> {
    let mut connectivity = connectivity_requester.get_event_subscription();
    print!("Waiting for connectivity... ");
    let timeout = sleep(Duration::from_secs(30));
    tokio::pin!(timeout);
    let mut timeout = timeout.fuse();
    loop {
        tokio::select! {
            // Wait for the first base node connection
            Ok(ConnectivityEvent::PeerConnected(conn)) = connectivity.recv() => {
                if conn.peer_features().is_node() {
                    println!("✅");
                    return Ok(());
                }
            },
            () = &mut timeout => {
                println!("❌");
                return Err(CommandError::Comms("Timed out".to_string()));
            }
        }
    }
}

async fn set_base_node_peer(
    mut wallet: WalletSqlite,
    public_key: PublicKey,
    address: Multiaddr,
) -> Result<(CommsPublicKey, Multiaddr), CommandError> {
    println!("Setting base node peer...");
    println!("{}::{}", public_key, address);
    wallet.set_base_node_peer(public_key.clone(), address.clone()).await?;
    Ok((public_key, address))
}

pub async fn discover_peer(
    mut dht_service: DhtDiscoveryRequester,
    dest_public_key: PublicKey,
) -> Result<(), CommandError> {
    let start = Instant::now();
    println!("🌎 Peer discovery started.");
    match dht_service
        .discover_peer(
            dest_public_key.clone(),
            NodeDestination::PublicKey(Box::new(dest_public_key)),
        )
        .await
    {
        Ok(peer) => {
            println!("⚡️ Discovery succeeded in {}ms.", start.elapsed().as_millis());
            println!("{}", peer);
        },
        Err(err) => {
            println!("💀 Discovery failed: '{:?}'", err);
        },
    }

    Ok(())
}

#[allow(clippy::too_many_lines)]
pub async fn make_it_rain(
    wallet_transaction_service: TransactionServiceHandle,
    fee_per_gram: u64,
    transactions_per_second: u32,
    duration: Duration,
    start_amount: MicroTari,
    increase_amount: MicroTari,
    start_time: DateTime<Utc>,
    destination: PublicKey,
    transaction_type: MakeItRainTransactionType,
    message: String,
) -> Result<(), CommandError> {
    // We are spawning this command in parallel, thus not collecting transaction IDs
    tokio::task::spawn(async move {
        // Wait until specified test start time
        let now = Utc::now();
        let delay_ms = if start_time > now {
            println!(
                "`make-it-rain` scheduled to start at {}: msg \"{}\"",
                start_time, message
            );
            (start_time - now).num_milliseconds() as u64
        } else {
            0
        };

        debug!(
            target: LOG_TARGET,
            "make-it-rain delaying for {:?} ms - scheduled to start at {}", delay_ms, start_time
        );
        sleep(Duration::from_millis(delay_ms)).await;

        let num_txs = (f64::from(transactions_per_second) * duration.as_secs() as f64) as usize;
        let started_at = Utc::now();

        struct TransactionSendStats {
            i: usize,
            tx_id: Result<TxId, CommandError>,
            delayed_for: Duration,
            submit_time: Duration,
        }
        println!(
            "\n`make-it-rain` starting {} {} transactions \"{}\"\n",
            num_txs, transaction_type, message
        );
        let (sender, mut receiver) = mpsc::channel(num_txs);
        {
            let sender = sender;
            for i in 0..num_txs {
                debug!(
                    target: LOG_TARGET,
                    "make-it-rain starting {} of {} {} transactions",
                    i + 1,
                    num_txs,
                    transaction_type
                );
                let loop_started_at = Instant::now();
                let tx_service = wallet_transaction_service.clone();
                // Transaction details
                let amount = start_amount + increase_amount * (i as u64);

                // Manage transaction submission rate
                let actual_ms = (Utc::now() - started_at).num_milliseconds();
                let target_ms = (i as f64 / f64::from(transactions_per_second) / 1000.0) as i64;
                if target_ms - actual_ms > 0 {
                    // Maximum delay between Txs set to 120 s
                    sleep(Duration::from_millis((target_ms - actual_ms).min(120_000i64) as u64)).await;
                }
                let delayed_for = Instant::now();
                let sender_clone = sender.clone();
                let fee = fee_per_gram;
                let pk = destination.clone();
                let msg = message.clone();
                tokio::task::spawn(async move {
                    let spawn_start = Instant::now();
                    // Send transaction
                    let tx_id = match transaction_type {
                        MakeItRainTransactionType::Interactive => {
                            send_tari(tx_service, fee, amount, pk.clone(), msg.clone()).await
                        },
                        MakeItRainTransactionType::OneSided => {
                            send_one_sided(
                                tx_service,
                                fee,
                                amount,
                                UtxoSelectionCriteria::default(),
                                pk.clone(),
                                msg.clone(),
                            )
                            .await
                        },
                        MakeItRainTransactionType::StealthOneSided => {
                            send_one_sided_to_stealth_address(
                                tx_service,
                                fee,
                                amount,
                                UtxoSelectionCriteria::default(),
                                pk.clone(),
                                msg.clone(),
                            )
                            .await
                        },
                    };
                    let submit_time = Instant::now();

                    if let Err(e) = sender_clone
                        .send(TransactionSendStats {
                            i: i + 1,
                            tx_id,
                            delayed_for: delayed_for.duration_since(loop_started_at),
                            submit_time: submit_time.duration_since(spawn_start),
                        })
                        .await
                    {
                        warn!(
                            target: LOG_TARGET,
                            "make-it-rain: Error sending transaction send stats to channel: {}",
                            e.to_string()
                        );
                    }
                });
            }
        }
        while let Some(send_stats) = receiver.recv().await {
            match send_stats.tx_id {
                Ok(tx_id) => {
                    print!("{} ", send_stats.i);
                    io::stdout().flush().unwrap();
                    debug!(
                        target: LOG_TARGET,
                        "make-it-rain transaction {} ({}) submitted to queue, tx_id: {}, delayed for ({}ms), submit \
                         time ({}ms)",
                        send_stats.i,
                        transaction_type,
                        tx_id,
                        send_stats.delayed_for.as_millis(),
                        send_stats.submit_time.as_millis()
                    );
                },
                Err(e) => {
                    warn!(
                        target: LOG_TARGET,
                        "make-it-rain transaction {} ({}) error: {}",
                        send_stats.i,
                        transaction_type,
                        e.to_string(),
                    );
                },
            }
        }
        debug!(
            target: LOG_TARGET,
            "make-it-rain concluded {} {} transactions", num_txs, transaction_type
        );
        println!(
            "\n`make-it-rain` concluded {} {} transactions (\"{}\") at {}",
            num_txs,
            transaction_type,
            message,
            Utc::now(),
        );
    });

    Ok(())
}

pub async fn monitor_transactions(
    transaction_service: TransactionServiceHandle,
    tx_ids: Vec<TxId>,
    wait_stage: TransactionStage,
) -> Vec<SentTransaction> {
    let mut event_stream = transaction_service.get_event_stream();
    let mut results = Vec::new();
    debug!(target: LOG_TARGET, "monitor transactions wait_stage: {:?}", wait_stage);
    println!(
        "Monitoring {} sent transactions to {:?} stage...",
        tx_ids.len(),
        wait_stage
    );

    loop {
        match event_stream.recv().await {
            Ok(event) => match &*event {
                TransactionEvent::TransactionSendResult(id, status) if tx_ids.contains(id) => {
                    debug!(target: LOG_TARGET, "tx send event for tx_id: {}, {}", *id, status);
                    if wait_stage == TransactionStage::DirectSendOrSaf &&
                        (status.direct_send_result || status.store_and_forward_send_result)
                    {
                        results.push(SentTransaction {});
                        if results.len() == tx_ids.len() {
                            break;
                        }
                    }
                },
                TransactionEvent::ReceivedTransactionReply(id) if tx_ids.contains(id) => {
                    debug!(target: LOG_TARGET, "tx reply event for tx_id: {}", *id);
                    if wait_stage == TransactionStage::Negotiated {
                        results.push(SentTransaction {});
                        if results.len() == tx_ids.len() {
                            break;
                        }
                    }
                },
                TransactionEvent::TransactionBroadcast(id) if tx_ids.contains(id) => {
                    debug!(target: LOG_TARGET, "tx mempool broadcast event for tx_id: {}", *id);
                    if wait_stage == TransactionStage::Broadcast {
                        results.push(SentTransaction {});
                        if results.len() == tx_ids.len() {
                            break;
                        }
                    }
                },
                TransactionEvent::TransactionMinedUnconfirmed {
                    tx_id,
                    num_confirmations,
                    is_valid,
                } if tx_ids.contains(tx_id) => {
                    debug!(
                        target: LOG_TARGET,
                        "tx mined unconfirmed event for tx_id: {}, confirmations: {}, is_valid: {}",
                        *tx_id,
                        num_confirmations,
                        is_valid
                    );
                    if wait_stage == TransactionStage::MinedUnconfirmed {
                        results.push(SentTransaction {});
                        if results.len() == tx_ids.len() {
                            break;
                        }
                    }
                },
                TransactionEvent::TransactionMined { tx_id, is_valid } if tx_ids.contains(tx_id) => {
                    debug!(
                        target: LOG_TARGET,
                        "tx mined confirmed event for tx_id: {}, is_valid:{}", *tx_id, is_valid
                    );
                    if wait_stage == TransactionStage::Mined {
                        results.push(SentTransaction {});
                        if results.len() == tx_ids.len() {
                            break;
                        }
                    }
                },
                _ => {},
            },
            // All event senders have gone (i.e. we take it that the node is shutting down)
            Err(broadcast::error::RecvError::Closed) => {
                debug!(
                    target: LOG_TARGET,
                    "All Transaction event senders have gone. Exiting `monitor_transactions` loop."
                );
                break;
            },
            Err(err) => {
                warn!(target: LOG_TARGET, "monitor_transactions: {}", err);
            },
        }
    }

    results
}

#[allow(clippy::too_many_lines)]
pub async fn command_runner(
    config: &WalletConfig,
    commands: Vec<CliCommands>,
    wallet: WalletSqlite,
) -> Result<(), CommandError> {
    let wait_stage = config.command_send_wait_stage;

    let mut transaction_service = wallet.transaction_service.clone();
    let mut output_service = wallet.output_manager_service.clone();
    let key_manager_service = wallet.key_manager_service.clone();
    let dht_service = wallet.dht_service.discovery_service_requester().clone();
    let connectivity_requester = wallet.comms.connectivity();
    let mut online = false;

    let mut tx_ids = Vec::new();

    println!("==============");
    println!("Command Runner");
    println!("==============");

    #[allow(clippy::enum_glob_use)]
    for (idx, parsed) in commands.into_iter().enumerate() {
        println!("\n{}. {:?}\n", idx + 1, parsed);
        use crate::cli::CliCommands::*;
        match parsed {
            GetBalance => match output_service.clone().get_balance().await {
                Ok(balance) => {
                    debug!(target: LOG_TARGET, "get-balance concluded");
                    println!("{}", balance);
                },
                Err(e) => eprintln!("GetBalance error! {}", e),
            },
            DiscoverPeer(args) => {
                if !online {
                    match wait_for_comms(&connectivity_requester).await {
                        Ok(..) => {
                            online = true;
                        },
                        Err(e) => {
                            eprintln!("DiscoverPeer error! {}", e);
                            continue;
                        },
                    }
                }
                if let Err(e) = discover_peer(dht_service.clone(), args.dest_public_key.into()).await {
                    eprintln!("DiscoverPeer error! {}", e);
                }
            },
            BurnTari(args) => {
                match burn_tari(
                    transaction_service.clone(),
                    config.fee_per_gram,
                    args.amount,
                    args.message,
                )
                .await
                {
                    Ok(tx_id) => {
                        debug!(target: LOG_TARGET, "burn tari concluded with tx_id {}", tx_id);
                        tx_ids.push(tx_id);
                    },
                    Err(e) => eprintln!("BurnTari error! {}", e),
                }
            },
            CreateKeyPair(args) => match key_manager_service.create_key_pair(args.key_branch).await {
                Ok((sk, pk)) => {
                    println!(
                        "New key pair: 
                                1. secret key: {}, 
                                2. public key: {}",
                        *Zeroizing::new(sk.to_hex()),
                        pk.to_hex()
                    )
                },
                Err(e) => eprintln!("CreateKeyPair error! {}", e),
            },
            CreateNMUtxo(args) => match create_n_m_utxo(
                transaction_service.clone(),
                args.amount,
                args.fee_per_gram,
                args.n,
                args.m,
                args.public_keys
                    .iter()
                    .map(|pk| (PublicKey::from(pk.clone())))
                    .collect(),
                args.message,
            )
            .await
            {
                Ok((tx_id, output_hash)) => {
                    println!(
                        "Create a utxo with n-of-m aggregate public key, with: 
                            1. n = {},
                            2. m = {}, 
                            3. tx id = {},
                            4. output hash = {}",
                        args.n, args.m, tx_id, output_hash
                    )
                },
                Err(e) => eprintln!("CreateNMUtxo error! {}", e),
            },
            SendTari(args) => {
                match send_tari(
                    transaction_service.clone(),
                    config.fee_per_gram,
                    args.amount,
                    args.destination.into(),
                    args.message,
                )
                .await
                {
                    Ok(tx_id) => {
                        debug!(target: LOG_TARGET, "send-tari concluded with tx_id {}", tx_id);
                        tx_ids.push(tx_id);
                    },
                    Err(e) => eprintln!("SendTari error! {}", e),
                }
            },
            SendOneSided(args) => {
                match send_one_sided(
                    transaction_service.clone(),
                    config.fee_per_gram,
                    args.amount,
                    UtxoSelectionCriteria::default(),
                    args.destination.into(),
                    args.message,
                )
                .await
                {
                    Ok(tx_id) => {
                        debug!(target: LOG_TARGET, "send-one-sided concluded with tx_id {}", tx_id);
                        tx_ids.push(tx_id);
                    },
                    Err(e) => eprintln!("SendOneSided error! {}", e),
                }
            },
            SendOneSidedToStealthAddress(args) => {
                match send_one_sided_to_stealth_address(
                    transaction_service.clone(),
                    config.fee_per_gram,
                    args.amount,
                    UtxoSelectionCriteria::default(),
                    args.destination.into(),
                    args.message,
                )
                .await
                {
                    Ok(tx_id) => {
                        debug!(
                            target: LOG_TARGET,
                            "send-one-sided-to-stealth-address concluded with tx_id {}", tx_id
                        );
                        tx_ids.push(tx_id);
                    },
                    Err(e) => eprintln!("SendOneSidedToStealthAddress error! {}", e),
                }
            },
            MakeItRain(args) => {
                let transaction_type = args.transaction_type();
                if let Err(e) = make_it_rain(
                    transaction_service.clone(),
                    config.fee_per_gram,
                    args.transactions_per_second,
                    args.duration,
                    args.start_amount,
                    args.increase_amount,
                    args.start_time.unwrap_or_else(Utc::now),
                    args.destination.into(),
                    transaction_type,
                    args.message,
                )
                .await
                {
                    eprintln!("MakeItRain error! {}", e);
                }
            },
            CoinSplit(args) => {
                match coin_split(
                    args.amount_per_split,
                    args.num_splits,
                    args.fee_per_gram,
                    args.message,
                    &mut output_service,
                    &mut transaction_service.clone(),
                )
                .await
                {
                    Ok(tx_id) => {
                        tx_ids.push(tx_id);
                        debug!(target: LOG_TARGET, "coin-split concluded with tx_id {}", tx_id);
                        println!("Coin split succeeded");
                    },
                    Err(e) => eprintln!("CoinSplit error! {}", e),
                }
            },
            Whois(args) => {
                let public_key = args.public_key.into();
                let emoji_id = EmojiId::from_public_key(&public_key).to_emoji_string();

                println!("Public Key: {}", public_key.to_hex());
                println!("Emoji ID  : {}", emoji_id);
            },
            ExportUtxos(args) => match output_service.get_unspent_outputs().await {
                Ok(utxos) => {
                    let count = utxos.len();
                    let sum: MicroTari = utxos.iter().map(|utxo| utxo.value).sum();
                    if let Some(file) = args.output_file {
                        if let Err(e) = write_utxos_to_csv_file(utxos, file) {
                            eprintln!("ExportUtxos error! {}", e);
                        }
                    } else {
                        for (i, utxo) in utxos.iter().enumerate() {
                            println!("{}. Value: {} {}", i + 1, utxo.value, utxo.features);
                        }
                    }
                    println!("Total number of UTXOs: {}", count);
                    println!("Total value of UTXOs: {}", sum);
                },
                Err(e) => eprintln!("ExportUtxos error! {}", e),
            },
            ExportSpentUtxos(args) => match output_service.get_spent_outputs().await {
                Ok(utxos) => {
                    let count = utxos.len();
                    let sum: MicroTari = utxos.iter().map(|utxo| utxo.value).sum();
                    if let Some(file) = args.output_file {
                        if let Err(e) = write_utxos_to_csv_file(utxos, file) {
                            eprintln!("ExportSpentUtxos error! {}", e);
                        }
                    } else {
                        for (i, utxo) in utxos.iter().enumerate() {
                            println!("{}. Value: {} {}", i + 1, utxo.value, utxo.features);
                        }
                    }
                    println!("Total number of UTXOs: {}", count);
                    println!("Total value of UTXOs: {}", sum);
                },
                Err(e) => eprintln!("ExportSpentUtxos error! {}", e),
            },
            CountUtxos => match output_service.get_unspent_outputs().await {
                Ok(utxos) => {
                    let count = utxos.len();
                    let values: Vec<MicroTari> = utxos.iter().map(|utxo| utxo.value).collect();
                    let sum: MicroTari = values.iter().sum();
                    println!("Total number of UTXOs: {}", count);
                    println!("Total value of UTXOs : {}", sum);
                    if let Some(min) = values.iter().min() {
                        println!("Minimum value UTXO   : {}", min);
                    }
                    if count > 0 {
                        let average = f64::from(sum) / count as f64;
                        let average = Tari::from(MicroTari(average.round() as u64));
                        println!("Average value UTXO   : {}", average);
                    }
                    if let Some(max) = values.iter().max() {
                        println!("Maximum value UTXO   : {}", max);
                    }
                },
                Err(e) => eprintln!("CountUtxos error! {}", e),
            },
            SetBaseNode(args) => {
                if let Err(e) = set_base_node_peer(wallet.clone(), args.public_key.into(), args.address).await {
                    eprintln!("SetBaseNode error! {}", e);
                }
            },
            SetCustomBaseNode(args) => {
                match set_base_node_peer(wallet.clone(), args.public_key.into(), args.address).await {
                    Ok((public_key, net_address)) => {
                        if let Err(e) = wallet
                            .db
                            .set_client_key_value(CUSTOM_BASE_NODE_PUBLIC_KEY_KEY.to_string(), public_key.to_string())
                        {
                            eprintln!("SetCustomBaseNode error! {}", e);
                        } else if let Err(e) = wallet
                            .db
                            .set_client_key_value(CUSTOM_BASE_NODE_ADDRESS_KEY.to_string(), net_address.to_string())
                        {
                            eprintln!("SetCustomBaseNode error! {}", e);
                        } else {
                            println!("Custom base node peer saved in wallet database.");
                        }
                    },
                    Err(e) => eprintln!("SetCustomBaseNode error! {}", e),
                }
            },
            ClearCustomBaseNode => {
                match wallet
                    .db
                    .clear_client_value(CUSTOM_BASE_NODE_PUBLIC_KEY_KEY.to_string())
                {
                    Ok(_) => match wallet.db.clear_client_value(CUSTOM_BASE_NODE_ADDRESS_KEY.to_string()) {
                        Ok(true) => {
                            println!("Custom base node peer cleared from wallet database.")
                        },
                        Ok(false) => {
                            println!("Warning - custom base node peer not cleared from wallet database.")
                        },
                        Err(e) => eprintln!("ClearCustomBaseNode error! {}", e),
                    },
                    Err(e) => eprintln!("ClearCustomBaseNode error! {}", e),
                }
            },
            InitShaAtomicSwap(args) => {
                match init_sha_atomic_swap(
                    transaction_service.clone(),
                    config.fee_per_gram,
                    args.amount,
                    UtxoSelectionCriteria::default(),
                    args.destination.into(),
                    args.message,
                )
                .await
                {
                    Ok((tx_id, pre_image, output)) => {
                        debug!(target: LOG_TARGET, "tari HTLC tx_id {}", tx_id);
                        let hash: [u8; 32] = Sha256::digest(pre_image.as_bytes()).into();
                        println!("pre_image hex: {}", pre_image.to_hex());
                        println!("pre_image hash: {}", hash.to_hex());
                        println!("Output hash: {}", output.hash().to_hex());
                        tx_ids.push(tx_id);
                    },
                    Err(e) => eprintln!("InitShaAtomicSwap error! {}", e),
                }
            },
            FinaliseShaAtomicSwap(args) => match args.output_hash[0].clone().try_into() {
                Ok(hash) => {
                    match finalise_sha_atomic_swap(
                        output_service.clone(),
                        transaction_service.clone(),
                        hash,
                        args.pre_image.into(),
                        config.fee_per_gram.into(),
                        args.message,
                    )
                    .await
                    {
                        Ok(tx_id) => {
                            debug!(target: LOG_TARGET, "claiming tari HTLC tx_id {}", tx_id);
                            tx_ids.push(tx_id);
                        },
                        Err(e) => eprintln!("FinaliseShaAtomicSwap error! {}", e),
                    }
                },
                Err(e) => eprintln!("FinaliseShaAtomicSwap error! {}", e),
            },
            ClaimShaAtomicSwapRefund(args) => match args.output_hash[0].clone().try_into() {
                Ok(hash) => {
                    match claim_htlc_refund(
                        output_service.clone(),
                        transaction_service.clone(),
                        hash,
                        config.fee_per_gram.into(),
                        args.message,
                    )
                    .await
                    {
                        Ok(tx_id) => {
                            debug!(target: LOG_TARGET, "claiming tari HTLC tx_id {}", tx_id);
                            tx_ids.push(tx_id);
                        },
                        Err(e) => eprintln!("ClaimShaAtomicSwapRefund error! {}", e),
                    }
                },
                Err(e) => eprintln!("FinaliseShaAtomicSwap error! {}", e),
            },

            RevalidateWalletDb => {
                if let Err(e) = output_service
                    .revalidate_all_outputs()
                    .await
                    .map_err(CommandError::OutputManagerError)
                {
                    eprintln!("RevalidateWalletDb error! {}", e);
                }
                if let Err(e) = transaction_service
                    .revalidate_all_transactions()
                    .await
                    .map_err(CommandError::TransactionServiceError)
                {
                    eprintln!("RevalidateWalletDb error! {}", e);
                }
            },
            HashGrpcPassword(args) => {
                match config
                    .grpc_authentication
                    .username_password()
                    .ok_or_else(|| CommandError::General("GRPC basic auth is not configured".to_string()))
                {
                    Ok((username, password)) => {
                        match create_salted_hashed_password(password.reveal())
                            .map_err(|e| CommandError::General(e.to_string()))
                        {
                            Ok(hashed_password) => {
                                if args.short {
                                    println!("{}", *hashed_password);
                                } else {
                                    println!("Your hashed password is:");
                                    println!("{}", *hashed_password);
                                    println!();
                                    println!(
                                        "Use HTTP basic auth with username '{}' and the hashed password to make GRPC \
                                         requests",
                                        username
                                    );
                                }
                            },
                            Err(e) => eprintln!("HashGrpcPassword error! {}", e),
                        }
                    },
                    Err(e) => eprintln!("HashGrpcPassword error! {}", e),
                }
            },
        }
    }

    // listen to event stream
    if tx_ids.is_empty() {
        trace!(
            target: LOG_TARGET,
            "Wallet command runner - no transactions to monitor."
        );
    } else {
        let duration = config.command_send_wait_timeout;
        debug!(
            target: LOG_TARGET,
            "wallet monitor_transactions timeout duration {:.2?}", duration
        );
        match timeout(
            duration,
            monitor_transactions(transaction_service.clone(), tx_ids, wait_stage),
        )
        .await
        {
            Ok(txs) => {
                debug!(
                    target: LOG_TARGET,
                    "monitor_transactions done to stage {:?} with tx_ids: {:?}", wait_stage, txs
                );
                println!("Done! All transactions monitored to {:?} stage.", wait_stage);
            },
            Err(_e) => {
                println!(
                    "The configured timeout ({:#?}) was reached before all transactions reached the {:?} stage. See \
                     the logs for more info.",
                    duration, wait_stage
                );
            },
        }
    }

    Ok(())
}

fn write_utxos_to_csv_file(utxos: Vec<UnblindedOutput>, file_path: PathBuf) -> Result<(), CommandError> {
    let factory = CommitmentFactory::default();
    let file = File::create(file_path).map_err(|e| CommandError::CSVFile(e.to_string()))?;
    let mut csv_file = LineWriter::new(file);
    writeln!(
        csv_file,
        r##""index","value","spending_key","commitment","flags","maturity","script","input_data","script_private_key","sender_offset_public_key","public_nonce","signature_u","signature_v""##
    )
    .map_err(|e| CommandError::CSVFile(e.to_string()))?;
    for (i, utxo) in utxos.iter().enumerate() {
        writeln!(
            csv_file,
            r##""{}","{}","{}","{}","{:?}","{}","{}","{}","{}","{}","{}","{}","{}""##,
            i + 1,
            utxo.value.0,
            utxo.spending_key.to_hex(),
            utxo.as_transaction_input(&factory)?
                .commitment()
                .map_err(|e| CommandError::WalletError(WalletError::TransactionError(e)))?
                .to_hex(),
            utxo.features.output_type,
            utxo.features.maturity,
            utxo.script.to_hex(),
            utxo.input_data.to_hex(),
            utxo.script_private_key.to_hex(),
            utxo.sender_offset_public_key.to_hex(),
            utxo.metadata_signature.public_nonce().to_hex(),
            utxo.metadata_signature.u().to_hex(),
            utxo.metadata_signature.v().to_hex(),
        )
        .map_err(|e| CommandError::CSVFile(e.to_string()))?;
    }
    Ok(())
}
#[allow(dead_code)]
fn write_json_file<P: AsRef<Path>, T: Serialize>(path: P, data: &T) -> Result<(), CommandError> {
    fs::create_dir_all(path.as_ref().parent().unwrap()).map_err(|e| CommandError::JsonFile(e.to_string()))?;
    let file = File::create(path).map_err(|e| CommandError::JsonFile(e.to_string()))?;
    serde_json::to_writer_pretty(file, data).map_err(|e| CommandError::JsonFile(e.to_string()))?;
    Ok(())
}

#[allow(dead_code)]
fn read_json_file<P: AsRef<Path>, T: DeserializeOwned>(path: P) -> Result<T, CommandError> {
    let file = File::open(path).map_err(|e| CommandError::JsonFile(e.to_string()))?;
    serde_json::from_reader(file).map_err(|e| CommandError::JsonFile(e.to_string()))
}

#[allow(dead_code)]
fn write_to_issuer_key_file<P: AsRef<Path>>(path: P, key_result: NextKeyResult) -> Result<(), CommandError> {
    let file_exists = path.as_ref().exists();
    let mut root = if file_exists {
        read_json_file::<_, Vec<serde_json::Value>>(&path).map_err(|e| CommandError::JsonFile(e.to_string()))?
    } else {
        vec![]
    };
    let json = serde_json::json!({
        "name": format!("issuer-key-{}", key_result.index),
        "public_key": key_result.to_public_key().to_hex(),
        "secret_key": key_result.key.to_hex(),
    });
    root.push(json);
    write_json_file(path, &root).map_err(|e| CommandError::JsonFile(e.to_string()))?;
    Ok(())
}

#[allow(dead_code)]
async fn get_tip_height(wallet: &WalletSqlite) -> Option<u64> {
    let client = wallet
        .wallet_connectivity
        .clone()
        .obtain_base_node_wallet_rpc_client_timeout(Duration::from_secs(10))
        .await;

    match client {
        Some(mut client) => client
            .get_tip_info()
            .await
            .ok()
            .and_then(|t| t.metadata)
            .and_then(|m| m.height_of_longest_chain),
        None => None,
    }
}<|MERGE_RESOLUTION|>--- conflicted
+++ resolved
@@ -21,7 +21,7 @@
 // USE OF THIS SOFTWARE, EVEN IF ADVISED OF THE POSSIBILITY OF SUCH DAMAGE.
 
 use std::{
-    convert::{From, TryInto},
+    convert::{From},
     fs,
     fs::File,
     io,
@@ -85,12 +85,8 @@
     GetBalance,
     SendTari,
     SendOneSided,
-<<<<<<< HEAD
     CreateKeyPair,
-=======
-    CreateKeyCombo,
     CreateNMUtxo,
->>>>>>> b9079628
     MakeItRain,
     CoinSplit,
     DiscoverPeer,
@@ -146,18 +142,6 @@
         .map_err(CommandError::TransactionServiceError)
 }
 
-<<<<<<< HEAD
-=======
-pub async fn create_key_combo<TBackend: KeyManagerBackend + 'static>(
-    key_manager_service: KeyManagerHandle<TBackend>,
-    key_seed: String,
-) -> Result<(PrivateKey, PublicKey), CommandError> {
-    key_manager_service
-        .create_key_combo(key_seed)
-        .await
-        .map_err(CommandError::KeyManagerError)
-}
-
 pub async fn create_n_m_utxo(
     mut wallet_transaction_service: TransactionServiceHandle,
     amount: MicroTari,
@@ -176,7 +160,6 @@
         .map_err(CommandError::TransactionServiceError)
 }
 
->>>>>>> b9079628
 /// publishes a tari-SHA atomic swap HTLC transaction
 pub async fn init_sha_atomic_swap(
     mut wallet_transaction_service: TransactionServiceHandle,
