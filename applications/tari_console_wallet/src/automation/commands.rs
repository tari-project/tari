--- conflicted
+++ resolved
@@ -48,11 +48,7 @@
 use tari_crypto::ristretto::pedersen::PedersenCommitmentFactory;
 use tari_utilities::{hex::Hex, ByteArray, Hashable};
 use tari_wallet::{
-<<<<<<< HEAD
-    assets::{ConstitutionDefinitionFileFormat, ContractDefinitionFileFormat},
-=======
-    assets::{ContractDefinitionFileFormat, ContractSpecificationFileFormat},
->>>>>>> 56442ad3
+    assets::{ConstitutionDefinitionFileFormat, ContractDefinitionFileFormat, ContractSpecificationFileFormat},
     error::WalletError,
     output_manager_service::handle::OutputManagerHandle,
     transaction_service::handle::{TransactionEvent, TransactionServiceHandle},
@@ -73,7 +69,7 @@
         ContractDefinitionCommand,
         ContractDefinitionSubcommand,
         InitContractDefinitionArgs,
-        PublishContractDefinitionArgs,
+        PublishDefinitionArgs,
     },
     utils::db::{CUSTOM_BASE_NODE_ADDRESS_KEY, CUSTOM_BASE_NODE_PUBLIC_KEY_KEY},
 };
@@ -721,12 +717,12 @@
                 tx_ids.push(tx_id);
             },
             PublishConstitutionDefinition(args) => {
-                let file = File::open(&args.file_path).map_err(|e| CommandError::JSONFile(e.to_string()))?;
+                let file = File::open(&args.file_path).map_err(|e| CommandError::JsonFile(e.to_string()))?;
                 let file_reader = BufReader::new(file);
 
                 // parse the JSON file
                 let constitution_definition: ConstitutionDefinitionFileFormat =
-                    serde_json::from_reader(file_reader).map_err(|e| CommandError::JSONFile(e.to_string()))?;
+                    serde_json::from_reader(file_reader).map_err(|e| CommandError::JsonFile(e.to_string()))?;
                 let side_chain_features = SideChainFeatures::try_from(constitution_definition.clone()).unwrap();
 
                 let mut asset_manager = wallet.asset_manager.clone();
@@ -849,10 +845,7 @@
     Ok(())
 }
 
-async fn publish_contract_definition(
-    wallet: &WalletSqlite,
-    args: PublishContractDefinitionArgs,
-) -> Result<(), CommandError> {
+async fn publish_contract_definition(wallet: &WalletSqlite, args: PublishDefinitionArgs) -> Result<(), CommandError> {
     // open the JSON file with the contract definition values
     let file = File::open(&args.file_path).map_err(|e| CommandError::JsonFile(e.to_string()))?;
     let file_reader = BufReader::new(file);
