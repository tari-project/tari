--- conflicted
+++ resolved
@@ -48,15 +48,11 @@
 use tari_core::transactions::{
     tari_amount::{uT, MicroTari, Tari},
     transaction_components::{
-<<<<<<< HEAD
-        ContractDefinition,
-        ContractUpdateProposal,
-=======
         CheckpointParameters,
         ContractAcceptanceRequirements,
         ContractDefinition,
+        ContractUpdateProposal,
         SideChainConsensus,
->>>>>>> 16d6ba54
         SideChainFeatures,
         TransactionOutput,
         UnblindedOutput,
@@ -66,17 +62,11 @@
 use tari_utilities::{hex::Hex, ByteArray, Hashable};
 use tari_wallet::{
     assets::{
-<<<<<<< HEAD
+        ConstitutionChangeRulesFileFormat,
         ConstitutionDefinitionFileFormat,
         ContractDefinitionFileFormat,
         ContractSpecificationFileFormat,
         ContractUpdateProposalFileFormat,
-=======
-        ConstitutionChangeRulesFileFormat,
-        ConstitutionDefinitionFileFormat,
-        ContractDefinitionFileFormat,
-        ContractSpecificationFileFormat,
->>>>>>> 16d6ba54
     },
     error::WalletError,
     output_manager_service::handle::OutputManagerHandle,
@@ -744,65 +734,6 @@
                 debug!(target: LOG_TARGET, "claiming tari HTLC tx_id {}", tx_id);
                 tx_ids.push(tx_id);
             },
-<<<<<<< HEAD
-            PublishConstitutionDefinition(args) => {
-                let file = File::open(&args.file_path).map_err(|e| CommandError::JsonFile(e.to_string()))?;
-                let file_reader = BufReader::new(file);
-
-                // parse the JSON file
-                let constitution_definition: ConstitutionDefinitionFileFormat =
-                    serde_json::from_reader(file_reader).map_err(|e| CommandError::JsonFile(e.to_string()))?;
-                let side_chain_features = SideChainFeatures::try_from(constitution_definition.clone()).unwrap();
-
-                let mut asset_manager = wallet.asset_manager.clone();
-                let (tx_id, transaction) = asset_manager
-                    .create_constitution_definition(&side_chain_features)
-                    .await?;
-
-                let message = format!(
-                    "Committee definition with {} members for {:?}",
-                    constitution_definition.validator_committee.len(),
-                    constitution_definition.contract_id
-                );
-
-                transaction_service
-                    .submit_transaction(tx_id, transaction, 0.into(), message)
-                    .await?;
-            },
-            PublishContractUpdateProposal(args) => {
-                let file = File::open(&args.file_path).map_err(|e| CommandError::JsonFile(e.to_string()))?;
-                let file_reader = BufReader::new(file);
-
-                // parse the JSON file
-                let update_proposal: ContractUpdateProposalFileFormat =
-                    serde_json::from_reader(file_reader).map_err(|e| CommandError::JsonFile(e.to_string()))?;
-                let contract_id_hex = update_proposal.updated_constitution.contract_id.clone();
-                let contract_id =
-                    FixedHash::from_hex(&contract_id_hex).map_err(|e| CommandError::JsonFile(e.to_string()))?;
-                let update_proposal_features =
-                    ContractUpdateProposal::try_from(update_proposal).map_err(CommandError::JsonFile)?;
-
-                let mut asset_manager = wallet.asset_manager.clone();
-                let (tx_id, transaction) = asset_manager
-                    .create_update_proposal(&contract_id, &update_proposal_features)
-                    .await?;
-
-                let message = format!(
-                    "Contract update proposal {} for contract {}",
-                    update_proposal_features.proposal_id, contract_id_hex
-                );
-
-                transaction_service
-                    .submit_transaction(tx_id, transaction, 0.into(), message)
-                    .await?;
-
-                println!(
-                    "Contract update proposal transaction submitted with tx_id={} for contract with contract_id={}",
-                    tx_id, contract_id_hex
-                );
-            },
-=======
->>>>>>> 16d6ba54
             RevalidateWalletDb => {
                 output_service
                     .revalidate_all_outputs()
@@ -866,6 +797,7 @@
         ContractSubcommand::InitConstitution(args) => init_contract_constitution_spec(args),
         ContractSubcommand::PublishDefinition(args) => publish_contract_definition(wallet, args).await,
         ContractSubcommand::PublishConstitution(args) => publish_contract_constitution(wallet, args).await,
+        ContractSubcommand::PublishUpdateProposal(args) => publish_contract_update_proposal(wallet, args).await,
     }
 }
 
@@ -1022,6 +954,40 @@
     transaction_service
         .submit_transaction(tx_id, transaction, 0.into(), message)
         .await?;
+
+    Ok(())
+}
+
+async fn publish_contract_update_proposal(wallet: &WalletSqlite, args: PublishFileArgs) -> Result<(), CommandError> {
+    let file = File::open(&args.file_path).map_err(|e| CommandError::JsonFile(e.to_string()))?;
+    let file_reader = BufReader::new(file);
+
+    // parse the JSON file
+    let update_proposal: ContractUpdateProposalFileFormat =
+        serde_json::from_reader(file_reader).map_err(|e| CommandError::JsonFile(e.to_string()))?;
+    let contract_id_hex = update_proposal.updated_constitution.contract_id.clone();
+    let contract_id = FixedHash::from_hex(&contract_id_hex).map_err(|e| CommandError::JsonFile(e.to_string()))?;
+    let update_proposal_features = ContractUpdateProposal::try_from(update_proposal).map_err(CommandError::JsonFile)?;
+
+    let mut asset_manager = wallet.asset_manager.clone();
+    let (tx_id, transaction) = asset_manager
+        .create_update_proposal(&contract_id, &update_proposal_features)
+        .await?;
+
+    let message = format!(
+        "Contract update proposal {} for contract {}",
+        update_proposal_features.proposal_id, contract_id_hex
+    );
+
+    let mut transaction_service = wallet.transaction_service.clone();
+    transaction_service
+        .submit_transaction(tx_id, transaction, 0.into(), message)
+        .await?;
+
+    println!(
+        "Contract update proposal transaction submitted with tx_id={} for contract with contract_id={}",
+        tx_id, contract_id_hex
+    );
 
     Ok(())
 }
