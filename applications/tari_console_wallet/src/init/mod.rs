// Copyright 2020. The Tari Project
//
// Redistribution and use in source and binary forms, with or without modification, are permitted provided that the
// following conditions are met:
//
// 1. Redistributions of source code must retain the above copyright notice, this list of conditions and the following
// disclaimer.
//
// 2. Redistributions in binary form must reproduce the above copyright notice, this list of conditions and the
// following disclaimer in the documentation and/or other materials provided with the distribution.
//
// 3. Neither the name of the copyright holder nor the names of its contributors may be used to endorse or promote
// products derived from this software without specific prior written permission.
//
// THIS SOFTWARE IS PROVIDED BY THE COPYRIGHT HOLDERS AND CONTRIBUTORS "AS IS" AND ANY EXPRESS OR IMPLIED WARRANTIES,
// INCLUDING, BUT NOT LIMITED TO, THE IMPLIED WARRANTIES OF MERCHANTABILITY AND FITNESS FOR A PARTICULAR PURPOSE ARE
// DISCLAIMED. IN NO EVENT SHALL THE COPYRIGHT HOLDER OR CONTRIBUTORS BE LIABLE FOR ANY DIRECT, INDIRECT, INCIDENTAL,
// SPECIAL, EXEMPLARY, OR CONSEQUENTIAL DAMAGES (INCLUDING, BUT NOT LIMITED TO, PROCUREMENT OF SUBSTITUTE GOODS OR
// SERVICES; LOSS OF USE, DATA, OR PROFITS; OR BUSINESS INTERRUPTION) HOWEVER CAUSED AND ON ANY THEORY OF LIABILITY,
// WHETHER IN CONTRACT, STRICT LIABILITY, OR TORT (INCLUDING NEGLIGENCE OR OTHERWISE) ARISING IN ANY WAY OUT OF THE
// USE OF THIS SOFTWARE, EVEN IF ADVISED OF THE POSSIBILITY OF SUCH DAMAGE.

use std::{fs, path::PathBuf, str::FromStr, sync::Arc, time::Duration};

use log::*;
use rpassword::prompt_password_stdout;
use rustyline::Editor;
use tari_app_utilities::utilities::create_transport_type;
use tari_common::{
    exit_codes::{ExitCode, ExitError},
    ConfigBootstrap,
    DefaultConfigLoader,
    GlobalConfig,
};
use tari_comms::{
    multiaddr::Multiaddr,
    peer_manager::{Peer, PeerFeatures},
    types::CommsPublicKey,
    NodeIdentity,
};
use tari_comms_dht::{store_forward::SafConfig, DbConnectionUrl, DhtConfig};
use tari_core::transactions::CryptoFactories;
use tari_crypto::keys::PublicKey;
use tari_key_manager::{cipher_seed::CipherSeed, mnemonic::MnemonicLanguage};
use tari_p2p::{
    auto_update::AutoUpdateConfig,
    initialization::P2pConfig,
    peer_seeds::SeedPeer,
    transport::TransportType::Tor,
    DEFAULT_DNS_NAME_SERVER,
};
use tari_shutdown::ShutdownSignal;
use tari_wallet::{
    base_node_service::config::BaseNodeServiceConfig,
    error::{WalletError, WalletStorageError},
    output_manager_service::config::OutputManagerServiceConfig,
    storage::{database::WalletDatabase, sqlite_utilities::initialize_sqlite_database_backends},
    transaction_service::config::{TransactionRoutingMechanism, TransactionServiceConfig},
    wallet::{derive_comms_secret_key, read_or_create_master_seed},
    Wallet,
    WalletConfig,
    WalletSqlite,
};

use crate::{
    cli::Cli,
    utils::db::get_custom_base_node_peer_from_db,
    wallet_modes::{PeerConfig, WalletMode},
};

pub const LOG_TARGET: &str = "wallet::console_wallet::init";
/// The minimum buffer size for a tari application pubsub_connector channel
const BASE_NODE_BUFFER_MIN_SIZE: usize = 30;
const TARI_WALLET_PASSWORD: &str = "TARI_WALLET_PASSWORD";

#[derive(Clone, Copy)]
pub enum WalletBoot {
    New,
    Existing,
    Recovery,
}

/// Gets the password provided by command line argument or environment variable if available.
/// Otherwise prompts for the password to be typed in.
pub fn get_or_prompt_password(
    arg_password: Option<String>,
    config_password: Option<String>,
) -> Result<Option<String>, ExitError> {
    if arg_password.is_some() {
        return Ok(arg_password);
    }

    let env = std::env::var_os(TARI_WALLET_PASSWORD);
    if let Some(p) = env {
        let env_password = Some(
            p.into_string()
                .map_err(|_| ExitError::new(ExitCode::IOError, "Failed to convert OsString into String"))?,
        );
        return Ok(env_password);
    }

    if config_password.is_some() {
        return Ok(config_password);
    }

    let password = prompt_password("Wallet password: ")?;

    Ok(Some(password))
}

fn prompt_password(prompt: &str) -> Result<String, ExitError> {
    let password = loop {
        let pass = prompt_password_stdout(prompt).map_err(|e| ExitError::new(ExitCode::IOError, e))?;
        if pass.is_empty() {
            println!("Password cannot be empty!");
            continue;
        } else {
            break pass;
        }
    };

    Ok(password)
}

/// Allows the user to change the password of the wallet.
pub async fn change_password(
    config: WalletConfig,
    arg_password: Option<String>,
    shutdown_signal: ShutdownSignal,
) -> Result<(), ExitError> {
    let mut wallet = init_wallet(&config, arg_password, None, None, shutdown_signal).await?;

    let passphrase = prompt_password("New wallet password: ")?;
    let confirmed = prompt_password("Confirm new password: ")?;

    if passphrase != confirmed {
        return Err(ExitError::new(ExitCode::InputError, "Passwords don't match!"));
    }

    wallet
        .remove_encryption()
        .await
        .map_err(|e| ExitError::new(ExitCode::WalletError, e))?;

    wallet
        .apply_encryption(passphrase)
        .await
        .map_err(|e| ExitError::new(ExitCode::WalletError, e))?;

    println!("Wallet password changed successfully.");

    Ok(())
}

/// Populates the PeerConfig struct from:
/// 1. The custom peer in the wallet if it exists
/// 2. The service peers defined in config they exist
/// 3. The peer seeds defined in config
pub async fn get_base_node_peer_config(
    config: &WalletConfig,
    wallet: &mut WalletSqlite,
) -> Result<PeerConfig, ExitError> {
    // custom
    let mut base_node_custom = get_custom_base_node_peer_from_db(wallet).await;

    if let Some(custom) = config.custom_base_node.clone() {
        match SeedPeer::from_str(&custom) {
            Ok(node) => {
                base_node_custom = Some(Peer::from(node));
            },
            Err(err) => {
                return Err(ExitError::new(
                    ExitCode::ConfigError,
                    format!("Malformed custom base node: {}", err),
                ));
            },
        }
    }

    // config
    let base_node_peers = config
        .base_node_service_peers
        .iter()
        .map(|s| SeedPeer::from_str(s))
        .map(|r| r.map(Peer::from))
        .collect::<Result<Vec<_>, _>>()
        .map_err(|err| ExitError::new(ExitCode::ConfigError, format!("Malformed base node peer: {}", err)))?;

    // peer seeds
    let peer_seeds = config
        .p2p
        .peer_seeds
        .iter()
        .map(|s| SeedPeer::from_str(s))
        .map(|r| r.map(Peer::from))
        .collect::<Result<Vec<_>, _>>()
        .map_err(|err| ExitError::new(ExitCode::ConfigError, format!("Malformed seed peer: {}", err)))?;

    let peer_config = PeerConfig::new(base_node_custom, base_node_peers, peer_seeds);
    debug!(target: LOG_TARGET, "base node peer config: {:?}", peer_config);

    Ok(peer_config)
}

/// Determines which mode the wallet should run in.
pub(crate) fn wallet_mode(cli: &Cli, boot_mode: WalletBoot) -> WalletMode {
    // Recovery mode
    if matches!(boot_mode, WalletBoot::Recovery) {
        if cli.non_interactive_mode {
            return WalletMode::RecoveryDaemon;
        } else {
            return WalletMode::RecoveryTui;
        }
    }

    match (cli.non_interactive_mode, cli.input_file.clone(), cli.command.clone()) {
        // TUI mode
        (false, None, None) => WalletMode::Tui,
        // GRPC mode
        (true, None, None) => WalletMode::Grpc,
        // Script mode
        (_, Some(path), None) => WalletMode::Script(path),
        // Command mode
        (_, None, Some(command)) => WalletMode::Command(command),
        // Invalid combinations
        _ => WalletMode::Invalid,
    }
}

/// Get the notify program script path from config bootstrap or global config if provided
pub(crate) fn get_notify_script(cli: &Cli, config: &WalletConfig) -> Result<Option<PathBuf>, ExitError> {
    debug!(target: LOG_TARGET, "Checking args and config for notify script.");

    let notify_script = match (&cli.wallet_notify, &config.notify_file) {
        // command line arg
        (Some(path), None) => {
            info!(
                target: LOG_TARGET,
                "Notify script set from command line argument: {:#?}", path
            );
            Some(path.clone())
        },
        // config
        (None, Some(path)) => {
            info!(target: LOG_TARGET, "Notify script set from config: {:#?}", path);
            Some(path.clone())
        },
        // both arg and config, log and use the arg
        (Some(path), Some(_)) => {
            warn!(
                target: LOG_TARGET,
                "Wallet notify script set from both command line argument and config file! Using the command line \
                 argument: {:?}",
                path
            );
            Some(path.clone())
        },
        _ => None,
    };

    if let Some(path) = &notify_script {
        if !path.exists() {
            let error = format!("Wallet notify script does not exist at path: {:#?}", path);
            return Err(ExitError::new(ExitCode::ConfigError, error));
        }
    }

    Ok(notify_script)
}

/// Set up the app environment and state for use by the UI
pub async fn init_wallet(
    // config: &GlobalConfig,
    config: &WalletConfig,
    arg_password: Option<String>,
    seed_words_file_name: Option<PathBuf>,
    recovery_seed: Option<CipherSeed>,
    shutdown_signal: ShutdownSignal,
) -> Result<WalletSqlite, ExitError> {
    fs::create_dir_all(
        &config
            .db_file
            .parent()
            .expect("console_wallet_db_file cannot be set to a root directory"),
    )
    .map_err(|e| ExitError::new(ExitCode::WalletError, format!("Error creating Wallet folder. {}", e)))?;
    fs::create_dir_all(&config.p2p.datastore_path)
        .map_err(|e| ExitError::new(ExitCode::WalletError, format!("Error creating peer db folder. {}", e)))?;

    debug!(target: LOG_TARGET, "Running Wallet database migrations");

    // test encryption by initializing with no passphrase...
    let db_path = config.db_file.clone();

    let result = initialize_sqlite_database_backends(db_path.clone(), None, config.connection_manager_pool_size);
    let (backends, wallet_encrypted) = match result {
        Ok(backends) => {
            // wallet is not encrypted
            (backends, false)
        },
        Err(WalletStorageError::NoPasswordError) => {
            // get supplied or prompt password
            let passphrase = get_or_prompt_password(arg_password.clone(), config.password.clone())?;
            let backends =
                initialize_sqlite_database_backends(db_path, passphrase, config.connection_manager_pool_size)?;
            (backends, true)
        },
        Err(e) => {
            return Err(e.into());
        },
    };
    let (wallet_backend, transaction_backend, output_manager_backend, contacts_backend, key_manager_backend) = backends;
    let wallet_db = WalletDatabase::new(wallet_backend);

    debug!(
        target: LOG_TARGET,
        "Databases Initialized. Wallet encrypted? {}.", wallet_encrypted
    );

    let node_address = match config.public_address.clone() {
        Some(addr) => addr,
        None => match wallet_db.get_node_address().await? {
            Some(addr) => addr,
            None => Multiaddr::empty(),
        },
    };

    let node_features = wallet_db
        .get_node_features()
        .await?
        .unwrap_or(PeerFeatures::COMMUNICATION_CLIENT);

    let identity_sig = wallet_db.get_comms_identity_signature().await?;

    let master_seed = read_or_create_master_seed(recovery_seed.clone(), &wallet_db).await?;
    let comms_secret_key = derive_comms_secret_key(&master_seed)?;

    // This checks if anything has changed by validating the previous signature and if invalid, setting identity_sig to
    // None
    let identity_sig = identity_sig.filter(|sig| {
        let comms_public_key = CommsPublicKey::from_secret_key(&comms_secret_key);
        sig.is_valid(&comms_public_key, node_features, [&node_address])
    });

    // SAFETY: we are manually checking the validity of this signature before adding Some(..)
    let node_identity = Arc::new(NodeIdentity::with_signature_unchecked(
        comms_secret_key,
        node_address,
        node_features,
        identity_sig,
    ));
    if !node_identity.is_signed() {
        node_identity.sign();
        // unreachable panic: signed above
        wallet_db
            .set_comms_identity_signature(
                node_identity
                    .identity_signature_read()
                    .as_ref()
                    .expect("unreachable panic")
                    .clone(),
            )
            .await?;
    }

<<<<<<< HEAD
    let transport_type = create_transport_type(&config.p2p);
    let transport_type = match transport_type {
        Tor(mut tor_config) => {
            tor_config.identity = wallet_db.get_tor_id().await?.map(Box::new);
            Tor(tor_config)
=======
    let transport_type = create_transport_type(config);
    let transport_type = match transport_type.clone() {
        Tor(mut tor_config) => match wallet_db.get_tor_id().await {
            Ok(identity) => {
                tor_config.identity = identity.map(Box::new);
                Tor(tor_config)
            },
            Err(e) => {
                warn!(
                    target: LOG_TARGET,
                    "Error reading stored Tor Identity, using default: {}", e
                );
                transport_type
            },
>>>>>>> 1d3c5407
        },
        _ => transport_type,
    };

<<<<<<< HEAD
=======
    let comms_config = P2pConfig {
        network: config.network,
        node_identity,
        user_agent: format!("tari/wallet/{}", env!("CARGO_PKG_VERSION")),
        transport_type,
        auxiliary_tcp_listener_address: None,
        datastore_path: config.console_wallet_peer_db_path.clone(),
        peer_database_name: "peers".to_string(),
        max_concurrent_inbound_tasks: 10,
        max_concurrent_outbound_tasks: 10,
        outbound_buffer_size: 10,
        dht: DhtConfig {
            database_url: DbConnectionUrl::File(config.data_dir.join("dht-console-wallet.db")),
            auto_join: true,
            allow_test_addresses: config.comms_allow_test_addresses,
            flood_ban_max_msg_count: config.flood_ban_max_msg_count,
            saf_config: SafConfig {
                msg_validity: config.saf_expiry_duration,
                // Ensure that SAF messages are requested automatically
                auto_request: true,
                ..Default::default()
            },
            dedup_cache_capacity: config.dht_dedup_cache_capacity,
            ..Default::default()
        },
        // This should be false unless testing locally
        allow_test_addresses: config.comms_allow_test_addresses,
        listener_liveness_allowlist_cidrs: Vec::new(),
        listener_liveness_max_sessions: 0,
        dns_seeds_name_server: DEFAULT_DNS_NAME_SERVER.parse().unwrap(),
        peer_seeds: Default::default(),
        dns_seeds: Default::default(),
        dns_seeds_use_dnssec: true,
    };

    let base_node_service_config = BaseNodeServiceConfig::new(
        config.wallet_base_node_service_refresh_interval,
        config.wallet_base_node_service_request_max_age,
        config.base_node_event_channel_size,
    );

    let updater_config = AutoUpdateConfig {
        name_server: config.dns_seeds_name_server.clone(),
        update_uris: config.autoupdate_dns_hosts.clone(),
        use_dnssec: config.dns_seeds_use_dnssec,
        download_base_url: "https://tari-binaries.s3.amazonaws.com/latest".to_string(),
        hashes_url: config.autoupdate_hashes_url.clone(),
        hashes_sig_url: config.autoupdate_hashes_sig_url.clone(),
    };

>>>>>>> 1d3c5407
    let factories = CryptoFactories::default();

    let mut wallet = Wallet::start(
        factories,
        transport_type,
        config.clone(),
        node_identity,
        wallet_db,
        transaction_backend,
        output_manager_backend,
        contacts_backend,
        key_manager_backend,
        shutdown_signal,
        master_seed,
    )
    .await
    .map_err(|e| {
        if let WalletError::CommsInitializationError(e) = e {
            ExitError::new(ExitCode::WalletError, e.to_friendly_string())
        } else {
            ExitError::new(ExitCode::WalletError, format!("Error creating Wallet Container: {}", e))
        }
    })?;
    if let Some(hs) = wallet.comms.hidden_service() {
        wallet
            .db
            .set_tor_identity(hs.tor_identity().clone())
            .await
            .map_err(|e| ExitError::new(ExitCode::WalletError, format!("Problem writing tor identity. {}", e)))?;
    }

    if !wallet_encrypted {
        debug!(target: LOG_TARGET, "Wallet is not encrypted.");

        // create using --password arg if supplied and skip seed words confirmation
        let (passphrase, interactive) = if let Some(password) = arg_password {
            debug!(target: LOG_TARGET, "Setting password from command line argument.");

            (password, false)
        } else {
            debug!(target: LOG_TARGET, "Prompting for password.");
            let password = prompt_password("Create wallet password: ")?;
            let confirmed = prompt_password("Confirm wallet password: ")?;

            if password != confirmed {
                return Err(ExitError::new(ExitCode::InputError, "Passwords don't match!"));
            }

            (password, true)
        };

        wallet.apply_encryption(passphrase).await?;

        debug!(target: LOG_TARGET, "Wallet encrypted.");

        if interactive && recovery_seed.is_none() {
            match confirm_seed_words(&mut wallet).await {
                Ok(()) => {
                    print!("\x1Bc"); // Clear the screen
                },
                Err(error) => {
                    return Err(error);
                },
            };
        }
    }
    if let Some(file_name) = seed_words_file_name {
        let seed_words = wallet.get_seed_words(&MnemonicLanguage::English).await?.join(" ");
        let _ = fs::write(file_name, seed_words).map_err(|e| {
            ExitError::new(
                ExitCode::WalletError,
                format!("Problem writing seed words to file: {}", e),
            )
        });
    };

    Ok(wallet)
}

/// Starts the wallet by setting the base node peer, and restarting the transaction and broadcast protocols.
pub async fn start_wallet(
    wallet: &mut WalletSqlite,
    base_node: &Peer,
    wallet_mode: &WalletMode,
) -> Result<(), ExitError> {
    // TODO gRPC interfaces for setting base node #LOGGED
    debug!(target: LOG_TARGET, "Setting base node peer");

    let net_address = base_node
        .addresses
        .first()
        .ok_or_else(|| ExitError::new(ExitCode::ConfigError, "Configured base node has no address!"))?;

    wallet
        .set_base_node_peer(base_node.public_key.clone(), net_address.address.clone())
        .await
        .map_err(|e| {
            ExitError::new(
                ExitCode::WalletError,
                format!("Error setting wallet base node peer. {}", e),
            )
        })?;

    // Restart transaction protocols if not running in script or command modes

    if !matches!(wallet_mode, WalletMode::Command(_)) && !matches!(wallet_mode, WalletMode::Script(_)) {
        if let Err(e) = wallet.transaction_service.restart_transaction_protocols().await {
            error!(target: LOG_TARGET, "Problem restarting transaction protocols: {}", e);
        }
        if let Err(e) = wallet.transaction_service.validate_transactions().await {
            error!(
                target: LOG_TARGET,
                "Problem validating and restarting transaction protocols: {}", e
            );
        }

        // validate transaction outputs
        validate_txos(wallet).await?;
    }
    Ok(())
}

async fn validate_txos(wallet: &mut WalletSqlite) -> Result<(), ExitError> {
    debug!(target: LOG_TARGET, "Starting TXO validations.");

    wallet.output_manager_service.validate_txos().await.map_err(|e| {
        error!(target: LOG_TARGET, "Error validating Unspent TXOs: {}", e);
        ExitError::new(ExitCode::WalletError, e)
    })?;

    debug!(target: LOG_TARGET, "TXO validations started.");

    Ok(())
}

async fn confirm_seed_words(wallet: &mut WalletSqlite) -> Result<(), ExitError> {
    let seed_words = wallet.get_seed_words(&MnemonicLanguage::English).await?;

    println!();
    println!("=========================");
    println!("       IMPORTANT!        ");
    println!("=========================");
    println!("These are your wallet seed words.");
    println!("They can be used to recover your wallet and funds.");
    println!("WRITE THEM DOWN OR COPY THEM NOW. THIS IS YOUR ONLY CHANCE TO DO SO.");
    println!();
    println!("=========================");
    println!("{}", seed_words.join(" "));
    println!("=========================");
    println!("\x07"); // beep!

    let mut rl = Editor::<()>::new();
    loop {
        println!("I confirm that I will never see these seed words again.");
        println!(r#"Type the word "confirm" to continue."#);
        let readline = rl.readline(">> ");
        match readline {
            Ok(line) => match line.to_lowercase().as_ref() {
                "confirm" => return Ok(()),
                _ => continue,
            },
            Err(e) => {
                return Err(ExitError::new(ExitCode::IOError, e));
            },
        }
    }
}

/// Clear the terminal and print the Tari splash
pub fn tari_splash_screen(heading: &str) {
    // clear the terminal
    print!("{esc}[2J{esc}[1;1H", esc = 27 as char);

    println!("⠀⠀⠀⠀⠀⣠⣶⣿⣿⣿⣿⣶⣦⣀                                                         ");
    println!("⠀⢀⣤⣾⣿⡿⠋⠀⠀⠀⠀⠉⠛⠿⣿⣿⣶⣤⣀⠀⠀⠀⠀⠀⠀⢰⣿⣾⣾⣾⣾⣾⣾⣾⣾⣾⣿⠀⠀⠀⣾⣾⣾⡀⠀⠀⠀⠀⢰⣾⣾⣾⣾⣿⣶⣶⡀⠀⠀⠀⢸⣾⣿⠀");
    println!("⠀⣿⣿⣿⣿⣿⣶⣶⣤⣄⡀⠀⠀⠀⠀⠀⠉⠛⣿⣿⠀⠀⠀⠀⠀⠈⠉⠉⠉⠉⣿⣿⡏⠉⠉⠉⠉⠀⠀⣰⣿⣿⣿⣿⠀⠀⠀⠀⢸⣿⣿⠉⠉⠉⠛⣿⣿⡆⠀⠀⢸⣿⣿⠀");
    println!("⠀⣿⣿⠀⠀⠀⠈⠙⣿⡿⠿⣿⣿⣿⣶⣶⣤⣤⣿⣿⠀⠀⠀⠀⠀⠀⠀⠀⠀⠀⣿⣿⡇⠀⠀⠀⠀⠀⢠⣿⣿⠃⣿⣿⣷⠀⠀⠀⢸⣿⣿⣀⣀⣀⣴⣿⣿⠃⠀⠀⢸⣿⣿⠀");
    println!("⠀⣿⣿⣤⠀⠀⠀⢸⣿⡟⠀⠀⠀⠀⠀⠉⣽⣿⣿⠟⠀⠀⠀⠀⠀⠀⠀⠀⠀⠀⣿⣿⡇⠀⠀⠀⠀⠀⣿⣿⣿⣤⣬⣿⣿⣆⠀⠀⢸⣿⣿⣿⣿⣿⡿⠟⠉⠀⠀⠀⢸⣿⣿⠀");
    println!("⠀⠀⠙⣿⣿⣤⠀⢸⣿⡟⠀⠀⠀⣠⣾⣿⡿⠋⠀⠀⠀⠀⠀⠀⠀⠀⠀⠀⠀⠀⣿⣿⡇⠀⠀⠀⠀⣾⣿⣿⠿⠿⠿⢿⣿⣿⡀⠀⢸⣿⣿⠙⣿⣿⣿⣄⠀⠀⠀⠀⢸⣿⣿⠀");
    println!("⠀⠀⠀⠀⠙⣿⣿⣼⣿⡟⣀⣶⣿⡿⠋⠀⠀⠀⠀⠀⠀⠀⠀⠀⠀⠀⠀⠀⠀⠀⣿⣿⡇⠀⠀⠀⣰⣿⣿⠃⠀⠀⠀⠀⣿⣿⣿⠀⢸⣿⣿⠀⠀⠙⣿⣿⣷⣄⠀⠀⢸⣿⣿⠀");
    println!("⠀⠀⠀⠀⠀⠀⠙⣿⣿⣿⣿⠛⠀                                                          ");
    println!("⠀⠀⠀⠀⠀⠀⠀⠀⠙⠁⠀                                                            ");
    println!("{}", heading);
    println!();
}

/// Prompts the user for a new wallet or to recover an existing wallet.
/// Returns the wallet bootmode indicating if it's a new or existing wallet, or if recovery is required.
pub(crate) fn boot(cli: &Cli, wallet_config: &WalletConfig) -> Result<WalletBoot, ExitError> {
    let wallet_exists = wallet_config.db_file.exists();

    // forced recovery
    if cli.recovery {
        if wallet_exists {
            return Err(ExitError::new(
                ExitCode::RecoveryError,
                format!("Wallet already exists. Remove it if you really want to run recovery in this directory!",),
            ));
        }
        return Ok(WalletBoot::Recovery);
    }

    if wallet_exists {
        // normal startup of existing wallet
        Ok(WalletBoot::Existing)
    } else {
        // automation/wallet created with --password
        if cli.password.is_some() {
            return Ok(WalletBoot::New);
        }

        // prompt for new or recovery
        let mut rl = Editor::<()>::new();

        loop {
            println!("1. Create a new wallet.");
            println!("2. Recover wallet from seed words.");
            let readline = rl.readline(">> ");
            match readline {
                Ok(line) => {
                    match line.as_ref() {
                        "1" | "c" | "n" | "create" => {
                            // new wallet
                            return Ok(WalletBoot::New);
                        },
                        "2" | "r" | "s" | "recover" => {
                            // recover wallet
                            return Ok(WalletBoot::Recovery);
                        },
                        _ => continue,
                    }
                },
                Err(e) => {
                    return Err(ExitError::new(ExitCode::IOError, e));
                },
            }
        }
    }
}<|MERGE_RESOLUTION|>--- conflicted
+++ resolved
@@ -363,85 +363,15 @@
             .await?;
     }
 
-<<<<<<< HEAD
     let transport_type = create_transport_type(&config.p2p);
     let transport_type = match transport_type {
         Tor(mut tor_config) => {
             tor_config.identity = wallet_db.get_tor_id().await?.map(Box::new);
             Tor(tor_config)
-=======
-    let transport_type = create_transport_type(config);
-    let transport_type = match transport_type.clone() {
-        Tor(mut tor_config) => match wallet_db.get_tor_id().await {
-            Ok(identity) => {
-                tor_config.identity = identity.map(Box::new);
-                Tor(tor_config)
-            },
-            Err(e) => {
-                warn!(
-                    target: LOG_TARGET,
-                    "Error reading stored Tor Identity, using default: {}", e
-                );
-                transport_type
-            },
->>>>>>> 1d3c5407
         },
         _ => transport_type,
     };
 
-<<<<<<< HEAD
-=======
-    let comms_config = P2pConfig {
-        network: config.network,
-        node_identity,
-        user_agent: format!("tari/wallet/{}", env!("CARGO_PKG_VERSION")),
-        transport_type,
-        auxiliary_tcp_listener_address: None,
-        datastore_path: config.console_wallet_peer_db_path.clone(),
-        peer_database_name: "peers".to_string(),
-        max_concurrent_inbound_tasks: 10,
-        max_concurrent_outbound_tasks: 10,
-        outbound_buffer_size: 10,
-        dht: DhtConfig {
-            database_url: DbConnectionUrl::File(config.data_dir.join("dht-console-wallet.db")),
-            auto_join: true,
-            allow_test_addresses: config.comms_allow_test_addresses,
-            flood_ban_max_msg_count: config.flood_ban_max_msg_count,
-            saf_config: SafConfig {
-                msg_validity: config.saf_expiry_duration,
-                // Ensure that SAF messages are requested automatically
-                auto_request: true,
-                ..Default::default()
-            },
-            dedup_cache_capacity: config.dht_dedup_cache_capacity,
-            ..Default::default()
-        },
-        // This should be false unless testing locally
-        allow_test_addresses: config.comms_allow_test_addresses,
-        listener_liveness_allowlist_cidrs: Vec::new(),
-        listener_liveness_max_sessions: 0,
-        dns_seeds_name_server: DEFAULT_DNS_NAME_SERVER.parse().unwrap(),
-        peer_seeds: Default::default(),
-        dns_seeds: Default::default(),
-        dns_seeds_use_dnssec: true,
-    };
-
-    let base_node_service_config = BaseNodeServiceConfig::new(
-        config.wallet_base_node_service_refresh_interval,
-        config.wallet_base_node_service_request_max_age,
-        config.base_node_event_channel_size,
-    );
-
-    let updater_config = AutoUpdateConfig {
-        name_server: config.dns_seeds_name_server.clone(),
-        update_uris: config.autoupdate_dns_hosts.clone(),
-        use_dnssec: config.dns_seeds_use_dnssec,
-        download_base_url: "https://tari-binaries.s3.amazonaws.com/latest".to_string(),
-        hashes_url: config.autoupdate_hashes_url.clone(),
-        hashes_sig_url: config.autoupdate_hashes_sig_url.clone(),
-    };
-
->>>>>>> 1d3c5407
     let factories = CryptoFactories::default();
 
     let mut wallet = Wallet::start(
