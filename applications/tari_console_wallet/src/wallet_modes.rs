--- conflicted
+++ resolved
@@ -429,13 +429,11 @@
 
             create-key-pair pie 
 
-<<<<<<< HEAD
             create-aggregate-signature-utxo 125T 100 10 1 ff \
                       5c4f2a4b3f3f84e047333218a84fd24f581a9d7e4f23b78e3714e9d174427d61 \
                       f6b2ca781342a3ebe30ee1643655c96f1d7c14f4d49f077695395de98ae73665
 
-=======
->>>>>>> c9019a87
+
             coin-split --message Make_many_dust_UTXOs! --fee-per-gram 2 0.001T 499
 
             make-it-rain --duration 100 --transactions-per-second 10 --start-amount 0.009200T --increase-amount 0T \
@@ -452,10 +450,7 @@
         let mut send_tari = false;
         let mut burn_tari = false;
         let mut create_key_pair = false;
-<<<<<<< HEAD
         let mut create_aggregate_signature_utxo = false;
-=======
->>>>>>> c9019a87
         let mut make_it_rain = false;
         let mut coin_split = false;
         let mut discover_peer = false;
@@ -466,10 +461,7 @@
                 CliCommands::SendTari(_) => send_tari = true,
                 CliCommands::BurnTari(_) => burn_tari = true,
                 CliCommands::CreateKeyPair(_) => create_key_pair = true,
-<<<<<<< HEAD
                 CliCommands::CreateAggregateSignatureUtxo(_) => create_aggregate_signature_utxo = true,
-=======
->>>>>>> c9019a87
                 CliCommands::SendOneSided(_) => {},
                 CliCommands::SendOneSidedToStealthAddress(_) => {},
                 CliCommands::MakeItRain(_) => make_it_rain = true,
@@ -494,10 +486,7 @@
                 send_tari &&
                 burn_tari &&
                 create_key_pair &&
-<<<<<<< HEAD
                 create_aggregate_signature_utxo &&
-=======
->>>>>>> c9019a87
                 make_it_rain &&
                 coin_split &&
                 discover_peer &&
