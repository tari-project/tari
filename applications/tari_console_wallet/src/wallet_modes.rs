// Copyright 2020. The Tari Project
//
// Redistribution and use in source and binary forms, with or without modification, are permitted provided that the
// following conditions are met:
//
// 1. Redistributions of source code must retain the above copyright notice, this list of conditions and the following
// disclaimer.
//
// 2. Redistributions in binary form must reproduce the above copyright notice, this list of conditions and the
// following disclaimer in the documentation and/or other materials provided with the distribution.
//
// 3. Neither the name of the copyright holder nor the names of its contributors may be used to endorse or promote
// products derived from this software without specific prior written permission.
//
// THIS SOFTWARE IS PROVIDED BY THE COPYRIGHT HOLDERS AND CONTRIBUTORS "AS IS" AND ANY EXPRESS OR IMPLIED WARRANTIES,
// INCLUDING, BUT NOT LIMITED TO, THE IMPLIED WARRANTIES OF MERCHANTABILITY AND FITNESS FOR A PARTICULAR PURPOSE ARE
// DISCLAIMED. IN NO EVENT SHALL THE COPYRIGHT HOLDER OR CONTRIBUTORS BE LIABLE FOR ANY DIRECT, INDIRECT, INCIDENTAL,
// SPECIAL, EXEMPLARY, OR CONSEQUENTIAL DAMAGES (INCLUDING, BUT NOT LIMITED TO, PROCUREMENT OF SUBSTITUTE GOODS OR
// SERVICES; LOSS OF USE, DATA, OR PROFITS; OR BUSINESS INTERRUPTION) HOWEVER CAUSED AND ON ANY THEORY OF LIABILITY,
// WHETHER IN CONTRACT, STRICT LIABILITY, OR TORT (INCLUDING NEGLIGENCE OR OTHERWISE) ARISING IN ANY WAY OUT OF THE
// USE OF THIS SOFTWARE, EVEN IF ADVISED OF THE POSSIBILITY OF SUCH DAMAGE.
use std::{fs, io::Stdout, net::SocketAddr, path::PathBuf};

use log::*;
use rand::{rngs::OsRng, seq::SliceRandom};
use tari_common::exit_codes::{ExitCode, ExitError};
use tari_comms::{multiaddr::Multiaddr, peer_manager::Peer};
use tari_wallet::{WalletConfig, WalletSqlite};
use tokio::runtime::Handle;
use tonic::transport::Server;
use tui::backend::CrosstermBackend;

use crate::{
    automation::{command_parser::parse_command, commands::command_runner},
    cli::Cli,
    grpc::WalletGrpcServer,
    notifier::Notifier,
    recovery::wallet_recovery,
    ui,
    ui::App,
    utils::db::get_custom_base_node_peer_from_db,
};

pub const LOG_TARGET: &str = "wallet::app::main";

#[derive(Debug, Clone)]
pub enum WalletMode {
    Tui,
    Grpc,
    Script(PathBuf),
    Command(String),
    RecoveryDaemon,
    RecoveryTui,
    Invalid,
}

#[derive(Debug, Clone)]
pub struct ConsoleWalletConfig {
    pub base_node_config: PeerConfig,
    pub base_node_selected: Peer,
    pub notify_script: Option<PathBuf>,
    pub wallet_mode: WalletMode,
    pub grpc_address: Option<Multiaddr>,
    pub recovery_retry_limit: usize,
}

#[derive(Debug, Clone)]
pub struct PeerConfig {
    pub base_node_custom: Option<Peer>,
    pub base_node_peers: Vec<Peer>,
    pub peer_seeds: Vec<Peer>,
}

impl PeerConfig {
    /// Create a new PeerConfig
    pub fn new(base_node_custom: Option<Peer>, base_node_peers: Vec<Peer>, peer_seeds: Vec<Peer>) -> Self {
        Self {
            base_node_custom,
            base_node_peers,
            peer_seeds,
        }
    }

    /// Get the prioritised base node peer from the PeerConfig.
    /// 1. Custom Base Node
    /// 2. First configured Base Node Peer
    /// 3. Random configured Peer Seed
    pub fn get_base_node_peer(&self) -> Result<Peer, ExitError> {
        if let Some(base_node) = self.base_node_custom.clone() {
            Ok(base_node)
        } else if !self.base_node_peers.is_empty() {
            Ok(self
                .base_node_peers
                .first()
                .ok_or_else(|| ExitError::new(ExitCode::ConfigError, &"Configured base node peer has no address!"))?
                .clone())
        } else if !self.peer_seeds.is_empty() {
            // pick a random peer seed
            Ok(self
                .peer_seeds
                .choose(&mut OsRng)
                .ok_or_else(|| ExitError::new(ExitCode::ConfigError, &"Peer seeds was empty."))?
                .clone())
        } else {
            Err(ExitError::new(
                ExitCode::ConfigError,
                &"No peer seeds or base node peer defined in config!",
            ))
        }
    }

    /// Returns all the peers from the PeerConfig.
    /// In order: Custom base node, service peers, peer seeds.
    pub fn get_all_peers(&self) -> Vec<Peer> {
        let num_peers = self.base_node_peers.len();
        let num_seeds = self.peer_seeds.len();

        let mut peers = if let Some(peer) = self.base_node_custom.clone() {
            let mut peers = Vec::with_capacity(1 + num_peers + num_seeds);
            peers.push(peer);
            peers
        } else {
            Vec::with_capacity(num_peers + num_seeds)
        };

        peers.extend(self.base_node_peers.clone());
        peers.extend(self.peer_seeds.clone());

        peers
    }
}

pub(crate) fn command_mode(
    handle: Handle,
    cli: &Cli,
    config: &WalletConfig,
    base_node_config: &PeerConfig,
    wallet: WalletSqlite,
    command: String,
) -> Result<(), ExitError> {
    let commands = vec![parse_command(&command)?];

    // Do not remove this println!
    const CUCUMBER_TEST_MARKER_A: &str = "Tari Console Wallet running... (Command mode started)";
    println!("{}", CUCUMBER_TEST_MARKER_A);

    info!(target: LOG_TARGET, "Starting wallet command mode");
    handle.block_on(command_runner(config, commands, wallet.clone()))?;

    // Do not remove this println!
    const CUCUMBER_TEST_MARKER_B: &str = "Tari Console Wallet running... (Command mode completed)";
    println!("{}", CUCUMBER_TEST_MARKER_B);

    info!(target: LOG_TARGET, "Completed wallet command mode");

    wallet_or_exit(handle, cli, config, base_node_config, wallet)
}

pub(crate) fn script_mode(
    handle: Handle,
    cli: &Cli,
    config: &WalletConfig,
    base_node_config: &PeerConfig,
    wallet: WalletSqlite,
    path: PathBuf,
) -> Result<(), ExitError> {
    info!(target: LOG_TARGET, "Starting wallet script mode");
    println!("Starting wallet script mode");
    let script = fs::read_to_string(path).map_err(|e| ExitError::new(ExitCode::InputError, &e))?;

    if script.is_empty() {
        return Err(ExitError::new(ExitCode::InputError, &"Input file is empty!"));
    };

    let mut commands = Vec::new();

    println!("Parsing commands...");
    for command in script.lines() {
        // skip empty lines and 'comments' starting with #
        if !command.is_empty() && !command.starts_with('#') {
            // parse the command
            commands.push(parse_command(command)?);
        }
    }
    println!("{} commands parsed successfully.", commands.len());

    // Do not remove this println!
    const CUCUMBER_TEST_MARKER_A: &str = "Tari Console Wallet running... (Script mode started)";
    println!("{}", CUCUMBER_TEST_MARKER_A);

    println!("Starting the command runner!");
    handle.block_on(command_runner(config, commands, wallet.clone()))?;

    // Do not remove this println!
    const CUCUMBER_TEST_MARKER_B: &str = "Tari Console Wallet running... (Script mode completed)";
    println!("{}", CUCUMBER_TEST_MARKER_B);

    info!(target: LOG_TARGET, "Completed wallet script mode");

    wallet_or_exit(handle, cli, config, base_node_config, wallet)
}

/// Prompts the user to continue to the wallet, or exit.
fn wallet_or_exit(
    handle: Handle,
    cli: &Cli,
    config: &WalletConfig,
    base_node_config: &PeerConfig,
    wallet: WalletSqlite,
) -> Result<(), ExitError> {
    if cli.command_mode_auto_exit {
        info!(target: LOG_TARGET, "Auto exit argument supplied - exiting.");
        return Ok(());
    }

    if cli.non_interactive_mode {
        info!(target: LOG_TARGET, "Starting GRPC server.");
        grpc_mode(handle, config, wallet)
    } else {
        debug!(target: LOG_TARGET, "Prompting for run or exit key.");
        println!("\nPress Enter to continue to the wallet, or type q (or quit) followed by Enter.");
        let mut buf = String::new();
        std::io::stdin()
            .read_line(&mut buf)
            .map_err(|e| ExitError::new(ExitCode::IOError, &e))?;

        match buf.as_str().trim() {
            "quit" | "q" | "exit" => {
                info!(target: LOG_TARGET, "Exiting.");
                Ok(())
            },
            _ => {
                info!(target: LOG_TARGET, "Starting TUI.");
                tui_mode(handle, config, base_node_config, wallet)
            },
        }
    }
}

pub fn tui_mode(
    handle: Handle,
    config: &WalletConfig,
    base_node_config: &PeerConfig,
    mut wallet: WalletSqlite,
) -> Result<(), ExitError> {
    if let Some(grpc_address) = &config.grpc_address {
        let grpc = WalletGrpcServer::new(wallet.clone());
        handle.spawn(run_grpc(grpc, *grpc_address));
    }

    let notifier = Notifier::new(config.notify_file.clone(), handle.clone(), wallet.clone());

    let base_node_selected;
    if let Some(peer) = base_node_config.base_node_custom.clone() {
        base_node_selected = peer;
    } else if let Some(peer) = handle.block_on(get_custom_base_node_peer_from_db(&mut wallet)) {
        base_node_selected = peer;
    } else if let Some(peer) = handle.block_on(wallet.get_base_node_peer()) {
        base_node_selected = peer;
    } else {
<<<<<<< HEAD
        return Err(ExitError::new(ExitCode::WalletError, "Could not select a base node"));
=======
>>>>>>> f41af8cf
    }

    let app = App::<CrosstermBackend<Stdout>>::new(
        "Tari Console Wallet".into(),
        wallet,
        config.network,
        config.clone(),
        base_node_selected,
        base_node_config.clone(),
        notifier,
    );

    info!(target: LOG_TARGET, "Starting app");

    // Do not remove this println!
    const CUCUMBER_TEST_MARKER: &str = "Tari Console Wallet running... (TUI mode started)";
    println!("{}", CUCUMBER_TEST_MARKER);

    {
        let _enter = handle.enter();
        ui::run(app)?;
    }

    info!(
        target: LOG_TARGET,
        "Termination signal received from user. Shutting wallet down."
    );

    Ok(())
}

pub fn recovery_mode(
    handle: Handle,
    base_node_config: &PeerConfig,
    wallet_config: &WalletConfig,
    wallet_mode: WalletMode,
    wallet: WalletSqlite,
) -> Result<(), ExitError> {
    // Do not remove this println!
    const CUCUMBER_TEST_MARKER_A: &str = "Tari Console Wallet running... (Recovery mode started)";
    println!("{}", CUCUMBER_TEST_MARKER_A);

    println!("Starting recovery...");
    match handle.block_on(wallet_recovery(
        &wallet,
        base_node_config,
        wallet_config.recovery_retry_limit,
    )) {
        Ok(_) => println!("Wallet recovered!"),
        Err(e) => {
            error!(target: LOG_TARGET, "Recovery failed: {}", e);
            println!(
                "Recovery failed. Restarting the console wallet will restart the recovery process from where you left \
                 off. If you want to start with a fresh wallet then delete the wallet data file"
            );

            return Err(e);
        },
    }

    // Do not remove this println!
    const CUCUMBER_TEST_MARKER_B: &str = "Tari Console Wallet running... (Recovery mode completed)";
    println!("{}", CUCUMBER_TEST_MARKER_B);

    println!("Starting TUI.");

    match wallet_mode {
        WalletMode::RecoveryDaemon => grpc_mode(handle, wallet_config, wallet),
        WalletMode::RecoveryTui => tui_mode(handle, wallet_config, base_node_config, wallet),
        _ => Err(ExitError::new(
            ExitCode::RecoveryError,
            &"Unsupported post recovery mode",
        )),
    }
}

pub fn grpc_mode(handle: Handle, config: &WalletConfig, wallet: WalletSqlite) -> Result<(), ExitError> {
    info!(target: LOG_TARGET, "Starting grpc server");
    if let Some(grpc_address) = &config.grpc_address {
        let grpc = WalletGrpcServer::new(wallet);
        handle
<<<<<<< HEAD
            .block_on(run_grpc(grpc, *grpc_address))
            .map_err(|e| ExitError::new(ExitCode::GrpcError, e))?;
=======
            .block_on(run_grpc(grpc, grpc_address))
            .map_err(|e| ExitError::new(ExitCode::GrpcError, &e))?;
>>>>>>> f41af8cf
    } else {
        println!("No grpc address specified");
    }
    info!(target: LOG_TARGET, "Shutting down");
    Ok(())
}

async fn run_grpc(grpc: WalletGrpcServer, grpc_console_wallet_address: SocketAddr) -> Result<(), String> {
    // Do not remove this println!
    const CUCUMBER_TEST_MARKER_A: &str = "Tari Console Wallet running... (gRPC mode started)";
    println!("{}", CUCUMBER_TEST_MARKER_A);

    info!(target: LOG_TARGET, "Starting GRPC on {}", grpc_console_wallet_address);
    Server::builder()
        .add_service(tari_app_grpc::tari_rpc::wallet_server::WalletServer::new(grpc))
        .serve(grpc_console_wallet_address)
        .await
        .map_err(|e| format!("GRPC server returned error:{}", e))?;

    // Do not remove this println!
    const CUCUMBER_TEST_MARKER_B: &str = "Tari Console Wallet running... (gRPC mode completed)";
    println!("{}", CUCUMBER_TEST_MARKER_B);

    info!(target: LOG_TARGET, "Stopping GRPC");
    Ok(())
}<|MERGE_RESOLUTION|>--- conflicted
+++ resolved
@@ -258,10 +258,7 @@
     } else if let Some(peer) = handle.block_on(wallet.get_base_node_peer()) {
         base_node_selected = peer;
     } else {
-<<<<<<< HEAD
-        return Err(ExitError::new(ExitCode::WalletError, "Could not select a base node"));
-=======
->>>>>>> f41af8cf
+        return Err(ExitError::new(ExitCode::WalletError, &"Could not select a base node"));
     }
 
     let app = App::<CrosstermBackend<Stdout>>::new(
@@ -343,13 +340,8 @@
     if let Some(grpc_address) = &config.grpc_address {
         let grpc = WalletGrpcServer::new(wallet);
         handle
-<<<<<<< HEAD
             .block_on(run_grpc(grpc, *grpc_address))
-            .map_err(|e| ExitError::new(ExitCode::GrpcError, e))?;
-=======
-            .block_on(run_grpc(grpc, grpc_address))
             .map_err(|e| ExitError::new(ExitCode::GrpcError, &e))?;
->>>>>>> f41af8cf
     } else {
         println!("No grpc address specified");
     }
