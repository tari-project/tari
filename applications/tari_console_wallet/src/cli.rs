//  Copyright 2022. The Tari Project
//
//  Redistribution and use in source and binary forms, with or without modification, are permitted provided that the
//  following conditions are met:
//
//  1. Redistributions of source code must retain the above copyright notice, this list of conditions and the following
//  disclaimer.
//
//  2. Redistributions in binary form must reproduce the above copyright notice, this list of conditions and the
//  following disclaimer in the documentation and/or other materials provided with the distribution.
//
//  3. Neither the name of the copyright holder nor the names of its contributors may be used to endorse or promote
//  products derived from this software without specific prior written permission.
//
//  THIS SOFTWARE IS PROVIDED BY THE COPYRIGHT HOLDERS AND CONTRIBUTORS "AS IS" AND ANY EXPRESS OR IMPLIED WARRANTIES,
//  INCLUDING, BUT NOT LIMITED TO, THE IMPLIED WARRANTIES OF MERCHANTABILITY AND FITNESS FOR A PARTICULAR PURPOSE ARE
//  DISCLAIMED. IN NO EVENT SHALL THE COPYRIGHT HOLDER OR CONTRIBUTORS BE LIABLE FOR ANY DIRECT, INDIRECT, INCIDENTAL,
//  SPECIAL, EXEMPLARY, OR CONSEQUENTIAL DAMAGES (INCLUDING, BUT NOT LIMITED TO, PROCUREMENT OF SUBSTITUTE GOODS OR
//  SERVICES; LOSS OF USE, DATA, OR PROFITS; OR BUSINESS INTERRUPTION) HOWEVER CAUSED AND ON ANY THEORY OF LIABILITY,
//  WHETHER IN CONTRACT, STRICT LIABILITY, OR TORT (INCLUDING NEGLIGENCE OR OTHERWISE) ARISING IN ANY WAY OUT OF THE
//  USE OF THIS SOFTWARE, EVEN IF ADVISED OF THE POSSIBILITY OF SUCH DAMAGE.

use std::{path::PathBuf, time::Duration};

use chrono::{DateTime, Utc};
use clap::{Args, Parser, Subcommand};
use tari_app_utilities::{common_cli_args::CommonCliArgs, utilities::UniPublicKey};
use tari_comms::multiaddr::Multiaddr;
use tari_core::transactions::{tari_amount, tari_amount::MicroTari};
use tari_utilities::hex::{Hex, HexError};

const DEFAULT_NETWORK: &str = "dibbler";

#[derive(Parser, Debug)]
#[clap(author, version, about, long_about = None)]
#[clap(propagate_version = true)]
#[allow(clippy::struct_excessive_bools)]
pub(crate) struct Cli {
    #[clap(flatten)]
    pub common: CommonCliArgs,
    /// Enable tracing
    #[clap(long, aliases = &["tracing", "enable-tracing"])]
    pub tracing_enabled: bool,
    /// Supply the password for the console wallet. It's very bad security practice to provide the password on the
    /// command line, since it's visible using `ps ax` from anywhere on the system, so always use the env var where
    /// possible.
    #[clap(long, env = "TARI_WALLET_PASSWORD", hide_env_values = true)]
    pub password: Option<String>,
    /// Change the password for the console wallet
    #[clap(long, alias = "update-password")]
    pub change_password: bool,
    /// Force wallet recovery
    #[clap(long, alias = "recover")]
    pub recovery: bool,
    /// Supply the optional wallet seed words for recovery on the command line
    #[clap(long, alias = "seed-words")]
    pub seed_words: Option<String>,
    /// Supply the optional file name to save the wallet seed words into
    #[clap(long, aliases = &["seed_words_file_name", "seed-words-file"], parse(from_os_str))]
    pub seed_words_file_name: Option<PathBuf>,
    /// Run in non-interactive mode, with no UI.
    #[clap(short, long, alias = "non-interactive")]
    pub non_interactive_mode: bool,
    /// Path to input file of commands
    #[clap(short, long, aliases = &["input", "script"], parse(from_os_str))]
    pub input_file: Option<PathBuf>,
    /// Single input command
    #[clap(long)]
    pub command: Option<String>,
    /// Wallet notify script
    #[clap(long, alias = "notify")]
    pub wallet_notify: Option<PathBuf>,
    /// Automatically exit wallet command/script mode when done
    #[clap(long, alias = "auto-exit")]
    pub command_mode_auto_exit: bool,
    /// Supply a network (overrides existing configuration)
    #[clap(long, default_value = DEFAULT_NETWORK, env = "TARI_NETWORK")]
    pub network: String,
    #[clap(subcommand)]
    pub command2: Option<CliCommands>,
}

impl Cli {
    pub fn config_property_overrides(&self) -> Vec<(String, String)> {
        let mut overrides = self.common.config_property_overrides();
        overrides.push(("wallet.override_from".to_string(), self.network.clone()));
        overrides.push(("p2p.seeds.override_from".to_string(), self.network.clone()));
        overrides
    }
}

#[allow(clippy::large_enum_variant)]
#[derive(Debug, Subcommand, Clone)]
pub enum CliCommands {
    GetBalance,
    SendTari(SendTariArgs),
    SendOneSided(SendTariArgs),
    MakeItRain(MakeItRainArgs),
    CoinSplit(CoinSplitArgs),
    DiscoverPeer(DiscoverPeerArgs),
    Whois(WhoisArgs),
    ExportUtxos(ExportUtxosArgs),
    ExportSpentUtxos(ExportUtxosArgs),
    CountUtxos,
    SetBaseNode(SetBaseNodeArgs),
    SetCustomBaseNode(SetBaseNodeArgs),
    ClearCustomBaseNode,
    InitShaAtomicSwap(SendTariArgs),
    FinaliseShaAtomicSwap(FinaliseShaAtomicSwapArgs),
    ClaimShaAtomicSwapRefund(ClaimShaAtomicSwapRefundArgs),
<<<<<<< HEAD
    PublishConstitutionDefinition(PublishDefinitionArgs),
    PublishContractUpdateProposal(PublishUpdateProposalArgs),
=======
>>>>>>> 16d6ba54
    RevalidateWalletDb,
    Contract(ContractCommand),
}

#[derive(Debug, Args, Clone)]
pub struct DiscoverPeerArgs {
    pub dest_public_key: UniPublicKey,
}

#[derive(Debug, Args, Clone)]
pub struct SendTariArgs {
    pub amount: MicroTari,
    pub destination: UniPublicKey,
    #[clap(short, long, default_value = "<No message>")]
    pub message: String,
}

#[derive(Debug, Args, Clone)]
pub struct MakeItRainArgs {
    pub destination: UniPublicKey,
    #[clap(short, long, alias="amount", default_value_t = tari_amount::T)]
    pub start_amount: MicroTari,
    #[clap(short, long, alias = "tps", default_value_t = 25)]
    pub transactions_per_second: u32,
    #[clap(short, long, parse(try_from_str = parse_duration), default_value="60")]
    pub duration: Duration,
    #[clap(long, default_value_t=tari_amount::T)]
    pub increase_amount: MicroTari,
    #[clap(long)]
    pub start_time: Option<DateTime<Utc>>,
    #[clap(short, long)]
    pub one_sided: bool,
    #[clap(short, long, default_value = "Make it rain")]
    pub message: String,
}

fn parse_duration(arg: &str) -> Result<std::time::Duration, std::num::ParseIntError> {
    let seconds = arg.parse()?;
    Ok(std::time::Duration::from_secs(seconds))
}

#[derive(Debug, Args, Clone)]
pub struct CoinSplitArgs {
    pub amount_per_split: MicroTari,
    pub num_splits: usize,
    #[clap(short, long, default_value = "1")]
    pub fee_per_gram: MicroTari,
    #[clap(short, long, default_value = "Coin split")]
    pub message: String,
}

#[derive(Debug, Args, Clone)]
pub struct WhoisArgs {
    pub public_key: UniPublicKey,
}

#[derive(Debug, Args, Clone)]
pub struct ExportUtxosArgs {
    #[clap(short, long)]
    pub output_file: Option<PathBuf>,
}

#[derive(Debug, Args, Clone)]
pub struct SetBaseNodeArgs {
    pub public_key: UniPublicKey,
    pub address: Multiaddr,
}

#[derive(Debug, Args, Clone)]
pub struct FinaliseShaAtomicSwapArgs {
    #[clap(short, long, parse(try_from_str = parse_hex), required=true )]
    pub output_hash: Vec<Vec<u8>>,
    #[clap(short, long)]
    pub pre_image: UniPublicKey,
    #[clap(short, long, default_value = "Claimed HTLC atomic swap")]
    pub message: String,
}

fn parse_hex(s: &str) -> Result<Vec<u8>, HexError> {
    Vec::<u8>::from_hex(s)
}

#[derive(Debug, Args, Clone)]
pub struct ClaimShaAtomicSwapRefundArgs {
    #[clap(short, long, parse(try_from_str = parse_hex), required = true)]
    pub output_hash: Vec<Vec<u8>>,
    #[clap(short, long, default_value = "Claimed HTLC atomic swap refund")]
    pub message: String,
}

#[derive(Debug, Args, Clone)]
pub struct ContractCommand {
    #[clap(subcommand)]
    pub subcommand: ContractSubcommand,
}

#[derive(Debug, Subcommand, Clone)]
pub enum ContractSubcommand {
    /// Generates a new contract definition JSON spec file that can be edited and passed to other contract definition
    /// commands.
    InitDefinition(InitDefinitionArgs),

    /// A generator for constitution files that can be edited and passed to other contract commands
    InitConstitution(InitConstitutionArgs),

    /// Creates and publishes a contract definition UTXO from the JSON spec file.
    PublishDefinition(PublishFileArgs),

    /// Creates and publishes a contract definition UTXO from the JSON spec file.
    PublishConstitution(PublishFileArgs),
}

#[derive(Debug, Args, Clone)]
pub struct InitDefinitionArgs {
    /// The destination path of the contract definition to create
    pub dest_path: PathBuf,
    /// Force overwrite the destination file if it already exists
    #[clap(short = 'f', long)]
    pub force: bool,
    #[clap(long, alias = "name")]
    pub contract_name: Option<String>,
    #[clap(long, alias = "issuer")]
    pub contract_issuer: Option<String>,
    #[clap(long, alias = "runtime")]
    pub runtime: Option<String>,
}

#[derive(Debug, Args, Clone)]
pub struct InitConstitutionArgs {
    /// The destination path of the contract definition to create
    pub dest_path: PathBuf,
    /// Force overwrite the destination file if it already exists
    #[clap(short = 'f', long)]
    pub force: bool,
    #[clap(long, alias = "id")]
    pub contract_id: Option<String>,
    #[clap(long, alias = "committee")]
    pub validator_committee: Option<Vec<String>>,
    #[clap(long, alias = "acceptance_period")]
    pub acceptance_period_expiry: Option<String>,
    #[clap(long, alias = "quorum_required")]
    pub minimum_quorum_required: Option<String>,
}

#[derive(Debug, Args, Clone)]
pub struct PublishFileArgs {
    pub file_path: PathBuf,
}

#[derive(Debug, Args, Clone)]
pub struct PublishUpdateProposalArgs {
    pub file_path: PathBuf,
}<|MERGE_RESOLUTION|>--- conflicted
+++ resolved
@@ -108,11 +108,6 @@
     InitShaAtomicSwap(SendTariArgs),
     FinaliseShaAtomicSwap(FinaliseShaAtomicSwapArgs),
     ClaimShaAtomicSwapRefund(ClaimShaAtomicSwapRefundArgs),
-<<<<<<< HEAD
-    PublishConstitutionDefinition(PublishDefinitionArgs),
-    PublishContractUpdateProposal(PublishUpdateProposalArgs),
-=======
->>>>>>> 16d6ba54
     RevalidateWalletDb,
     Contract(ContractCommand),
 }
@@ -223,6 +218,9 @@
 
     /// Creates and publishes a contract definition UTXO from the JSON spec file.
     PublishConstitution(PublishFileArgs),
+
+    /// Creates and publishes a contract update proposal UTXO from the JSON spec file.
+    PublishUpdateProposal(PublishFileArgs),
 }
 
 #[derive(Debug, Args, Clone)]
