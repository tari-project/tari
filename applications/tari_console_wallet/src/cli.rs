--- conflicted
+++ resolved
@@ -117,10 +117,7 @@
     SendTari(SendTariArgs),
     BurnTari(BurnTariArgs),
     CreateKeyPair(CreateKeyPairArgs),
-<<<<<<< HEAD
     CreateAggregateSignatureUtxo(CreateAggregateSignatureUtxoArgs),
-=======
->>>>>>> 1b2c5731
     SendOneSided(SendTariArgs),
     SendOneSidedToStealthAddress(SendTariArgs),
     MakeItRain(MakeItRainArgs),
@@ -162,11 +159,7 @@
 
 #[derive(Debug, Args, Clone)]
 pub struct CreateKeyPairArgs {
-<<<<<<< HEAD
-    pub key_seed: String,
-=======
     pub key_branch: String,
->>>>>>> 1b2c5731
 }
 
 #[derive(Debug, Args, Clone)]
