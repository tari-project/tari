//  Copyright 2022. The Tari Project
//
//  Redistribution and use in source and binary forms, with or without modification, are permitted provided that the
//  following conditions are met:
//
//  1. Redistributions of source code must retain the above copyright notice, this list of conditions and the following
//  disclaimer.
//
//  2. Redistributions in binary form must reproduce the above copyright notice, this list of conditions and the
//  following disclaimer in the documentation and/or other materials provided with the distribution.
//
//  3. Neither the name of the copyright holder nor the names of its contributors may be used to endorse or promote
//  products derived from this software without specific prior written permission.
//
//  THIS SOFTWARE IS PROVIDED BY THE COPYRIGHT HOLDERS AND CONTRIBUTORS "AS IS" AND ANY EXPRESS OR IMPLIED WARRANTIES,
//  INCLUDING, BUT NOT LIMITED TO, THE IMPLIED WARRANTIES OF MERCHANTABILITY AND FITNESS FOR A PARTICULAR PURPOSE ARE
//  DISCLAIMED. IN NO EVENT SHALL THE COPYRIGHT HOLDER OR CONTRIBUTORS BE LIABLE FOR ANY DIRECT, INDIRECT, INCIDENTAL,
//  SPECIAL, EXEMPLARY, OR CONSEQUENTIAL DAMAGES (INCLUDING, BUT NOT LIMITED TO, PROCUREMENT OF SUBSTITUTE GOODS OR
//  SERVICES; LOSS OF USE, DATA, OR PROFITS; OR BUSINESS INTERRUPTION) HOWEVER CAUSED AND ON ANY THEORY OF LIABILITY,
//  WHETHER IN CONTRACT, STRICT LIABILITY, OR TORT (INCLUDING NEGLIGENCE OR OTHERWISE) ARISING IN ANY WAY OUT OF THE
//  USE OF THIS SOFTWARE, EVEN IF ADVISED OF THE POSSIBILITY OF SUCH DAMAGE.

use std::{
    fmt::{Display, Formatter},
    path::PathBuf,
    time::Duration,
};

use chrono::{DateTime, Utc};
use clap::{Args, Parser, Subcommand};
use tari_app_utilities::{common_cli_args::CommonCliArgs, utilities::UniPublicKey};
use tari_common::configuration::{ConfigOverrideProvider, Network};
use tari_comms::multiaddr::Multiaddr;
use tari_core::transactions::{tari_amount, tari_amount::MicroTari};
use tari_utilities::{
    hex::{Hex, HexError},
    SafePassword,
};

#[derive(Parser, Debug)]
#[clap(author, version, about, long_about = None)]
#[clap(propagate_version = true)]
#[allow(clippy::struct_excessive_bools)]
pub(crate) struct Cli {
    #[clap(flatten)]
    pub common: CommonCliArgs,
    /// Enable tracing
    #[clap(long, aliases = &["tracing", "enable-tracing"])]
    pub tracing_enabled: bool,
    /// Supply the password for the console wallet. It's very bad security practice to provide the password on the
    /// command line, since it's visible using `ps ax` from anywhere on the system, so always use the env var where
    /// possible.
    #[clap(long, env = "TARI_WALLET_PASSWORD", hide_env_values = true)]
    pub password: Option<SafePassword>,
    /// Change the password for the console wallet
    #[clap(long, alias = "update-password")]
    pub change_password: bool,
    /// Force wallet recovery
    #[clap(long, alias = "recover")]
    pub recovery: bool,
    /// Supply the optional wallet seed words for recovery on the command line
    #[clap(long, alias = "seed-words")]
    pub seed_words: Option<String>,
    /// Supply the optional file name to save the wallet seed words into
    #[clap(long, aliases = &["seed_words_file_name", "seed-words-file"], parse(from_os_str))]
    pub seed_words_file_name: Option<PathBuf>,
    /// Run in non-interactive mode, with no UI.
    #[clap(short, long, alias = "non-interactive")]
    pub non_interactive_mode: bool,
    /// Path to input file of commands
    #[clap(short, long, aliases = &["input", "script"], parse(from_os_str))]
    pub input_file: Option<PathBuf>,
    /// Single input command
    #[clap(long)]
    pub command: Option<String>,
    /// Wallet notify script
    #[clap(long, alias = "notify")]
    pub wallet_notify: Option<PathBuf>,
    /// Automatically exit wallet command/script mode when done
    #[clap(long, alias = "auto-exit")]
    pub command_mode_auto_exit: bool,
    /// Supply a network (overrides existing configuration)
    #[clap(long, env = "TARI_NETWORK")]
    pub network: Option<String>,
    #[clap(long, env = "TARI_WALLET_ENABLE_GRPC", alias = "enable-grpc")]
    pub grpc_enabled: bool,
    #[clap(long, env = "TARI_WALLET_GRPC_ADDRESS")]
    pub grpc_address: Option<String>,
    #[clap(subcommand)]
    pub command2: Option<CliCommands>,
}

impl ConfigOverrideProvider for Cli {
    fn get_config_property_overrides(&self, default_network: Network) -> Vec<(String, String)> {
        let mut overrides = self.common.get_config_property_overrides(default_network);
        let network = self.network.clone().unwrap_or_else(|| default_network.to_string());
        overrides.push(("wallet.network".to_string(), network.clone()));
        overrides.push(("wallet.override_from".to_string(), network.clone()));
        overrides.push(("p2p.seeds.override_from".to_string(), network));
        // Either of these configs enable grpc
        if let Some(ref addr) = self.grpc_address {
            overrides.push(("wallet.grpc_enabled".to_string(), "true".to_string()));
            overrides.push(("wallet.grpc_address".to_string(), addr.clone()));
        } else if self.grpc_enabled {
            overrides.push(("wallet.grpc_enabled".to_string(), "true".to_string()));
        } else {
            // GRPC is disabled
        }
        overrides
    }
}

#[allow(clippy::large_enum_variant)]
#[derive(Debug, Subcommand, Clone)]
pub enum CliCommands {
    GetBalance,
    SendTari(SendTariArgs),
    BurnTari(BurnTariArgs),
    CreateKeyPair(CreateKeyPairArgs),
<<<<<<< HEAD
    CreateAggregateSignatureUtxo(CreateAggregateSignatureUtxoArgs),
=======
>>>>>>> 0531da1c
    SendOneSided(SendTariArgs),
    SendOneSidedToStealthAddress(SendTariArgs),
    MakeItRain(MakeItRainArgs),
    CoinSplit(CoinSplitArgs),
    DiscoverPeer(DiscoverPeerArgs),
    Whois(WhoisArgs),
    ExportUtxos(ExportUtxosArgs),
    ExportSpentUtxos(ExportUtxosArgs),
    CountUtxos,
    SetBaseNode(SetBaseNodeArgs),
    SetCustomBaseNode(SetBaseNodeArgs),
    ClearCustomBaseNode,
    InitShaAtomicSwap(SendTariArgs),
    FinaliseShaAtomicSwap(FinaliseShaAtomicSwapArgs),
    ClaimShaAtomicSwapRefund(ClaimShaAtomicSwapRefundArgs),
    RevalidateWalletDb,
    HashGrpcPassword(HashPasswordArgs),
}

#[derive(Debug, Args, Clone)]
pub struct DiscoverPeerArgs {
    pub dest_public_key: UniPublicKey,
}

#[derive(Debug, Args, Clone)]
pub struct SendTariArgs {
    pub amount: MicroTari,
    pub destination: UniPublicKey,
    #[clap(short, long, default_value = "<No message>")]
    pub message: String,
}

#[derive(Debug, Args, Clone)]
pub struct BurnTariArgs {
    pub amount: MicroTari,
    #[clap(short, long, default_value = "Burn funds")]
    pub message: String,
}

#[derive(Debug, Args, Clone)]
pub struct CreateKeyPairArgs {
    pub key_branch: String,
}

#[derive(Debug, Args, Clone)]
<<<<<<< HEAD
pub struct CreateAggregateSignatureUtxoArgs {
    pub amount: MicroTari,
    pub fee_per_gram: MicroTari,
    pub n: u8,
    pub m: u8,
    pub message: String,
    pub public_keys: Vec<UniPublicKey>,
}

#[derive(Debug, Args, Clone)]
=======
>>>>>>> 0531da1c
pub struct MakeItRainArgs {
    pub destination: UniPublicKey,
    #[clap(short, long, alias="amount", default_value_t = tari_amount::T)]
    pub start_amount: MicroTari,
    #[clap(short, long, alias = "tps", default_value_t = 25)]
    pub transactions_per_second: u32,
    #[clap(short, long, parse(try_from_str = parse_duration), default_value="60")]
    pub duration: Duration,
    #[clap(long, default_value_t=tari_amount::T)]
    pub increase_amount: MicroTari,
    #[clap(long, parse(try_from_str=parse_start_time))]
    pub start_time: Option<DateTime<Utc>>,
    #[clap(short, long)]
    pub one_sided: bool,
    #[clap(long, alias = "stealth-one-sided")]
    pub stealth: bool,
    #[clap(short, long, default_value = "Make it rain")]
    pub message: String,
}

impl MakeItRainArgs {
    pub fn transaction_type(&self) -> MakeItRainTransactionType {
        if self.stealth {
            MakeItRainTransactionType::StealthOneSided
        } else if self.one_sided {
            MakeItRainTransactionType::OneSided
        } else {
            MakeItRainTransactionType::Interactive
        }
    }
}

#[derive(Debug, Clone, Copy)]
pub enum MakeItRainTransactionType {
    Interactive,
    OneSided,
    StealthOneSided,
}

impl Display for MakeItRainTransactionType {
    fn fmt(&self, f: &mut Formatter<'_>) -> std::fmt::Result {
        write!(f, "{:?}", self)
    }
}

fn parse_start_time(arg: &str) -> Result<DateTime<Utc>, chrono::ParseError> {
    let mut start_time = Utc::now();
    if !arg.is_empty() && arg.to_uppercase() != "NOW" {
        start_time = arg.parse()?;
    }
    Ok(start_time)
}

fn parse_duration(arg: &str) -> Result<std::time::Duration, std::num::ParseIntError> {
    let seconds = arg.parse()?;
    Ok(std::time::Duration::from_secs(seconds))
}

#[derive(Debug, Args, Clone)]
pub struct CoinSplitArgs {
    pub amount_per_split: MicroTari,
    pub num_splits: usize,
    #[clap(short, long, default_value = "1")]
    pub fee_per_gram: MicroTari,
    #[clap(short, long, default_value = "Coin split")]
    pub message: String,
}

#[derive(Debug, Args, Clone)]
pub struct WhoisArgs {
    pub public_key: UniPublicKey,
}

#[derive(Debug, Args, Clone)]
pub struct ExportUtxosArgs {
    #[clap(short, long)]
    pub output_file: Option<PathBuf>,
}

#[derive(Debug, Args, Clone)]
pub struct SetBaseNodeArgs {
    pub public_key: UniPublicKey,
    pub address: Multiaddr,
}

#[derive(Debug, Args, Clone)]
pub struct FinaliseShaAtomicSwapArgs {
    #[clap(short, long, parse(try_from_str = parse_hex), required=true )]
    pub output_hash: Vec<Vec<u8>>,
    #[clap(short, long)]
    pub pre_image: UniPublicKey,
    #[clap(short, long, default_value = "Claimed HTLC atomic swap")]
    pub message: String,
}

fn parse_hex(s: &str) -> Result<Vec<u8>, HexError> {
    Vec::<u8>::from_hex(s)
}

#[derive(Debug, Args, Clone)]
pub struct ClaimShaAtomicSwapRefundArgs {
    #[clap(short, long, parse(try_from_str = parse_hex), required = true)]
    pub output_hash: Vec<Vec<u8>>,
    #[clap(short, long, default_value = "Claimed HTLC atomic swap refund")]
    pub message: String,
}

#[derive(Debug, Args, Clone)]
pub struct HashPasswordArgs {
    /// If true, only output the hashed password and the salted password. Otherwise a usage explanation is output.
    pub short: bool,
}<|MERGE_RESOLUTION|>--- conflicted
+++ resolved
@@ -117,10 +117,7 @@
     SendTari(SendTariArgs),
     BurnTari(BurnTariArgs),
     CreateKeyPair(CreateKeyPairArgs),
-<<<<<<< HEAD
     CreateAggregateSignatureUtxo(CreateAggregateSignatureUtxoArgs),
-=======
->>>>>>> 0531da1c
     SendOneSided(SendTariArgs),
     SendOneSidedToStealthAddress(SendTariArgs),
     MakeItRain(MakeItRainArgs),
@@ -166,19 +163,17 @@
 }
 
 #[derive(Debug, Args, Clone)]
-<<<<<<< HEAD
 pub struct CreateAggregateSignatureUtxoArgs {
     pub amount: MicroTari,
     pub fee_per_gram: MicroTari,
     pub n: u8,
     pub m: u8,
     pub message: String,
+    #[clap(long)]
     pub public_keys: Vec<UniPublicKey>,
 }
 
 #[derive(Debug, Args, Clone)]
-=======
->>>>>>> 0531da1c
 pub struct MakeItRainArgs {
     pub destination: UniPublicKey,
     #[clap(short, long, alias="amount", default_value_t = tari_amount::T)]
