--- conflicted
+++ resolved
@@ -75,9 +75,6 @@
             .constraints([Constraint::Length(1)].as_ref())
             .margin(1)
             .split(info_chunks[2]);
-<<<<<<< HEAD
-        let public_address = Paragraph::new(format!(" {}", app_state.get_identity().public_address));
-=======
         let node_id = Paragraph::new(app_state.get_identity().node_id.as_str());
         f.render_widget(node_id, label_layout[0]);
 
@@ -90,8 +87,7 @@
             .constraints([Constraint::Length(1)].as_ref())
             .margin(1)
             .split(info_chunks[3]);
-        let public_address = Paragraph::new(app_state.get_identity().public_address.as_str());
->>>>>>> cedb1d4a
+        let public_address = Paragraph::new(format!(" {}", app_state.get_identity().public_address));
         f.render_widget(public_address, label_layout[0]);
 
         // Emoji ID
