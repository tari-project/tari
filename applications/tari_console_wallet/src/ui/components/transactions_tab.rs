use std::collections::HashMap;

use crate::ui::{
    components::{balance::Balance, Component},
    state::AppState,
    widgets::{draw_dialog, MultiColumnList, WindowedListState},
    MAX_WIDTH,
};
use chrono::{DateTime, Local};
use tari_crypto::tari_utilities::hex::Hex;
use tari_wallet::transaction_service::storage::models::{
    CompletedTransaction,
    TransactionDirection,
    TransactionStatus,
};
use tokio::runtime::Handle;
use tui::{
    backend::Backend,
    layout::{Constraint, Direction, Layout, Rect},
    style::{Color, Modifier, Style},
    text::{Span, Spans},
    widgets::{Block, Borders, ListItem, Paragraph, Wrap},
    Frame,
};
use crate::ui::components::styles;

pub struct TransactionsTab {
    balance: Balance,
    selected_tx_list: SelectedTransactionList,
    pending_list_state: WindowedListState,
    completed_list_state: WindowedListState,
    detailed_transaction: Option<CompletedTransaction>,
    error_message: Option<String>,
    confirmation_dialog: bool,
}

impl TransactionsTab {
    pub fn new() -> Self {
        Self {
            balance: Balance::new(),
            selected_tx_list: SelectedTransactionList::None,
            pending_list_state: WindowedListState::new(),
            completed_list_state: WindowedListState::new(),
            detailed_transaction: None,
            error_message: None,
            confirmation_dialog: false,
        }
    }

    fn draw_transaction_lists<B>(&mut self, f: &mut Frame<B>, area: Rect, app_state: &AppState)
    where B: Backend {
        let (pending_constraint, completed_constraint) = if app_state.get_pending_txs().is_empty() {
            self.selected_tx_list = SelectedTransactionList::CompletedTxs;
            (Constraint::Max(3), Constraint::Min(4))
        } else {
            (
                Constraint::Length((3 + app_state.get_pending_txs().len()).min(7) as u16),
                Constraint::Min(4),
            )
        };
        let list_areas = Layout::default()
            .constraints([pending_constraint, completed_constraint].as_ref())
            .split(area);

        let style = if self.selected_tx_list == SelectedTransactionList::PendingTxs {
            Style::default().fg(Color::Magenta).add_modifier(Modifier::BOLD)
        } else {
            Style::default().fg(Color::White).add_modifier(Modifier::BOLD)
        };
        let block = Block::default()
            .borders(Borders::ALL)
            .title(Span::styled("(P)ending Transactions", style));
        f.render_widget(block, list_areas[0]);

        self.draw_pending_transactions(f, list_areas[0], app_state);
        self.draw_completed_transactions(f, list_areas[1], app_state);
    }

    fn draw_pending_transactions<B>(&mut self, f: &mut Frame<B>, area: Rect, app_state: &AppState)
    where B: Backend {
        // Pending Transactions
        self.pending_list_state.set_num_items(app_state.get_pending_txs().len());
        let mut pending_list_state = self
            .pending_list_state
            .get_list_state((area.height as usize).saturating_sub(3));
        let window = self.pending_list_state.get_start_end();
        let windowed_view = app_state.get_pending_txs_slice(window.0, window.1);

        let text_colors: HashMap<bool, Color> = [(true, Color::DarkGray), (false, Color::Reset)]
            .iter()
            .cloned()
            .collect();

        let mut column0_items = Vec::new();
        let mut column1_items = Vec::new();
        let mut column2_items = Vec::new();
        let mut column3_items = Vec::new();
        for t in windowed_view.iter() {
            let text_color = text_colors.get(&t.cancelled).unwrap_or(&Color::Reset).to_owned();
            if t.direction == TransactionDirection::Outbound {
                column0_items.push(ListItem::new(Span::styled(
                    format!("{}", t.destination_public_key),
                    Style::default().fg(text_color),
                )));
                let amount_style = if t.cancelled {
                    Style::default().fg(Color::Red).add_modifier(Modifier::DIM)
                } else {
                    Style::default().fg(Color::Red)
                };
                column1_items.push(ListItem::new(Span::styled(format!("{}", t.amount), amount_style)));
            } else {
                column0_items.push(ListItem::new(Span::styled(
                    format!("{}", t.source_public_key),
                    Style::default().fg(text_color),
                )));
                let amount_style = if t.cancelled {
                    Style::default().fg(Color::Green).add_modifier(Modifier::DIM)
                } else {
                    Style::default().fg(Color::Green)
                };
                column1_items.push(ListItem::new(Span::styled(format!("{}", t.amount), amount_style)));
            }
            let local_time = DateTime::<Local>::from_utc(t.timestamp, Local::now().offset().to_owned());
            column2_items.push(ListItem::new(Span::styled(
                format!("{}", local_time.format("%Y-%m-%d %H:%M:%S")),
                Style::default().fg(text_color),
            )));
            column3_items.push(ListItem::new(Span::styled(
                t.message.as_str(),
                Style::default().fg(text_color),
            )));
        }

        let column_list = MultiColumnList::new()
            .highlight_style(styles::highlight())
            .heading_style(styles::header_row())
            .max_width(MAX_WIDTH)
            .add_column(Some("Source/Destination Public Key"), Some(67), column0_items)
            .add_column(Some("Amount"), Some(18), column1_items)
            .add_column(Some("Local Date/Time"), Some(20), column2_items)
            .add_column(Some("Message"), None, column3_items);
        column_list.render(f, area, &mut pending_list_state);
    }

    fn draw_completed_transactions<B>(&mut self, f: &mut Frame<B>, area: Rect, app_state: &AppState)
    where B: Backend {
        //  Completed Transactions
        let style = if self.selected_tx_list == SelectedTransactionList::CompletedTxs {
            Style::default().fg(Color::Magenta).add_modifier(Modifier::BOLD)
        } else {
            Style::default().fg(Color::White).add_modifier(Modifier::BOLD)
        };
        let block = Block::default()
            .borders(Borders::ALL)
            .title(Span::styled("Completed (T)ransactions", style));
        f.render_widget(block, area);

        let completed_txs = app_state.get_completed_txs();
        self.completed_list_state.set_num_items(completed_txs.len());
        let mut completed_list_state = self
            .completed_list_state
            .get_list_state((area.height as usize).saturating_sub(3));
        let (start, end) = self.completed_list_state.get_start_end();
        let windowed_view = &completed_txs[start..end];

        let text_colors: HashMap<bool, Color> = [(true, Color::DarkGray), (false, Color::Reset)]
            .iter()
            .cloned()
            .collect();

        let base_node_state = app_state.get_base_node_state();
        let chain_height = base_node_state
            .chain_metadata
            .as_ref()
            .map(|cm| cm.height_of_longest_chain());

        let mut column0_items = Vec::new();
        let mut column1_items = Vec::new();
        let mut column2_items = Vec::new();
        let mut column3_items = Vec::new();

        for t in windowed_view.iter() {
            let cancelled = t.cancelled || !t.valid;
            let text_color = text_colors.get(&cancelled).unwrap_or(&Color::Reset).to_owned();
            if t.direction == TransactionDirection::Outbound {
                column0_items.push(ListItem::new(Span::styled(
                    format!("{}", t.destination_public_key),
                    Style::default().fg(text_color),
                )));
                let amount_style = if t.cancelled {
                    Style::default().fg(Color::Red).add_modifier(Modifier::DIM)
                } else {
                    Style::default().fg(Color::Red)
                };
                column1_items.push(ListItem::new(Span::styled(format!("{}", t.amount), amount_style)));
            } else {
                column0_items.push(ListItem::new(Span::styled(
                    format!("{}", t.source_public_key),
                    Style::default().fg(text_color),
                )));
                let maturity = if let Some(output) = t.transaction.body.outputs().first() {
                    output.features.maturity
                } else {
                    0
                };
                let color = match (t.cancelled, chain_height) {
                    // cancelled
                    (true, _) => Color::DarkGray,
                    // not mature yet
                    (_, Some(height)) if maturity > height => Color::Yellow,
                    // default
                    _ => Color::Green,
                };
                let amount_style = Style::default().fg(color);
                column1_items.push(ListItem::new(Span::styled(format!("{}", t.amount), amount_style)));
            }
            let local_time = DateTime::<Local>::from_utc(t.timestamp, Local::now().offset().to_owned());
            column2_items.push(ListItem::new(Span::styled(
                format!("{}", local_time.format("%Y-%m-%d %H:%M:%S")),
                Style::default().fg(text_color),
            )));
            let status = if t.cancelled && t.status == TransactionStatus::Coinbase {
                "Abandoned".to_string()
            } else if t.cancelled {
                "Cancelled".to_string()
            } else if !t.valid {
                "Invalid".to_string()
            } else {
                t.status.to_string()
            };
            column3_items.push(ListItem::new(Span::styled(status, Style::default().fg(text_color))));
        }

        let column_list = MultiColumnList::new()
            .highlight_style(Style::default().add_modifier(Modifier::BOLD).fg(Color::Magenta))
            .heading_style(Style::default().fg(Color::Magenta))
            .max_width(MAX_WIDTH)
            .add_column(Some("Source/Destination Public Key"), Some(67), column0_items)
            .add_column(Some("Amount"), Some(18), column1_items)
            .add_column(Some("Local Date/Time"), Some(20), column2_items)
            .add_column(Some("Status"), None, column3_items);

        column_list.render(f, area, &mut completed_list_state);
    }

    fn draw_detailed_transaction<B>(&self, f: &mut Frame<B>, area: Rect, app_state: &AppState)
    where B: Backend {
        let block = Block::default().borders(Borders::ALL).title(Span::styled(
            "Transaction Details",
            Style::default().fg(Color::White).add_modifier(Modifier::BOLD),
        ));
        f.render_widget(block, area);

        let columns = Layout::default()
            .direction(Direction::Horizontal)
            .constraints([Constraint::Length(24), Constraint::Min(2)].as_ref())
            .margin(1)
            .split(area);

        // Labels
        let constraints = [Constraint::Length(1); 13];
        let label_layout = Layout::default().constraints(constraints).split(columns[0]);

        let tx_id = Span::styled("TxID:", Style::default().fg(Color::Magenta));
        let source_public_key = Span::styled("Source Public Key:", Style::default().fg(Color::Magenta));
        let destination_public_key = Span::styled("Destination Public Key:", Style::default().fg(Color::Magenta));
        let direction = Span::styled("Direction:", Style::default().fg(Color::Magenta));
        let amount = Span::styled("Amount:", Style::default().fg(Color::Magenta));
        let fee = Span::styled("Fee:", Style::default().fg(Color::Magenta));
        let status = Span::styled("Status:", Style::default().fg(Color::Magenta));
        let message = Span::styled("Message:", Style::default().fg(Color::Magenta));
        let timestamp = Span::styled("Local Date/Time:", Style::default().fg(Color::Magenta));
        let excess = Span::styled("Excess:", Style::default().fg(Color::Magenta));
        let confirmations = Span::styled("Confirmations:", Style::default().fg(Color::Magenta));
        let mined_height = Span::styled("Mined Height:", Style::default().fg(Color::Magenta));
        let maturity = Span::styled("Maturity:", Style::default().fg(Color::Magenta));

        let trim = Wrap { trim: true };
        let paragraph = Paragraph::new(tx_id).wrap(trim);
        f.render_widget(paragraph, label_layout[0]);
        let paragraph = Paragraph::new(source_public_key).wrap(trim);
        f.render_widget(paragraph, label_layout[1]);
        let paragraph = Paragraph::new(destination_public_key).wrap(trim);
        f.render_widget(paragraph, label_layout[2]);
        let paragraph = Paragraph::new(direction).wrap(trim);
        f.render_widget(paragraph, label_layout[3]);
        let paragraph = Paragraph::new(amount).wrap(trim);
        f.render_widget(paragraph, label_layout[4]);
        let paragraph = Paragraph::new(fee).wrap(trim);
        f.render_widget(paragraph, label_layout[5]);
        let paragraph = Paragraph::new(status).wrap(trim);
        f.render_widget(paragraph, label_layout[6]);
        let paragraph = Paragraph::new(message).wrap(trim);
        f.render_widget(paragraph, label_layout[7]);
        let paragraph = Paragraph::new(timestamp).wrap(trim);
        f.render_widget(paragraph, label_layout[8]);
        let paragraph = Paragraph::new(excess).wrap(trim);
        f.render_widget(paragraph, label_layout[9]);
        let paragraph = Paragraph::new(confirmations).wrap(trim);
        f.render_widget(paragraph, label_layout[10]);
        let paragraph = Paragraph::new(mined_height).wrap(trim);
        f.render_widget(paragraph, label_layout[11]);
        let paragraph = Paragraph::new(maturity).wrap(trim);
        f.render_widget(paragraph, label_layout[12]);

        // Content
        let required_confirmations = app_state.get_required_confirmations();
        if let Some(tx) = self.detailed_transaction.as_ref() {
            let constraints = [Constraint::Length(1); 13];
            let content_layout = Layout::default().constraints(constraints).split(columns[1]);
            let tx_id = Span::styled(format!("{}", tx.tx_id), Style::default().fg(Color::White));

            let source_public_key =
                if tx.status == TransactionStatus::Pending && tx.direction == TransactionDirection::Outbound {
                    Span::raw("")
                } else {
                    Span::styled(format!("{}", tx.source_public_key), Style::default().fg(Color::White))
                };
            let destination_public_key =
                if tx.status == TransactionStatus::Pending && tx.direction == TransactionDirection::Inbound {
                    Span::raw("")
                } else {
                    Span::styled(
                        format!("{}", tx.destination_public_key),
                        Style::default().fg(Color::White),
                    )
                };
            let direction = Span::styled(format!("{}", tx.direction), Style::default().fg(Color::White));
            let amount = Span::styled(format!("{}", tx.amount), Style::default().fg(Color::White));
            let fee = Span::styled(format!("{}", tx.fee), Style::default().fg(Color::White));
            let status_msg = if tx.cancelled {
                "Cancelled".to_string()
            } else if !tx.valid {
                "Invalid".to_string()
            } else {
                tx.status.to_string()
            };
            let status = Span::styled(status_msg, Style::default().fg(Color::White));
            let message = Span::styled(tx.message.as_str(), Style::default().fg(Color::White));
            let local_time = DateTime::<Local>::from_utc(tx.timestamp, Local::now().offset().to_owned());
            let timestamp = Span::styled(
                format!("{}", local_time.format("%Y-%m-%d %H:%M:%S")),
                Style::default().fg(Color::White),
            );
            let excess_hex = if tx.transaction.body.kernels().is_empty() {
                "".to_string()
            } else {
                tx.transaction.body.kernels()[0].excess_sig.get_signature().to_hex()
            };
            let excess = Span::styled(excess_hex.as_str(), Style::default().fg(Color::White));
            let confirmation_count = app_state.get_confirmations(&tx.tx_id);
            let confirmations_msg = if tx.status == TransactionStatus::MinedConfirmed && !tx.cancelled {
                format!("{} required confirmations met", required_confirmations)
            } else if tx.status == TransactionStatus::MinedUnconfirmed && !tx.cancelled {
                if let Some(count) = confirmation_count {
                    format!("{} of {} required confirmations met", count, required_confirmations)
                } else {
                    "N/A".to_string()
                }
            } else {
                "N/A".to_string()
            };
            let confirmations = Span::styled(confirmations_msg.as_str(), Style::default().fg(Color::White));
            let mined_height = Span::styled(
                tx.mined_height
                    .map(|m| m.to_string())
                    .unwrap_or_else(|| "N/A".to_string()),
                Style::default().fg(Color::White),
            );
            let maturity = tx
                .transaction
                .body
                .outputs()
                .first()
                .map(|o| o.features.maturity)
                .unwrap_or_else(|| 0);
            let maturity = if maturity > 0 {
                format!("Spendable at Block #{}", maturity)
            } else {
                "N/A".to_string()
            };
            let maturity = Span::styled(maturity, Style::default().fg(Color::White));

            let paragraph = Paragraph::new(tx_id).wrap(trim);
            f.render_widget(paragraph, content_layout[0]);
            let paragraph = Paragraph::new(source_public_key).wrap(trim);
            f.render_widget(paragraph, content_layout[1]);
            let paragraph = Paragraph::new(destination_public_key).wrap(trim);
            f.render_widget(paragraph, content_layout[2]);
            let paragraph = Paragraph::new(direction).wrap(trim);
            f.render_widget(paragraph, content_layout[3]);
            let paragraph = Paragraph::new(amount).wrap(trim);
            f.render_widget(paragraph, content_layout[4]);
            let paragraph = Paragraph::new(fee).wrap(trim);
            f.render_widget(paragraph, content_layout[5]);
            let paragraph = Paragraph::new(status).wrap(trim);
            f.render_widget(paragraph, content_layout[6]);
            let paragraph = Paragraph::new(message).wrap(trim);
            f.render_widget(paragraph, content_layout[7]);
            let paragraph = Paragraph::new(timestamp).wrap(trim);
            f.render_widget(paragraph, content_layout[8]);
            let paragraph = Paragraph::new(excess).wrap(trim);
            f.render_widget(paragraph, content_layout[9]);
            let paragraph = Paragraph::new(confirmations).wrap(trim);
            f.render_widget(paragraph, content_layout[10]);
            let paragraph = Paragraph::new(mined_height).wrap(trim);
            f.render_widget(paragraph, content_layout[11]);
            let paragraph = Paragraph::new(maturity).wrap(trim);
            f.render_widget(paragraph, content_layout[12]);
        }
    }
}

impl<B: Backend> Component<B> for TransactionsTab {
    fn draw(&mut self, f: &mut Frame<B>, area: Rect, app_state: &AppState) {
        let areas = Layout::default()
            .constraints(
                [
                    Constraint::Length(3),
                    Constraint::Length(1),
                    Constraint::Min(10),
                    Constraint::Length(15),
                ]
                .as_ref(),
            )
            .split(area);

        self.balance.draw(f, areas[0], app_state);

        let mut span_vec = if app_state.get_pending_txs().is_empty() {
            vec![]
        } else {
            vec![
                Span::styled("P/T", Style::default().add_modifier(Modifier::BOLD)),
                Span::raw(" moves between transaction lists, "),
            ]
        };

        span_vec.push(Span::styled(
            "Up/Down Arrow",
            Style::default().add_modifier(Modifier::BOLD),
        ));
        span_vec.push(Span::raw(" selects a transaction, "));
        span_vec.push(Span::styled("C", Style::default().add_modifier(Modifier::BOLD)));
        span_vec.push(Span::raw(" cancels a selected Pending Tx, "));
        span_vec.push(Span::styled("A", Style::default().add_modifier(Modifier::BOLD)));
        span_vec.push(Span::raw(" shows abandoned coinbase Txs, "));
        span_vec.push(Span::styled("Esc", Style::default().add_modifier(Modifier::BOLD)));
        span_vec.push(Span::raw(" exits the list. R: Rebroadcast all in Broadcast"));

        let instructions = Paragraph::new(Spans::from(span_vec)).wrap(Wrap { trim: true });
        f.render_widget(instructions, areas[1]);

        self.draw_transaction_lists(f, areas[2], app_state);
        self.draw_detailed_transaction(f, areas[3], app_state);

        if let Some(msg) = self.error_message.clone() {
            draw_dialog(f, area, "Error!".to_string(), msg, Color::Red, 120, 9);
        }

        if self.confirmation_dialog {
            draw_dialog(
                f,
                area,
                "Confirm Cancellation".to_string(),
                "Are you sure you want to cancel this pending transaction? \n(Y)es / (N)o".to_string(),
                Color::Red,
                120,
                9,
            );
        }
    }

    fn on_key(&mut self, app_state: &mut AppState, c: char) {
        if self.error_message.is_some() && '\n' == c {
            self.error_message = None;
            return;
        }

        if self.confirmation_dialog {
            if 'n' == c {
                self.confirmation_dialog = false;
                return;
            } else if 'y' == c {
                if self.selected_tx_list == SelectedTransactionList::PendingTxs {
                    if let Some(i) = self.pending_list_state.selected() {
                        if let Some(pending_tx) = app_state.get_pending_tx(i).cloned() {
                            if let Err(e) = Handle::current().block_on(app_state.cancel_transaction(pending_tx.tx_id)) {
                                self.error_message = Some(format!(
                                    "Could not cancel pending transaction.\n{}\nPress Enter to continue.",
                                    e
                                ));
                            }
                        }
                    }
                }
                self.confirmation_dialog = false;
                return;
            }
        }

        match c {
            'p' => {
                self.completed_list_state.select(None);
                self.selected_tx_list = SelectedTransactionList::PendingTxs;
                self.pending_list_state.set_num_items(app_state.get_pending_txs().len());
                let idx = match self.pending_list_state.selected() {
                    None => {
                        self.pending_list_state.select_first();
                        0
                    },
                    Some(i) => i,
                };
                self.detailed_transaction = app_state.get_pending_tx(idx).cloned()
            },
            't' => {
                self.pending_list_state.select(None);
                self.selected_tx_list = SelectedTransactionList::CompletedTxs;
                self.completed_list_state
                    .set_num_items(app_state.get_completed_txs().len());
                let idx = match self.completed_list_state.selected() {
                    None => {
                        self.completed_list_state.select_first();
                        0
                    },
                    Some(i) => i,
                };
                self.detailed_transaction = app_state.get_completed_tx(idx).cloned();
            },
            'c' => {
                if self.selected_tx_list == SelectedTransactionList::PendingTxs {
                    self.confirmation_dialog = true;
                }
            },
<<<<<<< HEAD
            // Rebroadcast
            'r' => {
                // TODO: use this result
                let _res = Handle::current().block_on(app_state.rebroadcast_all());
            }
=======
            'a' => app_state.toggle_abandoned_coinbase_filter(),
>>>>>>> b95d558f
            '\n' => match self.selected_tx_list {
                SelectedTransactionList::None => {},
                SelectedTransactionList::PendingTxs => {
                    self.detailed_transaction = match self.pending_list_state.selected() {
                        None => None,
                        Some(i) => app_state.get_pending_tx(i).cloned(),
                    };
                },
                SelectedTransactionList::CompletedTxs => {
                    self.detailed_transaction = match self.completed_list_state.selected() {
                        None => None,
                        Some(i) => app_state.get_completed_tx(i).cloned(),
                    };
                },
            },
            _ => {},
        }
    }

    fn on_up(&mut self, app_state: &mut AppState) {
        match self.selected_tx_list {
            SelectedTransactionList::None => {},
            SelectedTransactionList::PendingTxs => {
                self.pending_list_state.set_num_items(app_state.get_pending_txs().len());
                self.pending_list_state.previous();
                self.detailed_transaction = match self.pending_list_state.selected() {
                    None => None,
                    Some(i) => app_state.get_pending_tx(i).cloned(),
                };
            },
            SelectedTransactionList::CompletedTxs => {
                self.completed_list_state
                    .set_num_items(app_state.get_completed_txs().len());
                self.completed_list_state.previous();
                self.detailed_transaction = match self.completed_list_state.selected() {
                    None => None,
                    Some(i) => app_state.get_completed_tx(i).cloned(),
                };
            },
        }
    }

    fn on_down(&mut self, app_state: &mut AppState) {
        match self.selected_tx_list {
            SelectedTransactionList::None => {},
            SelectedTransactionList::PendingTxs => {
                self.pending_list_state.set_num_items(app_state.get_pending_txs().len());
                self.pending_list_state.next();
                self.detailed_transaction = match self.pending_list_state.selected() {
                    None => None,
                    Some(i) => app_state.get_pending_tx(i).cloned(),
                };
            },
            SelectedTransactionList::CompletedTxs => {
                self.completed_list_state
                    .set_num_items(app_state.get_completed_txs().len());
                self.completed_list_state.next();
                self.detailed_transaction = match self.completed_list_state.selected() {
                    None => None,
                    Some(i) => app_state.get_completed_tx(i).cloned(),
                };
            },
        }
    }

    fn on_esc(&mut self, _app_state: &mut AppState) {
        self.selected_tx_list = SelectedTransactionList::None;
        self.pending_list_state.select(None);
        self.completed_list_state.select(None);
        self.detailed_transaction = None;
    }
}

#[derive(PartialEq)]
pub enum SelectedTransactionList {
    None,
    PendingTxs,
    CompletedTxs,
}<|MERGE_RESOLUTION|>--- conflicted
+++ resolved
@@ -532,15 +532,12 @@
                     self.confirmation_dialog = true;
                 }
             },
-<<<<<<< HEAD
             // Rebroadcast
             'r' => {
                 // TODO: use this result
                 let _res = Handle::current().block_on(app_state.rebroadcast_all());
             }
-=======
             'a' => app_state.toggle_abandoned_coinbase_filter(),
->>>>>>> b95d558f
             '\n' => match self.selected_tx_list {
                 SelectedTransactionList::None => {},
                 SelectedTransactionList::PendingTxs => {
