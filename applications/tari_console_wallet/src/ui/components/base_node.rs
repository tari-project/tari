--- conflicted
+++ resolved
@@ -44,11 +44,7 @@
     where B: Backend {
         let current_online_status = app_state.get_wallet_connectivity().get_connectivity_status();
 
-<<<<<<< HEAD
-        let chain_info = match base_node_state.online {
-=======
         let chain_info = match current_online_status {
->>>>>>> 997d2888
             OnlineStatus::Connecting => Spans::from(vec![
                 Span::styled("Chain Tip:", Style::default().fg(Color::Magenta)),
                 Span::raw(" "),
@@ -60,12 +56,8 @@
                 Span::styled("Offline", Style::default().fg(Color::Red)),
             ]),
             OnlineStatus::Online => {
-<<<<<<< HEAD
-                if let Some(metadata) = base_node_state.clone().chain_metadata {
-=======
                 let base_node_state = app_state.get_base_node_state();
                 if let Some(ref metadata) = base_node_state.chain_metadata {
->>>>>>> 997d2888
                     let tip = metadata.height_of_longest_chain();
 
                     let synced = base_node_state.is_synced.unwrap_or_default();
