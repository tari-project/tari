// Copyright 2020. The Tari Project
//
// Redistribution and use in source and binary forms, with or without modification, are permitted provided that the
// following conditions are met:
//
// 1. Redistributions of source code must retain the above copyright notice, this list of conditions and the following
// disclaimer.
//
// 2. Redistributions in binary form must reproduce the above copyright notice, this list of conditions and the
// following disclaimer in the documentation and/or other materials provided with the distribution.
//
// 3. Neither the name of the copyright holder nor the names of its contributors may be used to endorse or promote
// products derived from this software without specific prior written permission.
//
// THIS SOFTWARE IS PROVIDED BY THE COPYRIGHT HOLDERS AND CONTRIBUTORS "AS IS" AND ANY EXPRESS OR IMPLIED WARRANTIES,
// INCLUDING, BUT NOT LIMITED TO, THE IMPLIED WARRANTIES OF MERCHANTABILITY AND FITNESS FOR A PARTICULAR PURPOSE ARE
// DISCLAIMED. IN NO EVENT SHALL THE COPYRIGHT HOLDER OR CONTRIBUTORS BE LIABLE FOR ANY DIRECT, INDIRECT, INCIDENTAL,
// SPECIAL, EXEMPLARY, OR CONSEQUENTIAL DAMAGES (INCLUDING, BUT NOT LIMITED TO, PROCUREMENT OF SUBSTITUTE GOODS OR
// SERVICES; LOSS OF USE, DATA, OR PROFITS; OR BUSINESS INTERRUPTION) HOWEVER CAUSED AND ON ANY THEORY OF LIABILITY,
// WHETHER IN CONTRACT, STRICT LIABILITY, OR TORT (INCLUDING NEGLIGENCE OR OTHERWISE) ARISING IN ANY WAY OUT OF THE
// USE OF THIS SOFTWARE, EVEN IF ADVISED OF THE POSSIBILITY OF SUCH DAMAGE.

use crate::{notifier::Notifier, ui::state::AppStateInner};
use log::*;
use std::sync::Arc;
use tari_comms::{connectivity::ConnectivityEvent, peer_manager::Peer};
use tari_wallet::{
    base_node_service::{handle::BaseNodeEvent, service::BaseNodeState},
    output_manager_service::{handle::OutputManagerEvent, TxId},
    transaction_service::handle::TransactionEvent,
};
use tokio::sync::{broadcast, RwLock};

const LOG_TARGET: &str = "wallet::console_wallet::wallet_event_monitor";

pub struct WalletEventMonitor {
    app_state_inner: Arc<RwLock<AppStateInner>>,
}

impl WalletEventMonitor {
    pub fn new(app_state_inner: Arc<RwLock<AppStateInner>>) -> Self {
        Self { app_state_inner }
    }

    pub async fn run(mut self, notifier: Notifier) {
        let mut shutdown_signal = self.app_state_inner.read().await.get_shutdown_signal();
        let mut transaction_service_events = self.app_state_inner.read().await.get_transaction_service_event_stream();

        let mut output_manager_service_events = self
            .app_state_inner
            .read()
            .await
            .get_output_manager_service_event_stream();

        let mut connectivity_events = self.app_state_inner.read().await.get_connectivity_event_stream();
        let wallet_connectivity = self.app_state_inner.read().await.get_wallet_connectivity();
<<<<<<< HEAD
        let mut connectivity_status = wallet_connectivity.get_connectivity_status_watch().fuse();
=======
        let mut connectivity_status = wallet_connectivity.get_connectivity_status_watch();
>>>>>>> 997d2888

        let mut base_node_events = self.app_state_inner.read().await.get_base_node_event_stream();

        info!(target: LOG_TARGET, "Wallet Event Monitor starting");
        loop {
            tokio::select! {
                    result = transaction_service_events.recv() => {
                        match result {
                            Ok(msg) => {
                                trace!(target: LOG_TARGET, "Wallet Event Monitor received wallet transaction service event {:?}", msg);
                                match (*msg).clone() {
                                    TransactionEvent::ReceivedFinalizedTransaction(tx_id) => {
                                        self.trigger_tx_state_refresh(tx_id).await;
                                        notifier.transaction_received(tx_id);
                                    },
                                    TransactionEvent::TransactionMinedUnconfirmed(tx_id, confirmations) => {
                                        self.trigger_confirmations_refresh(tx_id, confirmations).await;
                                        self.trigger_tx_state_refresh(tx_id).await;
                                        notifier.transaction_mined_unconfirmed(tx_id, confirmations);
                                    },
                                    TransactionEvent::TransactionMined(tx_id) => {
                                        self.trigger_confirmations_cleanup(tx_id).await;
                                        self.trigger_tx_state_refresh(tx_id).await;
                                        notifier.transaction_mined(tx_id);
                                    },
                                    TransactionEvent::TransactionCancelled(tx_id) => {
                                        self.trigger_tx_state_refresh(tx_id).await;
                                        notifier.transaction_cancelled(tx_id);
                                    },
                                    TransactionEvent::ReceivedTransaction(tx_id) |
                                    TransactionEvent::ReceivedTransactionReply(tx_id) |
                                    TransactionEvent::TransactionBroadcast(tx_id) |
                                    TransactionEvent::TransactionMinedRequestTimedOut(tx_id) | TransactionEvent::TransactionImported(tx_id) => {
                                        self.trigger_tx_state_refresh(tx_id).await;
                                    },
                                    TransactionEvent::TransactionDirectSendResult(tx_id, true) |
                                    TransactionEvent::TransactionStoreForwardSendResult(tx_id, true) |
                                    TransactionEvent::TransactionCompletedImmediately(tx_id) => {
                                        self.trigger_tx_state_refresh(tx_id).await;
                                        notifier.transaction_sent(tx_id);
                                    },
                                    TransactionEvent::TransactionValidationSuccess(_) => {
                                        self.trigger_full_tx_state_refresh().await;
                                    },
                                    // Only the above variants trigger state refresh
                                    _ => (),
                                }
                            },
                              Err(broadcast::error::RecvError::Lagged(n)) => {
                                warn!(target: LOG_TARGET, "Missed {} from Transaction events", n);
                            }
                            Err(broadcast::error::RecvError::Closed) => {}
                        }
                    },
<<<<<<< HEAD
                    status = connectivity_status.select_next_some() => {
                        trace!(target: LOG_TARGET, "Wallet Event Monitor received wallet connectivity status {:?}", status);
                        self.trigger_peer_state_refresh().await;
                    },
                    result = connectivity_events.select_next_some() => {
                        match result {
                            Ok(msg) => {
                                trace!(target: LOG_TARGET, "Wallet Event Monitor received wallet connectivity event {:?}", msg);
                                match &*msg {
=======
                    Ok(_) = connectivity_status.changed() => {
                        trace!(target: LOG_TARGET, "Wallet Event Monitor received wallet connectivity status changed");
                        self.trigger_peer_state_refresh().await;
                    },
                    result = connectivity_events.recv() => {
                        match result {
                            Ok(msg) => {
                                trace!(target: LOG_TARGET, "Wallet Event Monitor received wallet connectivity event {:?}", msg);
                                match msg {
>>>>>>> 997d2888
                                    ConnectivityEvent::PeerDisconnected(_) |
                                    ConnectivityEvent::ManagedPeerDisconnected(_) |
                                    ConnectivityEvent::PeerConnected(_)  => {
                                        self.trigger_peer_state_refresh().await;
                                    },
                                    // Only the above variants trigger state refresh
                                    _ => (),
                                }
                            },
                            Err(broadcast::error::RecvError::Lagged(n)) => {
                                warn!(target: LOG_TARGET, "Missed {} from Connectivity events", n);
                            }
                            Err(broadcast::error::RecvError::Closed) => {}
                        }
                    },
                    result = base_node_events.recv() => {
                        match result {
                            Ok(msg) => {
                                trace!(target: LOG_TARGET, "Wallet Event Monitor received base node event {:?}", msg);
                                match (*msg).clone() {
                                    BaseNodeEvent::BaseNodeStateChanged(state) => {
                                        self.trigger_base_node_state_refresh(state).await;
                                    }
                                    BaseNodeEvent::BaseNodePeerSet(peer) => {
                                        self.trigger_base_node_peer_refresh(*peer).await;
                                    }
                                }
                            },
                             Err(broadcast::error::RecvError::Lagged(n)) => {
                                warn!(target: LOG_TARGET, "Missed {} from Base node Service events", n);
                            }
                            Err(broadcast::error::RecvError::Closed) => {}
                        }
                    },
                    result = output_manager_service_events.recv() => {
                        match result {
                            Ok(msg) => {
                                trace!(target: LOG_TARGET, "Output Manager Service Callback Handler event {:?}", msg);
                                if let OutputManagerEvent::TxoValidationSuccess(_,_) = &*msg {
                                    self.trigger_balance_refresh().await;
                                }
                            },
                            Err(broadcast::error::RecvError::Lagged(n)) => {
                                warn!(target: LOG_TARGET, "Missed {} from Output Manager Service events", n);
                            }
                            Err(broadcast::error::RecvError::Closed) => {}
                        }
                    },
                     _ = shutdown_signal.wait() => {
                        info!(target: LOG_TARGET, "Wallet Event Monitor shutting down because the shutdown signal was received");
                        break;
                    },
            }
        }
    }

    async fn trigger_tx_state_refresh(&mut self, tx_id: TxId) {
        let mut inner = self.app_state_inner.write().await;

        if let Err(e) = inner.refresh_single_transaction_state(tx_id).await {
            warn!(target: LOG_TARGET, "Error refresh app_state: {}", e);
        }
    }

    async fn trigger_confirmations_refresh(&mut self, tx_id: TxId, confirmations: u64) {
        let mut inner = self.app_state_inner.write().await;

        if let Err(e) = inner.refresh_single_confirmation_state(tx_id, confirmations).await {
            warn!(target: LOG_TARGET, "Error refresh app_state: {}", e);
        }
    }

    async fn trigger_confirmations_cleanup(&mut self, tx_id: TxId) {
        let mut inner = self.app_state_inner.write().await;

        if let Err(e) = inner.cleanup_single_confirmation_state(tx_id).await {
            warn!(target: LOG_TARGET, "Error refresh app_state: {}", e);
        }
    }

    async fn trigger_full_tx_state_refresh(&mut self) {
        let mut inner = self.app_state_inner.write().await;

        if let Err(e) = inner.refresh_full_transaction_state().await {
            warn!(target: LOG_TARGET, "Error refresh app_state: {}", e);
        }
    }

    async fn trigger_peer_state_refresh(&mut self) {
        let mut inner = self.app_state_inner.write().await;

        if let Err(e) = inner.refresh_connected_peers_state().await {
            warn!(target: LOG_TARGET, "Error refresh app_state: {}", e);
        }
    }

    async fn trigger_base_node_state_refresh(&mut self, state: BaseNodeState) {
        let mut inner = self.app_state_inner.write().await;

        if let Err(e) = inner.refresh_base_node_state(state).await {
            warn!(target: LOG_TARGET, "Error refresh app_state: {}", e);
        }
    }

    async fn trigger_base_node_peer_refresh(&mut self, peer: Peer) {
        let mut inner = self.app_state_inner.write().await;

        if let Err(e) = inner.refresh_base_node_peer(peer).await {
            warn!(target: LOG_TARGET, "Error refresh app_state: {}", e);
        }
    }

    async fn trigger_balance_refresh(&mut self) {
        let mut inner = self.app_state_inner.write().await;

        if let Err(e) = inner.refresh_balance().await {
            warn!(target: LOG_TARGET, "Error refresh app_state: {}", e);
        }
    }
}<|MERGE_RESOLUTION|>--- conflicted
+++ resolved
@@ -54,11 +54,7 @@
 
         let mut connectivity_events = self.app_state_inner.read().await.get_connectivity_event_stream();
         let wallet_connectivity = self.app_state_inner.read().await.get_wallet_connectivity();
-<<<<<<< HEAD
-        let mut connectivity_status = wallet_connectivity.get_connectivity_status_watch().fuse();
-=======
         let mut connectivity_status = wallet_connectivity.get_connectivity_status_watch();
->>>>>>> 997d2888
 
         let mut base_node_events = self.app_state_inner.read().await.get_base_node_event_stream();
 
@@ -113,17 +109,6 @@
                             Err(broadcast::error::RecvError::Closed) => {}
                         }
                     },
-<<<<<<< HEAD
-                    status = connectivity_status.select_next_some() => {
-                        trace!(target: LOG_TARGET, "Wallet Event Monitor received wallet connectivity status {:?}", status);
-                        self.trigger_peer_state_refresh().await;
-                    },
-                    result = connectivity_events.select_next_some() => {
-                        match result {
-                            Ok(msg) => {
-                                trace!(target: LOG_TARGET, "Wallet Event Monitor received wallet connectivity event {:?}", msg);
-                                match &*msg {
-=======
                     Ok(_) = connectivity_status.changed() => {
                         trace!(target: LOG_TARGET, "Wallet Event Monitor received wallet connectivity status changed");
                         self.trigger_peer_state_refresh().await;
@@ -133,7 +118,6 @@
                             Ok(msg) => {
                                 trace!(target: LOG_TARGET, "Wallet Event Monitor received wallet connectivity event {:?}", msg);
                                 match msg {
->>>>>>> 997d2888
                                     ConnectivityEvent::PeerDisconnected(_) |
                                     ConnectivityEvent::ManagedPeerDisconnected(_) |
                                     ConnectivityEvent::PeerConnected(_)  => {
