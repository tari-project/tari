// Copyright 2020. The Tari Project
//
// Redistribution and use in source and binary forms, with or without modification, are permitted provided that the
// following conditions are met:
//
// 1. Redistributions of source code must retain the above copyright notice, this list of conditions and the following
// disclaimer.
//
// 2. Redistributions in binary form must reproduce the above copyright notice, this list of conditions and the
// following disclaimer in the documentation and/or other materials provided with the distribution.
//
// 3. Neither the name of the copyright holder nor the names of its contributors may be used to endorse or promote
// products derived from this software without specific prior written permission.
//
// THIS SOFTWARE IS PROVIDED BY THE COPYRIGHT HOLDERS AND CONTRIBUTORS "AS IS" AND ANY EXPRESS OR IMPLIED WARRANTIES,
// INCLUDING, BUT NOT LIMITED TO, THE IMPLIED WARRANTIES OF MERCHANTABILITY AND FITNESS FOR A PARTICULAR PURPOSE ARE
// DISCLAIMED. IN NO EVENT SHALL THE COPYRIGHT HOLDER OR CONTRIBUTORS BE LIABLE FOR ANY DIRECT, INDIRECT, INCIDENTAL,
// SPECIAL, EXEMPLARY, OR CONSEQUENTIAL DAMAGES (INCLUDING, BUT NOT LIMITED TO, PROCUREMENT OF SUBSTITUTE GOODS OR
// SERVICES; LOSS OF USE, DATA, OR PROFITS; OR BUSINESS INTERRUPTION) HOWEVER CAUSED AND ON ANY THEORY OF LIABILITY,
// WHETHER IN CONTRACT, STRICT LIABILITY, OR TORT (INCLUDING NEGLIGENCE OR OTHERWISE) ARISING IN ANY WAY OUT OF THE
// USE OF THIS SOFTWARE, EVEN IF ADVISED OF THE POSSIBILITY OF SUCH DAMAGE.

use std::{
    collections::HashMap,
    sync::Arc,
    time::{Duration, Instant},
};

use bitflags::bitflags;
use chrono::{DateTime, Local};
use log::*;
use qrcode::{render::unicode, QrCode};
use tari_crypto::{ristretto::RistrettoPublicKey, tari_utilities::hex::Hex};
use tari_p2p::auto_update::SoftwareUpdaterHandle;
use tokio::{
    sync::{watch, RwLock},
    task,
};

use tari_common::{configuration::Network, GlobalConfig};
use tari_common_types::{emoji::EmojiId, types::PublicKey};
use tari_comms::{
    connectivity::ConnectivityEventRx,
    multiaddr::Multiaddr,
    peer_manager::{NodeId, Peer, PeerFeatures, PeerFlags},
    types::CommsPublicKey,
    NodeIdentity,
};
use tari_core::transactions::tari_amount::{uT, MicroTari};
use tari_shutdown::ShutdownSignal;
use tari_wallet::{
    base_node_service::{handle::BaseNodeEventReceiver, service::BaseNodeState},
    connectivity_service::WalletConnectivityHandle,
    contacts_service::storage::database::Contact,
    output_manager_service::{handle::OutputManagerEventReceiver, service::Balance, TxoValidationType},
    transaction_service::{
        handle::TransactionEventReceiver,
        storage::models::{CompletedTransaction, TransactionStatus},
    },
    types::ValidationRetryStrategy,
    WalletSqlite,
};

use crate::{
    notifier::Notifier,
    ui::{
        state::{
            tasks::{send_one_sided_transaction_task, send_transaction_task},
            wallet_event_monitor::WalletEventMonitor,
        },
        UiContact,
        UiError,
    },
    utils::db::{CUSTOM_BASE_NODE_ADDRESS_KEY, CUSTOM_BASE_NODE_PUBLIC_KEY_KEY},
    wallet_modes::PeerConfig,
};
use tari_wallet::assets::Asset;
use tari_wallet::tokens::Token;
use tari_core::transactions::transaction_protocol::TxId;
use std::collections::VecDeque;

const LOG_TARGET: &str = "wallet::console_wallet::app_state";

#[derive(Clone)]
pub struct AppState {
    inner: Arc<RwLock<AppStateInner>>,
    cached_data: AppStateData,
    cache_update_cooldown: Option<Instant>,
    completed_tx_filter: TransactionFilter,
    node_config: GlobalConfig,
    config: AppStateConfig,
    wallet_connectivity: WalletConnectivityHandle,
}

impl AppState {
    pub fn new(
        node_identity: &NodeIdentity,
        network: Network,
        wallet: WalletSqlite,
        base_node_selected: Peer,
        base_node_config: PeerConfig,
        node_config: GlobalConfig,
    ) -> Self {
        let wallet_connectivity = wallet.wallet_connectivity.clone();
        let inner = AppStateInner::new(node_identity, network, wallet, base_node_selected, base_node_config);
        let cached_data = inner.data.clone();

        Self {
            inner: Arc::new(RwLock::new(inner)),
            cached_data,
            cache_update_cooldown: None,
            completed_tx_filter: TransactionFilter::ABANDONED_COINBASES,
            node_config,
            config: AppStateConfig::default(),
            wallet_connectivity,
        }
    }

    pub async fn start_event_monitor(&self, notifier: Notifier) {
        let event_monitor = WalletEventMonitor::new(self.inner.clone());
        tokio::spawn(event_monitor.run(notifier));
    }

    pub fn get_all_events(&self) -> VecDeque<EventListItem> {
        self.cached_data.all_events.to_owned()
    }

    pub async fn refresh_transaction_state(&mut self) -> Result<(), UiError> {
        let mut inner = self.inner.write().await;
        inner.refresh_full_transaction_state().await?;
        drop(inner);
        self.update_cache().await;
        Ok(())
    }

    pub async fn refresh_contacts_state(&mut self) -> Result<(), UiError> {
        let mut inner = self.inner.write().await;
        inner.refresh_contacts_state().await?;
        drop(inner);
        self.update_cache().await;
        Ok(())
    }

    pub async fn refresh_connected_peers_state(&mut self) -> Result<(), UiError> {
        let mut inner = self.inner.write().await;
        inner.refresh_connected_peers_state().await?;
        drop(inner);
        self.update_cache().await;
        Ok(())
    }

    pub async fn refresh_assets_state(&mut self) -> Result<(), UiError> {
        let mut inner = self.inner.write().await;
        inner.refresh_assets_state().await?;
        if let Some(data) = inner.get_updated_app_state() {
            self.cached_data = data;
        }
        Ok(())
    }

    pub async fn refresh_tokens_state(&mut self) -> Result<(), UiError> {
        let mut inner = self.inner.write().await;
        inner.refresh_tokens_state().await?;
        if let Some(data) = inner.get_updated_app_state() {
            self.cached_data = data;
        }
        Ok(())
    }
    pub async fn update_cache(&mut self) {
        let update = match self.cache_update_cooldown {
            Some(last_update) => last_update.elapsed() > self.config.cache_update_cooldown,
            None => true,
        };

        if update {
            let mut inner = self.inner.write().await;
            let updated_state = inner.get_updated_app_state();
            if let Some(data) = updated_state {
                self.cached_data = data;
                self.cache_update_cooldown = Some(Instant::now());
            }
        }
    }

    pub async fn upsert_contact(&mut self, alias: String, public_key_or_emoji_id: String) -> Result<(), UiError> {
        let mut inner = self.inner.write().await;

        let public_key = match CommsPublicKey::from_hex(public_key_or_emoji_id.as_str()) {
            Ok(pk) => pk,
            Err(_) => {
                EmojiId::str_to_pubkey(public_key_or_emoji_id.as_str()).map_err(|_| UiError::PublicKeyParseError)?
            },
        };

        let contact = Contact { alias, public_key };
        inner.wallet.contacts_service.upsert_contact(contact).await?;

        inner.refresh_contacts_state().await?;
        drop(inner);
        self.update_cache().await;
        Ok(())
    }

    // Return alias or pub key if the contact is not in the list.
    pub fn get_alias(&self, pub_key: &RistrettoPublicKey) -> String {
        let pub_key_hex = format!("{}", pub_key);
        // TODO: We can uncomment this to indicated unknown origin, otherwise there is our pub key.
        // if self.get_identity().public_key == pub_key_hex {
        //     return "Unknown".to_string();
        // }
        match self
            .cached_data
            .contacts
            .iter()
            .find(|&contact| contact.public_key.eq(&pub_key_hex))
        {
            Some(contact) => contact.alias.clone(),
            None => pub_key_hex,
        }
    }

    pub async fn delete_contact(&mut self, public_key: String) -> Result<(), UiError> {
        let mut inner = self.inner.write().await;
        let public_key = match CommsPublicKey::from_hex(public_key.as_str()) {
            Ok(pk) => pk,
            Err(_) => EmojiId::str_to_pubkey(public_key.as_str()).map_err(|_| UiError::PublicKeyParseError)?,
        };

        inner.wallet.contacts_service.remove_contact(public_key).await?;

        inner.refresh_contacts_state().await?;
        drop(inner);
        self.update_cache().await;
        Ok(())
    }

    pub async fn send_transaction(
        &mut self,
        public_key: String,
        amount: u64,
        fee_per_gram: u64,
        message: String,
        result_tx: watch::Sender<UiTransactionSendStatus>,
    ) -> Result<(), UiError> {
        let inner = self.inner.write().await;
        let public_key = match CommsPublicKey::from_hex(public_key.as_str()) {
            Ok(pk) => pk,
            Err(_) => EmojiId::str_to_pubkey(public_key.as_str()).map_err(|_| UiError::PublicKeyParseError)?,
        };

        let fee_per_gram = fee_per_gram * uT;
        let tx_service_handle = inner.wallet.transaction_service.clone();
        tokio::spawn(send_transaction_task(
            public_key,
            MicroTari::from(amount),
            message,
            fee_per_gram,
            tx_service_handle,
            result_tx,
        ));

        Ok(())
    }

    pub async fn send_one_sided_transaction(
        &mut self,
        public_key: String,
        amount: u64,
        fee_per_gram: u64,
        message: String,
        result_tx: watch::Sender<UiTransactionSendStatus>,
    ) -> Result<(), UiError> {
        let inner = self.inner.write().await;
        let public_key = match CommsPublicKey::from_hex(public_key.as_str()) {
            Ok(pk) => pk,
            Err(_) => EmojiId::str_to_pubkey(public_key.as_str()).map_err(|_| UiError::PublicKeyParseError)?,
        };

        let fee_per_gram = fee_per_gram * uT;
        let tx_service_handle = inner.wallet.transaction_service.clone();
        tokio::spawn(send_one_sided_transaction_task(
            public_key,
            MicroTari::from(amount),
            message,
            fee_per_gram,
            tx_service_handle,
            result_tx,
        ));

        Ok(())
    }

    pub async fn cancel_transaction(&mut self, tx_id: TxId) -> Result<(), UiError> {
        let inner = self.inner.write().await;
        let mut tx_service_handle = inner.wallet.transaction_service.clone();
        tx_service_handle.cancel_transaction(tx_id).await?;
        Ok(())
    }

    pub async fn rebroadcast_all(&mut self) -> Result<(), UiError> {
        let inner = self.inner.write().await;
        let mut tx_service = inner.wallet.transaction_service.clone();
        tx_service.restart_broadcast_protocols().await?;
        Ok(())

    }

    pub fn get_identity(&self) -> &MyIdentity {
        &self.cached_data.my_identity
    }

    pub fn get_owned_assets(&self) -> &[Asset] {
        self.cached_data.owned_assets.as_slice()
    }

    pub fn get_owned_tokens(&self) -> &[Token] {
        self.cached_data.owned_tokens.as_slice()
    }

    pub fn get_contacts(&self) -> &[UiContact] {
        self.cached_data.contacts.as_slice()
    }

    pub fn get_contact(&self, index: usize) -> Option<&UiContact> {
        if index < self.cached_data.contacts.len() {
            Some(&self.cached_data.contacts[index])
        } else {
            None
        }
    }

    pub fn get_contacts_slice(&self, start: usize, end: usize) -> &[UiContact] {
        if self.cached_data.contacts.is_empty() || start > end || end > self.cached_data.contacts.len() {
            return &[];
        }

        &self.cached_data.contacts[start..end]
    }

    pub fn get_pending_txs(&self) -> &Vec<CompletedTransaction> {
        &self.cached_data.pending_txs
    }

    pub fn get_pending_txs_slice(&self, start: usize, end: usize) -> &[CompletedTransaction] {
        if self.cached_data.pending_txs.is_empty() || start > end || end > self.cached_data.pending_txs.len() {
            return &[];
        }

        &self.cached_data.pending_txs[start..end]
    }

    pub fn get_pending_tx(&self, index: usize) -> Option<&CompletedTransaction> {
        if index < self.cached_data.pending_txs.len() {
            Some(&self.cached_data.pending_txs[index])
        } else {
            None
        }
    }

    pub fn get_completed_txs(&self) -> Vec<&CompletedTransaction> {
        if self
            .completed_tx_filter
            .contains(TransactionFilter::ABANDONED_COINBASES)
        {
            self.cached_data
                .completed_txs
                .iter()
                .filter(|tx| !(tx.cancelled && tx.status == TransactionStatus::Coinbase))
                .collect()
        } else {
            self.cached_data.completed_txs.iter().collect()
        }
    }

    pub fn get_confirmations(&self, tx_id: &TxId) -> Option<&u64> {
        (&self.cached_data.confirmations).get(tx_id)
    }

    pub fn get_completed_tx(&self, index: usize) -> Option<&CompletedTransaction> {
        let filtered_completed_txs = self.get_completed_txs();
        if index < filtered_completed_txs.len() {
            Some(filtered_completed_txs[index])
        } else {
            None
        }
    }

    pub fn get_connected_peers(&self) -> &Vec<Peer> {
        &self.cached_data.connected_peers
    }

    pub fn get_balance(&self) -> &Balance {
        &self.cached_data.balance
    }

    pub fn get_base_node_state(&self) -> &BaseNodeState {
        &self.cached_data.base_node_state
    }

    pub fn get_wallet_connectivity(&self) -> WalletConnectivityHandle {
        self.wallet_connectivity.clone()
    }

    pub fn get_selected_base_node(&self) -> &Peer {
        &self.cached_data.base_node_selected
    }

    pub fn get_previous_base_node(&self) -> &Peer {
        &self.cached_data.base_node_previous
    }

    pub fn get_custom_base_node(&self) -> &Option<Peer> {
        &self.cached_data.base_node_peer_custom
    }

    pub fn get_base_node_list(&self) -> &Vec<(String, Peer)> {
        &self.cached_data.base_node_list
    }

    pub async fn set_base_node_peer(&mut self, peer: Peer) -> Result<(), UiError> {
        let mut inner = self.inner.write().await;
        inner.set_base_node_peer(peer).await?;
        Ok(())
    }

    pub async fn set_custom_base_node(&mut self, public_key: String, address: String) -> Result<Peer, UiError> {
        let pub_key = PublicKey::from_hex(public_key.as_str())?;
        let addr = address.parse::<Multiaddr>().map_err(|_| UiError::AddressParseError)?;
        let node_id = NodeId::from_key(&pub_key);
        let peer = Peer::new(
            pub_key,
            node_id,
            addr.into(),
            PeerFlags::default(),
            PeerFeatures::COMMUNICATION_NODE,
            Default::default(),
            Default::default(),
        );

        let mut inner = self.inner.write().await;
        inner.set_custom_base_node_peer(peer.clone()).await?;
        Ok(peer)
    }

    pub async fn clear_custom_base_node(&mut self) -> Result<(), UiError> {
        {
            let mut inner = self.inner.write().await;
            inner.clear_custom_base_node_peer().await?;
        }
        self.update_cache().await;
        Ok(())
    }

    pub fn get_required_confirmations(&self) -> u64 {
        (&self.node_config.transaction_num_confirmations_required).to_owned()
    }

    pub fn toggle_abandoned_coinbase_filter(&mut self) {
        self.completed_tx_filter.toggle(TransactionFilter::ABANDONED_COINBASES);
    }

    pub fn get_notifications(&self) -> &Vec<(DateTime<Local>, String)> {
        &self.cached_data.notifications
    }

    pub fn unread_notifications_count(&self) -> u32 {
        self.cached_data.new_notification_count
    }

    pub async fn mark_notifications_as_read(&mut self) {
        // Do not update if not necessary
        if self.unread_notifications_count() > 0 {
            {
                let mut inner = self.inner.write().await;
                inner.mark_notifications_as_read();
            }
            self.update_cache().await;
        }
    }
}
pub struct AppStateInner {
    updated: bool,
    data: AppStateData,
    wallet: WalletSqlite,
}

impl AppStateInner {
    pub fn new(
        node_identity: &NodeIdentity,
        network: Network,
        wallet: WalletSqlite,
        base_node_selected: Peer,
        base_node_config: PeerConfig,
    ) -> Self {
        let data = AppStateData::new(node_identity, network, base_node_selected, base_node_config);

        AppStateInner {
            updated: false,
            data,
            wallet,
        }
    }

    pub fn add_event(&mut self, event : EventListItem) {
        if self.data.all_events.len() > 30 {
            self.data.all_events.pop_back();
        }
        self.data.all_events.push_front(event);
        self.updated = true;
    }

    /// If there has been an update to the state since the last call to this function it will provide a cloned snapshot
    /// of the data for caching, if there has been no change then returns None
    fn get_updated_app_state(&mut self) -> Option<AppStateData> {
        if self.updated {
            self.updated = false;
            Some(self.data.clone())
        } else {
            None
        }
    }

    pub async fn refresh_full_transaction_state(&mut self) -> Result<(), UiError> {
        let mut pending_transactions: Vec<CompletedTransaction> = Vec::new();
        pending_transactions.extend(
            self.wallet
                .transaction_service
                .get_pending_inbound_transactions()
                .await?
                .values()
                .map(|t| CompletedTransaction::from(t.clone()))
                .collect::<Vec<CompletedTransaction>>(),
        );
        pending_transactions.extend(
            self.wallet
                .transaction_service
                .get_pending_outbound_transactions()
                .await?
                .values()
                .map(|t| CompletedTransaction::from(t.clone()))
                .collect::<Vec<CompletedTransaction>>(),
        );

        pending_transactions.sort_by(|a: &CompletedTransaction, b: &CompletedTransaction| {
            b.timestamp.partial_cmp(&a.timestamp).unwrap()
        });
        self.data.pending_txs = pending_transactions;

        let mut completed_transactions: Vec<CompletedTransaction> = Vec::new();
        completed_transactions.extend(
            self.wallet
                .transaction_service
                .get_completed_transactions()
                .await?
                .values()
                .cloned()
                .collect::<Vec<CompletedTransaction>>(),
        );

        completed_transactions.extend(
            self.wallet
                .transaction_service
                .get_cancelled_completed_transactions()
                .await?
                .values()
                .cloned()
                .collect::<Vec<CompletedTransaction>>(),
        );

        completed_transactions.sort_by(|a, b| {
            b.timestamp
                .partial_cmp(&a.timestamp)
                .expect("Should be able to compare timestamps")
        });

        self.data.completed_txs = completed_transactions;
        self.refresh_balance().await?;
        self.updated = true;
        Ok(())
    }

    pub async fn refresh_single_confirmation_state(&mut self, tx_id: TxId, confirmations: u64) -> Result<(), UiError> {
        let stat = self.data.confirmations.entry(tx_id).or_insert(confirmations);
        *stat = confirmations;
        Ok(())
    }

    pub async fn cleanup_single_confirmation_state(&mut self, tx_id: TxId) -> Result<(), UiError> {
        self.data.confirmations.remove_entry(&tx_id);
        Ok(())
    }

    pub async fn refresh_single_transaction_state(&mut self, tx_id: TxId) -> Result<(), UiError> {
        let found = self.wallet.transaction_service.get_any_transaction(tx_id).await?;

        match found {
            None => {
                // In its not in the backend then make sure it is not left behind in the AppState
                let _: Option<CompletedTransaction> = self
                    .data
                    .pending_txs
                    .iter()
                    .position(|i| i.tx_id == tx_id)
                    .and_then(|index| {
                        let _ = self.data.pending_txs.remove(index);
                        None
                    });
                let _: Option<CompletedTransaction> = self
                    .data
                    .completed_txs
                    .iter()
                    .position(|i| i.tx_id == tx_id)
                    .and_then(|index| {
                        let _ = self.data.pending_txs.remove(index);
                        None
                    });
            },
            Some(tx) => {
                let tx = CompletedTransaction::from(tx);
                if let Some(index) = self.data.pending_txs.iter().position(|i| i.tx_id == tx_id) {
                    if tx.status == TransactionStatus::Pending && !tx.cancelled {
                        self.data.pending_txs[index] = tx;
                        self.updated = true;
                        return Ok(());
                    } else {
                        let _ = self.data.pending_txs.remove(index);
                    }
                } else if tx.status == TransactionStatus::Pending && !tx.cancelled {
                    self.data.pending_txs.push(tx);
                    self.data.pending_txs.sort_by(|a, b| {
                        b.timestamp
                            .partial_cmp(&a.timestamp)
                            .expect("Should be able to compare timestamps")
                    });
                    self.updated = true;
                    return Ok(());
                }

                if let Some(index) = self.data.completed_txs.iter().position(|i| i.tx_id == tx_id) {
                    self.data.completed_txs[index] = tx;
                } else {
                    self.data.completed_txs.push(tx);
                }
                self.data.completed_txs.sort_by(|a, b| {
                    b.timestamp
                        .partial_cmp(&a.timestamp)
                        .expect("Should be able to compare timestamps")
                });
            },
        }
        self.refresh_balance().await?;
        self.updated = true;
        Ok(())
    }

    pub async fn refresh_contacts_state(&mut self) -> Result<(), UiError> {
        let mut contacts: Vec<UiContact> = self
            .wallet
            .contacts_service
            .get_contacts()
            .await?
            .iter()
            .map(|c| UiContact::from(c.clone()))
            .collect();

        contacts.sort_by(|a, b| {
            a.alias
                .partial_cmp(&b.alias)
                .expect("Should be able to compare contact aliases")
        });

        self.data.contacts = contacts;
        self.updated = true;
        Ok(())
    }

    pub async fn refresh_connected_peers_state(&mut self) -> Result<(), UiError> {
        let connections = self.wallet.comms.connectivity().get_active_connections().await?;

        let peer_manager = self.wallet.comms.peer_manager();
        let mut peers = Vec::with_capacity(connections.len());
        for c in connections.iter() {
            if let Ok(p) = peer_manager.find_by_node_id(c.peer_node_id()).await {
                peers.push(p);
            }
        }

        self.data.connected_peers = peers;
        self.updated = true;
        Ok(())
    }


    pub async fn refresh_assets_state(&mut self) -> Result<(), UiError> {
        let asset_utxos = self.wallet.asset_manager.list_owned_assets().await?;
        self.data.owned_assets = asset_utxos;
        self.updated = true;
        Ok(())
    }

    pub async fn refresh_tokens_state(&mut self) -> Result<(), UiError> {
        let token_utxos = self.wallet.token_manager.list_owned_tokens().await?;
        self.data.owned_tokens = token_utxos;
        self.updated = true;
        Ok(())
    }

    pub async fn refresh_balance(&mut self) -> Result<(), UiError> {
        let balance = self.wallet.output_manager_service.get_balance().await?;
        self.data.balance = balance;
        self.updated = true;

        Ok(())
    }

    pub async fn refresh_base_node_state(&mut self, state: BaseNodeState) -> Result<(), UiError> {
        self.data.base_node_state = state;
        self.updated = true;

        Ok(())
    }

    pub async fn refresh_base_node_peer(&mut self, peer: Peer) -> Result<(), UiError> {
        self.data.base_node_selected = peer;
        self.updated = true;

        Ok(())
    }

    pub fn get_shutdown_signal(&self) -> ShutdownSignal {
        self.wallet.comms.shutdown_signal()
    }

    pub fn get_transaction_service_event_stream(&self) -> TransactionEventReceiver {
        self.wallet.transaction_service.get_event_stream()
    }

    pub fn get_output_manager_service_event_stream(&self) -> OutputManagerEventReceiver {
        self.wallet.output_manager_service.get_event_stream()
    }

    pub fn get_connectivity_event_stream(&self) -> ConnectivityEventRx {
        self.wallet.comms.connectivity().get_event_subscription()
    }

    pub fn get_wallet_connectivity(&self) -> WalletConnectivityHandle {
        self.wallet.wallet_connectivity.clone()
    }

    pub fn get_base_node_event_stream(&self) -> BaseNodeEventReceiver {
        self.wallet.base_node_service.get_event_stream()
    }

    pub async fn set_base_node_peer(&mut self, peer: Peer) -> Result<(), UiError> {
        self.wallet
            .set_base_node_peer(
                peer.public_key.clone(),
                peer.clone()
                    .addresses
                    .first()
                    .ok_or(UiError::NoAddressError)?
                    .to_string(),
            )
            .await?;

        self.spawn_transaction_revalidation_task();

        self.data.base_node_previous = self.data.base_node_selected.clone();
        self.data.base_node_selected = peer.clone();
        self.updated = true;

        info!(
            target: LOG_TARGET,
            "Setting new base node peer for wallet: {}::{}",
            peer.public_key,
            peer.addresses.first().ok_or(UiError::NoAddressError)?.to_string(),
        );

        Ok(())
    }

    pub async fn set_custom_base_node_peer(&mut self, peer: Peer) -> Result<(), UiError> {
        self.wallet
            .set_base_node_peer(
                peer.public_key.clone(),
                peer.clone()
                    .addresses
                    .first()
                    .ok_or(UiError::NoAddressError)?
                    .to_string(),
            )
            .await?;

        self.spawn_transaction_revalidation_task();

        self.data.base_node_previous = self.data.base_node_selected.clone();
        self.data.base_node_selected = peer.clone();
        self.data.base_node_peer_custom = Some(peer.clone());
        self.data
            .base_node_list
            .insert(0, ("Custom Base Node".to_string(), peer.clone()));
        self.updated = true;

        // persist the custom node in wallet db
        self.wallet
            .db
            .set_client_key_value(CUSTOM_BASE_NODE_PUBLIC_KEY_KEY.to_string(), peer.public_key.to_string())
            .await?;
        self.wallet
            .db
            .set_client_key_value(
                CUSTOM_BASE_NODE_ADDRESS_KEY.to_string(),
                peer.addresses.first().ok_or(UiError::NoAddressError)?.to_string(),
            )
            .await?;

        info!(
            target: LOG_TARGET,
            "Setting custom base node peer for wallet: {}::{}",
            peer.public_key,
            peer.addresses.first().ok_or(UiError::NoAddressError)?.to_string(),
        );

        Ok(())
    }

    pub async fn clear_custom_base_node_peer(&mut self) -> Result<(), UiError> {
        let previous = self.data.base_node_previous.clone();
        self.wallet
            .set_base_node_peer(
                previous.public_key.clone(),
                previous.addresses.first().ok_or(UiError::NoAddressError)?.to_string(),
            )
            .await?;

        self.spawn_transaction_revalidation_task();

        self.data.base_node_peer_custom = None;
        self.data.base_node_selected = previous;
        self.data.base_node_list.remove(0);
        self.updated = true;

        // clear from wallet db
        self.wallet
            .db
            .clear_client_value(CUSTOM_BASE_NODE_PUBLIC_KEY_KEY.to_string())
            .await?;
        self.wallet
            .db
            .clear_client_value(CUSTOM_BASE_NODE_ADDRESS_KEY.to_string())
            .await?;
        Ok(())
    }

    pub fn spawn_transaction_revalidation_task(&mut self) {
        let mut txn_service = self.wallet.transaction_service.clone();
        let mut output_manager_service = self.wallet.output_manager_service.clone();

        task::spawn(async move {
            if let Err(e) = txn_service
                .validate_transactions(ValidationRetryStrategy::UntilSuccess)
                .await
            {
                error!(target: LOG_TARGET, "Problem validating transactions: {}", e);
            }

            if let Err(e) = output_manager_service
                .validate_txos(TxoValidationType::Unspent, ValidationRetryStrategy::UntilSuccess)
                .await
            {
                error!(target: LOG_TARGET, "Problem validating UTXOs: {}", e);
            }

            if let Err(e) = output_manager_service
                .validate_txos(TxoValidationType::Spent, ValidationRetryStrategy::UntilSuccess)
                .await
            {
                error!(target: LOG_TARGET, "Problem validating STXOs: {}", e);
            }

            if let Err(e) = output_manager_service
                .validate_txos(TxoValidationType::Invalid, ValidationRetryStrategy::UntilSuccess)
                .await
            {
                error!(target: LOG_TARGET, "Problem validating Invalid TXOs: {}", e);
            }
        });
    }

    pub fn add_notification(&mut self, notification: String) {
        self.data.notifications.push((Local::now(), notification));
        self.data.new_notification_count += 1;
        self.updated = true;
    }

    pub fn mark_notifications_as_read(&mut self) {
        self.data.new_notification_count = 0;
        self.updated = true;
    }

    pub fn get_software_updater(&self) -> SoftwareUpdaterHandle {
        self.wallet.get_software_updater()
    }
}

#[derive(Clone)]
struct AppStateData {
    owned_assets: Vec<Asset>,
    owned_tokens: Vec<Token>,
    pending_txs: Vec<CompletedTransaction>,
    completed_txs: Vec<CompletedTransaction>,
    confirmations: HashMap<TxId, u64>,
    my_identity: MyIdentity,
    contacts: Vec<UiContact>,
    connected_peers: Vec<Peer>,
    balance: Balance,
    base_node_state: BaseNodeState,
    base_node_selected: Peer,
    base_node_previous: Peer,
    base_node_list: Vec<(String, Peer)>,
    base_node_peer_custom: Option<Peer>,
<<<<<<< HEAD
    all_events: VecDeque<EventListItem>
}


#[derive(Clone)]
pub struct EventListItem{
    pub event_type: String,
    pub desc: String
=======
    notifications: Vec<(DateTime<Local>, String)>,
    new_notification_count: u32,
>>>>>>> fd5411a2
}

impl AppStateData {
    pub fn new(
        node_identity: &NodeIdentity,
        network: Network,
        base_node_selected: Peer,
        base_node_config: PeerConfig,
    ) -> Self {
        let eid = EmojiId::from_pubkey(node_identity.public_key()).to_string();
        let qr_link = format!("tari://{}/pubkey/{}", network, &node_identity.public_key().to_hex());
        let code = QrCode::new(qr_link).unwrap();
        let image = code
            .render::<unicode::Dense1x2>()
            .dark_color(unicode::Dense1x2::Dark)
            .light_color(unicode::Dense1x2::Light)
            .build()
            .lines()
            .skip(1)
            .fold("".to_string(), |acc, l| format!("{}{}\n", acc, l));

        let identity = MyIdentity {
            public_key: node_identity.public_key().to_string(),
            public_address: node_identity.public_address().to_string(),
            emoji_id: eid,
            qr_code: image,
            node_id: node_identity.node_id().to_string(),
        };
        let base_node_previous = base_node_selected.clone();

        // set up our base node list from config
        let mut base_node_list = base_node_config
            .base_node_peers
            .iter()
            .map(|peer| ("Service Peer".to_string(), peer.clone()))
            .collect::<Vec<(String, Peer)>>();

        // add peer seeds
        let peer_seeds = base_node_config
            .peer_seeds
            .iter()
            .map(|peer| ("Peer Seed".to_string(), peer.clone()))
            .collect::<Vec<(String, Peer)>>();

        base_node_list.extend(peer_seeds);

        // and prepend the custom base node if it exists
        if let Some(peer) = base_node_config.base_node_custom.clone() {
            base_node_list.insert(0, ("Custom Base Node".to_string(), peer));
        }

        AppStateData {
            owned_assets: Vec::new(),
            owned_tokens: Vec::new(),
            pending_txs: Vec::new(),
            completed_txs: Vec::new(),
            confirmations: HashMap::new(),
            my_identity: identity,
            contacts: Vec::new(),
            connected_peers: Vec::new(),
            balance: Balance::zero(),
            base_node_state: BaseNodeState::default(),
            base_node_selected,
            base_node_previous,
            base_node_list,
            base_node_peer_custom: base_node_config.base_node_custom,
<<<<<<< HEAD
            all_events: VecDeque::new()
=======
            notifications: Vec::new(),
            new_notification_count: 0,
>>>>>>> fd5411a2
        }
    }
}

#[derive(Clone)]
pub struct MyIdentity {
    pub public_key: String,
    pub public_address: String,
    pub emoji_id: String,
    pub qr_code: String,
    pub node_id: String,
}

#[derive(Clone)]
pub enum UiTransactionSendStatus {
    Initiated,
    SentDirect,
    TransactionComplete,
    DiscoveryInProgress,
    SentViaSaf,
    Error(String),
}

bitflags! {
    pub struct TransactionFilter: u8 {
        const NONE = 0b0000_0000;
        const ABANDONED_COINBASES = 0b0000_0001;
    }
}

#[derive(Clone)]
struct AppStateConfig {
    pub cache_update_cooldown: Duration,
}

impl Default for AppStateConfig {
    fn default() -> Self {
        Self {
            cache_update_cooldown: Duration::from_secs(2),
        }
    }
}<|MERGE_RESOLUTION|>--- conflicted
+++ resolved
@@ -919,8 +919,9 @@
     base_node_previous: Peer,
     base_node_list: Vec<(String, Peer)>,
     base_node_peer_custom: Option<Peer>,
-<<<<<<< HEAD
-    all_events: VecDeque<EventListItem>
+    all_events: VecDeque<EventListItem>,
+    notifications: Vec<(DateTime<Local>, String)>,
+    new_notification_count: u32,
 }
 
 
@@ -928,10 +929,6 @@
 pub struct EventListItem{
     pub event_type: String,
     pub desc: String
-=======
-    notifications: Vec<(DateTime<Local>, String)>,
-    new_notification_count: u32,
->>>>>>> fd5411a2
 }
 
 impl AppStateData {
@@ -998,12 +995,9 @@
             base_node_previous,
             base_node_list,
             base_node_peer_custom: base_node_config.base_node_custom,
-<<<<<<< HEAD
-            all_events: VecDeque::new()
-=======
+            all_events: VecDeque::new(),
             notifications: Vec::new(),
             new_notification_count: 0,
->>>>>>> fd5411a2
         }
     }
 }
