--- conflicted
+++ resolved
@@ -44,16 +44,7 @@
     types::CommsPublicKey,
     NodeIdentity,
 };
-<<<<<<< HEAD
 use tari_core::transactions::tari_amount::{uT, MicroTari};
-=======
-use tari_core::transactions::{
-    emoji::EmojiId,
-    tari_amount::{uT, MicroTari},
-    types::PublicKey,
-};
-use tari_crypto::{ristretto::RistrettoPublicKey, tari_utilities::hex::Hex};
->>>>>>> 504fbb8b
 use tari_shutdown::ShutdownSignal;
 use tari_wallet::{
     base_node_service::{handle::BaseNodeEventReceiver, service::BaseNodeState},
