--- conflicted
+++ resolved
@@ -90,15 +90,13 @@
             .add("Send".into(), Box::new(SendTab::new()))
             .add("Receive".into(), Box::new(ReceiveTab::new()))
             .add("Network".into(), Box::new(NetworkTab::new(base_node_selected)))
-<<<<<<< HEAD
+            .add("Log".into(), Box::new(LogTab::new()));
+            .add("Network".into(), Box::new(NetworkTab::new(base_node_selected)))
             .add("Assets".into(), Box::new(AssetsTab::new()))
             .add("Tokens".into(), Box::new(TokensComponent::new()))
             .add("Events".into(), Box::new(EventsComponent::new()));
 
 
-=======
-            .add("Log".into(), Box::new(LogTab::new()));
->>>>>>> cedb1d4a
 
         let base_node_status = BaseNode::new();
         let menu = Menu::new();
