--- conflicted
+++ resolved
@@ -8,13 +8,8 @@
 [dependencies]
 tari_common = { path = "../../common" }
 tari_common_types = { path = "../../base_layer/common_types" }
-<<<<<<< HEAD
 tari_network = { workspace = true }
-tari_utilities = { version = "0.7" }
-=======
-tari_comms = { path = "../../comms/core" }
 tari_utilities = { version = "0.8" }
->>>>>>> 186d0d57
 minotari_app_grpc = { path = "../minotari_app_grpc", optional = true }
 
 clap = { version = "3.2", features = ["derive", "env"] }
