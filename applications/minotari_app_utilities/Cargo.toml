--- conflicted
+++ resolved
@@ -1,10 +1,6 @@
 [package]
 name = "minotari_app_utilities"
-<<<<<<< HEAD
 version = "0.53.0-dan.0"
-=======
-version = "1.0.0-pre.4"
->>>>>>> 3ab7d5db
 authors = ["The Tari Development Community"]
 edition = "2018"
 license = "BSD-3-Clause"
@@ -18,7 +14,9 @@
 minotari_app_grpc = { path = "../minotari_app_grpc", optional = true }
 
 clap = { version = "3.2", features = ["derive", "env"] }
-futures = { version = "^0.3.16", default-features = false, features = ["alloc"] }
+futures = { version = "^0.3.16", default-features = false, features = [
+  "alloc",
+] }
 json5 = "0.4"
 log = { version = "0.4.8", features = ["std"] }
 rand = "0.8"
@@ -30,7 +28,10 @@
 
 
 [build-dependencies]
-tari_common = { path = "../../common", features = ["build", "static-application-info"] }
+tari_common = { path = "../../common", features = [
+  "build",
+  "static-application-info",
+] }
 tari_features = { path = "../../common/tari_features" }
 
 [features]
