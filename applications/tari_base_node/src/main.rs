--- conflicted
+++ resolved
@@ -96,11 +96,7 @@
 mod utils;
 
 use crate::command_handler::{CommandHandler, StatusOutput};
-<<<<<<< HEAD
-use futures::{future::Fuse, pin_mut, FutureExt};
-=======
 use futures::{pin_mut, FutureExt};
->>>>>>> 997d2888
 use log::*;
 use opentelemetry::{self, global, KeyValue};
 use parser::Parser;
@@ -123,11 +119,7 @@
 use tokio::{
     runtime,
     task,
-<<<<<<< HEAD
-    time::{self, Delay},
-=======
     time::{self},
->>>>>>> 997d2888
 };
 use tonic::transport::Server;
 use tracing_subscriber::{layer::SubscriberExt, Registry};
@@ -328,36 +320,18 @@
     .expect("Could not spawn rustyline task")
 }
 
-<<<<<<< HEAD
-fn status_interval(start_time: Instant) -> Fuse<Delay> {
-=======
 fn status_interval(start_time: Instant) -> time::Sleep {
->>>>>>> 997d2888
     let duration = match start_time.elapsed().as_secs() {
         0..=120 => Duration::from_secs(5),
         _ => Duration::from_secs(30),
     };
-<<<<<<< HEAD
-    time::delay_for(duration).fuse()
-=======
     time::sleep(duration)
->>>>>>> 997d2888
 }
 
 async fn status_loop(command_handler: Arc<CommandHandler>, shutdown: Shutdown) {
     let start_time = Instant::now();
     let mut shutdown_signal = shutdown.to_signal();
     loop {
-<<<<<<< HEAD
-        let mut interval = status_interval(start_time);
-        futures::select! {
-            _ = interval => {
-               command_handler.status(StatusOutput::Log);
-            },
-            _ = shutdown_signal => {
-                break;
-            }
-=======
         let interval = status_interval(start_time);
         tokio::select! {
             biased;
@@ -368,7 +342,6 @@
             _ = interval => {
                command_handler.status(StatusOutput::Log);
             },
->>>>>>> 997d2888
         }
     }
 }
@@ -397,15 +370,9 @@
     let start_time = Instant::now();
     let mut software_update_notif = command_handler.get_software_updater().new_update_notifier().clone();
     loop {
-<<<<<<< HEAD
-        let mut interval = status_interval(start_time);
-        futures::select! {
-            res = read_command_fut => {
-=======
         let interval = status_interval(start_time);
         tokio::select! {
             res = &mut read_command_fut => {
->>>>>>> 997d2888
                 match res {
                     Ok((line, mut rustyline)) => {
                         if let Some(p) = rustyline.helper_mut().as_deref_mut() {
