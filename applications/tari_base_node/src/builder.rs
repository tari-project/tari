--- conflicted
+++ resolved
@@ -23,32 +23,15 @@
 use std::sync::Arc;
 
 use log::*;
-<<<<<<< HEAD
-use tari_common::configuration::Network;
-=======
 use tari_common::{
     configuration::Network,
     exit_codes::{ExitCode, ExitError},
-    DatabaseType,
-    GlobalConfig,
 };
->>>>>>> f41af8cf
 use tari_comms::{peer_manager::NodeIdentity, protocol::rpc::RpcServerHandle, CommsNode};
 use tari_comms_dht::Dht;
 use tari_core::{
     base_node::{state_machine_service::states::StatusInfo, LocalNodeCommsInterface, StateMachineHandle},
-<<<<<<< HEAD
-    chain_storage::{create_lmdb_database, BlockchainDatabase, LMDBDatabase, Validators},
-=======
-    chain_storage::{
-        create_lmdb_database,
-        BlockchainDatabase,
-        BlockchainDatabaseConfig,
-        ChainStorageError,
-        LMDBDatabase,
-        Validators,
-    },
->>>>>>> f41af8cf
+    chain_storage::{create_lmdb_database, BlockchainDatabase, ChainStorageError, LMDBDatabase, Validators},
     consensus::ConsensusManager,
     mempool::{service::LocalMempoolService, Mempool},
     proof_of_work::randomx_factory::RandomXFactory,
@@ -185,44 +168,15 @@
     app_config: Arc<ApplicationConfig>,
     node_identity: Arc<NodeIdentity>,
     interrupt_signal: ShutdownSignal,
-<<<<<<< HEAD
-) -> Result<BaseNodeContext, anyhow::Error> {
+) -> Result<BaseNodeContext, ExitError> {
     let result = match &app_config.base_node.db_type {
         DatabaseType::Lmdb => {
             let backend = create_lmdb_database(
                 app_config.base_node.lmdb_path.as_path(),
                 app_config.base_node.lmdb.clone(),
-            )?;
+            )
+            .map_err(|e| ExitError::new(ExitCode::DatabaseError, &e))?;
             build_node_context(backend, app_config, node_identity, interrupt_signal).await?
-=======
-    cleanup_orphans_at_startup: bool,
-) -> Result<BaseNodeContext, ExitError> {
-    let result = match &config.db_type {
-        DatabaseType::Memory => {
-            // let backend = MemoryDatabase::<HashDigest>::default();
-            // build_node_context(
-            //     backend,
-            //     node_identity,
-            //     wallet_node_identity,
-            //     config,
-            //     interrupt_signal,
-            //     cleanup_orphans_at_startup,
-            // )
-            // .await?
-            unimplemented!();
-        },
-        DatabaseType::LMDB(p) => {
-            let backend = create_lmdb_database(&p, config.db_config.clone())
-                .map_err(|e| ExitError::new(ExitCode::DatabaseError, &e))?;
-            build_node_context(
-                backend,
-                node_identity,
-                config,
-                interrupt_signal,
-                cleanup_orphans_at_startup,
-            )
-            .await?
->>>>>>> f41af8cf
         },
     };
     Ok(result)
@@ -244,12 +198,7 @@
     app_config: Arc<ApplicationConfig>,
     base_node_identity: Arc<NodeIdentity>,
     interrupt_signal: ShutdownSignal,
-<<<<<<< HEAD
-) -> Result<BaseNodeContext, anyhow::Error> {
-=======
-    cleanup_orphans_at_startup: bool,
 ) -> Result<BaseNodeContext, ExitError> {
->>>>>>> f41af8cf
     //---------------------------------- Blockchain --------------------------------------------//
     debug!(
         target: LOG_TARGET,
@@ -274,10 +223,6 @@
         validators,
         app_config.base_node.storage.clone(),
         DifficultyCalculator::new(rules.clone(), randomx_factory),
-<<<<<<< HEAD
-    )?;
-=======
-        cleanup_orphans_at_startup,
     )
     .map_err(|err| {
         if let ChainStorageError::DatabaseResyncRequired(reason) = err {
@@ -289,7 +234,6 @@
             ExitError::new(ExitCode::DatabaseError, &err)
         }
     })?;
->>>>>>> f41af8cf
     let mempool_validator = MempoolValidator::new(vec![
         Box::new(TxInternalConsistencyValidator::new(
             factories.clone(),
