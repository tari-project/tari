--- conflicted
+++ resolved
@@ -569,40 +569,6 @@
 
     /// Function to process the list utxos command
     fn process_list_unspent_outputs(&mut self) {
-<<<<<<< HEAD
-        let mut handler1 = self.node_service.clone();
-        let mut handler2 = self.wallet_output_service.clone();
-        self.executor.spawn(async move {
-            let current_height = match handler1.get_metadata().await {
-                Err(err) => {
-                    println!("Failed to retrieve chain metadata: {:?}", err);
-                    warn!(target: LOG_TARGET, "Error communicating with base node: {:?}", err);
-                    return;
-                },
-                Ok(data) => data.height_of_longest_chain.unwrap() as i64,
-            };
-            match handler2.get_unspent_outputs().await {
-                Err(e) => {
-                    println!("Something went wrong");
-                    warn!(target: LOG_TARGET, "Error communicating with wallet: {:?}", e);
-                    return;
-                },
-                Ok(unspent_outputs) => {
-                    if !unspent_outputs.is_empty() {
-                        println!(
-                            "\nYou have {} UTXOs: (value, commitment, mature in ? blocks, flags)",
-                            unspent_outputs.len()
-                        );
-                        let _factory = PedersenCommitmentFactory::default();
-                        for uo in unspent_outputs.iter() {
-                            let mature_in = std::cmp::max(uo.features().maturity as i64 - current_height, 0);
-                            println!(
-                                "   {}, {}, {:>3}, {:?}",
-                                uo.value(),
-                                uo.commitment().to_hex(),
-                                mature_in,
-                                uo.features().flags
-=======
         if let Some(mut handler2) = self.wallet_output_service.clone() {
             let mut handler1 = self.node_service.clone();
 
@@ -626,7 +592,7 @@
                             println!(
                                 "\nYou have {} UTXOs: (value, commitment, mature in ? blocks, flags)",
                                 unspent_outputs.len()
->>>>>>> 35de5b55
+                                uo.commitment().to_hex(),
                             );
                             let factory = PedersenCommitmentFactory::default();
                             for uo in unspent_outputs.iter() {
