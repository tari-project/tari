// Copyright 2020. The Tari Project
//
// Redistribution and use in source and binary forms, with or without modification, are permitted provided that the
// following conditions are met:
//
// 1. Redistributions of source code must retain the above copyright notice, this list of conditions and the following
// disclaimer.
//
// 2. Redistributions in binary form must reproduce the above copyright notice, this list of conditions and the
// following disclaimer in the documentation and/or other materials provided with the distribution.
//
// 3. Neither the name of the copyright holder nor the names of its contributors may be used to endorse or promote
// products derived from this software without specific prior written permission.
//
// THIS SOFTWARE IS PROVIDED BY THE COPYRIGHT HOLDERS AND CONTRIBUTORS "AS IS" AND ANY EXPRESS OR IMPLIED WARRANTIES,
// INCLUDING, BUT NOT LIMITED TO, THE IMPLIED WARRANTIES OF MERCHANTABILITY AND FITNESS FOR A PARTICULAR PURPOSE ARE
// DISCLAIMED. IN NO EVENT SHALL THE COPYRIGHT HOLDER OR CONTRIBUTORS BE LIABLE FOR ANY DIRECT, INDIRECT, INCIDENTAL,
// SPECIAL, EXEMPLARY, OR CONSEQUENTIAL DAMAGES (INCLUDING, BUT NOT LIMITED TO, PROCUREMENT OF SUBSTITUTE GOODS OR
// SERVICES; LOSS OF USE, DATA, OR PROFITS; OR BUSINESS INTERRUPTION) HOWEVER CAUSED AND ON ANY THEORY OF LIABILITY,
// WHETHER IN CONTRACT, STRICT LIABILITY, OR TORT (INCLUDING NEGLIGENCE OR OTHERWISE) ARISING IN ANY WAY OUT OF THE
// USE OF THIS SOFTWARE, EVEN IF ADVISED OF THE POSSIBILITY OF SUCH DAMAGE.

use super::LOG_TARGET;
use crate::{builder::BaseNodeContext, status_line::StatusLine, table::Table, utils::format_duration_basic};
use chrono::{DateTime, Utc};
use log::*;
use std::{
    cmp,
    fs::File,
    io::{self, Write},
    string::ToString,
    sync::Arc,
    time::{Duration, Instant},
};
use tari_app_utilities::consts;
use tari_common::GlobalConfig;
use tari_common_types::{
    emoji::EmojiId,
    types::{Commitment, HashOutput, Signature},
};
use tari_comms::{
    connectivity::ConnectivityRequester,
    peer_manager::{NodeId, Peer, PeerFeatures, PeerManager, PeerManagerError, PeerQuery},
    protocol::rpc::RpcServerHandle,
    NodeIdentity,
};
use tari_comms_dht::{envelope::NodeDestination, DhtDiscoveryRequester, MetricsCollectorHandle};
use tari_core::{
    base_node::{
        comms_interface::BlockEvent,
        state_machine_service::states::{PeerMetadata, StatusInfo},
        LocalNodeCommsInterface,
    },
    blocks::BlockHeader,
    chain_storage::{async_db::AsyncBlockchainDb, ChainHeader, LMDBDatabase},
    consensus::ConsensusManager,
    mempool::service::LocalMempoolService,
    proof_of_work::PowAlgorithm,
    tari_utilities::{hex::Hex, message_format::MessageFormat},
<<<<<<< HEAD
=======
    transactions::{
        emoji::EmojiId,
        types::{Commitment, HashOutput, Signature},
    },
>>>>>>> 504fbb8b
};
use tari_crypto::{ristretto::RistrettoPublicKey, tari_utilities::Hashable};
use tari_p2p::auto_update::SoftwareUpdaterHandle;
use tokio::{runtime, sync::watch};

pub enum StatusOutput {
    Log,
    Full,
}

pub struct CommandHandler {
    executor: runtime::Handle,
    config: Arc<GlobalConfig>,
    blockchain_db: AsyncBlockchainDb<LMDBDatabase>,
    discovery_service: DhtDiscoveryRequester,
    dht_metrics_collector: MetricsCollectorHandle,
    rpc_server: RpcServerHandle,
    base_node_identity: Arc<NodeIdentity>,
    peer_manager: Arc<PeerManager>,
    connectivity: ConnectivityRequester,
    node_service: LocalNodeCommsInterface,
    mempool_service: LocalMempoolService,
    state_machine_info: watch::Receiver<StatusInfo>,
    software_updater: SoftwareUpdaterHandle,
}

impl CommandHandler {
    pub fn new(executor: runtime::Handle, ctx: &BaseNodeContext) -> Self {
        CommandHandler {
            executor,
            config: ctx.config(),
            blockchain_db: ctx.blockchain_db().into(),
            discovery_service: ctx.base_node_dht().discovery_service_requester(),
            dht_metrics_collector: ctx.base_node_dht().metrics_collector(),
            rpc_server: ctx.rpc_server(),
            base_node_identity: ctx.base_node_identity(),
            peer_manager: ctx.base_node_comms().peer_manager(),
            connectivity: ctx.base_node_comms().connectivity(),
            node_service: ctx.local_node(),
            mempool_service: ctx.local_mempool(),
            state_machine_info: ctx.get_state_machine_info_channel(),
            software_updater: ctx.software_updater(),
        }
    }

    pub fn status(&self, output: StatusOutput) {
        let state_info = self.state_machine_info.clone();
        let mut node = self.node_service.clone();
        let mut mempool = self.mempool_service.clone();
        let peer_manager = self.peer_manager.clone();
        let mut connectivity = self.connectivity.clone();
        let mut metrics = self.dht_metrics_collector.clone();
        let mut rpc_server = self.rpc_server.clone();
        let config = self.config.clone();

        self.executor.spawn(async move {
            let mut status_line = StatusLine::new();
            let version = format!("v{}", consts::APP_VERSION_NUMBER);
            status_line.add_field("", version);

            status_line.add_field("State", state_info.borrow().state_info.short_desc());

            let metadata = node.get_metadata().await.unwrap();

            let last_header = node
                .get_headers(vec![metadata.height_of_longest_chain()])
                .await
                .unwrap()
                .pop()
                .unwrap();
            let last_block_time = DateTime::<Utc>::from(last_header.timestamp);
            status_line.add_field(
                "Tip",
                format!(
                    "{} ({})",
                    metadata.height_of_longest_chain(),
                    last_block_time.to_rfc2822()
                ),
            );

            let mempool_stats = mempool.get_mempool_stats().await.unwrap();
            status_line.add_field(
                "Mempool",
                format!(
                    "{}tx ({}g, +/- {}blks)",
                    mempool_stats.total_txs,
                    mempool_stats.total_weight,
                    if mempool_stats.total_weight == 0 {
                        0
                    } else {
                        1 + mempool_stats.total_weight / 19500
                    },
                ),
            );

            let conns = connectivity.get_active_connections().await.unwrap();
            status_line.add_field("Connections", conns.len());
            let banned_peers = fetch_banned_peers(&peer_manager).await.unwrap();
            status_line.add_field("Banned", banned_peers.len());

            let num_messages = metrics
                .get_total_message_count_in_timespan(Duration::from_secs(60))
                .await
                .unwrap();
            status_line.add_field("Messages (last 60s)", num_messages);

            let num_active_rpc_sessions = rpc_server.get_num_active_sessions().await.unwrap();
            status_line.add_field(
                "Rpc",
                format!(
                    "{}/{} sessions",
                    num_active_rpc_sessions,
                    config
                        .rpc_max_simultaneous_sessions
                        .as_ref()
                        .map(ToString::to_string)
                        .unwrap_or_else(|| "∞".to_string()),
                ),
            );

            let target = "base_node::app::status";
            match output {
                StatusOutput::Full => {
                    println!("{}", status_line);
                    info!(target: target, "{}", status_line);
                },
                StatusOutput::Log => info!(target: target, "{}", status_line),
            };
        });
    }

    /// Function to process the get-state-info command
    pub fn state_info(&self) {
        let watch = self.state_machine_info.clone();
        println!("Current state machine state:\n{}", *watch.borrow());
    }

    /// Check for updates
    pub fn check_for_updates(&self) {
        let mut updater = self.software_updater.clone();
        println!("Checking for updates (current version: {})...", consts::APP_VERSION);
        self.executor.spawn(async move {
            match updater.check_for_updates().await {
                Some(update) => {
                    println!(
                        "Version {} of the {} is available: {} (sha: {})",
                        update.version(),
                        update.app(),
                        update.download_url(),
                        update.to_hash_hex()
                    );
                },
                None => {
                    println!("No updates found.",);
                },
            }
        });
    }

    /// Function process the version command
    pub fn print_version(&self) {
        println!("Version: {}", consts::APP_VERSION);
        println!("Author: {}", consts::APP_AUTHOR);

        if let Some(ref update) = *self.software_updater.new_update_notifier().borrow() {
            println!(
                "Version {} of the {} is available: {} (sha: {})",
                update.version(),
                update.app(),
                update.download_url(),
                update.to_hash_hex()
            );
        }
    }

    pub fn get_chain_meta(&self) {
        let mut handler = self.node_service.clone();
        self.executor.spawn(async move {
            match handler.get_metadata().await {
                Err(err) => {
                    println!("Failed to retrieve chain metadata: {:?}", err);
                    warn!(target: LOG_TARGET, "Error communicating with base node: {:?}", err);
                },
                Ok(data) => println!("{}", data),
            };
        });
    }

    pub fn get_block(&self, height: u64, format: Format) {
        let blockchain = self.blockchain_db.clone();
        self.executor.spawn(async move {
            match blockchain.fetch_blocks(height..=height).await {
                Ok(mut data) => match (data.pop(), format) {
                    (Some(block), Format::Text) => {
                        let block_data =
                            try_or_print!(blockchain.fetch_block_accumulated_data(block.hash().clone()).await);

                        println!("{}", block);
                        println!("-- Accumulated data --");
                        println!("{}", block_data);
                    },
                    (Some(block), Format::Json) => println!(
                        "{}",
                        block.to_json().unwrap_or_else(|_| "Error deserializing block".into())
                    ),
                    (None, _) => println!("Block not found at height {}", height),
                },
                Err(err) => {
                    println!("Failed to retrieve blocks: {}", err);
                    warn!(target: LOG_TARGET, "{}", err);
                },
            };
        });
    }

    pub fn get_block_by_hash(&self, hash: HashOutput, format: Format) {
        let blockchain = self.blockchain_db.clone();
        self.executor.spawn(async move {
            match blockchain.fetch_block_by_hash(hash).await {
                Err(err) => {
                    println!("Failed to retrieve blocks: {}", err);
                    warn!(target: LOG_TARGET, "{}", err);
                },
                Ok(data) => match (data, format) {
                    (Some(block), Format::Text) => println!("{}", block),
                    (Some(block), Format::Json) => println!(
                        "{}",
                        block.to_json().unwrap_or_else(|_| "Error deserializing block".into())
                    ),
                    (None, _) => println!("Block not found"),
                },
            };
        });
    }

    pub fn search_utxo(&self, commitment: Commitment) {
        let mut handler = self.node_service.clone();
        self.executor.spawn(async move {
            match handler.fetch_blocks_with_utxos(vec![commitment.clone()]).await {
                Err(err) => {
                    println!("Failed to retrieve blocks: {:?}", err);
                    warn!(
                        target: LOG_TARGET,
                        "Error communicating with local base node: {:?}", err,
                    );
                },
                Ok(mut data) => match data.pop() {
                    Some(v) => println!("{}", v.block()),
                    _ => println!(
                        "Pruned node: utxo found, but block not found for utxo commitment {}",
                        commitment.to_hex()
                    ),
                },
            };
        });
    }

    pub fn search_kernel(&self, excess_sig: Signature) {
        let mut handler = self.node_service.clone();
        let hex_sig = excess_sig.get_signature().to_hex();
        self.executor.spawn(async move {
            match handler.get_blocks_with_kernels(vec![excess_sig]).await {
                Err(err) => {
                    println!("Failed to retrieve blocks: {:?}", err);
                    warn!(
                        target: LOG_TARGET,
                        "Error communicating with local base node: {:?}", err,
                    );
                },
                Ok(mut data) => match data.pop() {
                    Some(v) => println!("{}", v),
                    _ => println!("No kernel with signature {} found", hex_sig),
                },
            };
        });
    }

    /// Function to process the get-mempool-stats command
    pub fn get_mempool_stats(&self) {
        let mut handler = self.mempool_service.clone();
        self.executor.spawn(async move {
            match handler.get_mempool_stats().await {
                Ok(stats) => println!("{}", stats),
                Err(err) => {
                    println!("Failed to retrieve mempool stats: {:?}", err);
                    warn!(target: LOG_TARGET, "Error communicating with local mempool: {:?}", err,);
                },
            };
        });
    }

    /// Function to process the get-mempool-state command
    pub fn get_mempool_state(&self) {
        let mut handler = self.mempool_service.clone();
        self.executor.spawn(async move {
            match handler.get_mempool_state().await {
                Ok(state) => println!("{}", state),
                Err(err) => {
                    println!("Failed to retrieve mempool state: {:?}", err);
                    warn!(target: LOG_TARGET, "Error communicating with local mempool: {:?}", err,);
                },
            };
        });
    }

    pub fn discover_peer(&self, dest_pubkey: Box<RistrettoPublicKey>) {
        let mut dht = self.discovery_service.clone();

        self.executor.spawn(async move {
            let start = Instant::now();
            println!("🌎 Peer discovery started.");

            match dht
                .discover_peer(dest_pubkey.clone(), NodeDestination::PublicKey(dest_pubkey))
                .await
            {
                Ok(p) => {
                    println!("⚡️ Discovery succeeded in {}ms!", start.elapsed().as_millis());
                    println!("This peer was found:");
                    println!("{}", p);
                },
                Err(err) => {
                    println!("💀 Discovery failed: '{:?}'", err);
                },
            }
        });
    }

    pub fn get_peer(&self, node_id: NodeId) {
        let peer_manager = self.peer_manager.clone();

        self.executor.spawn(async move {
            match peer_manager.find_by_node_id(&node_id).await {
                Ok(peer) => {
                    let eid = EmojiId::from_pubkey(&peer.public_key);
                    println!("Emoji ID: {}", eid);
                    println!("Public Key: {}", peer.public_key);
                    println!("NodeId: {}", peer.node_id);
                    println!("Addresses:");
                    peer.addresses.iter().for_each(|a| {
                        println!("- {}", a);
                    });
                    println!("User agent: {}", peer.user_agent);
                    println!("Features: {:?}", peer.features);
                    println!("Supported protocols:");
                    peer.supported_protocols.iter().for_each(|p| {
                        println!("- {}", String::from_utf8_lossy(p));
                    });
                    if let Some(dt) = peer.banned_until() {
                        println!("Banned until {}, reason: {}", dt, peer.banned_reason);
                    }
                    if let Some(dt) = peer.last_seen() {
                        println!("Last seen: {}", dt);
                    }
                },
                Err(err) => {
                    println!("{}", err);
                },
            }
        });
    }

    pub fn list_peers(&self, filter: Option<String>) {
        let peer_manager = self.peer_manager.clone();
        self.executor.spawn(async move {
            let mut query = PeerQuery::new();
            if let Some(f) = filter {
                let filter = f.to_lowercase();
                query = query.select_where(move |p| match filter.as_str() {
                    "basenode" | "basenodes" | "base_node" | "base-node" | "bn" => {
                        p.features == PeerFeatures::COMMUNICATION_NODE
                    },
                    "wallet" | "wallets" | "w" => p.features == PeerFeatures::COMMUNICATION_CLIENT,
                    _ => false,
                })
            }
            match peer_manager.perform_query(query).await {
                Ok(peers) => {
                    let num_peers = peers.len();
                    println!();
                    let mut table = Table::new();
                    table.set_titles(vec!["NodeId", "Public Key", "Flags", "Role", "User Agent", "Info"]);

                    for peer in peers {
                        let info_str = {
                            let mut s = vec![];

                            if peer.is_offline() {
                                if !peer.is_banned() {
                                    s.push("OFFLINE".to_string());
                                }
                            } else if let Some(dt) = peer.last_seen() {
                                s.push(format!(
                                    "LAST_SEEN = {}",
                                    Utc::now()
                                        .signed_duration_since(dt)
                                        .to_std()
                                        .map(format_duration_basic)
                                        .unwrap_or_else(|_| "?".into())
                                ));
                            }

                            if let Some(dt) = peer.banned_until() {
                                s.push(format!(
                                    "BANNED({}, {})",
                                    dt.signed_duration_since(Utc::now().naive_utc())
                                        .to_std()
                                        .map(format_duration_basic)
                                        .unwrap_or_else(|_| "∞".to_string()),
                                    peer.banned_reason
                                ));
                            }

                            if let Some(metadata) = peer
                                .get_metadata(1)
                                .and_then(|v| bincode::deserialize::<PeerMetadata>(v).ok())
                            {
                                s.push(format!(
                                    "chain height = {}",
                                    metadata.metadata.height_of_longest_chain()
                                ));
                            }

                            if s.is_empty() {
                                "--".to_string()
                            } else {
                                s.join(", ")
                            }
                        };
                        table.add_row(row![
                            peer.node_id,
                            peer.public_key,
                            format!("{:?}", peer.flags),
                            {
                                if peer.features == PeerFeatures::COMMUNICATION_CLIENT {
                                    "Wallet"
                                } else {
                                    "Base node"
                                }
                            },
                            Some(peer.user_agent)
                                .map(|ua| if ua.is_empty() { "<unknown>".to_string() } else { ua })
                                .unwrap(),
                            info_str,
                        ]);
                    }
                    table.print_std();

                    println!("{} peer(s) known by this node", num_peers);
                },
                Err(err) => {
                    println!("Failed to list peers: {:?}", err);
                    error!(target: LOG_TARGET, "Could not list peers: {:?}", err);
                },
            }
        });
    }

    pub fn dial_peer(&self, dest_node_id: NodeId) {
        let mut connectivity = self.connectivity.clone();

        self.executor.spawn(async move {
            let start = Instant::now();
            println!("☎️  Dialing peer...");

            match connectivity.dial_peer(dest_node_id).await {
                Ok(p) => {
                    println!("⚡️ Peer connected in {}ms!", start.elapsed().as_millis());
                    println!("Connection: {}", p);
                },
                Err(err) => {
                    println!("📞  Dial failed: {}", err);
                },
            }
        });
    }

    pub fn ban_peer(&self, node_id: NodeId, duration: Duration, must_ban: bool) {
        if self.base_node_identity.node_id() == &node_id {
            println!("Cannot ban our own node");
            return;
        }

        let mut connectivity = self.connectivity.clone();
        let peer_manager = self.peer_manager.clone();

        self.executor.spawn(async move {
            if must_ban {
                match connectivity
                    .ban_peer_until(node_id.clone(), duration, "UI manual ban".to_string())
                    .await
                {
                    Ok(_) => println!("Peer was banned in base node."),
                    Err(err) => {
                        println!("Failed to ban peer: {:?}", err);
                        error!(target: LOG_TARGET, "Could not ban peer: {:?}", err);
                    },
                }
            } else {
                match peer_manager.unban_peer(&node_id).await {
                    Ok(_) => {
                        println!("Peer ban was removed from base node.");
                    },
                    Err(err) if err.is_peer_not_found() => {
                        println!("Peer not found in base node");
                    },
                    Err(err) => {
                        println!("Failed to ban peer: {:?}", err);
                        error!(target: LOG_TARGET, "Could not ban peer: {:?}", err);
                    },
                }
            }
        });
    }

    pub fn unban_all_peers(&self) {
        let peer_manager = self.peer_manager.clone();
        self.executor.spawn(async move {
            async fn unban_all(pm: &PeerManager) -> usize {
                let query = PeerQuery::new().select_where(|p| p.is_banned());
                match pm.perform_query(query).await {
                    Ok(peers) => {
                        let num_peers = peers.len();
                        for peer in peers {
                            if let Err(err) = pm.unban_peer(&peer.node_id).await {
                                println!("Failed to unban peer: {}", err);
                            }
                        }
                        num_peers
                    },
                    Err(err) => {
                        println!("Failed to unban peers: {}", err);
                        0
                    },
                }
            }

            let n = unban_all(&peer_manager).await;
            println!("Unbanned {} peer(s) from node", n);
        });
    }

    pub fn list_banned_peers(&self) {
        let peer_manager = self.peer_manager.clone();
        self.executor.spawn(async move {
            match fetch_banned_peers(&peer_manager).await {
                Ok(banned) => {
                    if banned.is_empty() {
                        println!("No peers banned from node.")
                    } else {
                        println!("Peers banned from node ({}):", banned.len());
                        for peer in banned {
                            println!("{}", peer);
                        }
                    }
                },
                Err(e) => println!("Error listing peers: {}", e),
            }
        });
    }

    /// Function to process the list-connections command
    pub fn list_connections(&self) {
        let mut connectivity = self.connectivity.clone();
        let peer_manager = self.peer_manager.clone();

        self.executor.spawn(async move {
            match connectivity.get_active_connections().await {
                Ok(conns) if conns.is_empty() => {
                    println!("No active peer connections.");
                },
                Ok(conns) => {
                    println!();
                    let num_connections = conns.len();
                    let mut table = Table::new();
                    table.set_titles(vec![
                        "NodeId",
                        "Public Key",
                        "Address",
                        "Direction",
                        "Age",
                        "Role",
                        "User Agent",
                        "Chain Height",
                    ]);
                    for conn in conns {
                        let peer = peer_manager
                            .find_by_node_id(conn.peer_node_id())
                            .await
                            .expect("Unexpected peer database error or peer not found");

                        let chain_height = if let Some(metadata) = peer
                            .get_metadata(1)
                            .and_then(|v| bincode::deserialize::<PeerMetadata>(v).ok())
                        {
                            Some(format!("Height = #{}", metadata.metadata.height_of_longest_chain()))
                        } else {
                            None
                        };

                        table.add_row(row![
                            peer.node_id,
                            peer.public_key,
                            conn.address(),
                            conn.direction(),
                            format_duration_basic(conn.age()),
                            {
                                if peer.features == PeerFeatures::COMMUNICATION_CLIENT {
                                    "Wallet"
                                } else {
                                    "Base node"
                                }
                            },
                            Some(peer.user_agent)
                                .map(|ua| if ua.is_empty() { "<unknown>".to_string() } else { ua })
                                .unwrap(),
                            chain_height.unwrap_or_default(),
                        ]);
                    }

                    table.print_std();

                    println!("{} active connection(s)", num_connections);
                },
                Err(err) => {
                    println!("Failed to list connections: {:?}", err);
                    error!(target: LOG_TARGET, "Could not list connections: {:?}", err);
                },
            }
        });
    }

    pub fn reset_offline_peers(&self) {
        let peer_manager = self.peer_manager.clone();
        self.executor.spawn(async move {
            let result = peer_manager
                .update_each(|mut peer| {
                    if peer.is_offline() {
                        peer.set_offline(false);
                        Some(peer)
                    } else {
                        None
                    }
                })
                .await;

            match result {
                Ok(num_updated) => {
                    println!("{} peer(s) were unmarked as offline.", num_updated);
                },
                Err(err) => {
                    println!("Failed to clear offline peer states: {:?}", err);
                    error!(target: LOG_TARGET, "{:?}", err);
                },
            }
        });
    }

    pub fn list_headers(&self, start: u64, end: Option<u64>) {
        let blockchain_db = self.blockchain_db.clone();
        self.executor.spawn(async move {
            let headers = match Self::get_chain_headers(&blockchain_db, start, end).await {
                Ok(h) if h.is_empty() => {
                    println!("No headers found");
                    return;
                },
                Ok(h) => h,
                Err(err) => {
                    println!("Failed to retrieve headers: {:?}", err);
                    warn!(target: LOG_TARGET, "Error communicating with base node: {}", err,);
                    return;
                },
            };

            for header in headers {
                println!("\n\nHeader hash: {}", header.hash().to_hex());
                println!("{}", header);
            }
        });
    }

    /// Function to process the get-headers command
    async fn get_chain_headers(
        blockchain_db: &AsyncBlockchainDb<LMDBDatabase>,
        start: u64,
        end: Option<u64>,
    ) -> Result<Vec<ChainHeader>, anyhow::Error> {
        match end {
            Some(end) => blockchain_db.fetch_chain_headers(start..=end).await.map_err(Into::into),
            None => {
                let from_tip = start;
                if from_tip == 0 {
                    return Ok(Vec::new());
                }
                let tip = blockchain_db.fetch_tip_header().await?.height();
                blockchain_db
                    .fetch_chain_headers(tip.saturating_sub(from_tip - 1)..=tip)
                    .await
                    .map_err(Into::into)
            },
        }
    }

    pub fn block_timing(&self, start: u64, end: Option<u64>) {
        let blockchain_db = self.blockchain_db.clone();
        self.executor.spawn(async move {
            let headers = match Self::get_chain_headers(&blockchain_db, start, end).await {
                Ok(h) if h.is_empty() => {
                    println!("No headers found");
                    return;
                },
                Ok(h) => h.into_iter().map(|ch| ch.into_header()).rev().collect::<Vec<_>>(),
                Err(err) => {
                    println!("Failed to retrieve headers: {:?}", err);
                    warn!(target: LOG_TARGET, "Error communicating with base node: {}", err,);
                    return;
                },
            };

            let (max, min, avg) = BlockHeader::timing_stats(&headers);
            println!(
                "Timing for blocks #{} - #{}",
                headers.first().unwrap().height,
                headers.last().unwrap().height
            );
            println!("Max block time: {}", max);
            println!("Min block time: {}", min);
            println!("Avg block time: {}", avg);
        });
    }

    /// Function to process the check-db command
    pub fn check_db(&self) {
        let mut node = self.node_service.clone();
        self.executor.spawn(async move {
            let meta = node.get_metadata().await.expect("Could not retrieve chain meta");

            let mut height = meta.height_of_longest_chain();
            let mut missing_blocks = Vec::new();
            let mut missing_headers = Vec::new();
            print!("Searching for height: ");
            // We need to check every header, but not every block.
            let horizon_height = meta.horizon_block(height);
            while height > 0 {
                print!("{}", height);
                io::stdout().flush().unwrap();
                // we can only check till the pruning horizon, 0 is archive node so it needs to check every block.
                if height > horizon_height {
                    match node.get_blocks(vec![height]).await {
                        Err(_err) => {
                            missing_blocks.push(height);
                        },
                        Ok(mut data) => match data.pop() {
                            // We need to check the data it self, as FetchMatchingBlocks will suppress any error, only
                            // logging it.
                            Some(_historical_block) => {},
                            None => missing_blocks.push(height),
                        },
                    };
                }
                height -= 1;
                let next_header = node.get_headers(vec![height]).await;
                if next_header.is_err() {
                    // this header is missing, so we stop here and need to ask for this header
                    missing_headers.push(height);
                };
                print!("\x1B[{}D\x1B[K", (height + 1).to_string().chars().count());
            }
            println!("Complete");
            for missing_block in missing_blocks {
                println!("Missing block at height: {}", missing_block);
            }
            for missing_header_height in missing_headers {
                println!("Missing header at height: {}", missing_header_height)
            }
        });
    }

    #[allow(deprecated)]
    pub fn period_stats(&self, period_end: u64, mut period_ticker_end: u64, period: u64) {
        let mut node = self.node_service.clone();
        self.executor.spawn(async move {
            let meta = node.get_metadata().await.expect("Could not retrieve chain meta");

            let mut height = meta.height_of_longest_chain();
            // Currently gets the stats for: tx count, hash rate estimation, target difficulty, solvetime.
            let mut results: Vec<(usize, f64, u64, u64, usize)> = Vec::new();

            let mut period_ticker_start = period_ticker_end - period;
            let mut period_tx_count = 0;
            let mut period_block_count = 0;
            let mut period_hash = 0.0;
            let mut period_difficulty = 0;
            let mut period_solvetime = 0;
            print!("Searching for height: ");
            while height > 0 {
                print!("{}", height);
                io::stdout().flush().unwrap();

                let block = match node.get_blocks(vec![height]).await {
                    Err(_err) => {
                        println!("Error in db, could not get block");
                        break;
                    },
                    Ok(mut data) => match data.pop() {
                        // We need to check the data it self, as FetchMatchingBlocks will suppress any error, only
                        // logging it.
                        Some(historical_block) => historical_block,
                        None => {
                            println!("Error in db, could not get block");
                            break;
                        },
                    },
                };
                let prev_block = match node.get_blocks(vec![height - 1]).await {
                    Err(_err) => {
                        println!("Error in db, could not get block");
                        break;
                    },
                    Ok(mut data) => match data.pop() {
                        // We need to check the data it self, as FetchMatchingBlocks will suppress any error, only
                        // logging it.
                        Some(historical_block) => historical_block,
                        None => {
                            println!("Error in db, could not get block");
                            break;
                        },
                    },
                };
                height -= 1;
                if block.header().timestamp.as_u64() > period_ticker_end {
                    print!("\x1B[{}D\x1B[K", (height + 1).to_string().chars().count());
                    continue;
                };
                while block.header().timestamp.as_u64() < period_ticker_start {
                    results.push((
                        period_tx_count,
                        period_hash,
                        period_difficulty,
                        period_solvetime,
                        period_block_count,
                    ));
                    period_tx_count = 0;
                    period_block_count = 0;
                    period_hash = 0.0;
                    period_difficulty = 0;
                    period_solvetime = 0;
                    period_ticker_end -= period;
                    period_ticker_start -= period;
                }
                period_tx_count += block.block().body.kernels().len() - 1;
                period_block_count += 1;
                let st = if prev_block.header().timestamp.as_u64() >= block.header().timestamp.as_u64() {
                    1.0
                } else {
                    (block.header().timestamp.as_u64() - prev_block.header().timestamp.as_u64()) as f64
                };
                let diff = block.accumulated_data.target_difficulty.as_u64();
                period_difficulty += diff;
                period_solvetime += st as u64;
                period_hash += diff as f64 / st / 1_000_000.0;
                if period_ticker_end <= period_end {
                    break;
                }
                print!("\x1B[{}D\x1B[K", (height + 1).to_string().chars().count());
            }
            println!("Complete");
            println!("Results of tx count, hash rate estimation, target difficulty, solvetime, block count");
            for data in results {
                println!("{},{},{},{},{}", data.0, data.1, data.2, data.3, data.4);
            }
        });
    }

    pub fn save_header_stats(
        &self,
        start_height: u64,
        end_height: u64,
        filename: String,
        pow_algo: Option<PowAlgorithm>,
    ) {
        let db = self.blockchain_db.clone();
        let network = self.config.network;
        self.executor.spawn(async move {
            let mut output = try_or_print!(File::create(&filename));

            println!(
                "Loading header from height {} to {} and dumping to file [working-dir]/{}.{}",
                start_height,
                end_height,
                filename,
                pow_algo
                    .map(|a| format!(" PoW algo = {}", a))
                    .unwrap_or_else(String::new)
            );

            let start_height = cmp::max(start_height, 1);
            let mut prev_header = try_or_print!(db.fetch_chain_header(start_height - 1).await);
            let consensus_rules = ConsensusManager::builder(network).build();

            writeln!(
                output,
                "Height,Achieved,TargetDifficulty,CalculatedDifficulty,SolveTime,NormalizedSolveTime,Algo,Timestamp,\
                 Window,Acc.Monero,Acc.Sha3"
            )
            .unwrap();

            for height in start_height..=end_height {
                let header = try_or_print!(db.fetch_chain_header(height).await);

                // Optionally, filter out pow algos
                if pow_algo.map(|algo| header.header().pow_algo() != algo).unwrap_or(false) {
                    continue;
                }

                let target_diff = try_or_print!(
                    db.fetch_target_difficulties_for_next_block(prev_header.hash().clone())
                        .await
                );
                let pow_algo = header.header().pow_algo();

                let min = consensus_rules.consensus_constants(height).min_pow_difficulty(pow_algo);
                let max = consensus_rules.consensus_constants(height).max_pow_difficulty(pow_algo);

                let calculated_target_difficulty = target_diff.get(pow_algo).calculate(min, max);
                let existing_target_difficulty = header.accumulated_data().target_difficulty;
                let achieved = header.accumulated_data().achieved_difficulty;
                let solve_time =
                    header.header().timestamp.as_u64() as i64 - prev_header.header().timestamp.as_u64() as i64;
                let normalized_solve_time = cmp::min(
                    cmp::max(solve_time, 1) as u64,
                    consensus_rules
                        .consensus_constants(height)
                        .get_difficulty_max_block_interval(pow_algo),
                );
                let acc_sha3 = header.accumulated_data().accumulated_sha_difficulty;
                let acc_monero = header.accumulated_data().accumulated_monero_difficulty;

                writeln!(
                    output,
                    "{},{},{},{},{},{},{},{},{},{},{}",
                    height,
                    achieved.as_u64(),
                    existing_target_difficulty.as_u64(),
                    calculated_target_difficulty.as_u64(),
                    solve_time,
                    normalized_solve_time,
                    pow_algo,
                    chrono::DateTime::from(header.header().timestamp),
                    target_diff.get(pow_algo).len(),
                    acc_monero.as_u64(),
                    acc_sha3.as_u64(),
                )
                .unwrap();

                if header.header().hash() != header.accumulated_data().hash {
                    eprintln!(
                        "Difference in hash at {}! header = {} and accum hash = {}",
                        height,
                        header.header().hash().to_hex(),
                        header.accumulated_data().hash.to_hex()
                    );
                }

                if existing_target_difficulty != calculated_target_difficulty {
                    eprintln!(
                        "Difference at {}! existing = {} and calculated = {}",
                        height, existing_target_difficulty, calculated_target_difficulty
                    );
                }

                print!("{}", height);
                try_or_print!(io::stdout().flush());
                print!("\x1B[{}D\x1B[K", (height + 1).to_string().chars().count());
                prev_header = header;
            }
            println!("Complete");
        });
    }

    pub fn rewind_blockchain(&self, new_height: u64) {
        let db = self.blockchain_db.clone();
        let local_node_comms_interface = self.node_service.clone();
        self.executor.spawn(async move {
            let blocks = try_or_print!(db.rewind_to_height(new_height).await);
            local_node_comms_interface.publish_block_event(BlockEvent::BlockSyncRewind(blocks));
        });
    }

    /// Function to process the whoami command
    pub fn whoami(&self) {
        println!("{}", self.base_node_identity);
    }

    pub(crate) fn get_software_updater(&self) -> SoftwareUpdaterHandle {
        self.software_updater.clone()
    }
}

async fn fetch_banned_peers(pm: &PeerManager) -> Result<Vec<Peer>, PeerManagerError> {
    let query = PeerQuery::new().select_where(|p| p.is_banned());
    pm.perform_query(query).await
}

pub enum Format {
    Json,
    Text,
}

// TODO: This is not currently used, but could be pretty useful (maybe as an iterator)
// Function to delimit arguments using spaces and pairs of quotation marks, which may include spaces
// pub fn delimit_command_string(command_str: &str) -> Vec<String> {
//     // Delimit arguments using spaces and pairs of quotation marks, which may include spaces
//     let arg_temp = command_str.trim().to_string();
//     let re = Regex::new(r#"[^\s"]+|"(?:\\"|[^"])+""#).unwrap();
//     let arg_temp_vec: Vec<&str> = re.find_iter(&arg_temp).map(|mat| mat.as_str()).collect();
//     // Remove quotation marks left behind by `Regex` - it does not support look ahead and look behind
//     let mut del_arg_vec = Vec::new();
//     for arg in arg_temp_vec.iter().skip(1) {
//         del_arg_vec.push(str::replace(arg, "\"", ""));
//     }
//     del_arg_vec
// }<|MERGE_RESOLUTION|>--- conflicted
+++ resolved
@@ -57,13 +57,6 @@
     mempool::service::LocalMempoolService,
     proof_of_work::PowAlgorithm,
     tari_utilities::{hex::Hex, message_format::MessageFormat},
-<<<<<<< HEAD
-=======
-    transactions::{
-        emoji::EmojiId,
-        types::{Commitment, HashOutput, Signature},
-    },
->>>>>>> 504fbb8b
 };
 use tari_crypto::{ristretto::RistrettoPublicKey, tari_utilities::Hashable};
 use tari_p2p::auto_update::SoftwareUpdaterHandle;
