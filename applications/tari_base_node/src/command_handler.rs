--- conflicted
+++ resolved
@@ -103,11 +103,7 @@
     }
 
     pub fn status(&self, output: StatusOutput) {
-<<<<<<< HEAD
-        let mut state_info = self.state_machine_info.clone();
-=======
         let state_info = self.state_machine_info.clone();
->>>>>>> 997d2888
         let mut node = self.node_service.clone();
         let mut mempool = self.mempool_service.clone();
         let peer_manager = self.peer_manager.clone();
