--- conflicted
+++ resolved
@@ -1112,9 +1112,6 @@
         }
     }
 
-<<<<<<< HEAD
-
-=======
     async fn identify(&self, _: Request<tari_rpc::Empty>) -> Result<Response<tari_rpc::NodeIdentity>, Status> {
         let identity = self.comms.node_identity_ref();
         Ok(Response::new(tari_rpc::NodeIdentity {
@@ -1199,7 +1196,6 @@
 
         Ok(Response::new(response))
     }
->>>>>>> cedb1d4a
 }
 
 enum BlockGroupType {
