--- conflicted
+++ resolved
@@ -21,14 +21,7 @@
 // USE OF THIS SOFTWARE, EVEN IF ADVISED OF THE POSSIBILITY OF SUCH DAMAGE.
 
 use std::cmp;
-<<<<<<< HEAD
-use tari_core::{base_node::LocalNodeCommsInterface, chain_storage::HistoricalBlock};
-=======
-use tari_core::{
-    base_node::LocalNodeCommsInterface,
-    blocks::{BlockHeader, HistoricalBlock},
-};
->>>>>>> 5bef3fdf
+use tari_core::{base_node::LocalNodeCommsInterface, blocks::HistoricalBlock};
 use tonic::Status;
 
 // The maximum number of blocks that can be requested at a time. These will be streamed to the
