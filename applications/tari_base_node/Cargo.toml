[package]
name = "tari_base_node"
authors = ["The Tari Development Community"]
description = "The tari full base node implementation"
repository = "https://github.com/tari-project/tari"
license = "BSD-3-Clause"
<<<<<<< HEAD
version = "0.2.5"
=======
version = "0.3.0"
>>>>>>> 5bdc2678
edition = "2018"

# See more keys and their definitions at https://doc.rust-lang.org/cargo/reference/manifest.html

[dependencies]
tari_common = { version= "^0.1", path = "../../common" }
tari_comms = { version = "^0.1", path = "../../comms"}
tari_comms_dht = { version = "^0.1", path = "../../comms/dht"}
tari_core = {path = "../../base_layer/core", version= "^0.1"}
tari_p2p = {path = "../../base_layer/p2p", version= "^0.1"}
tari_service_framework = { version = "^0.0", path = "../../base_layer/service_framework"}
tari_shutdown = { path = "../../infrastructure/shutdown", version = "^0.0" }
tari_mmr = { path = "../../base_layer/mmr", version = "^0.1" }
tari_wallet = { path = "../../base_layer/wallet", version = "^0.1" }
tari_broadcast_channel = "^0.1"
tari_crypto = { version = "^0.3" }

structopt = { version = "0.3.13", default_features = false }
config = { version = "0.9.3" }
dirs = "2.0.2"
futures = { version = "^0.3.1", default-features = false, features = ["alloc"]}
log = { version = "0.4.8", features = ["std"] }
log4rs = { version = "0.8.3", features = ["toml_format", "rolling_file_appender", "compound_policy", "size_trigger", "fixed_window_roller"] }
rand = "0.7.2"
serde_json = "1.0"
tokio = { version="0.2.10", features = ["signal"] }
rustyline = "6.0"
rustyline-derive = "0.3"
strum = "0.18.0"
strum_macros = "0.18.0"
qrcode = { version = "0.12" }
chrono = "0.4"
chrono-english = "0.1"
regex = "1"
tonic = "0.2"
prost = "0.6"
prost-types = "0.6.1"

[build-dependencies]
tonic-build = "0.2"
serde = "1.0.90"
toml = "0.5"
git2 = "0.8"<|MERGE_RESOLUTION|>--- conflicted
+++ resolved
@@ -4,11 +4,7 @@
 description = "The tari full base node implementation"
 repository = "https://github.com/tari-project/tari"
 license = "BSD-3-Clause"
-<<<<<<< HEAD
-version = "0.2.5"
-=======
 version = "0.3.0"
->>>>>>> 5bdc2678
 edition = "2018"
 
 # See more keys and their definitions at https://doc.rust-lang.org/cargo/reference/manifest.html
