--- conflicted
+++ resolved
@@ -15,18 +15,14 @@
 tari_common_types = { path = "../../base_layer/common_types" }
 tari_comms_dht = { path = "../../comms/dht" }
 tari_core = { path = "../../base_layer/core", default-features = false, features = ["transactions"] }
-<<<<<<< HEAD
-tari_crypto = { git = "https://github.com/tari-project/tari-crypto.git", tag = "v0.16.0" }
-=======
-tari_crypto = { git = "https://github.com/tari-project/tari-crypto.git", tag = "v0.16.1" }
->>>>>>> d7b4699c
+tari_crypto = { git = "https://github.com/tari-project/tari-crypto.git", tag = "v0.16.2" }
 tari_libtor = { path = "../../infrastructure/libtor", optional = true }
 tari_mmr = { path = "../../base_layer/mmr", features = ["native_bitmap"] }
 tari_p2p = { path = "../../base_layer/p2p", features = ["auto-update"] }
 tari_storage = {path="../../infrastructure/storage"}
 tari_service_framework = { path = "../../base_layer/service_framework" }
 tari_shutdown = { path = "../../infrastructure/shutdown" }
-tari_utilities = { git = "https://github.com/tari-project/tari_utilities.git", tag="v0.4.7" }
+tari_utilities = { git = "https://github.com/tari-project/tari_utilities.git", tag="v0.4.9" }
 
 anyhow = "1.0.53"
 async-trait = "0.1.52"
