--- conflicted
+++ resolved
@@ -11,18 +11,8 @@
 tari_app_grpc = { path = "../tari_app_grpc" }
 tari_app_utilities = { path = "../tari_app_utilities" }
 tari_common = { path = "../../common" }
-<<<<<<< HEAD
-tari_comms = { path = "../../comms", features = ["rpc"]}
+tari_comms = { path = "../../comms", features = ["rpc"] }
 tari_common_types = {path = "../../base_layer/common_types"}
-tari_comms_dht = { path = "../../comms/dht"}
-tari_core = { path = "../../base_layer/core", default-features = false, features = ["transactions"]}
-tari_crypto = "0.11.1"
-tari_mmr = { path = "../../base_layer/mmr" }
-tari_p2p = { path = "../../base_layer/p2p", features = ["auto-update"] }
-tari_service_framework = {  path = "../../base_layer/service_framework"}
-tari_shutdown = { path = "../../infrastructure/shutdown"}
-=======
-tari_comms = { path = "../../comms", features = ["rpc"] }
 tari_comms_dht = { path = "../../comms/dht" }
 tari_core = { path = "../../base_layer/core", default-features = false, features = ["transactions"] }
 tari_crypto = "0.11.1"
@@ -30,7 +20,6 @@
 tari_p2p = { path = "../../base_layer/p2p", features = ["auto-update"] }
 tari_service_framework = { path = "../../base_layer/service_framework" }
 tari_shutdown = { path = "../../infrastructure/shutdown" }
->>>>>>> 504fbb8b
 
 anyhow = "1.0.32"
 bincode = "1.3.1"
@@ -55,10 +44,6 @@
 opentelemetry-jaeger = { version="0.15", features=["rt-tokio"]}
 
 [features]
-<<<<<<< HEAD
 avx2 = ["tari_core/avx2", "tari_crypto/avx2", "tari_p2p/avx2",  "tari_comms/avx2", "tari_comms_dht/avx2"]
-=======
-avx2 = ["tari_core/avx2", "tari_crypto/avx2", "tari_p2p/avx2", "tari_comms/avx2", "tari_comms_dht/avx2"]
->>>>>>> 504fbb8b
 safe = []
 
