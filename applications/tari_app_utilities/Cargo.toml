[package]
name = "tari_app_utilities"
version = "0.40.2"
authors = ["The Tari Development Community"]
edition = "2018"
license = "BSD-3-Clause"

[dependencies]
tari_comms = { path = "../../comms/core" }
<<<<<<< HEAD
tari_crypto = { git = "https://github.com/tari-project/tari-crypto.git", tag = "v0.16.0" }
=======
tari_crypto = { git = "https://github.com/tari-project/tari-crypto.git", tag = "v0.16.1" }
>>>>>>> d7b4699c
tari_common = { path = "../../common" }
tari_common_types = { path = "../../base_layer/common_types" }
tari_utilities = { git = "https://github.com/tari-project/tari_utilities.git", tag="v0.4.7" }

clap = { version = "3.2.0", features = ["derive", "env"] }
config = { version = "0.13.0" }
futures = { version = "^0.3.16", default-features = false, features = ["alloc"] }
dirs-next = "1.0.2"
json5 = "0.2.2"
log = { version = "0.4.8", features = ["std"] }
rand = "0.7.3"
tokio = { version = "1.20", features = ["signal"] }
serde = "1.0.126"
structopt = { version = "0.3.13", default_features = false }
thiserror = "^1.0.26"

[build-dependencies]
tari_common = { path = "../../common", features = ["build", "static-application-info"] }<|MERGE_RESOLUTION|>--- conflicted
+++ resolved
@@ -7,11 +7,7 @@
 
 [dependencies]
 tari_comms = { path = "../../comms/core" }
-<<<<<<< HEAD
-tari_crypto = { git = "https://github.com/tari-project/tari-crypto.git", tag = "v0.16.0" }
-=======
 tari_crypto = { git = "https://github.com/tari-project/tari-crypto.git", tag = "v0.16.1" }
->>>>>>> d7b4699c
 tari_common = { path = "../../common" }
 tari_common_types = { path = "../../base_layer/common_types" }
 tari_utilities = { git = "https://github.com/tari-project/tari_utilities.git", tag="v0.4.7" }
