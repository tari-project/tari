[package]
name = "tari_app_utilities"
version = "0.30.2"
authors = ["The Tari Development Community"]
edition = "2018"
license = "BSD-3-Clause"

[dependencies]
<<<<<<< HEAD
tari_comms = { path = "../../comms/core" }
tari_crypto = { git = "https://github.com/tari-project/tari-crypto.git", tag = "v0.12.4" }
=======
tari_comms = { path = "../../comms" }
tari_crypto = { git = "https://github.com/tari-project/tari-crypto.git", tag = "v0.12.5" }
>>>>>>> 6d5fae0f
tari_common = { path = "../../common" }
tari_common_types = { path = "../../base_layer/common_types" }
tari_p2p = { path = "../../base_layer/p2p", features = ["auto-update"] }
tari_utilities = { git = "https://github.com/tari-project/tari_utilities.git", tag = "v0.3.1" }

config = { version = "0.9.3" }
futures = { version = "^0.3.16", default-features = false, features = ["alloc"] }
dirs-next = "1.0.2"
json5 = "0.2.2"
log = { version = "0.4.8", features = ["std"] }
rand = "0.8"
tokio = { version = "1.11", features = ["signal"] }
serde = "1.0.126"
structopt = { version = "0.3.13", default_features = false }
thiserror = "^1.0.26"

[build-dependencies]
tari_common = { path = "../../common", features = ["build", "static-application-info"] }<|MERGE_RESOLUTION|>--- conflicted
+++ resolved
@@ -6,13 +6,8 @@
 license = "BSD-3-Clause"
 
 [dependencies]
-<<<<<<< HEAD
 tari_comms = { path = "../../comms/core" }
-tari_crypto = { git = "https://github.com/tari-project/tari-crypto.git", tag = "v0.12.4" }
-=======
-tari_comms = { path = "../../comms" }
 tari_crypto = { git = "https://github.com/tari-project/tari-crypto.git", tag = "v0.12.5" }
->>>>>>> 6d5fae0f
 tari_common = { path = "../../common" }
 tari_common_types = { path = "../../base_layer/common_types" }
 tari_p2p = { path = "../../base_layer/p2p", features = ["auto-update"] }
