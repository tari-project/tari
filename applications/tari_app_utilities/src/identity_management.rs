// Copyright 2020. The Tari Project
//
// Redistribution and use in source and binary forms, with or without modification, are permitted provided that the
// following conditions are met:
//
// 1. Redistributions of source code must retain the above copyright notice, this list of conditions and the following
// disclaimer.
//
// 2. Redistributions in binary form must reproduce the above copyright notice, this list of conditions and the
// following disclaimer in the documentation and/or other materials provided with the distribution.
//
// 3. Neither the name of the copyright holder nor the names of its contributors may be used to endorse or promote
// products derived from this software without specific prior written permission.
//
// THIS SOFTWARE IS PROVIDED BY THE COPYRIGHT HOLDERS AND CONTRIBUTORS "AS IS" AND ANY EXPRESS OR IMPLIED WARRANTIES,
// INCLUDING, BUT NOT LIMITED TO, THE IMPLIED WARRANTIES OF MERCHANTABILITY AND FITNESS FOR A PARTICULAR PURPOSE ARE
// DISCLAIMED. IN NO EVENT SHALL THE COPYRIGHT HOLDER OR CONTRIBUTORS BE LIABLE FOR ANY DIRECT, INDIRECT, INCIDENTAL,
// SPECIAL, EXEMPLARY, OR CONSEQUENTIAL DAMAGES (INCLUDING, BUT NOT LIMITED TO, PROCUREMENT OF SUBSTITUTE GOODS OR
// SERVICES; LOSS OF USE, DATA, OR PROFITS; OR BUSINESS INTERRUPTION) HOWEVER CAUSED AND ON ANY THEORY OF LIABILITY,
// WHETHER IN CONTRACT, STRICT LIABILITY, OR TORT (INCLUDING NEGLIGENCE OR OTHERWISE) ARISING IN ANY WAY OUT OF THE
// USE OF THIS SOFTWARE, EVEN IF ADVISED OF THE POSSIBILITY OF SUCH DAMAGE.

<<<<<<< HEAD
use std::{clone::Clone, fs, path::Path, string::ToString, sync::Arc};

use log::*;
use rand::rngs::OsRng;
use tari_common::{configuration::bootstrap::prompt, exit_codes::ExitCodes};
=======
use std::{clone::Clone, fs, path::Path, str::FromStr, string::ToString, sync::Arc};

use log::*;
use rand::rngs::OsRng;
use serde::{de::DeserializeOwned, Serialize};
use tari_common::{
    configuration::{bootstrap::prompt, utils::get_local_ip},
    exit_codes::ExitCodes,
};
>>>>>>> 5b0c7c94
use tari_common_types::types::PrivateKey;
use tari_comms::{multiaddr::Multiaddr, peer_manager::PeerFeatures, NodeIdentity};
use tari_crypto::{keys::SecretKey, tari_utilities::hex::Hex};

pub const LOG_TARGET: &str = "tari_application";

/// Loads the node identity, or creates a new one if the --create-id flag was specified
/// ## Parameters
/// `identity_file` - Reference to file path
/// `public_address` - Network address of the base node
/// `create_id` - Whether an identity needs to be created or not
/// `peer_features` - Enables features of the base node
///
/// # Return
/// A NodeIdentity wrapped in an atomic reference counter on success, the exit code indicating the reason on failure
pub fn setup_node_identity<P: AsRef<Path>>(
    identity_file: P,
    public_address: &Option<Multiaddr>,
    create_id: bool,
    peer_features: PeerFeatures,
) -> Result<Arc<NodeIdentity>, ExitCodes> {
    match load_identity(&identity_file) {
        Ok(id) => match public_address {
            Some(public_address) => {
                id.set_public_address(public_address.clone());
                Ok(Arc::new(id))
            },
            None => Ok(Arc::new(id)),
        },
        Err(e) => {
            if !create_id {
                let prompt = prompt("Node identity does not exist.\nWould you like to to create one (Y/n)?");
                if !prompt {
                    error!(
                        target: LOG_TARGET,
                        "Node identity information not found. {}. You can update the configuration file to point to a \
                         valid node identity file, or re-run the node with the --create-id flag to create a new \
                         identity.",
                        e
                    );
                    return Err(ExitCodes::ConfigError(format!(
                        "Node identity information not found. {}. You can update the configuration file to point to a \
                         valid node identity file, or re-run the node with the --create-id flag to create a new \
                         identity.",
                        e
                    )));
                };
            }

            debug!(target: LOG_TARGET, "Node id not found. {}. Creating new ID", e);

            match create_new_identity(&identity_file, public_address.clone(), peer_features) {
                Ok(id) => {
                    info!(
                        target: LOG_TARGET,
                        "New node identity [{}] with public key {} has been created at {}.",
                        id.node_id(),
                        id.public_key(),
                        identity_file.as_ref().to_str().unwrap_or("?"),
                    );
                    Ok(Arc::new(id))
                },
                Err(e) => {
                    error!(target: LOG_TARGET, "Could not create new node id. {:?}.", e);
                    Err(ExitCodes::ConfigError(format!(
                        "Could not create new node id. {:?}.",
                        e
                    )))
                },
            }
        },
    }
}

/// Tries to construct a node identity by loading the secret key and other metadata from disk and calculating the
/// missing fields from that information.
/// ## Parameters
/// `path` - Reference to a path
///
/// ## Returns
/// Result containing a NodeIdentity on success, string indicates the reason on failure
pub fn load_identity<P: AsRef<Path>>(path: P) -> Result<NodeIdentity, String> {
    if !path.as_ref().exists() {
        return Err(format!(
            "Identity file, {}, does not exist.",
            path.as_ref().to_str().unwrap_or("?"),
        ));
    }

    let id_str = std::fs::read_to_string(path.as_ref()).map_err(|e| {
        format!(
            "The node identity file, {}, could not be read. {}",
            path.as_ref().to_str().unwrap_or("?"),
            e.to_string()
        )
    })?;
    let id = json5::from_str::<NodeIdentity>(&id_str).map_err(|e| {
        format!(
            "The node identity file, {}, has an error. {}",
            path.as_ref().to_str().unwrap_or("?"),
            e.to_string()
        )
    })?;
    debug!(
        "Node ID loaded with public key {} and Node id {}",
        id.public_key().to_hex(),
        id.node_id().to_hex()
    );
    Ok(id)
}
/// Create a new node id and save it to disk
/// ## Parameters
/// `path` - Reference to path to save the file
/// `public_addr` - Network address of the base node
/// `peer_features` - The features enabled for the base node
///
/// ## Returns
/// Result containing the node identity, string will indicate reason on error
pub fn create_new_identity<P: AsRef<Path>>(
    path: P,
    public_addr: Option<Multiaddr>,
    features: PeerFeatures,
) -> Result<NodeIdentity, String> {
    let private_key = PrivateKey::random(&mut OsRng);
    let node_identity = NodeIdentity::new(
        private_key,
        match public_addr {
            Some(public_addr) => public_addr,
            None => format!("{}/tcp/18141", get_local_ip().ok_or("Can't get local ip address")?)
                .parse()
                .map_err(|e: <Multiaddr as FromStr>::Err| e.to_string())?,
        },
        features,
    );
    save_as_json(path, &node_identity)?;
    Ok(node_identity)
}

/// Recover a node id from a given private key and save it to disk
/// ## Parameters
/// `private_key` - The private key
/// `path` - Reference to path to save the file
/// `public_addr` - Network address of the base node
/// `peer_features` - The features enabled for the base node
///
/// ## Returns
/// A NodeIdentity wrapped in an atomic reference counter on success, the exit code indicating the reason on failure
pub fn recover_node_identity<P: AsRef<Path>>(
    private_key: PrivateKey,
    path: P,
    public_addr: &Multiaddr,
    features: PeerFeatures,
) -> Result<Arc<NodeIdentity>, ExitCodes> {
    let node_identity = NodeIdentity::new(private_key, public_addr.clone(), features);
    save_as_json(path, &node_identity).map_err(ExitCodes::IOError)?;
    Ok(Arc::new(node_identity))
}

/// Loads the node identity from json at the given path
/// ## Parameters
/// `path` - Path to file from which to load the node identity
///
/// ## Returns
/// Result containing an object on success, string will indicate reason on error
pub fn load_from_json<P: AsRef<Path>, T: DeserializeOwned>(path: P) -> Result<T, String> {
    if !path.as_ref().exists() {
        return Err(format!(
            "Identity file, {}, does not exist.",
            path.as_ref().to_str().unwrap()
        ));
    }

    let contents = fs::read_to_string(path).map_err(|err| err.to_string())?;
    let object = json5::from_str(&contents).map_err(|err| err.to_string())?;
    Ok(object)
}

/// Saves the node identity as json at a given path, creating it if it does not already exist
/// ## Parameters
/// `path` - Path to save the file
/// `object` - Data to be saved
///
/// ## Returns
/// Result to check if successful or not, string will indicate reason on error
pub fn save_as_json<P: AsRef<Path>, T: Serialize>(path: P, object: &T) -> Result<(), String> {
    let json = json5::to_string(object).unwrap();
    if let Some(p) = path.as_ref().parent() {
        if !p.exists() {
            fs::create_dir_all(p).map_err(|e| format!("Could not save json to data folder. {}", e.to_string()))?;
        }
    }
    let json_with_comment = format!(
        "// The public address is overwritten by the config/environment variable \
         (TARI_BASE_NODE__<network>__PUBLIC_ADDRESS)\n{}",
        json
    );
    fs::write(path.as_ref(), json_with_comment.as_bytes()).map_err(|e| {
        format!(
            "Error writing json file, {}. {}",
            path.as_ref().to_str().unwrap_or("<invalid UTF-8>"),
            e.to_string()
        )
    })?;

    Ok(())
}<|MERGE_RESOLUTION|>--- conflicted
+++ resolved
@@ -20,13 +20,6 @@
 // WHETHER IN CONTRACT, STRICT LIABILITY, OR TORT (INCLUDING NEGLIGENCE OR OTHERWISE) ARISING IN ANY WAY OUT OF THE
 // USE OF THIS SOFTWARE, EVEN IF ADVISED OF THE POSSIBILITY OF SUCH DAMAGE.
 
-<<<<<<< HEAD
-use std::{clone::Clone, fs, path::Path, string::ToString, sync::Arc};
-
-use log::*;
-use rand::rngs::OsRng;
-use tari_common::{configuration::bootstrap::prompt, exit_codes::ExitCodes};
-=======
 use std::{clone::Clone, fs, path::Path, str::FromStr, string::ToString, sync::Arc};
 
 use log::*;
@@ -36,7 +29,6 @@
     configuration::{bootstrap::prompt, utils::get_local_ip},
     exit_codes::ExitCodes,
 };
->>>>>>> 5b0c7c94
 use tari_common_types::types::PrivateKey;
 use tari_comms::{multiaddr::Multiaddr, peer_manager::PeerFeatures, NodeIdentity};
 use tari_crypto::{keys::SecretKey, tari_utilities::hex::Hex};
