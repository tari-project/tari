--- conflicted
+++ resolved
@@ -25,10 +25,7 @@
 use rand::rngs::OsRng;
 use std::{clone::Clone, fs, path::Path, string::ToString, sync::Arc};
 use tari_common::configuration::bootstrap::prompt;
-<<<<<<< HEAD
-=======
 use tari_common_types::types::PrivateKey;
->>>>>>> 997d2888
 use tari_comms::{multiaddr::Multiaddr, peer_manager::PeerFeatures, NodeIdentity};
 use tari_crypto::{
     keys::SecretKey,
@@ -58,28 +55,19 @@
             if !create_id {
                 let prompt = prompt("Node identity does not exist.\nWould you like to to create one (Y/n)?");
                 if !prompt {
-<<<<<<< HEAD
-                    let msg = format!(
-=======
                     error!(
                         target: LOG_TARGET,
->>>>>>> 997d2888
                         "Node identity information not found. {}. You can update the configuration file to point to a \
                          valid node identity file, or re-run the node with the --create-id flag to create a new \
                          identity.",
                         e
                     );
-<<<<<<< HEAD
-                    error!(target: LOG_TARGET, "{}", msg);
-                    return Err(ExitCodes::ConfigError(msg));
-=======
                     return Err(ExitCodes::ConfigError(format!(
                         "Node identity information not found. {}. You can update the configuration file to point to a \
                          valid node identity file, or re-run the node with the --create-id flag to create a new \
                          identity.",
                         e
                     )));
->>>>>>> 997d2888
                 };
             }
 
