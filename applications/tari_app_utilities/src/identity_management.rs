// Copyright 2020. The Tari Project
//
// Redistribution and use in source and binary forms, with or without modification, are permitted provided that the
// following conditions are met:
//
// 1. Redistributions of source code must retain the above copyright notice, this list of conditions and the following
// disclaimer.
//
// 2. Redistributions in binary form must reproduce the above copyright notice, this list of conditions and the
// following disclaimer in the documentation and/or other materials provided with the distribution.
//
// 3. Neither the name of the copyright holder nor the names of its contributors may be used to endorse or promote
// products derived from this software without specific prior written permission.
//
// THIS SOFTWARE IS PROVIDED BY THE COPYRIGHT HOLDERS AND CONTRIBUTORS "AS IS" AND ANY EXPRESS OR IMPLIED WARRANTIES,
// INCLUDING, BUT NOT LIMITED TO, THE IMPLIED WARRANTIES OF MERCHANTABILITY AND FITNESS FOR A PARTICULAR PURPOSE ARE
// DISCLAIMED. IN NO EVENT SHALL THE COPYRIGHT HOLDER OR CONTRIBUTORS BE LIABLE FOR ANY DIRECT, INDIRECT, INCIDENTAL,
// SPECIAL, EXEMPLARY, OR CONSEQUENTIAL DAMAGES (INCLUDING, BUT NOT LIMITED TO, PROCUREMENT OF SUBSTITUTE GOODS OR
// SERVICES; LOSS OF USE, DATA, OR PROFITS; OR BUSINESS INTERRUPTION) HOWEVER CAUSED AND ON ANY THEORY OF LIABILITY,
// WHETHER IN CONTRACT, STRICT LIABILITY, OR TORT (INCLUDING NEGLIGENCE OR OTHERWISE) ARISING IN ANY WAY OUT OF THE
// USE OF THIS SOFTWARE, EVEN IF ADVISED OF THE POSSIBILITY OF SUCH DAMAGE.

use std::{clone::Clone, fs, io, path::Path, sync::Arc};

use log::*;
use rand::rngs::OsRng;
use serde::{de::DeserializeOwned, Serialize};
use tari_common::{
    configuration::bootstrap::prompt,
    exit_codes::{ExitCode, ExitError},
};
use tari_comms::{multiaddr::Multiaddr, peer_manager::PeerFeatures, tor::TorIdentity, NodeIdentity};
use tari_crypto::tari_utilities::hex::Hex;

pub const LOG_TARGET: &str = "tari_application";

const REQUIRED_IDENTITY_PERMS: u32 = 0o100600;

/// Loads the node identity, or creates a new one if the --create-id flag was specified
///
/// ## Parameters
/// `identity_file` - Reference to file path
/// `public_address` - Network address of the base node
/// `create_id` - Whether an identity needs to be created or not
/// `peer_features` - Enables features of the base node
///
/// # Return
/// A NodeIdentity wrapped in an atomic reference counter on success, the exit code indicating the reason on failure
pub fn setup_node_identity<P: AsRef<Path>>(
    identity_file: P,
    public_address: Option<&Multiaddr>,
    create_id: bool,
    peer_features: PeerFeatures,
) -> Result<Arc<NodeIdentity>, ExitError> {
    match load_node_identity(&identity_file) {
        Ok(id) => match public_address {
            Some(public_address) => {
                id.set_public_address(public_address.clone());
                Ok(Arc::new(id))
            },
            None => Ok(Arc::new(id)),
        },
        Err(IdentityError::InvalidPermissions) => Err(ExitError::new(
            ExitCode::ConfigError,
            &format!(
                "{path} has incorrect permissions. You can update the identity file with the correct permissions \
                 using 'chmod 600 {path}', or delete the identity file and re-run the node with the --create-id flag.",
                path = identity_file.as_ref().to_string_lossy()
            ),
        )),
        Err(e) => {
            debug!(target: LOG_TARGET, "Failed to load node identity: {}", e);
            if !create_id {
                let prompt = prompt("Node identity does not exist.\nWould you like to to create one (Y/n)?");
                if !prompt {
                    error!(
                        target: LOG_TARGET,
                        "Node identity information not found. {}. You can update the configuration file to point to a \
                         valid node identity file, or re-run the node with the --create-id flag to create a new \
                         identity.",
                        e
                    );
                    return Err(ExitError::new(
                        ExitCode::ConfigError,
                        &format!(
                            "Node identity information not found. {}. You can update the configuration file to point \
                             to a valid node identity file, or re-run the node with the --create-id flag to create a \
                             new identity.",
                            e
                        ),
                    ));
                };
            }

            debug!(target: LOG_TARGET, "Existing node id not found. {}. Creating new ID", e);

            match create_new_node_identity(
                &identity_file,
                public_address.cloned().unwrap_or_else(Multiaddr::empty),
                peer_features,
            ) {
                Ok(id) => {
                    info!(
                        target: LOG_TARGET,
                        "New node identity [{}] with public key {} has been created at {}.",
                        id.node_id(),
                        id.public_key(),
                        identity_file.as_ref().to_str().unwrap_or("?"),
                    );
                    Ok(Arc::new(id))
                },
                Err(e) => {
                    error!(target: LOG_TARGET, "Could not create new node id. {}.", e);
                    Err(ExitError::new(
                        ExitCode::ConfigError,
<<<<<<< HEAD
                        format!("Could not create new node id. {}.", e),
=======
                        &format!("Could not create new node id. {:?}.", e),
>>>>>>> 6bd5d443
                    ))
                },
            }
        },
    }
}

/// Tries to construct a node identity by loading the secret key and other metadata from disk and calculating the
/// missing fields from that information.
///
/// ## Parameters
/// `path` - Reference to a path
///
/// ## Returns
/// Result containing a NodeIdentity on success, string indicates the reason on failure
fn load_node_identity<P: AsRef<Path>>(path: P) -> Result<NodeIdentity, IdentityError> {
    check_identity_file(&path)?;

    let id_str = fs::read_to_string(path.as_ref())?;
    let id = json5::from_str::<NodeIdentity>(&id_str)?;
    // Check whether the previous version has a signature and sign if necessary
    if !id.is_signed() {
        id.sign();
    }
    debug!(
        "Node ID loaded with public key {} and Node id {}",
        id.public_key().to_hex(),
        id.node_id().to_hex()
    );
    Ok(id)
}

/// Create a new node id and save it to disk
///
/// ## Parameters
/// `path` - Reference to path to save the file
/// `public_addr` - Network address of the base node
/// `peer_features` - The features enabled for the base node
///
/// ## Returns
/// Result containing the node identity, string will indicate reason on error
fn create_new_node_identity<P: AsRef<Path>>(
    path: P,
    public_addr: Multiaddr,
    features: PeerFeatures,
) -> Result<NodeIdentity, IdentityError> {
    let node_identity = NodeIdentity::random(&mut OsRng, public_addr, features);
    save_as_json(&path, &node_identity)?;
    Ok(node_identity)
}

/// Loads the node identity from json at the given path
///
/// ## Parameters
/// `path` - Path to file from which to load the node identity
///
/// ## Returns
/// Result containing an object on success, string will indicate reason on error
pub fn load_from_json<P: AsRef<Path>, T: DeserializeOwned>(path: P) -> Result<T, IdentityError> {
    let contents = fs::read_to_string(path)?;
    let object = json5::from_str(&contents)?;
    Ok(object)
}

/// Attempts to load the TorIdentity from the JSON file at the given path.
///
/// ## Parameters
/// `path` - Path to the `TorIdentity` JSON file
///
/// ## Returns
/// The deserialized `TorIdentity` struct. Returns an error if the path does not exist,  
pub fn load_tor_identity<P: AsRef<Path>>(path: P) -> Result<TorIdentity, IdentityError> {
    check_identity_file(&path)?;
    let identity = load_from_json(path)?;
    Ok(identity)
}

/// Saves the identity as json at a given path with 0600 file permissions (UNIX-only), creating it if it does not
/// already exist.
///
/// ## Parameters
/// `path` - Path to save the file
/// `object` - Data to be saved
///
/// ## Returns
/// Result to check if successful or not, string will indicate reason on error
pub fn save_as_json<P: AsRef<Path>, T: Serialize>(path: P, object: &T) -> Result<(), IdentityError> {
    let json = json5::to_string(object)?;
    if let Some(p) = path.as_ref().parent() {
        if !p.exists() {
            fs::create_dir_all(p)?;
        }
    }
    let json_with_comment = format!(
        "// This file is generated by the Tari base node. Any changes will be overwritten.\n{}",
        json
    );
    fs::write(path.as_ref(), json_with_comment.as_bytes())?;
    set_permissions(path, REQUIRED_IDENTITY_PERMS)?;
    Ok(())
}

/// Check that the given path exists, is a file and has the correct file permissions (mac/linux only)
fn check_identity_file<P: AsRef<Path>>(path: P) -> Result<(), IdentityError> {
    if !path.as_ref().exists() {
        return Err(IdentityError::NotFound);
    }

    if !path.as_ref().metadata()?.is_file() {
        return Err(IdentityError::NotFile);
    }

    if !has_permissions(&path, REQUIRED_IDENTITY_PERMS)? {
        return Err(IdentityError::InvalidPermissions);
    }
    Ok(())
}

#[cfg(target_family = "unix")]
fn set_permissions<P: AsRef<Path>>(path: P, new_perms: u32) -> io::Result<()> {
    use std::os::unix::fs::PermissionsExt;
    let metadata = fs::metadata(&path)?;
    let mut perms = metadata.permissions();
    perms.set_mode(new_perms);
    fs::set_permissions(path, perms)?;
    Ok(())
}

#[cfg(target_family = "windows")]
fn set_permissions<P: AsRef<Path>>(_: P, _: u32) -> io::Result<()> {
    // Windows permissions are very different and are not supported
    Ok(())
}

#[cfg(target_family = "unix")]
fn has_permissions<P: AsRef<Path>>(path: P, perms: u32) -> io::Result<bool> {
    use std::os::unix::fs::PermissionsExt;
    let metadata = fs::metadata(path)?;
    Ok(metadata.permissions().mode() == perms)
}

#[cfg(target_family = "windows")]
fn has_permissions<P: AsRef<Path>>(_: P, _: u32) -> io::Result<bool> {
    Ok(true)
}

#[derive(Debug, thiserror::Error)]
pub enum IdentityError {
    #[error("Identity file has invalid permissions")]
    InvalidPermissions,
    #[error("Identity file was not found")]
    NotFound,
    #[error("Path is not a file")]
    NotFile,
    #[error("Malformed identity file: {0}")]
    JsonError(#[from] json5::Error),
    #[error(transparent)]
    Io(#[from] io::Error),
}<|MERGE_RESOLUTION|>--- conflicted
+++ resolved
@@ -113,11 +113,7 @@
                     error!(target: LOG_TARGET, "Could not create new node id. {}.", e);
                     Err(ExitError::new(
                         ExitCode::ConfigError,
-<<<<<<< HEAD
-                        format!("Could not create new node id. {}.", e),
-=======
-                        &format!("Could not create new node id. {:?}.", e),
->>>>>>> 6bd5d443
+                        &format!("Could not create new node id. {}.", e),
                     ))
                 },
             }
