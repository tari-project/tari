--- conflicted
+++ resolved
@@ -132,26 +132,8 @@
 fn load_node_identity<P: AsRef<Path>>(path: P) -> Result<NodeIdentity, IdentityError> {
     check_identity_file(&path)?;
 
-<<<<<<< HEAD
-    let id = load_from_json::<_, NodeIdentity>(&path)
-        .map_err(|e| {
-            format!(
-                "The node identity file, {}, could not be read. {}",
-                path.as_ref().to_str().unwrap_or("?"),
-                e
-            )
-        })?
-        .ok_or_else(|| {
-            format!(
-                "The node identity file, {}, does not exist.",
-                path.as_ref().to_str().unwrap_or("?"),
-            )
-        })?;
-
-=======
     let id_str = fs::read_to_string(path.as_ref())?;
     let id = json5::from_str::<NodeIdentity>(&id_str)?;
->>>>>>> f41af8cf
     // Check whether the previous version has a signature and sign if necessary
     if !id.is_signed() {
         id.sign();
@@ -190,21 +172,14 @@
 ///
 /// ## Returns
 /// Result containing an object on success, string will indicate reason on error
-<<<<<<< HEAD
-pub fn load_from_json<P: AsRef<Path>, T: DeserializeOwned>(path: P) -> Result<Option<T>, String> {
+pub fn load_from_json<P: AsRef<Path>, T: DeserializeOwned>(path: P) -> Result<Option<T>, IdentityError> {
     if !path.as_ref().exists() {
         return Ok(None);
     }
 
-    let contents = fs::read_to_string(path).map_err(|err| err.to_string())?;
-    let object = json5::from_str(&contents).map_err(|err| err.to_string())?;
-    Ok(Some(object))
-=======
-pub fn load_from_json<P: AsRef<Path>, T: DeserializeOwned>(path: P) -> Result<T, IdentityError> {
     let contents = fs::read_to_string(path)?;
     let object = json5::from_str(&contents)?;
-    Ok(object)
->>>>>>> f41af8cf
+    Ok(Some(object))
 }
 
 /// Attempts to load the TorIdentity from the JSON file at the given path.
@@ -213,8 +188,8 @@
 /// `path` - Path to the `TorIdentity` JSON file
 ///
 /// ## Returns
-/// The deserialized `TorIdentity` struct. Returns an error if the path does not exist,  
-pub fn load_tor_identity<P: AsRef<Path>>(path: P) -> Result<TorIdentity, IdentityError> {
+/// The deserialized `TorIdentity` struct. Returns an Ok(None) if the path does not exist,  
+pub fn load_tor_identity<P: AsRef<Path>>(path: P) -> Result<Option<TorIdentity>, IdentityError> {
     check_identity_file(&path)?;
     let identity = load_from_json(path)?;
     Ok(identity)
