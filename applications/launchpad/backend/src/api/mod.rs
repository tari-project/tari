--- conflicted
+++ resolved
@@ -27,7 +27,6 @@
 use config::Config;
 use futures::StreamExt;
 use log::{debug, error, info, warn};
-use tari_app_grpc::tari_rpc::wallet_client;
 use tauri::{http::status, AppHandle, Manager, Wry};
 
 use crate::{
@@ -72,51 +71,4 @@
         Ok(img) => status(img).await,
         Err(_err) => format!("image {} not found", image),
     }
-<<<<<<< HEAD
-}
-
-#[tauri::command]
-pub async fn wallet_identity() -> Result<WalletIdentity, String> {
-    // Check if wallet container is running.
-    let status = status(ImageType::Wallet).await;
-    if "running" == status.to_lowercase() {
-        let mut wallet_client = GrpcWalletClient::new();
-        let identity = wallet_client.identity().await.map_err(|e| e.to_string())?;
-        Ok(WalletIdentity::from(identity))
-    } else {
-        error!("Wallet container[image = {}] is not running", ImageType::Wallet);
-        Err("Wallet is not running".to_string())
-    }
-}
-
-#[tauri::command]
-pub async fn wallet_events(app: AppHandle<Wry>) -> Result<(), String> {
-    info!("Setting up event stream");
-    let mut wallet_client = GrpcWalletClient::new();
-    let mut stream = wallet_client.stream().await.map_err(|e| e.chained_message()).unwrap();
-    let app_clone = app.clone();
-    tauri::async_runtime::spawn(async move {
-        while let Some(response) = stream.next().await {
-            if let Some(value) = response.transaction {
-                let wt = WalletTransaction {
-                    event: value.event,
-                    tx_id: value.tx_id,
-                    source_pk: value.source_pk,
-                    dest_pk: value.dest_pk,
-                    status: value.status,
-                    direction: value.direction,
-                    amount: value.amount,
-                    message: value.message,
-                };
-
-                if let Err(err) = app_clone.emit_all("wallet_event", wt.clone()) {
-                    warn!("Could not emit event to front-end, {:?}", err);
-                }
-            }
-        }
-        info!("Event stream has closed.");
-    });
-    Ok(())
-=======
->>>>>>> 254e308e
 }