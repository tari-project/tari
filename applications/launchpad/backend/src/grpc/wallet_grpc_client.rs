//  Copyright 2021. The Tari Project
//
//  Redistribution and use in source and binary forms, with or without modification, are permitted provided that the
//  following conditions are met:
//
//  1. Redistributions of source code must retain the above copyright notice, this list of conditions and the following
//  disclaimer.
//
//  2. Redistributions in binary form must reproduce the above copyright notice, this list of conditions and the
//  following disclaimer in the documentation and/or other materials provided with the distribution.
//
//  3. Neither the name of the copyright holder nor the names of its contributors may be used to endorse or promote
//  products derived from this software without specific prior written permission.
//
//  THIS SOFTWARE IS PROVIDED BY THE COPYRIGHT HOLDERS AND CONTRIBUTORS "AS IS" AND ANY EXPRESS OR IMPLIED WARRANTIES,
//  INCLUDING, BUT NOT LIMITED TO, THE IMPLIED WARRANTIES OF MERCHANTABILITY AND FITNESS FOR A PARTICULAR PURPOSE ARE
//  DISCLAIMED. IN NO EVENT SHALL THE COPYRIGHT HOLDER OR CONTRIBUTORS BE LIABLE FOR ANY DIRECT, INDIRECT, INCIDENTAL,
//  SPECIAL, EXEMPLARY, OR CONSEQUENTIAL DAMAGES (INCLUDING, BUT NOT LIMITED TO, PROCUREMENT OF SUBSTITUTE GOODS OR
//  SERVICES; LOSS OF USE, DATA, OR PROFITS; OR BUSINESS INTERRUPTION) HOWEVER CAUSED AND ON ANY THEORY OF LIABILITY,
//  WHETHER IN CONTRACT, STRICT LIABILITY, OR TORT (INCLUDING NEGLIGENCE OR OTHERWISE) ARISING IN ANY WAY OUT OF THE
//  USE OF THIS SOFTWARE, EVEN IF ADVISED OF THE POSSIBILITY OF SUCH DAMAGE.

use std::{
    net::{IpAddr, Ipv4Addr, SocketAddr, SocketAddrV4},
    time::Duration,
};

use bollard::container::Stats;
use futures::{stream, Stream, StreamExt, TryStreamExt};
use log::info;
use tari_app_grpc::tari_rpc::{
    wallet_client::WalletClient,
<<<<<<< HEAD
=======
    GetBalanceRequest,
    GetBalanceResponse,
>>>>>>> 254e308e
    GetIdentityRequest,
    GetIdentityResponse,
    TransactionEvent,
    TransactionEventRequest,
    TransactionEventResponse,
};
use tonic::transport::Channel;

use super::error::GrpcError;
use crate::{
    docker::{DockerWrapperError, LaunchpadConfig, WALLET_GRPC_ADDRESS_URL},
    error::LauncherError,
};

type Inner = WalletClient<tonic::transport::Channel>;

pub struct GrpcWalletClient {
    inner: Option<Inner>,
}

impl GrpcWalletClient {
    pub fn new() -> GrpcWalletClient {
        Self { inner: None }
    }

    pub async fn connection(&mut self) -> Result<&mut Inner, GrpcError> {
        if self.inner.is_none() {
            let inner = Inner::connect(WALLET_GRPC_ADDRESS_URL).await?;
            self.inner = Some(inner);
        }
        self.inner
            .as_mut()
            .ok_or_else(|| GrpcError::FatalError("no connection".into()))
    }

    pub async fn stream(&mut self) -> Result<impl Stream<Item = TransactionEventResponse>, GrpcError> {
        let inner = self.connection().await?;
        let request = TransactionEventRequest {};
        let response = inner.stream_transaction_events(request).await.unwrap().into_inner();
        Ok(response.map(|e| e.unwrap()))
    }

    pub async fn identity(&mut self) -> Result<GetIdentityResponse, GrpcError> {
        let inner = self.connection().await?;
        let request = GetIdentityRequest {};
        let identity = inner.identify(request).await?;
        Ok(identity.into_inner())
    }

    pub async fn balance(&mut self) -> Result<GetBalanceResponse, GrpcError> {
        let inner = self.connection().await?;
        let request = GetBalanceRequest {};
        let identity = inner.get_balance(request).await?;
        Ok(identity.into_inner())
    }
}<|MERGE_RESOLUTION|>--- conflicted
+++ resolved
@@ -30,11 +30,8 @@
 use log::info;
 use tari_app_grpc::tari_rpc::{
     wallet_client::WalletClient,
-<<<<<<< HEAD
-=======
     GetBalanceRequest,
     GetBalanceResponse,
->>>>>>> 254e308e
     GetIdentityRequest,
     GetIdentityResponse,
     TransactionEvent,
