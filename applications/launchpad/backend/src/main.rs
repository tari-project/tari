--- conflicted
+++ resolved
@@ -99,22 +99,22 @@
     // TODO - Load workspace definitions from persistent storage here
     let workspaces = Workspaces::default();
     info!("Using Docker version: {}", docker.version());
-<<<<<<< HEAD
 
-    let migrations = vec![Migration {
-        version: 1,
-        description: "create stats table",
-        sql: include_str!("../migrations/2022-06-13.create-stats-table.sql"),
-        kind: MigrationKind::Up,
-    }, Migration {
-        version: 2,
-        description: "create transactions table",
-        sql: include_str!("../migrations/2022-06-14.create-transactions-table.sql"),
-        kind: MigrationKind::Up,
-    }];
+    let migrations = vec![
+        Migration {
+            version: 1,
+            description: "create stats table",
+            sql: include_str!("../migrations/2022-06-13.create-stats-table.sql"),
+            kind: MigrationKind::Up,
+        },
+        Migration {
+            version: 2,
+            description: "create transactions table",
+            sql: include_str!("../migrations/2022-06-14.create-transactions-table.sql"),
+            kind: MigrationKind::Up,
+        },
+    ];
 
-=======
->>>>>>> 254e308e
     tauri::Builder::default()
         .plugin(TauriSql::default().add_migrations("sqlite:launchpad.db", migrations))
         .manage(AppState::new(docker, workspaces, package_info))
