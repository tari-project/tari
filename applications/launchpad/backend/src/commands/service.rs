--- conflicted
+++ resolved
@@ -197,11 +197,7 @@
     }; // drop read-only lock
     if should_create_workspace {
         let package_info = &state.package_info;
-<<<<<<< HEAD
         create_workspace_folders(&config.data_directory)?;
-=======
-        let _result = create_workspace_folders(&config.data_directory).map_err(|e| e.chained_message());
->>>>>>> f41af8cf
         copy_config_file(&config.data_directory, app_config.as_ref(), package_info, "log4rs.yml")?;
         copy_config_file(&config.data_directory, app_config.as_ref(), package_info, "config.toml")?;
         // Only get a write-lock if we need one
