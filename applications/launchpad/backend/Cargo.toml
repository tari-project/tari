--- conflicted
+++ resolved
@@ -1,11 +1,6 @@
 [package]
-<<<<<<< HEAD
-name = "TariLaunchpad"
-version = "0.31.1"
-=======
 name = "tari_launchpad"
 version = "0.32.3"
->>>>>>> 987972cf
 description = "The Tari Launcher"
 authors = ["The Tari Development Community"]
 license = "BSD-3-Clause"
