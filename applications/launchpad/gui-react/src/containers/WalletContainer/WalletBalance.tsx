--- conflicted
+++ resolved
@@ -9,12 +9,10 @@
 import Chart from './ChartLight'
 import AvailableBalanceHelp from './AvailableBalanceHelp'
 
-<<<<<<< HEAD
-import { TariSignet, TariAmountContainer } from './styles'
 import { useAppSelector } from '../../store/hooks'
 import { selectTheme } from '../../store/app/selectors'
 import ChartDark from './ChartDark'
-=======
+
 import {
   TariSignet,
   TariAmountContainer,
@@ -25,7 +23,6 @@
 import SvgArrowRight from '../../styles/Icons/ArrowRight'
 import SendModal from './Send/SendModal'
 import { useState } from 'react'
->>>>>>> f55cb944
 
 const WalletBalance = ({
   balance,
@@ -42,14 +39,15 @@
   const [showSendModal, setShowSendModal] = useState(false)
 
   return (
-<<<<<<< HEAD
     <Box
       style={{
         background: theme.nodeBackground,
         borderColor: theme.balanceBoxBorder,
         boxShadow: theme.shadow40,
+        padding: 0,
       }}
     >
+     <BoxTopContainer>
       <Text color={theme.nodeWarningText}>
         {t.wallet.balance.title}
         <Loading loading={pending} size='0.9em' style={{ marginLeft: '5px' }} />
@@ -61,28 +59,14 @@
             alignItems: 'center',
           }}
         >
-          <TariSignet
-=======
-    <Box style={{ boxShadow: theme.shadow40, padding: 0 }} border={false}>
-      <BoxTopContainer>
-        <Text color={theme.secondary}>
-          {t.wallet.balance.title}
-          <Loading
-            loading={pending}
-            size='0.9em'
-            style={{ marginLeft: '5px' }}
-          />
-        </Text>
-        <TariAmountContainer>
-          <div
->>>>>>> f55cb944
+          <TariSignet   
             style={{
-              display: 'flex',
-              alignItems: 'center',
+              color: theme.accent,
+              display: 'inline-block',
+              marginRight: theme.spacingHorizontal(0.5),
             }}
-<<<<<<< HEAD
-          />
-          <CoinsList
+          />     
+         <CoinsList
             coins={[{ amount: balance, unit: 'xtr' }]}
             inline
             color={pending ? theme.placeholderText : theme.helpTipText}
@@ -90,6 +74,8 @@
         </div>
         {currentTheme === 'light' ? <Chart /> : <ChartDark />}
       </TariAmountContainer>
+    </BoxTopContainer>
+    <BoxBottomContainer>
       <div
         style={{
           display: 'flex',
@@ -110,45 +96,9 @@
             small
             color={pending ? theme.placeholderText : theme.helpTipText}
           />
-=======
-          >
-            <TariSignet
-              style={{
-                color: theme.accent,
-                display: 'inline-block',
-                marginRight: theme.spacingHorizontal(0.5),
-              }}
-            />
-            <CoinsList
-              coins={[{ amount: balance, unit: 'xtr' }]}
-              inline
-              color={pending ? theme.placeholderText : 'inherit'}
-            />
-          </div>
-          <Chart />
-        </TariAmountContainer>
-      </BoxTopContainer>
-      <BoxBottomContainer>
-        <div style={{ display: 'flex', justifyContent: 'space-between' }}>
-          <div>
-            <Text
-              type='defaultMedium'
-              style={{ display: 'inline-block' }}
-              color={theme.secondary}
-            >
-              {t.wallet.balance.available}
-            </Text>{' '}
-            <CoinsList
-              coins={[{ amount: available, unit: 'xtr' }]}
-              inline
-              small
-              color={pending ? theme.placeholderText : 'inherit'}
-            />
-          </div>
-          <AvailableBalanceHelp />
->>>>>>> f55cb944
         </div>
-
+        <AvailableBalanceHelp />
+      </div>
         {available && available > 0 ? (
           <Button
             onClick={() => setShowSendModal(true)}
