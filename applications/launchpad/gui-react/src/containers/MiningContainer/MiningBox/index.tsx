import { useTheme } from 'styled-components'
import deepmerge from 'deepmerge'

import Button from '../../../components/Button'
import CoinsList from '../../../components/CoinsList'
import NodeBox, { NodeBoxContentPlaceholder } from '../../../components/NodeBox'
import Text from '../../../components/Text'

import { useAppDispatch } from '../../../store/hooks'

import { actions } from '../../../store/mining'
import { MiningSession } from '../../../store/mining/types'

import t from '../../../locales'

import {
  MiningBoxProps,
  MiningBoxStatus,
  MiningCoinIconProp,
  NodeBoxStatusConfig,
} from './types'
import { MiningBoxContent, NodeIcons } from './styles'
import { useMemo } from 'react'
import RunningButton from '../../../components/RunningButton'
import { tbotactions } from '../../../store/tbot'

const parseLastSessionToCoins = (
  lastSession: MiningSession | undefined,
  theCurrentStatus: MiningBoxStatus,
  icons?: MiningCoinIconProp[],
) => {
  if (lastSession && lastSession.total) {
    const anyNonZeroCoin = Object.entries(lastSession.total).some(
      c => Number(c[1]) !== 0,
    )
    return Object.keys(lastSession.total).map(coin => ({
      unit: coin,
      amount:
        lastSession.total && lastSession.total[coin]
          ? lastSession.total[coin]
          : '0',
      loading: !anyNonZeroCoin && theCurrentStatus === MiningBoxStatus.Running,
      suffixText: lastSession.finishedAt ? t.mining.minedInLastSession : '',
      icon: icons?.find(i => i.coin === coin)?.component,
    }))
  }

  return []
}

/**
 * Generic component providing NodeBox-based UI for mining containers.
 *
 * The box can be in one of few states: paused, running, error, setup_required or custom.
 * It is evaluated from the 'containersState' based on the running, error, pending etc. fields.
 * It also provides generic start and pause actions that dispatch the mining's start/stop actions.
 *
 * The component tries to resolve the state and what need to be rendered by itself, but in some cases,
 * some customisation may be required, ie. when the node has to be configured, or we want style it differently.
 * In such case, you can:
 * a) provide 'children' (React component) and it will replace the generic content of the box.
 * b) statuses - changes the styling of the box and its sub-components
 * c) currentStatus - when more advanced logic needs to be applied.
 *
 * The general approach is:
 * 1. Create parent container for specific node (ie. Tari Mining)
 * 2. Import and render this MiningBox Container with minimal config
 * 3. Add in parent container any custom logic that will evaluate the correct status. If it's needed to provide
 *    custom component and logic for a given status, push children component (it will override generic component and behaviour).
 *
 * @param {MiningNodeType} node - ie. tari, merged
 * @param {Partial<{[key in MiningBoxStatus]: NodeBoxStatusConfig}>} [statuses] - the optional config overriding specific states.
 * @param {MiningBoxStatus} [currentStatus] - overrides the current status (ie. force setup_required)
 * @param {ReactNode[]} [icons] - right-side icons
 * @param {string} [testId] - custom test id
 * @param {MiningNodeState} [nodeState] - the node state from Redux's mining
 * @param {MiningContainersState} [containersState] - the containers from Redux's mining
 * @param {ReactNode} [children] - component overriding the generic one composed by this container for a given status.
 * @param {string[]} [helpMessages] - help prompt messages
 */

const MiningBox = ({
  node,
  icons,
  statuses,
  currentStatus,
  children,
  testId = 'mining-box-cmp',
  nodeState,
  containersState,
<<<<<<< HEAD
  containersToStopOnPause,
  helpMessages,
=======
>>>>>>> ecf542e4
}: MiningBoxProps) => {
  const dispatch = useAppDispatch()
  const theme = useTheme()

  let theCurrentStatus = currentStatus

  const lastSession = nodeState.session

  if (!theCurrentStatus) {
    if (
      containersState.error ||
      containersState.dependsOn?.some(c => c.error)
    ) {
      theCurrentStatus = MiningBoxStatus.Error
    } else if (containersState.running) {
      theCurrentStatus = MiningBoxStatus.Running
    } else if (!lastSession) {
      theCurrentStatus = MiningBoxStatus.PausedNoSession
    } else {
      theCurrentStatus = MiningBoxStatus.Paused
    }
  }

  const coins = parseLastSessionToCoins(lastSession, theCurrentStatus, icons)

  // Is there any outgoing action, so the buttons should be disabled?
  const disableActions = containersState.pending

  const defaultConfig: NodeBoxStatusConfig = {
    title: `${node.substring(0, 1).toUpperCase() + node.substring(1)} ${
      t.common.nouns.mining
    }`,
    boxStyle: {
      color: theme.primary,
      background: theme.background,
    },
    titleStyle: {
      color: theme.primary,
    },
    contentStyle: {
      color: theme.secondary,
    },
    icon: {
      color: theme.backgroundImage,
    },
  }

  const defaultStates: Partial<{
    [key in MiningBoxStatus]: NodeBoxStatusConfig
  }> = {
    [MiningBoxStatus.SetupRequired]: {
      tag: {
        content: t.common.phrases.startHere,
      },
    },
    [MiningBoxStatus.Paused]: {
      tag: {
        content: t.common.adjectives.paused,
        type: 'light',
      },
    },
    [MiningBoxStatus.PausedNoSession]: {
      tag: {
        content: t.common.phrases.startHere,
      },
    },
    [MiningBoxStatus.Running]: {
      tag: {
        content: t.common.adjectives.running,
        type: 'running',
      },
      boxStyle: {
        background: theme.tariGradient,
      },
      titleStyle: {
        color: theme.inverted.primary,
      },
      contentStyle: {
        color: theme.inverted.secondary,
      },
      icon: {
        color: theme.accentDark,
      },
    },
    [MiningBoxStatus.Error]: {
      tag: {
        content: t.common.nouns.problem,
        type: 'warning',
      },
    },
  }

  const currentState = useMemo(() => {
    const fromDefaultState = theCurrentStatus
      ? defaultStates[theCurrentStatus]
      : {}
    const fromProps =
      theCurrentStatus && statuses && statuses[theCurrentStatus]
        ? statuses[theCurrentStatus]
        : {}
    return deepmerge.all([
      defaultConfig,
      fromDefaultState || {},
      fromProps || {},
    ]) as NodeBoxStatusConfig
  }, [theCurrentStatus, nodeState, statuses])

  const componentForCurrentStatus = () => {
    if (children) {
      return children
    }

    switch (theCurrentStatus) {
      case MiningBoxStatus.SetupRequired:
        return (
          <NodeBoxContentPlaceholder testId='node-box-placeholder--setup-required'>
            {t.mining.placeholders.statusSetupRequired}
          </NodeBoxContentPlaceholder>
        )
      case MiningBoxStatus.Error:
        return (
          <NodeBoxContentPlaceholder testId='node-box-placeholder--error'>
            <MiningBoxContent>
              {coins ? <CoinsList coins={coins} /> : null}
              <Button
                onClick={() =>
                  dispatch(actions.startMiningNode({ node: node }))
                }
                disabled={disableActions}
                loading={disableActions}
                testId={`${node}-run-btn`}
              >
                {t.mining.actions.startMining}
              </Button>
              <div>{t.mining.placeholders.statusError}</div>
            </MiningBoxContent>
          </NodeBoxContentPlaceholder>
        )
      case MiningBoxStatus.PausedNoSession:
        return (
          <MiningBoxContent data-testid='mining-box-paused-content'>
            <Text>{t.mining.readyToMiningText}</Text>
            <Button
              onClick={() => dispatch(actions.startMiningNode({ node: node }))}
              disabled={disableActions}
              loading={disableActions}
              testId={`${node}-run-btn`}
            >
              {t.mining.actions.startMining}
            </Button>
          </MiningBoxContent>
        )
      case MiningBoxStatus.Paused:
        return (
          <MiningBoxContent data-testid='mining-box-paused-content'>
            {coins ? <CoinsList coins={coins} /> : null}
            <Button
              onClick={() => dispatch(actions.startMiningNode({ node: node }))}
              disabled={disableActions}
              loading={disableActions}
              testId={`${node}-run-btn`}
            >
              {t.mining.actions.startMining}
            </Button>
          </MiningBoxContent>
        )
      case MiningBoxStatus.Running:
        return (
          <MiningBoxContent data-testid='mining-box-running-content'>
            {coins ? (
              <CoinsList
                coins={coins}
                color={theme.inverted.primary}
                showSymbols
              />
            ) : null}
            <RunningButton
              onClick={() =>
                dispatch(
                  actions.stopMiningNode({
                    node,
                  }),
                )
              }
              startedAt={Number(Date.now())}
              testId={`${node}-pause-btn`}
            />
          </MiningBoxContent>
        )
    }
  }

  const content = componentForCurrentStatus()

  let helpPromptClick

  if (helpMessages) {
    helpPromptClick = () => {
      return dispatch(tbotactions.push(helpMessages))
    }
  }
  return (
    <NodeBox
      title={currentState.title}
      tag={currentState.tag}
      style={{ position: 'relative', ...currentState.boxStyle }}
      titleStyle={currentState.titleStyle}
      contentStyle={currentState.contentStyle}
      onHelpPromptClick={helpPromptClick}
      testId={testId}
    >
      {icons && icons.length > 0 ? (
        <NodeIcons
          $color={currentState.icon?.color || theme.backgroundSecondary}
        >
          {icons.map(icon => icon.component)}
        </NodeIcons>
      ) : null}
      {content}
    </NodeBox>
  )
}

export default MiningBox<|MERGE_RESOLUTION|>--- conflicted
+++ resolved
@@ -88,11 +88,7 @@
   testId = 'mining-box-cmp',
   nodeState,
   containersState,
-<<<<<<< HEAD
-  containersToStopOnPause,
   helpMessages,
-=======
->>>>>>> ecf542e4
 }: MiningBoxProps) => {
   const dispatch = useAppDispatch()
   const theme = useTheme()
