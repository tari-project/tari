import 'styled-components'

declare module '*.svg' {
  // eslint-disable-next-line @typescript-eslint/no-explicit-any
  const content: any
  export default content
}

declare module '*.otf'

declare module 'styled-components' {
  export interface DefaultTheme {
    spacing: (count?: number) => string
    spacingHorizontal: (count?: number) => string
    spacingVertical: (count?: number) => string
    borderRadius: (count?: number) => string
    tightBorderRadius: (count?: number) => string
    transparent: (color: string, transparency: number) => string
    tabsMarginRight: number
    primary: string
    secondary: string
    tertiary: string
    background: string
    backgroundSecondary: string
    backgroundImage: string
    accent: string
    accentDark: string
    accentMonero: string
    accentMerged: string
    accentMerged: string
    disabledText: string
    tariGradient: string
    tariTextGradient: string
    mergedGradient: string
    warningGradient: string
    greenMedium: string
    borderColor: string
    borderColorLight: string
    actionBackground: string
    resetBackground: string
    resetBackgroundHover: string
    moneroDark: string
    shadow40: string
    shadow24: string

    titleBar: string

    controlBackground: string
    infoTag: string
    infoText: string
    on: string
    onText: string
    onTextLight: string
    warning: string
    warningTag: string
    warningText: string
    warningDark: string
    success: string
    error: string
    expert: string
    expertText: string
    expertSecText: string
    lightTag: string
    lightTagText: string
    placeholderText: string
    textSecondary: string
    helpTipText: string
    runningTagBackground: string
    runningTagText: string
    dashboardRunningTagText: string
    dashboardRunningTagBackground: string
    switchBorder: string
    switchCircle: string
    switchController: string
    nodeBackground: string
    nodeLightIcon: string
    nodeSubHeading: string
    nodeWarningText: string
    calloutBackground: string
    inputPlaceholder: string
    disabledPrimaryButton: string
    disabledPrimaryButtonText: string
    baseNodeGradientStart: string
    baseNodeGradientEnd: string
    baseNodeRunningLabel: string
    baseNodeRunningTagBackground: string
    baseNodeRunningTagText: string
    selectBorderColor: string
    selectOptionHover: string
    walletSetupBorderColor: string
    walletCopyBoxBorder: string
    balanceBoxBorder: string
    walletBottomBox: string
    modalBackdrop: string
    settingsMenuItem: string
    settingsMenuItemActive: string
    settingsCopyBoxBackground: string
    scrollBarTrack: string
    scrollBarThumb: string
    scrollBarHover: string
<<<<<<< HEAD
    calendarText: string
    calendarTextSecondary: string
    calendarNumber: string
=======
    tbotMessage: string
    tbotContentBackground: string
>>>>>>> 372d0bbf

    inverted: {
      controlBackground: string
      primary: string
      secondary: string
      background: string
      backgroundSecondary: string
      backgroundImage: string
      accent: string
      accentSecondary: string
      accentDark: string
      accentMonero: string
      accentMerged: string
      disabledText: string
      tariGradient: string
      tariTextGradient: string
      warningGradient: string
      greenMedium: string
      resetBackground: string
      resetBackgroundHover: string
      moneroDark: string
      info: string
      infoText: string
      on: string
      onText: string
      onTextLight: string
      warning: string
      warningText: string
      warningDark: string
      success: string
      error: string
      expert: string
      expertText: string
      lightTag: string
      lightTagText: string
      expert: string
      expertText: string
      expertSecText: string
      switchBorder: string
      switchCircle: string
      switchController: string
      nodeBackground: string
      nodeLightIcon: string
      nodeSubHeading: string
      nodeWarningText: string
      calloutBackground: string
      inputPlaceholder: string
      disabledPrimaryButton: string
      disabledPrimaryButtonText: string
      baseNodeGradientStart: string
      baseNodeGradientEnd: string
      baseNodeRunningLabel: string
      baseNodeRunningTagBackground: string
      baseNodeRunningTagText: string
      selectBorderColor: string
      selectOptionHover: string
      walletSetupBorderColor: string
      walletCopyBoxBorder: string
      balanceBoxBorder: string
      walletBottomBox: string
      modalBackdrop: string
      settingsMenuItem: string
      settingsMenuItemActive: string
      settingsCopyBoxBackground: string
      scrollBarTrack: string
      scrollBarThumb: string
      scrollBarHover: string
<<<<<<< HEAD
      calendarText: string
      calendarTextSecondary: string
      calendarTextSecondary: styles.colors.light.graySecondary
=======
      tbotMessage: string
      tbotContentBackground: string
>>>>>>> 372d0bbf
    }
  }
}<|MERGE_RESOLUTION|>--- conflicted
+++ resolved
@@ -98,14 +98,11 @@
     scrollBarTrack: string
     scrollBarThumb: string
     scrollBarHover: string
-<<<<<<< HEAD
     calendarText: string
     calendarTextSecondary: string
     calendarNumber: string
-=======
     tbotMessage: string
     tbotContentBackground: string
->>>>>>> 372d0bbf
 
     inverted: {
       controlBackground: string
@@ -173,14 +170,11 @@
       scrollBarTrack: string
       scrollBarThumb: string
       scrollBarHover: string
-<<<<<<< HEAD
       calendarText: string
       calendarTextSecondary: string
       calendarTextSecondary: styles.colors.light.graySecondary
-=======
       tbotMessage: string
       tbotContentBackground: string
->>>>>>> 372d0bbf
     }
   }
 }