/* eslint-disable quotes */
const translations = {
  setUpTariWalletTitle: 'Tari Wallet',
  setUpTariWalletSubmitBtn: 'Set up Tari Wallet',
  recentTransactions: 'Recent transactions',
  seeAllHistory: 'See all history',
  closeAllHistory: 'Close all history',
  password: {
    title: 'Enter Password',
    cta: 'to unlock your wallet:',
    placeholderCta: 'Enter password to Tari Wallet',
  },
  wallet: {
    title: 'Tari Wallet',
    walletId: 'Tari Wallet ID',
    address: 'address',
  },
  balance: {
    title: 'Balance',
    available: 'Available to send',
    sendCta: 'Send funds',
  },
  transactions: {
    youReceivedTariFrom: 'You received Tari from',
    youSentTariTo: 'You sent Tari to',
    youEarnedTari: 'You earned Tari',
  },
  transaction: {
    transactionFee: 'Transaction fee',
    searchingForRecipient: 'Searching for the recipient on Tari network...',
    completingFinalProcessing: 'Completing final processing',
    completingDescription:
      'It takes usually up to 2 minutes to complete the operation.',
    transactionPending: 'Transaction pending',
    transactionPendingDesc1:
      'It appears that the recipient is not online at the moment and this is necessary to successfully complete the transaction.',
    transactionPendingDesc2:
      'If the recipient does not respond within the next 3 days, the transaction will be automatically canceled and the funds will be returned to your Tari Wallet.',
    form: {
      recipientIdAddress: 'Recipient ID (address)',
      recipientIdPlacehoder: 'Enter address of XTR Wallet to send the funds to',
      messageOptional: 'Message (optional)',
      messagePlaceholder: 'Save Tari coins and spend them wisely! ',
      sendFunds: 'Send funds',
    },
    errors: {
      exceedsAvailableAndFee: 'Available funds and fee are exceeded',
      messageIsTooLong: 'Message is too long',
      recipientIdError: 'The address must be at least 12 characters',
    },
  },
  settings: {
    title: 'Wallet Settings',
    explanations: {
      storage: `Mined Tari is stored in Launchpad's wallet.`,
      send: 'Send funds to wallet of your choice',
      try: 'try',
      aurora: 'Tari Aurora',
      itsGreat: `it's great!`,
      extendedFunctionality:
        'and enjoy extended functionality (including payment requests, recurring payments, ecommerce payments and more).',
      convert: 'To do this, you may need to convert the ID to emoji format.',
    },
  },
  helpMessages: {
    howItWorks: {
      tip: {
        text: 'Your Tari coins will be added here',
        cta: 'How it works',
      },
      title:
        'Tari wallet is a hardware app that allows you to manage your Tari balance.',
      message:
        'Only way to unlock access to your Tari wallet is by providing correct Tari wallet Password. Remember, unlike your social media account or bank account passwords, your Tari wallet password can never be recovered.',
    },
    whyBalanceDiffers: {
      title:
        'Why is the amount you can send different from your account balance?',
      message:
        'It is because the balance includes the pending transactions that you have made.',
    },
    noteAboutVerificationPeriod: {
      message:
        'Also note that Tari coins are not available immediately after being mined. They show up in your balance, but it takes usually several days (a few hundred blocks to be mined within the network) to verify this transaction.',
    },
<<<<<<< HEAD
    walletIdHelp: {
      bold: 'A wallet ID (also known as wallet identifier or wallet address) is like a bank account number.',
      regular:
        'Wallet ID is public and you can freely share it with others. That way, people can send you some Tari coins.',
=======
    /**
     * @TODO text for the transactionFee help
     */
    transactionFee: {
      message:
        'The transaction fee is distributed to the thousands of computers (also known as “miners”) who ensure that your transactions are fast and secure.',
>>>>>>> f55cb944
    },
  },
}

export default translations<|MERGE_RESOLUTION|>--- conflicted
+++ resolved
@@ -83,19 +83,17 @@
       message:
         'Also note that Tari coins are not available immediately after being mined. They show up in your balance, but it takes usually several days (a few hundred blocks to be mined within the network) to verify this transaction.',
     },
-<<<<<<< HEAD
     walletIdHelp: {
       bold: 'A wallet ID (also known as wallet identifier or wallet address) is like a bank account number.',
       regular:
         'Wallet ID is public and you can freely share it with others. That way, people can send you some Tari coins.',
-=======
+    }
     /**
      * @TODO text for the transactionFee help
      */
     transactionFee: {
       message:
         'The transaction fee is distributed to the thousands of computers (also known as “miners”) who ensure that your transactions are fast and secure.',
->>>>>>> f55cb944
     },
   },
 }
