--- conflicted
+++ resolved
@@ -7,12 +7,11 @@
 import HomePage from './pages/home'
 import { loadDefaultServiceSettings } from './store/settings/thunks'
 import './styles/App.css'
-<<<<<<< HEAD
+
 import TBotManager from './TBotManager'
 import { selectTBotQueue } from './store/tbot/selectors'
-=======
+
 import useMiningSimulator from './useMiningSimulator'
->>>>>>> f6e077ab
 
 const AppContainer = styled.div`
   background: ${({ theme }) => theme.background};
