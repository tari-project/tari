import { useEffect } from 'react'
import { invoke } from '@tauri-apps/api/tauri'
import { listen } from '@tauri-apps/api/event'

import { TransactionsRepository } from './persistence/transactionsRepository'
import { AppDispatch } from './store'
import { actions as miningActions } from './store/mining'
import { toT } from './utils/Format'

export enum TransactionEvent {
  Received = 'received',
  Sent = 'sent',
  Queued = 'queued',
  Confirmation = 'confirmation',
  Mined = 'mined',
  Cancelled = 'cancelled',
  NewBlockMined = 'new_block_mined',
}

export enum TransactionDirection {
  Inbound = 'Inbound',
  Outbound = 'Outbound',
}

export type WalletTransactionEvent = {
  event: TransactionEvent
  tx_id: string
  source_pk: string
  dest_pk: string
  status: string
  direction: TransactionDirection
  amount: number
  message: string
  is_coinbase: boolean
}

<<<<<<< HEAD
let isSubscribedSuperstate = false
=======
let isAlreadyInvoked = false

>>>>>>> 1469d871
export const useWalletEvents = ({
  dispatch,
  transactionsRepository,
}: {
  dispatch: AppDispatch
  transactionsRepository: TransactionsRepository
}) => {
  useEffect(() => {
<<<<<<< HEAD
    if (isSubscribedSuperstate) {
=======
    if (isAlreadyInvoked) {
>>>>>>> 1469d871
      return
    }

    let unsubscribe
    isAlreadyInvoked = true

    const listenToEvents = async () => {
      unsubscribe = await listen(
        'tari://wallet_event',
        async ({
          event: _,
          payload,
        }: {
          event: string
          payload: WalletTransactionEvent
        }) => {
          /**
           * @TODO add 'if' statement that will filter uninteresting events.
           * For addMindexTx, we need only 'mined' with 'is_coinbase === true' (?)
           * (waiting for confirmation)
           */
          // if (payload.is_coinbase && status.toLowerCase() === 'mined confirmed') {
          dispatch(
            miningActions.addMinedTx({
              amount: toT(payload.amount),
              node: 'tari',
              txId: payload.tx_id,
            }),
          )
          transactionsRepository.add(payload)
          // }
        },
      )
      isSubscribedSuperstate = true
    }

    listenToEvents()

    invoke('wallet_events')

    return unsubscribe
  }, [])
}<|MERGE_RESOLUTION|>--- conflicted
+++ resolved
@@ -34,12 +34,8 @@
   is_coinbase: boolean
 }
 
-<<<<<<< HEAD
-let isSubscribedSuperstate = false
-=======
 let isAlreadyInvoked = false
 
->>>>>>> 1469d871
 export const useWalletEvents = ({
   dispatch,
   transactionsRepository,
@@ -48,16 +44,11 @@
   transactionsRepository: TransactionsRepository
 }) => {
   useEffect(() => {
-<<<<<<< HEAD
-    if (isSubscribedSuperstate) {
-=======
     if (isAlreadyInvoked) {
->>>>>>> 1469d871
       return
     }
 
     let unsubscribe
-    isAlreadyInvoked = true
 
     const listenToEvents = async () => {
       unsubscribe = await listen(
@@ -86,7 +77,7 @@
           // }
         },
       )
-      isSubscribedSuperstate = true
+      isAlreadyInvoked = true
     }
 
     listenToEvents()
