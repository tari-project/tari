--- conflicted
+++ resolved
@@ -32,7 +32,6 @@
   )
 }
 
-<<<<<<< HEAD
 export const TariWalletIdHelp = (
   <>
     <Text type='defaultHeavy'>
@@ -41,7 +40,7 @@
     </Text>
   </>
 )
-=======
+
 export const TransactionFee = () => {
   return (
     <>
@@ -54,4 +53,3 @@
     </>
   )
 }
->>>>>>> f55cb944
