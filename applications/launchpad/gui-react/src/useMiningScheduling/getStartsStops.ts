import { Schedule } from '../types/general'
import { startOfUTCDay, dateInside } from '../utils/Date'

import { StartStop } from './types'

const getDaysBetween = (from: Date, to: Date) => {
  const days: Date[] = []
  let currentDay = startOfUTCDay(from)

  while (
    startOfUTCDay(currentDay).getTime() <
    startOfUTCDay(to).getTime() + 1
  ) {
    days.push(new Date(currentDay))

    currentDay = new Date(currentDay.setUTCDate(currentDay.getUTCDate() + 1))
  }

  return days
}

/**
 * @name getStartsStops
 * @description function that calculates mining start and stops in the given period, based on given schedules
 * if a scheduled period starts before `from` and does not finish before it, the mining is considered to start on `from`
 * every start/stop pertains to single mining node
 * if multiple schedules for the same mining node overlap, they are combined and single start/stop period is returned for them
 * returned start/stops are ordered by `start` properties
 *
 * @prop {Date} from - start of calculation
 * @prop {Date} to - end of calculation
 * @prop {Schedule[]} schedules - user-defined schedules used for mining start/stop calculation
 * @returns {StartStop[]}
 *
 * @typedef StartStop
 * @prop {MiningNodeType} toMine - type of mining that should be run
 * @prop {Date} start - when mining should start
 * @prop {Date} stop - when mining should stop
 */
export const getStartsStops = ({
  from,
  to,
  schedules,
}: {
  from: Date
  to: Date
  schedules: Schedule[]
}): StartStop[] => {
  const enabledSchedulesWithDates = schedules.filter(
    schedule => schedule.date && schedule.enabled,
  )

  const days = getDaysBetween(from, to)
  const recurringSchedules = schedules.filter(
    schedule => schedule.enabled && !schedule.date && schedule.days,
  )

  const schedulesGeneratedFromDays = days.flatMap(day => {
    const recurringSchedulesThisDay = recurringSchedules.filter(schedule =>
      // eslint-disable-next-line @typescript-eslint/no-non-null-assertion
      schedule.days!.includes(day.getDay()),
    )

    return recurringSchedulesThisDay.map(recurring => ({
      ...recurring,
      date: day,
    }))
  })

  return [...enabledSchedulesWithDates, ...schedulesGeneratedFromDays]
    .filter(schedule => {
<<<<<<< HEAD
      // eslint-disable-next-line @typescript-eslint/no-non-null-assertion
      const scheduleStart = clearTime(new Date(schedule.date!))
      scheduleStart.setUTCHours(schedule.interval.from.hours)
      scheduleStart.setUTCMinutes(schedule.interval.from.minutes)

      // eslint-disable-next-line @typescript-eslint/no-non-null-assertion
      const scheduleStop = clearTime(new Date(schedule.date!))
=======
      const scheduleStart = startOfUTCDay(new Date(schedule.date!))
      scheduleStart.setUTCHours(schedule.interval.from.hours)
      scheduleStart.setUTCMinutes(schedule.interval.from.minutes)

      const scheduleStop = startOfUTCDay(new Date(schedule.date!))
>>>>>>> 749d3bb8
      scheduleStop.setUTCHours(schedule.interval.to.hours)
      scheduleStop.setUTCMinutes(schedule.interval.to.minutes)

      return (
        dateInside(scheduleStart, { from, to }) ||
        dateInside(scheduleStop, { from, to })
      )
    })
    .flatMap(schedule =>
      schedule.type.map(miningType => {
<<<<<<< HEAD
        // eslint-disable-next-line @typescript-eslint/no-non-null-assertion
        const startTime = clearTime(new Date(schedule.date!))
        startTime.setUTCHours(schedule.interval.from.hours)
        startTime.setUTCMinutes(schedule.interval.from.minutes)

        // eslint-disable-next-line @typescript-eslint/no-non-null-assertion
        const stopTime = clearTime(new Date(schedule.date!))
=======
        const startTime = startOfUTCDay(new Date(schedule.date!))
        startTime.setUTCHours(schedule.interval.from.hours)
        startTime.setUTCMinutes(schedule.interval.from.minutes)

        const stopTime = startOfUTCDay(new Date(schedule.date!))
>>>>>>> 749d3bb8
        stopTime.setUTCHours(schedule.interval.to.hours)
        stopTime.setUTCMinutes(schedule.interval.to.minutes)

        return {
          start: startTime.getTime() < from.getTime() ? from : startTime,
          stop: stopTime,
          toMine: miningType,
          scheduleId: schedule.id,
        }
      }),
    )
    .sort((a, b) => a.start.getTime() - b.start.getTime())
    .reduce((accu, current) => {
      if (!accu.length) {
        return [current]
      }

      const lastOfType = [...accu]
        .reverse()
        .find(accuEl => accuEl.toMine === current.toMine)
      if (!lastOfType) {
        return [...accu, current]
      }

      const currentStartsDuringLast = dateInside(current.start, {
        from: lastOfType.start,
        to: lastOfType.stop,
      })
      const currentEndsAfterLastEnds =
        current.stop.getTime() > lastOfType.stop.getTime()
      if (currentStartsDuringLast && currentEndsAfterLastEnds) {
        lastOfType.stop = current.stop
        return accu
      } else if (currentStartsDuringLast && !currentEndsAfterLastEnds) {
        return accu
      }

      return [...accu, current]
    }, [] as StartStop[])
}<|MERGE_RESOLUTION|>--- conflicted
+++ resolved
@@ -69,21 +69,13 @@
 
   return [...enabledSchedulesWithDates, ...schedulesGeneratedFromDays]
     .filter(schedule => {
-<<<<<<< HEAD
       // eslint-disable-next-line @typescript-eslint/no-non-null-assertion
-      const scheduleStart = clearTime(new Date(schedule.date!))
+      const scheduleStart = startOfUTCDay(new Date(schedule.date!))
       scheduleStart.setUTCHours(schedule.interval.from.hours)
       scheduleStart.setUTCMinutes(schedule.interval.from.minutes)
 
       // eslint-disable-next-line @typescript-eslint/no-non-null-assertion
-      const scheduleStop = clearTime(new Date(schedule.date!))
-=======
-      const scheduleStart = startOfUTCDay(new Date(schedule.date!))
-      scheduleStart.setUTCHours(schedule.interval.from.hours)
-      scheduleStart.setUTCMinutes(schedule.interval.from.minutes)
-
       const scheduleStop = startOfUTCDay(new Date(schedule.date!))
->>>>>>> 749d3bb8
       scheduleStop.setUTCHours(schedule.interval.to.hours)
       scheduleStop.setUTCMinutes(schedule.interval.to.minutes)
 
@@ -94,21 +86,13 @@
     })
     .flatMap(schedule =>
       schedule.type.map(miningType => {
-<<<<<<< HEAD
         // eslint-disable-next-line @typescript-eslint/no-non-null-assertion
-        const startTime = clearTime(new Date(schedule.date!))
+        const startTime = startOfUTCDay(new Date(schedule.date!))
         startTime.setUTCHours(schedule.interval.from.hours)
         startTime.setUTCMinutes(schedule.interval.from.minutes)
 
         // eslint-disable-next-line @typescript-eslint/no-non-null-assertion
-        const stopTime = clearTime(new Date(schedule.date!))
-=======
-        const startTime = startOfUTCDay(new Date(schedule.date!))
-        startTime.setUTCHours(schedule.interval.from.hours)
-        startTime.setUTCMinutes(schedule.interval.from.minutes)
-
         const stopTime = startOfUTCDay(new Date(schedule.date!))
->>>>>>> 749d3bb8
         stopTime.setUTCHours(schedule.interval.to.hours)
         stopTime.setUTCMinutes(schedule.interval.to.minutes)
 
