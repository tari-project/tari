--- conflicted
+++ resolved
@@ -31,12 +31,6 @@
               return
             }
 
-<<<<<<< HEAD
-            // console.log(`ACTION ${action} - ${containerId} - ${image}`)
-            // console.log(event)
-
-=======
->>>>>>> d87ba73e
             dispatch(actions.updateStatus({ containerId, action }))
 
             return
