import { selectServiceSettings } from './../settings/selectors'
import { createAsyncThunk } from '@reduxjs/toolkit'
import { invoke } from '@tauri-apps/api/tauri'

import { RootState } from '../'
import {
  DockerImage,
  DockerImagePullStatus,
  ServiceRecipe,
} from '../../types/general'

export const getDockerImageList = createAsyncThunk<
  { images: DockerImage[]; recipes: ServiceRecipe[] },
  void,
  { state: RootState }
>('dockerImages/getDockerImageList', async (_, thunkApi) => {
  try {
    const state = thunkApi.getState()
    const settings = selectServiceSettings(state)

<<<<<<< HEAD
    const { imageInfo, serviceRecipes } = await invoke<{
      imageInfo: DockerImage[]
      serviceRecipes: ServiceRecipe[]
    }>('image_info', {
      settings: state.settings.serviceSettings,
=======
    const images = await invoke<DockerImage[]>('image_list', {
      settings,
>>>>>>> 35ea2b14
    })

    // TODO get status from backend after https://github.com/Altalogy/tari/issues/311
    return {
      images: imageInfo.map(img => ({ ...img, latest: true })),
      recipes: serviceRecipes,
    }
  } catch (e) {
    return thunkApi.rejectWithValue(e)
  }
})

export const pullImage = createAsyncThunk<void, { dockerImage: string }>(
  'dockerImages/pullImage',
  async ({ dockerImage }, thunkApi) => {
    try {
      thunkApi.dispatch({
        type: 'dockerImages/setProgress',
        payload: {
          dockerImage,
          status: DockerImagePullStatus.Waiting,
        },
      })
      await new Promise(resolve => setTimeout(resolve, 1000))
      thunkApi.dispatch({
        type: 'dockerImages/setProgress',
        payload: {
          dockerImage,
          status: DockerImagePullStatus.Pulling,
          progress: 0,
        },
      })
      await new Promise(resolve => setTimeout(resolve, 1000))
      thunkApi.dispatch({
        type: 'dockerImages/setProgress',
        payload: {
          dockerImage,
          progress: 20,
        },
      })
      await new Promise(resolve => setTimeout(resolve, 1000))
      thunkApi.dispatch({
        type: 'dockerImages/setProgress',
        payload: {
          dockerImage,
          progress: 60,
        },
      })
      await new Promise(resolve => setTimeout(resolve, 1000))
      thunkApi.dispatch({
        type: 'dockerImages/setProgress',
        payload: {
          dockerImage,
          progress: 80,
        },
      })
      await new Promise(resolve => setTimeout(resolve, 1000))
      thunkApi.dispatch({
        type: 'dockerImages/setProgress',
        payload: {
          dockerImage,
          status: DockerImagePullStatus.Ready,
          progress: 100,
        },
      })
      // TODO pull image after https://github.com/Altalogy/tari/issues/311
    } catch (e) {
      return thunkApi.rejectWithValue(e)
    }
  },
)<|MERGE_RESOLUTION|>--- conflicted
+++ resolved
@@ -18,16 +18,11 @@
     const state = thunkApi.getState()
     const settings = selectServiceSettings(state)
 
-<<<<<<< HEAD
     const { imageInfo, serviceRecipes } = await invoke<{
       imageInfo: DockerImage[]
       serviceRecipes: ServiceRecipe[]
     }>('image_info', {
-      settings: state.settings.serviceSettings,
-=======
-    const images = await invoke<DockerImage[]>('image_list', {
       settings,
->>>>>>> 35ea2b14
     })
 
     // TODO get status from backend after https://github.com/Altalogy/tari/issues/311
