//  Copyright 2021. The Tari Project
//
//  Redistribution and use in source and binary forms, with or without modification, are permitted provided that the
//  following conditions are met:
//
//  1. Redistributions of source code must retain the above copyright notice, this list of conditions and the following
//  disclaimer.
//
//  2. Redistributions in binary form must reproduce the above copyright notice, this list of conditions and the
//  following disclaimer in the documentation and/or other materials provided with the distribution.
//
//  3. Neither the name of the copyright holder nor the names of its contributors may be used to endorse or promote
//  products derived from this software without specific prior written permission.
//
//  THIS SOFTWARE IS PROVIDED BY THE COPYRIGHT HOLDERS AND CONTRIBUTORS "AS IS" AND ANY EXPRESS OR IMPLIED WARRANTIES,
//  INCLUDING, BUT NOT LIMITED TO, THE IMPLIED WARRANTIES OF MERCHANTABILITY AND FITNESS FOR A PARTICULAR PURPOSE ARE
//  DISCLAIMED. IN NO EVENT SHALL THE COPYRIGHT HOLDER OR CONTRIBUTORS BE LIABLE FOR ANY DIRECT, INDIRECT, INCIDENTAL,
//  SPECIAL, EXEMPLARY, OR CONSEQUENTIAL DAMAGES (INCLUDING, BUT NOT LIMITED TO, PROCUREMENT OF SUBSTITUTE GOODS OR
//  SERVICES; LOSS OF USE, DATA, OR PROFITS; OR BUSINESS INTERRUPTION) HOWEVER CAUSED AND ON ANY THEORY OF LIABILITY,
//  WHETHER IN CONTRACT, STRICT LIABILITY, OR TORT (INCLUDING NEGLIGENCE OR OTHERWISE) ARISING IN ANY WAY OUT OF THE
//  USE OF THIS SOFTWARE, EVEN IF ADVISED OF THE POSSIBILITY OF SUCH DAMAGE.

use std::{collections::HashMap, sync::Arc, time::Duration};

use log::info;
use tari_common::{configuration::ValidatorNodeConfig, GlobalConfig};
use tari_comms::{types::CommsPublicKey, NodeIdentity};
use tari_comms_dht::Dht;
use tari_crypto::tari_utilities::hex::Hex;
use tari_dan_core::{
    models::{AssetDefinition, Committee},
    services::{
        BaseNodeClient,
        ConcreteAssetProcessor,
        ConcreteCheckpointManager,
        ConcreteCommitteeManager,
        LoggingEventsPublisher,
        MempoolServiceHandle,
        NodeIdentitySigningService,
        TariDanPayloadProcessor,
        TariDanPayloadProvider,
    },
    workers::ConsensusWorker,
};
use tari_dan_storage_sqlite::{SqliteDbFactory, SqliteStorageService};
use tari_p2p::{comms_connector::SubscriptionFactory, tari_message::TariMessageType};
use tari_service_framework::ServiceHandles;
use tari_shutdown::ShutdownSignal;
use tokio::{task, time};

use crate::{
    default_service_specification::DefaultServiceSpecification,
    grpc::services::{base_node_client::GrpcBaseNodeClient, wallet_client::GrpcWalletClient},
    p2p::services::{
        inbound_connection_service::TariCommsInboundConnectionService,
        outbound_connection_service::TariCommsOutboundService,
    },
    ExitCodes,
};

const LOG_TARGET: &str = "tari::validator_node::app";

pub struct DanNode {
    config: GlobalConfig,
}

impl DanNode {
    pub fn new(config: GlobalConfig) -> Self {
        Self { config }
    }

    pub async fn start(
        &self,
        shutdown: ShutdownSignal,
        node_identity: Arc<NodeIdentity>,
        mempool_service: MempoolServiceHandle,
        db_factory: SqliteDbFactory,
        handles: ServiceHandles,
        subscription_factory: SubscriptionFactory,
    ) -> Result<(), ExitCodes> {
        let dan_config = self
            .config
            .validator_node
            .as_ref()
            .ok_or_else(|| ExitCodes::ConfigError("Missing dan section".to_string()))?;

<<<<<<< HEAD
        let asset_definitions = self.read_asset_definitions(&dan_config.asset_config_directory)?;
        if asset_definitions.is_empty() {
            warn!(
                target: LOG_TARGET,
                "No assets to process. Add assets by putting definitions in the `assets` folder with a `.asset` \
                 extension."
            );
        }

        let mut tasks = vec![];
        for asset in asset_definitions {
            let node_identity = node_identity.as_ref().clone();
            let mempool = mempool_service.clone();
            let handles = handles.clone();
            let subscription_factory = subscription_factory.clone();
            let shutdown = shutdown.clone();
            let dan_config = dan_config.clone();
            let db_factory = db_factory.clone();

            tasks.push(task::spawn(DanNode::start_asset_worker(
                asset,
                node_identity,
                mempool,
                handles,
                subscription_factory,
                shutdown,
                dan_config,
                db_factory,
            )));
        }

        if tasks.is_empty() {
            // If there are no assets to process, work in proxy mode
            tasks.push(task::spawn(DanNode::wait_for_exit()));
        }
        try_join_all(tasks)
            .await
            .map_err(|err| ExitCodes::UnknownError(format!("Join error occurred. {}", err)))?
            .into_iter()
            .collect::<Result<_, _>>()?;

        Ok(())
    }

    fn read_asset_definitions(&self, path: &Path) -> Result<Vec<AssetDefinition>, ExitCodes> {
        if !path.exists() {
            fs::create_dir_all(path).expect("Could not create dir");
        }
        let paths = fs::read_dir(path).expect("Could not read asset definitions");

        let mut result = vec![];
        for path in paths {
            let path = path.expect("Not a valid file").path();

            if !path.is_dir() && path.extension().unwrap_or_default() == "asset" {
                let file = File::open(path).expect("could not open file");
                let reader = BufReader::new(file);

                let def: AssetDefinition = serde_json::from_reader(reader).expect("lol not a valid json");
                result.push(def);
            }
        }
        Ok(result)
    }

    async fn wait_for_exit() -> Result<(), ExitCodes> {
        println!("Type `exit` to exit");
=======
        let mut base_node_client = GrpcBaseNodeClient::new(dan_config.base_node_grpc_address);
        let mut tasks = HashMap::new();
        let mut next_scanned_height = 0u64;
>>>>>>> 0754ac5b
        loop {
            let tip = base_node_client.get_tip_info().await.unwrap();
            if tip.height_of_longest_chain >= next_scanned_height {
                info!(
                    target: LOG_TARGET,
                    "Scanning base layer (tip : {}) for new assets", tip.height_of_longest_chain
                );
                if dan_config.scan_for_assets {
                    next_scanned_height = tip.height_of_longest_chain + dan_config.new_asset_scanning_interval;
                    info!(target: LOG_TARGET, "Next scanning height {}", next_scanned_height);
                } else {
                    next_scanned_height = u64::MAX; // Never run again.
                }

                let assets = base_node_client
                    .get_assets_for_dan_node(node_identity.public_key().clone())
                    .await
                    .unwrap();
                for asset in assets {
                    if tasks.contains_key(&asset.public_key) {
                        continue;
                    }
                    if let Some(allow_list) = &dan_config.assets_allow_list {
                        if !allow_list.contains(&asset.public_key.to_hex()) {
                            continue;
                        }
                    }
                    info!(target: LOG_TARGET, "Adding asset {:?}", asset.public_key);
                    let node_identitiy = node_identity.as_ref().clone();
                    let mempool = mempool_service.clone();
                    let handles = handles.clone();
                    let subscription_factory = subscription_factory.clone();
                    let shutdown = shutdown.clone();
                    let dan_config = dan_config.clone();
                    let db_factory = db_factory.clone();
                    tasks.insert(
                        asset.public_key.clone(),
                        task::spawn(async move {
                            DanNode::start_asset_worker(
                                asset.clone(),
                                node_identitiy,
                                mempool,
                                handles,
                                subscription_factory,
                                shutdown,
                                dan_config,
                                db_factory,
                            )
                            .await
                        }),
                    );
                }
            }
            time::sleep(Duration::from_secs(120)).await;
        }
    }

    // async fn start_asset_proxy(&self) -> Result<(), ExitCodes> {
    //     todo!()
    // }

    async fn start_asset_worker(
        asset_definition: AssetDefinition,
        node_identity: NodeIdentity,
        mempool_service: MempoolServiceHandle,
        handles: ServiceHandles,
        subscription_factory: SubscriptionFactory,
        shutdown: ShutdownSignal,
        config: ValidatorNodeConfig,
        db_factory: SqliteDbFactory,
    ) -> Result<(), ExitCodes> {
        let timeout = Duration::from_secs(asset_definition.phase_timeout);
        let committee = asset_definition
            .initial_committee
            .iter()
            .map(|s| {
                CommsPublicKey::from_hex(s)
                    .map_err(|e| ExitCodes::ConfigError(format!("could not convert to hex:{}", e)))
            })
            .collect::<Result<Vec<_>, _>>()?;

        let committee = Committee::new(committee);
        let committee_service = ConcreteCommitteeManager::new(committee);

        let payload_provider = TariDanPayloadProvider::new(mempool_service.clone());

        let events_publisher = LoggingEventsPublisher::default();
        let signing_service = NodeIdentitySigningService::new(node_identity.clone());

        // let _backend = LmdbAssetStore::initialize(data_dir.join("asset_data"), Default::default())
        //     .map_err(|err| ExitCodes::DatabaseError(err.to_string()))?;
        // let data_store = AssetDataStore::new(backend);
        let asset_processor = ConcreteAssetProcessor::default();

        let payload_processor = TariDanPayloadProcessor::new(asset_processor);
        let mut inbound = TariCommsInboundConnectionService::new(asset_definition.public_key.clone());
        let receiver = inbound.get_receiver();

        let loopback = inbound.clone_sender();
        let shutdown_2 = shutdown.clone();
        task::spawn(async move {
            let topic_subscription =
                subscription_factory.get_subscription(TariMessageType::DanConsensusMessage, "HotStuffMessages");
            inbound.run(shutdown_2, topic_subscription).await
        });
        let dht = handles.expect_handle::<Dht>();
        let outbound =
            TariCommsOutboundService::new(dht.outbound_requester(), loopback, asset_definition.public_key.clone());
        let base_node_client = GrpcBaseNodeClient::new(config.base_node_grpc_address);
        let chain_storage = SqliteStorageService {};
        let wallet_client = GrpcWalletClient::new(config.wallet_grpc_address);
        let checkpoint_manager = ConcreteCheckpointManager::new(asset_definition.clone(), wallet_client);
        let mut consensus_worker = ConsensusWorker::<DefaultServiceSpecification>::new(
            receiver,
            outbound,
            committee_service,
            node_identity.public_key().clone(),
            payload_provider,
            events_publisher,
            signing_service,
            payload_processor,
            asset_definition,
            base_node_client,
            timeout,
            db_factory,
            chain_storage,
            checkpoint_manager,
        );

        consensus_worker
            .run(shutdown.clone(), None)
            .await
            .map_err(|err| ExitCodes::ConfigError(err.to_string()))?;

        Ok(())
    }
}<|MERGE_RESOLUTION|>--- conflicted
+++ resolved
@@ -84,79 +84,9 @@
             .as_ref()
             .ok_or_else(|| ExitCodes::ConfigError("Missing dan section".to_string()))?;
 
-<<<<<<< HEAD
-        let asset_definitions = self.read_asset_definitions(&dan_config.asset_config_directory)?;
-        if asset_definitions.is_empty() {
-            warn!(
-                target: LOG_TARGET,
-                "No assets to process. Add assets by putting definitions in the `assets` folder with a `.asset` \
-                 extension."
-            );
-        }
-
-        let mut tasks = vec![];
-        for asset in asset_definitions {
-            let node_identity = node_identity.as_ref().clone();
-            let mempool = mempool_service.clone();
-            let handles = handles.clone();
-            let subscription_factory = subscription_factory.clone();
-            let shutdown = shutdown.clone();
-            let dan_config = dan_config.clone();
-            let db_factory = db_factory.clone();
-
-            tasks.push(task::spawn(DanNode::start_asset_worker(
-                asset,
-                node_identity,
-                mempool,
-                handles,
-                subscription_factory,
-                shutdown,
-                dan_config,
-                db_factory,
-            )));
-        }
-
-        if tasks.is_empty() {
-            // If there are no assets to process, work in proxy mode
-            tasks.push(task::spawn(DanNode::wait_for_exit()));
-        }
-        try_join_all(tasks)
-            .await
-            .map_err(|err| ExitCodes::UnknownError(format!("Join error occurred. {}", err)))?
-            .into_iter()
-            .collect::<Result<_, _>>()?;
-
-        Ok(())
-    }
-
-    fn read_asset_definitions(&self, path: &Path) -> Result<Vec<AssetDefinition>, ExitCodes> {
-        if !path.exists() {
-            fs::create_dir_all(path).expect("Could not create dir");
-        }
-        let paths = fs::read_dir(path).expect("Could not read asset definitions");
-
-        let mut result = vec![];
-        for path in paths {
-            let path = path.expect("Not a valid file").path();
-
-            if !path.is_dir() && path.extension().unwrap_or_default() == "asset" {
-                let file = File::open(path).expect("could not open file");
-                let reader = BufReader::new(file);
-
-                let def: AssetDefinition = serde_json::from_reader(reader).expect("lol not a valid json");
-                result.push(def);
-            }
-        }
-        Ok(result)
-    }
-
-    async fn wait_for_exit() -> Result<(), ExitCodes> {
-        println!("Type `exit` to exit");
-=======
         let mut base_node_client = GrpcBaseNodeClient::new(dan_config.base_node_grpc_address);
         let mut tasks = HashMap::new();
         let mut next_scanned_height = 0u64;
->>>>>>> 0754ac5b
         loop {
             let tip = base_node_client.get_tip_info().await.unwrap();
             if tip.height_of_longest_chain >= next_scanned_height {
@@ -185,7 +115,7 @@
                         }
                     }
                     info!(target: LOG_TARGET, "Adding asset {:?}", asset.public_key);
-                    let node_identitiy = node_identity.as_ref().clone();
+                    let node_identity = node_identity.as_ref().clone();
                     let mempool = mempool_service.clone();
                     let handles = handles.clone();
                     let subscription_factory = subscription_factory.clone();
@@ -194,19 +124,16 @@
                     let db_factory = db_factory.clone();
                     tasks.insert(
                         asset.public_key.clone(),
-                        task::spawn(async move {
-                            DanNode::start_asset_worker(
-                                asset.clone(),
-                                node_identitiy,
-                                mempool,
-                                handles,
-                                subscription_factory,
-                                shutdown,
-                                dan_config,
-                                db_factory,
-                            )
-                            .await
-                        }),
+                        task::spawn(DanNode::start_asset_worker(
+                            asset.clone(),
+                            node_identity,
+                            mempool,
+                            handles,
+                            subscription_factory,
+                            shutdown,
+                            dan_config,
+                            db_factory,
+                        )),
                     );
                 }
             }
