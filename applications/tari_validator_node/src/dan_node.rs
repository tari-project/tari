//  Copyright 2021. The Tari Project
//
//  Redistribution and use in source and binary forms, with or without modification, are permitted provided that the
//  following conditions are met:
//
//  1. Redistributions of source code must retain the above copyright notice, this list of conditions and the following
//  disclaimer.
//
//  2. Redistributions in binary form must reproduce the above copyright notice, this list of conditions and the
//  following disclaimer in the documentation and/or other materials provided with the distribution.
//
//  3. Neither the name of the copyright holder nor the names of its contributors may be used to endorse or promote
//  products derived from this software without specific prior written permission.
//
//  THIS SOFTWARE IS PROVIDED BY THE COPYRIGHT HOLDERS AND CONTRIBUTORS "AS IS" AND ANY EXPRESS OR IMPLIED WARRANTIES,
//  INCLUDING, BUT NOT LIMITED TO, THE IMPLIED WARRANTIES OF MERCHANTABILITY AND FITNESS FOR A PARTICULAR PURPOSE ARE
//  DISCLAIMED. IN NO EVENT SHALL THE COPYRIGHT HOLDER OR CONTRIBUTORS BE LIABLE FOR ANY DIRECT, INDIRECT, INCIDENTAL,
//  SPECIAL, EXEMPLARY, OR CONSEQUENTIAL DAMAGES (INCLUDING, BUT NOT LIMITED TO, PROCUREMENT OF SUBSTITUTE GOODS OR
//  SERVICES; LOSS OF USE, DATA, OR PROFITS; OR BUSINESS INTERRUPTION) HOWEVER CAUSED AND ON ANY THEORY OF LIABILITY,
//  WHETHER IN CONTRACT, STRICT LIABILITY, OR TORT (INCLUDING NEGLIGENCE OR OTHERWISE) ARISING IN ANY WAY OUT OF THE
//  USE OF THIS SOFTWARE, EVEN IF ADVISED OF THE POSSIBILITY OF SUCH DAMAGE.

use std::{
    sync::{atomic::AtomicBool, Arc},
    time::Duration,
};

use log::*;
use tari_common::exit_codes::{ExitCode, ExitError};
use tari_common_types::types::PublicKey;
use tari_comms::{types::CommsPublicKey, NodeIdentity};
use tari_comms_dht::Dht;
use tari_crypto::tari_utilities::hex::Hex;
use tari_dan_core::{
    models::{AssetDefinition, Committee},
    services::{
        BaseNodeClient,
        ConcreteAssetProcessor,
        ConcreteCheckpointManager,
        ConcreteCommitteeManager,
        LoggingEventsPublisher,
        MempoolServiceHandle,
        NodeIdentitySigningService,
        TariDanPayloadProcessor,
        TariDanPayloadProvider,
    },
    workers::ConsensusWorker,
};
use tari_dan_storage_sqlite::{SqliteDbFactory, SqliteStorageService};
use tari_p2p::{comms_connector::SubscriptionFactory, tari_message::TariMessageType};
use tari_service_framework::ServiceHandles;
use tari_shutdown::ShutdownSignal;
use tokio::{task, time};

use crate::{
    config::ValidatorNodeConfig,
    default_service_specification::DefaultServiceSpecification,
    grpc::services::{base_node_client::GrpcBaseNodeClient, wallet_client::GrpcWalletClient},
    monitoring::Monitoring,
    p2p::services::{
        inbound_connection_service::TariCommsInboundConnectionService,
        outbound_connection_service::TariCommsOutboundService,
    },
    TariCommsValidatorNodeClientFactory,
};

const LOG_TARGET: &str = "tari::validator_node::app";

pub struct DanNode {
    config: ValidatorNodeConfig,
}

impl DanNode {
    pub fn new(config: ValidatorNodeConfig) -> Self {
        Self { config }
    }

    pub async fn start(
        &self,
        shutdown: ShutdownSignal,
        node_identity: Arc<NodeIdentity>,
        mempool_service: MempoolServiceHandle,
        db_factory: SqliteDbFactory,
        handles: ServiceHandles,
        subscription_factory: SubscriptionFactory,
    ) -> Result<(), ExitError> {
<<<<<<< HEAD
        let mut base_node_client = GrpcBaseNodeClient::new(self.config.base_node_grpc_address);
=======
        let dan_config = self
            .config
            .validator_node
            .as_ref()
            .ok_or_else(|| ExitError::new(ExitCode::ConfigError, &"Missing dan section"))?;

        let mut base_node_client = GrpcBaseNodeClient::new(dan_config.base_node_grpc_address);
>>>>>>> f41af8cf
        let mut next_scanned_height = 0u64;
        let mut last_tip = 0u64;
        let mut monitoring = Monitoring::new(self.config.committee_management_confirmation_time);
        loop {
            let tip = base_node_client
                .get_tip_info()
                .await
                .map_err(|e| ExitError::new(ExitCode::DigitalAssetError, &e))?;
            if tip.height_of_longest_chain >= next_scanned_height {
                info!(
                    target: LOG_TARGET,
                    "Scanning base layer (tip : {}) for new assets", tip.height_of_longest_chain
                );
                if self.config.scan_for_assets {
                    next_scanned_height =
                        tip.height_of_longest_chain + self.config.committee_management_polling_interval;
                    info!(target: LOG_TARGET, "Next scanning height {}", next_scanned_height);
                } else {
                    next_scanned_height = u64::MAX; // Never run again.
                }
                let mut assets = base_node_client
                    .get_assets_for_dan_node(node_identity.public_key().clone())
                    .await
                    .map_err(|e| ExitError::new(ExitCode::DigitalAssetError, &e))?;
                info!(
                    target: LOG_TARGET,
                    "Base node returned {} asset(s) to process",
                    assets.len()
                );
                if let Some(allow_list) = &self.config.assets_allow_list {
                    assets.retain(|(asset, _)| allow_list.contains(&asset.public_key.to_hex()));
                }
                for (asset, mined_height) in assets.clone() {
                    monitoring.add_if_unmonitored(asset.clone());
                    monitoring.add_state(asset.public_key, mined_height, true);
                }
                let mut known_active_public_keys = assets.into_iter().map(|(asset, _)| asset.public_key);
                let active_public_keys = monitoring
                    .get_active_public_keys()
                    .into_iter()
                    .cloned()
                    .collect::<Vec<PublicKey>>();
                for public_key in active_public_keys {
                    if !known_active_public_keys.any(|pk| pk == public_key) {
                        // Active asset is not part of the newly known active assets, maybe there were no checkpoint for
                        // the asset. Are we still part of the committee?
                        if let (false, height) = base_node_client
                            .check_if_in_committee(public_key.clone(), node_identity.public_key().clone())
                            .await
                            .unwrap()
                        {
                            // We are not part of the latest committee, set the state to false
                            monitoring.add_state(public_key.clone(), height, false)
                        }
                    }
                }
            }
            if tip.height_of_longest_chain > last_tip {
                last_tip = tip.height_of_longest_chain;
                monitoring.update_height(last_tip, |asset| {
                    let node_identity = node_identity.as_ref().clone();
                    let mempool = mempool_service.clone();
                    let handles = handles.clone();
                    let subscription_factory = subscription_factory.clone();
                    let shutdown = shutdown.clone();
                    // Create a kill signal for each asset
                    let kill = Arc::new(AtomicBool::new(false));
                    let dan_config = self.config.clone();
                    let db_factory = db_factory.clone();
                    task::spawn(DanNode::start_asset_worker(
                        asset,
                        node_identity,
                        mempool,
                        handles,
                        subscription_factory,
                        shutdown,
                        dan_config,
                        db_factory,
                        kill.clone(),
                    ));
                    kill
                });
            }
            time::sleep(Duration::from_secs(120)).await;
        }
    }

    pub async fn start_asset_worker(
        asset_definition: AssetDefinition,
        node_identity: NodeIdentity,
        mempool_service: MempoolServiceHandle,
        handles: ServiceHandles,
        subscription_factory: SubscriptionFactory,
        shutdown: ShutdownSignal,
        config: ValidatorNodeConfig,
        db_factory: SqliteDbFactory,
        kill: Arc<AtomicBool>,
    ) -> Result<(), ExitError> {
        let timeout = Duration::from_secs(asset_definition.phase_timeout);
        let committee = asset_definition
            .committee
            .iter()
            .map(|s| {
                CommsPublicKey::from_hex(s)
                    .map_err(|e| ExitError::new(ExitCode::ConfigError, &format!("could not convert to hex:{}", e)))
            })
            .collect::<Result<Vec<_>, _>>()?;

        let committee = Committee::new(committee);
        let committee_service = ConcreteCommitteeManager::new(committee);

        let payload_provider = TariDanPayloadProvider::new(mempool_service.clone());

        let events_publisher = LoggingEventsPublisher::default();
        let signing_service = NodeIdentitySigningService::new(node_identity.clone());

        // let _backend = LmdbAssetStore::initialize(data_dir.join("asset_data"), Default::default())
        //     .map_err(|err| ExitCodes::DatabaseError(err.to_string()))?;
        // let data_store = AssetDataStore::new(backend);
        let asset_processor = ConcreteAssetProcessor::default();

        let payload_processor = TariDanPayloadProcessor::new(asset_processor);
        let mut inbound = TariCommsInboundConnectionService::new(asset_definition.public_key.clone());
        let receiver = inbound.get_receiver();

        let loopback = inbound.clone_sender();
        let shutdown_2 = shutdown.clone();
        task::spawn(async move {
            let topic_subscription =
                subscription_factory.get_subscription(TariMessageType::DanConsensusMessage, "HotStuffMessages");
            inbound.run(shutdown_2, topic_subscription).await
        });
        let dht = handles.expect_handle::<Dht>();
        let outbound =
            TariCommsOutboundService::new(dht.outbound_requester(), loopback, asset_definition.public_key.clone());
        let base_node_client = GrpcBaseNodeClient::new(config.base_node_grpc_address);
        let chain_storage = SqliteStorageService {};
        let wallet_client = GrpcWalletClient::new(config.wallet_grpc_address);
        let checkpoint_manager = ConcreteCheckpointManager::new(asset_definition.clone(), wallet_client);
        let validator_node_client_factory = TariCommsValidatorNodeClientFactory::new(dht.dht_requester());
        let mut consensus_worker = ConsensusWorker::<DefaultServiceSpecification>::new(
            receiver,
            outbound,
            committee_service,
            node_identity.public_key().clone(),
            payload_provider,
            events_publisher,
            signing_service,
            payload_processor,
            asset_definition,
            base_node_client,
            timeout,
            db_factory,
            chain_storage,
            checkpoint_manager,
            validator_node_client_factory,
        );

        if let Err(err) = consensus_worker.run(shutdown.clone(), None, kill).await {
            error!(target: LOG_TARGET, "Consensus worker failed with error: {}", err);
            return Err(ExitError::new(ExitCode::UnknownError, &err));
        }

        Ok(())
    }

    // async fn start_asset_proxy(&self) -> Result<(), ExitCodes> {
    //     todo!()
    // }
}<|MERGE_RESOLUTION|>--- conflicted
+++ resolved
@@ -84,17 +84,7 @@
         handles: ServiceHandles,
         subscription_factory: SubscriptionFactory,
     ) -> Result<(), ExitError> {
-<<<<<<< HEAD
         let mut base_node_client = GrpcBaseNodeClient::new(self.config.base_node_grpc_address);
-=======
-        let dan_config = self
-            .config
-            .validator_node
-            .as_ref()
-            .ok_or_else(|| ExitError::new(ExitCode::ConfigError, &"Missing dan section"))?;
-
-        let mut base_node_client = GrpcBaseNodeClient::new(dan_config.base_node_grpc_address);
->>>>>>> f41af8cf
         let mut next_scanned_height = 0u64;
         let mut last_tip = 0u64;
         let mut monitoring = Monitoring::new(self.config.committee_management_confirmation_time);
