//  Copyright 2021. The Tari Project
//
//  Redistribution and use in source and binary forms, with or without modification, are permitted provided that the
//  following conditions are met:
//
//  1. Redistributions of source code must retain the above copyright notice, this list of conditions and the following
//  disclaimer.
//
//  2. Redistributions in binary form must reproduce the above copyright notice, this list of conditions and the
//  following disclaimer in the documentation and/or other materials provided with the distribution.
//
//  3. Neither the name of the copyright holder nor the names of its contributors may be used to endorse or promote
//  products derived from this software without specific prior written permission.
//
//  THIS SOFTWARE IS PROVIDED BY THE COPYRIGHT HOLDERS AND CONTRIBUTORS "AS IS" AND ANY EXPRESS OR IMPLIED WARRANTIES,
//  INCLUDING, BUT NOT LIMITED TO, THE IMPLIED WARRANTIES OF MERCHANTABILITY AND FITNESS FOR A PARTICULAR PURPOSE ARE
//  DISCLAIMED. IN NO EVENT SHALL THE COPYRIGHT HOLDER OR CONTRIBUTORS BE LIABLE FOR ANY DIRECT, INDIRECT, INCIDENTAL,
//  SPECIAL, EXEMPLARY, OR CONSEQUENTIAL DAMAGES (INCLUDING, BUT NOT LIMITED TO, PROCUREMENT OF SUBSTITUTE GOODS OR
//  SERVICES; LOSS OF USE, DATA, OR PROFITS; OR BUSINESS INTERRUPTION) HOWEVER CAUSED AND ON ANY THEORY OF LIABILITY,
//  WHETHER IN CONTRACT, STRICT LIABILITY, OR TORT (INCLUDING NEGLIGENCE OR OTHERWISE) ARISING IN ANY WAY OUT OF THE
//  USE OF THIS SOFTWARE, EVEN IF ADVISED OF THE POSSIBILITY OF SUCH DAMAGE.

use std::sync::Arc;

use tari_app_utilities::{identity_management, identity_management::load_from_json};
use tari_common::{
    configuration::Network,
    exit_codes::{ExitCode, ExitError},
};
use tari_comms::{protocol::rpc::RpcServer, NodeIdentity, UnspawnedCommsNode};
use tari_comms_dht::Dht;
use tari_dan_core::services::{ConcreteAssetProcessor, MempoolServiceHandle};
use tari_dan_storage_sqlite::SqliteDbFactory;
use tari_p2p::{
    comms_connector::{pubsub_connector, SubscriptionFactory},
    initialization::{spawn_comms_using_transport, P2pInitializer},
};
use tari_service_framework::{ServiceHandles, StackBuilder};
use tari_shutdown::ShutdownSignal;

use crate::{config::ApplicationConfig, p2p::create_validator_node_rpc_service};

pub async fn build_service_and_comms_stack(
    config: &ApplicationConfig,
    shutdown: ShutdownSignal,
    node_identity: Arc<NodeIdentity>,
    mempool: MempoolServiceHandle,
    db_factory: SqliteDbFactory,
    asset_processor: ConcreteAssetProcessor,
) -> Result<(ServiceHandles, SubscriptionFactory), ExitError> {
    let (publisher, peer_message_subscriptions) = pubsub_connector(100, 50);

    let mut transport_config = config.validator_node.p2p.transport.clone();
    transport_config.tor.identity = load_from_json(&config.validator_node.tor_identity_file)
        .map_err(|e| ExitError::new(ExitCode::ConfigError, e))?;

    let mut handles = StackBuilder::new(shutdown.clone())
        .add_initializer(P2pInitializer::new(
            config.validator_node.p2p.clone(),
            config.peer_seeds.clone(),
            // TODO: configurable
            Network::Dibbler,
            node_identity.clone(),
            publisher,
        ))
        .build()
        .await
        .map_err(|err| ExitError::new(ExitCode::ConfigError, &err))?;

    let comms = handles
        .take_handle::<UnspawnedCommsNode>()
        .expect("P2pInitializer was not added to the stack or did not add UnspawnedCommsNode");

    let comms = setup_p2p_rpc(config, comms, &handles, mempool, db_factory, asset_processor);

    let comms = spawn_comms_using_transport(comms, transport_config)
        .await
<<<<<<< HEAD
        .map_err(|e| ExitError::new(ExitCode::ConfigError, format!("Could not spawn using transport: {}", e)))?;

    // Save final node identity after comms has initialized. This is required because the public_address can be
    // changed by comms during initialization when using tor.
    identity_management::save_as_json(&config.validator_node.identity_file, &*comms.node_identity())
        .map_err(|e| ExitError::new(ExitCode::ConfigError, format!("Failed to save node identity: {}", e)))?;
    if let Some(hs) = comms.hidden_service() {
        identity_management::save_as_json(&config.validator_node.tor_identity_file, hs.tor_identity())
            .map_err(|e| ExitError::new(ExitCode::ConfigError, format!("Failed to save tor identity: {}", e)))?;
=======
        .map_err(|e| ExitError::new(ExitCode::ConfigError, &format!("Could not spawn using transport:{}", e)))?;

    // Save final node identity after comms has initialized. This is required because the public_address can be
    // changed by comms during initialization when using tor.
    identity_management::save_as_json(&config.base_node_identity_file, &*comms.node_identity())
        .map_err(|e| ExitError::new(ExitCode::ConfigError, &format!("Failed to save node identity: {}", e)))?;
    if let Some(hs) = comms.hidden_service() {
        identity_management::save_as_json(&config.base_node_tor_identity_file, hs.tor_identity())
            .map_err(|e| ExitError::new(ExitCode::ConfigError, &format!("Failed to save tor identity: {}", e)))?;
>>>>>>> f41af8cf
    }

    handles.register(comms);
    Ok((handles, peer_message_subscriptions))
}

fn setup_p2p_rpc(
    config: &ApplicationConfig,
    comms: UnspawnedCommsNode,
    handles: &ServiceHandles,
    mempool: MempoolServiceHandle,
    db_factory: SqliteDbFactory,
    asset_processor: ConcreteAssetProcessor,
) -> UnspawnedCommsNode {
    let dht = handles.expect_handle::<Dht>();
    let rpc_server = RpcServer::builder()

    .with_maximum_simultaneous_sessions(
config.validator_node.p2p.rpc_max_simultaneous_sessions
    )
    .finish()

    // Add your RPC services here ‍🏴‍☠️️☮️🌊
        .add_service(dht.rpc_service())
        .add_service(create_validator_node_rpc_service(mempool, db_factory, asset_processor));

    comms.add_protocol_extension(rpc_server)
}<|MERGE_RESOLUTION|>--- conflicted
+++ resolved
@@ -52,7 +52,7 @@
 
     let mut transport_config = config.validator_node.p2p.transport.clone();
     transport_config.tor.identity = load_from_json(&config.validator_node.tor_identity_file)
-        .map_err(|e| ExitError::new(ExitCode::ConfigError, e))?;
+        .map_err(|e| ExitError::new(ExitCode::ConfigError, &e))?;
 
     let mut handles = StackBuilder::new(shutdown.clone())
         .add_initializer(P2pInitializer::new(
@@ -75,27 +75,20 @@
 
     let comms = spawn_comms_using_transport(comms, transport_config)
         .await
-<<<<<<< HEAD
-        .map_err(|e| ExitError::new(ExitCode::ConfigError, format!("Could not spawn using transport: {}", e)))?;
+        .map_err(|e| {
+            ExitError::new(
+                ExitCode::ConfigError,
+                &format!("Could not spawn using transport: {}", e),
+            )
+        })?;
 
     // Save final node identity after comms has initialized. This is required because the public_address can be
     // changed by comms during initialization when using tor.
     identity_management::save_as_json(&config.validator_node.identity_file, &*comms.node_identity())
-        .map_err(|e| ExitError::new(ExitCode::ConfigError, format!("Failed to save node identity: {}", e)))?;
+        .map_err(|e| ExitError::new(ExitCode::ConfigError, &format!("Failed to save node identity: {}", e)))?;
     if let Some(hs) = comms.hidden_service() {
         identity_management::save_as_json(&config.validator_node.tor_identity_file, hs.tor_identity())
-            .map_err(|e| ExitError::new(ExitCode::ConfigError, format!("Failed to save tor identity: {}", e)))?;
-=======
-        .map_err(|e| ExitError::new(ExitCode::ConfigError, &format!("Could not spawn using transport:{}", e)))?;
-
-    // Save final node identity after comms has initialized. This is required because the public_address can be
-    // changed by comms during initialization when using tor.
-    identity_management::save_as_json(&config.base_node_identity_file, &*comms.node_identity())
-        .map_err(|e| ExitError::new(ExitCode::ConfigError, &format!("Failed to save node identity: {}", e)))?;
-    if let Some(hs) = comms.hidden_service() {
-        identity_management::save_as_json(&config.base_node_tor_identity_file, hs.tor_identity())
             .map_err(|e| ExitError::new(ExitCode::ConfigError, &format!("Failed to save tor identity: {}", e)))?;
->>>>>>> f41af8cf
     }
 
     handles.register(comms);
