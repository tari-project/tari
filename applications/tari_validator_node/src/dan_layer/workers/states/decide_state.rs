--- conflicted
+++ resolved
@@ -252,10 +252,6 @@
             //     &signing_service,
             // )
             // .await?;
-<<<<<<< HEAD
-=======
-            dbg!("Going to apply txs: ", justify.node().payload());
->>>>>>> f958c32e
 
             Ok(Some(ConsensusWorkerStateEvent::Decided))
         } else {
