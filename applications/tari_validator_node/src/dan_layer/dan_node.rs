--- conflicted
+++ resolved
@@ -20,15 +20,6 @@
 // WHETHER IN CONTRACT, STRICT LIABILITY, OR TORT (INCLUDING NEGLIGENCE OR OTHERWISE) ARISING IN ANY WAY OUT OF THE
 // USE OF THIS SOFTWARE, EVEN IF ADVISED OF THE POSSIBILITY OF SUCH DAMAGE.
 
-<<<<<<< HEAD
-use std::{fs, fs::File, io::BufReader, path::PathBuf, sync::Arc, time::Duration};
-
-use crate::dan_layer::storage::sqlite::SqliteStorageService;
-use log::*;
-use tari_crypto::tari_utilities::hex::Hex;
-use tokio::task;
-
-=======
 use crate::{
     dan_layer::{
         models::{AssetDefinition, Committee},
@@ -53,7 +44,6 @@
 };
 use log::*;
 use std::{fs, fs::File, io::BufReader, path::Path, sync::Arc, time::Duration};
->>>>>>> f958c32e
 use tari_app_utilities::{
     identity_management,
     identity_management::{load_from_json, setup_node_identity},
@@ -82,29 +72,6 @@
 use tari_service_framework::{ServiceHandles, StackBuilder};
 use tari_shutdown::ShutdownSignal;
 
-use crate::{
-    dan_layer::{
-        models::{AssetDefinition, Committee},
-        services::{
-            infrastructure_services::{TariCommsInboundConnectionService, TariCommsOutboundService},
-            ConcreteAssetProcessor,
-            ConcreteCommitteeManager,
-            GrpcBaseNodeClient,
-            LoggingEventsPublisher,
-            MemoryInstructionLog,
-            MempoolService,
-            MempoolServiceHandle,
-            NodeIdentitySigningService,
-            TariDanPayloadProcessor,
-            TariDanPayloadProvider,
-        },
-        storage::{lmdb::LmdbAssetStore, AssetDataStore, BackendAdapter, DbFactory, SqliteDbFactory},
-        workers::ConsensusWorker,
-    },
-    p2p::create_validator_node_rpc_service,
-    ExitCodes,
-};
-
 const LOG_TARGET: &str = "tari::dan::dan_node";
 
 pub struct DanNode {
@@ -160,12 +127,8 @@
                 handles.clone(),
                 subscription_factory.clone(),
                 shutdown.clone(),
-<<<<<<< HEAD
-                &dan_config,
+                dan_config,
                 db_factory.clone(),
-=======
-                dan_config,
->>>>>>> f958c32e
             )
             .await?;
         }
