--- conflicted
+++ resolved
@@ -33,11 +33,7 @@
 // mod replica_info;
 mod base_layer_metadata;
 mod base_layer_output;
-<<<<<<< HEAD
 mod sidechain_metadata;
-=======
-mod instruction_id;
->>>>>>> f958c32e
 mod tari_dan_payload;
 mod view;
 mod view_id;
@@ -54,14 +50,10 @@
 pub use asset_definition::AssetDefinition;
 pub use base_layer_metadata::BaseLayerMetadata;
 pub use base_layer_output::BaseLayerOutput;
-<<<<<<< HEAD
 use blake2::Digest;
 use digest::Update;
 pub use sidechain_metadata::SidechainMetadata;
 use tari_crypto::common::Blake256;
-=======
-
->>>>>>> f958c32e
 pub use tari_dan_payload::{CheckpointData, TariDanPayload};
 pub use view::View;
 pub use view_id::ViewId;
@@ -79,11 +71,7 @@
 
 #[derive(Copy, Clone, Debug)]
 pub enum TemplateId {
-<<<<<<< HEAD
     EditableMetadata = 2,
-=======
-    _EditableMetadata,
->>>>>>> f958c32e
 }
 
 impl TemplateId {
@@ -172,22 +160,14 @@
     }
 }
 
-<<<<<<< HEAD
 impl From<TreeNodeHash> for Vec<u8> {
     fn from(v: TreeNodeHash) -> Self {
         v.0
     }
 }
-=======
->>>>>>> f958c32e
 pub trait ConsensusHash {
     fn consensus_hash(&self) -> &[u8];
 }
-
-// TODO: Perhaps should be CoW instead of Clone
-pub trait Payload: Debug + Clone + Send + Sync + ConsensusHash {}
-
-impl Payload for &str {}
 
 impl ConsensusHash for &str {
     fn consensus_hash(&self) -> &[u8] {
@@ -195,13 +175,17 @@
     }
 }
 
-impl Payload for String {}
-
 impl ConsensusHash for String {
     fn consensus_hash(&self) -> &[u8] {
         self.as_bytes()
     }
 }
+
+// TODO: Perhaps should be CoW instead of Clone
+pub trait Payload: Debug + Clone + Send + Sync + ConsensusHash {}
+
+impl Payload for &str {}
+impl Payload for String {}
 
 pub trait Event: Clone + Send + Sync {}
 
