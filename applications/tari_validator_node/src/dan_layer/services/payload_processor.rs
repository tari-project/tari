// Copyright 2021. The Tari Project
//
// Redistribution and use in source and binary forms, with or without modification, are permitted provided that the
// following conditions are met:
//
// 1. Redistributions of source code must retain the above copyright notice, this list of conditions and the following
// disclaimer.
//
// 2. Redistributions in binary form must reproduce the above copyright notice, this list of conditions and the
// following disclaimer in the documentation and/or other materials provided with the distribution.
//
// 3. Neither the name of the copyright holder nor the names of its contributors may be used to endorse or promote
// products derived from this software without specific prior written permission.
//
// THIS SOFTWARE IS PROVIDED BY THE COPYRIGHT HOLDERS AND CONTRIBUTORS "AS IS" AND ANY EXPRESS OR IMPLIED WARRANTIES,
// INCLUDING, BUT NOT LIMITED TO, THE IMPLIED WARRANTIES OF MERCHANTABILITY AND FITNESS FOR A PARTICULAR PURPOSE ARE
// DISCLAIMED. IN NO EVENT SHALL THE COPYRIGHT HOLDER OR CONTRIBUTORS BE LIABLE FOR ANY DIRECT, INDIRECT, INCIDENTAL,
// SPECIAL, EXEMPLARY, OR CONSEQUENTIAL DAMAGES (INCLUDING, BUT NOT LIMITED TO, PROCUREMENT OF SUBSTITUTE GOODS OR
// SERVICES; LOSS OF USE, DATA, OR PROFITS; OR BUSINESS INTERRUPTION) HOWEVER CAUSED AND ON ANY THEORY OF LIABILITY,
// WHETHER IN CONTRACT, STRICT LIABILITY, OR TORT (INCLUDING NEGLIGENCE OR OTHERWISE) ARISING IN ANY WAY OUT OF THE
// USE OF THIS SOFTWARE, EVEN IF ADVISED OF THE POSSIBILITY OF SUCH DAMAGE.

use crate::{
    dan_layer::{
<<<<<<< HEAD
        models::{InstructionSet, Payload, TariDanPayload},
=======
        models::{Payload, TariDanPayload},
>>>>>>> f958c32e
        services::{AssetProcessor, MempoolService},
        storage::{ChainDb, ChainDbUnitOfWork, DbFactory, UnitOfWork},
    },
    digital_assets_error::DigitalAssetError,
};
use async_trait::async_trait;
use std::sync::Arc;
use tokio::sync::RwLock;

#[async_trait]
pub trait PayloadProcessor<TPayload: Payload> {
    async fn process_payload<TUnitOfWork: UnitOfWork + Send>(
        &self,
        payload: &TPayload,
        unit_of_work: TUnitOfWork,
    ) -> Result<(), DigitalAssetError>;
}

pub struct TariDanPayloadProcessor<TAssetProcessor, TMempoolService>
where
    TAssetProcessor: AssetProcessor,
    TMempoolService: MempoolService,
{
    asset_processor: TAssetProcessor,
    mempool_service: TMempoolService,
}

impl<TAssetProcessor: AssetProcessor, TMempoolService: MempoolService>
    TariDanPayloadProcessor<TAssetProcessor, TMempoolService>
{
    pub fn new(asset_processor: TAssetProcessor, mempool_service: TMempoolService) -> Self {
        Self {
            asset_processor,
            mempool_service,
        }
    }
}

#[async_trait]
<<<<<<< HEAD
impl<TAssetProcessor: AssetProcessor + Send + Sync, TMempoolService: MempoolService + Send>
    PayloadProcessor<TariDanPayload> for TariDanPayloadProcessor<TAssetProcessor, TMempoolService>
{
    async fn process_payload<TUnitOfWork: UnitOfWork + Clone + Send>(
        &self,
        payload: &TariDanPayload,
        unit_of_work: TUnitOfWork,
    ) -> Result<(), DigitalAssetError> {
        // let mut unit_of_work = db.new_unit_of_work();
=======
impl<TAssetProcessor: AssetProcessor + Send, TMempoolService: MempoolService + Send> PayloadProcessor<TariDanPayload>
    for TariDanPayloadProcessor<TAssetProcessor, TMempoolService>
{
    async fn process_payload(&mut self, payload: &TariDanPayload) -> Result<(), DigitalAssetError> {
>>>>>>> f958c32e
        for instruction in payload.instructions() {
            dbg!("Executing instruction");
            dbg!(&instruction);
            // TODO: Should we swallow + log the error instead of propagating it?
            self.asset_processor
                .execute_instruction(instruction, unit_of_work.clone())?;
        }

        // self.mempool_service.remove_instructions(payload.instructions()).await?;

        // TODO: Remove this....Unit of work should actually be committed only at COMMIT stage
        // unit_of_work.commit()?;

        Ok(())
    }
}<|MERGE_RESOLUTION|>--- conflicted
+++ resolved
@@ -22,11 +22,7 @@
 
 use crate::{
     dan_layer::{
-<<<<<<< HEAD
-        models::{InstructionSet, Payload, TariDanPayload},
-=======
         models::{Payload, TariDanPayload},
->>>>>>> f958c32e
         services::{AssetProcessor, MempoolService},
         storage::{ChainDb, ChainDbUnitOfWork, DbFactory, UnitOfWork},
     },
@@ -66,7 +62,6 @@
 }
 
 #[async_trait]
-<<<<<<< HEAD
 impl<TAssetProcessor: AssetProcessor + Send + Sync, TMempoolService: MempoolService + Send>
     PayloadProcessor<TariDanPayload> for TariDanPayloadProcessor<TAssetProcessor, TMempoolService>
 {
@@ -76,12 +71,6 @@
         unit_of_work: TUnitOfWork,
     ) -> Result<(), DigitalAssetError> {
         // let mut unit_of_work = db.new_unit_of_work();
-=======
-impl<TAssetProcessor: AssetProcessor + Send, TMempoolService: MempoolService + Send> PayloadProcessor<TariDanPayload>
-    for TariDanPayloadProcessor<TAssetProcessor, TMempoolService>
-{
-    async fn process_payload(&mut self, payload: &TariDanPayload) -> Result<(), DigitalAssetError> {
->>>>>>> f958c32e
         for instruction in payload.instructions() {
             dbg!("Executing instruction");
             dbg!(&instruction);
