--- conflicted
+++ resolved
@@ -37,45 +37,25 @@
     pub fn _create_command(
         method: String,
         mut args: VecDeque<Vec<u8>>,
-<<<<<<< HEAD
         // caller: InstructionCaller,
     ) -> Result<UpdateMetadataCommand, DigitalAssetError> {
         unimplemented!()
         // match method.as_str() {
         //     "update" => {
         //         unimplemented!()
-        //         // // let token_id = caller.owner_token_id().clone();
-        //         // let metadata = args.pop_front().ok_or_else(|| DigitalAssetError::MissingArgument {
+        //         // // let token_id = caller._owner_token_id().clone();
+        //         // let metadata = args.pop_front().ok_or_else(|| DigitalAssetError::_MissingArgument {
         //         //     argument_name: "metadata".to_string(),
         //         //     position: 0,
         //         // })?;
         //         // // TODO: check for too many args
         //         //
-        //         // Ok(UpdateMetadataCommand::new(token_id, metadata))
+        //         // Ok(UpdateMetadataCommand::_new(token_id, metadata))
         //     },
-        //     _ => Err(DigitalAssetError::UnknownMethod {
+        //     _ => Err(DigitalAssetError::_UnknownMethod {
         //         method_name: method.clone(),
         //     }),
         // }
-=======
-        caller: InstructionCaller,
-    ) -> Result<impl TemplateCommand, DigitalAssetError> {
-        match method.as_str() {
-            "update" => {
-                let token_id = caller._owner_token_id().clone();
-                let metadata = args.pop_front().ok_or_else(|| DigitalAssetError::_MissingArgument {
-                    argument_name: "metadata".to_string(),
-                    position: 0,
-                })?;
-                // TODO: check for too many args
-
-                Ok(UpdateMetadataCommand::_new(token_id, metadata, caller))
-            },
-            _ => Err(DigitalAssetError::_UnknownMethod {
-                method_name: method.clone(),
-            }),
-        }
->>>>>>> f958c32e
     }
 }
 pub struct UpdateMetadataCommand {
@@ -85,11 +65,7 @@
 }
 
 impl UpdateMetadataCommand {
-<<<<<<< HEAD
-    pub fn new(token_id: TokenId, metadata: Vec<u8>) -> Self {
-=======
-    pub fn _new(token_id: TokenId, metadata: Vec<u8>, caller: InstructionCaller) -> Self {
->>>>>>> f958c32e
+    pub fn _new(token_id: TokenId, metadata: Vec<u8>) -> Self {
         Self {
             token_id,
             metadata,
