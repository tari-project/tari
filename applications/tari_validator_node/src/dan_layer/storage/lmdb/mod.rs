//  Copyright 2021, The Tari Project
//
//  Redistribution and use in source and binary forms, with or without modification, are permitted provided that the
//  following conditions are met:
//
//  1. Redistributions of source code must retain the above copyright notice, this list of conditions and the following
//  disclaimer.
//
//  2. Redistributions in binary form must reproduce the above copyright notice, this list of conditions and the
//  following disclaimer in the documentation and/or other materials provided with the distribution.
//
//  3. Neither the name of the copyright holder nor the names of its contributors may be used to endorse or promote
//  products derived from this software without specific prior written permission.
//
//  THIS SOFTWARE IS PROVIDED BY THE COPYRIGHT HOLDERS AND CONTRIBUTORS "AS IS" AND ANY EXPRESS OR IMPLIED WARRANTIES,
//  INCLUDING, BUT NOT LIMITED TO, THE IMPLIED WARRANTIES OF MERCHANTABILITY AND FITNESS FOR A PARTICULAR PURPOSE ARE
//  DISCLAIMED. IN NO EVENT SHALL THE COPYRIGHT HOLDER OR CONTRIBUTORS BE LIABLE FOR ANY DIRECT, INDIRECT, INCIDENTAL,
//  SPECIAL, EXEMPLARY, OR CONSEQUENTIAL DAMAGES (INCLUDING, BUT NOT LIMITED TO, PROCUREMENT OF SUBSTITUTE GOODS OR
//  SERVICES; LOSS OF USE, DATA, OR PROFITS; OR BUSINESS INTERRUPTION) HOWEVER CAUSED AND ON ANY THEORY OF LIABILITY,
//  WHETHER IN CONTRACT, STRICT LIABILITY, OR TORT (INCLUDING NEGLIGENCE OR OTHERWISE) ARISING IN ANY WAY OUT OF THE
//  USE OF THIS SOFTWARE, EVEN IF ADVISED OF THE POSSIBILITY OF SUCH DAMAGE.

use std::{fs, fs::File, path::Path, sync::Arc};

<<<<<<< HEAD
=======
use crate::{
    dan_layer::{
        models::TokenId,
        storage::{error::StorageError, AssetStore},
    },
    digital_assets_error::DigitalAssetError,
};
>>>>>>> f958c32e
use bytecodec::{
    bincode_codec::{BincodeDecoder, BincodeEncoder},
    DecodeExt,
    EncodeExt,
};
use lmdb_zero as lmdb;
use lmdb_zero::{put, ConstAccessor, LmdbResultExt, ReadTransaction, WriteAccessor, WriteTransaction};
use patricia_tree::{
    node::{Node, NodeDecoder, NodeEncoder},
    PatriciaMap,
};

use helpers::create_lmdb_store;
use tari_common::file_lock;
use tari_storage::lmdb_store::{DatabaseRef, LMDBConfig};

<<<<<<< HEAD
use crate::{
    dan_layer::{
        models::TokenId,
        storage::{error::StorageError, AssetStore},
    },
    digital_assets_error::DigitalAssetError,
};

#[cfg(test)]
mod test;

mod asset_db;
mod helpers;
mod lmdb_asset_backend;
mod lmdb_asset_store;
=======
const PATRICIA_MAP_KEY: u64 = 1u64;

pub struct LmdbAssetStore {
    db: LmdbAssetBackend,
    cached: Option<PatriciaMap<Vec<u8>>>,
}

impl LmdbAssetStore {
    pub fn initialize<P: AsRef<Path>>(path: P, config: LMDBConfig) -> Result<Self, StorageError> {
        Ok(Self {
            db: LmdbAssetBackend::initialize(path, config)?,
            cached: None,
        })
    }

    /// Returns the full persisted ParticiaMap of the metadata state.
    fn load_map(&self, access: &ConstAccessor<'_>) -> Result<PatriciaMap<Vec<u8>>, StorageError> {
        let map = self
            .db
            .get_metadata(access, PATRICIA_MAP_KEY)?
            .map(decode_patricia_nodes)
            .transpose()?
            .unwrap_or_else(Node::root);
        Ok(map.into())
    }
}

impl AssetStore for LmdbAssetStore {
    fn get_metadata(&mut self, token_id: &TokenId) -> Result<Option<Vec<u8>>, DigitalAssetError> {
        match &self.cached {
            Some(cached) => {
                let val = cached.get(token_id);
                Ok(val.cloned())
            },
            None => {
                let txn = self.db.read_transaction()?;
                let map = self.load_map(&txn.access())?;
                let val = map.get(token_id).cloned();
                self.cached = Some(map);
                Ok(val)
            },
        }
    }

    fn replace_metadata(&mut self, token_id: &TokenId, value: &[u8]) -> Result<(), DigitalAssetError> {
        let mut cached = self.cached.take();
        let txn = self.db.write_transaction()?;
        {
            let mut access = txn.access();
            if cached.is_none() {
                cached = Some(self.load_map(&*access)?);
            };
            let cached_ref = cached.as_mut().unwrap();
            cached_ref.insert(token_id, value.to_vec());
            let encoded = encode_patricia_map(cached_ref.clone())
                .map_err(|_| DigitalAssetError::MalformedMetadata("Failed to encode Patricia map".to_string()))?;
            self.db.replace_metadata(&mut access, PATRICIA_MAP_KEY, &encoded)?;
        }
        txn.commit()?;
        self.cached = cached;

        Ok(())
    }
}

impl Clone for LmdbAssetStore {
    fn clone(&self) -> Self {
        Self {
            db: self.db.clone(),
            cached: None,
        }
    }
}

#[derive(Clone)]
pub struct LmdbAssetBackend {
    _file_lock: Arc<File>,
    env: Arc<lmdb::Environment>,
    metadata_db: DatabaseRef,
}

impl LmdbAssetBackend {
    pub(self) fn initialize<P: AsRef<Path>>(path: P, config: LMDBConfig) -> Result<Self, StorageError> {
        fs::create_dir_all(&path)?;
        let file_lock = file_lock::try_lock_exclusive(path.as_ref())?;
        let store = create_lmdb_store(path, config)?;

        Ok(Self {
            _file_lock: Arc::new(file_lock),
            env: store.env(),
            metadata_db: store.get_handle("metadata").unwrap().db(),
        })
    }

    pub fn read_transaction(&self) -> Result<ReadTransaction<'_>, StorageError> {
        Ok(ReadTransaction::new(&*self.env)?)
    }

    pub fn write_transaction(&self) -> Result<WriteTransaction<'_>, StorageError> {
        Ok(WriteTransaction::new(&*self.env)?)
    }

    pub fn get_metadata<'a>(&self, access: &'a ConstAccessor<'_>, key: u64) -> Result<Option<&'a [u8]>, StorageError> {
        let val = access.get::<_, [u8]>(&*self.metadata_db, &key).to_opt()?;
        Ok(val)
    }

    pub fn replace_metadata(
        &self,
        access: &mut WriteAccessor<'_>,
        key: u64,
        metadata: &[u8],
    ) -> Result<(), StorageError> {
        access.put(&self.metadata_db, &key, metadata, put::Flags::empty())?;
        Ok(())
    }
}
>>>>>>> f958c32e

pub use asset_db::AssetDb;
pub use lmdb_asset_backend::LmdbAssetBackend;
pub use lmdb_asset_store::LmdbAssetStore;

const PATRICIA_MAP_KEY: u64 = 1u64;<|MERGE_RESOLUTION|>--- conflicted
+++ resolved
@@ -22,8 +22,8 @@
 
 use std::{fs, fs::File, path::Path, sync::Arc};
 
-<<<<<<< HEAD
-=======
+mod helpers;
+
 use crate::{
     dan_layer::{
         models::TokenId,
@@ -31,7 +31,6 @@
     },
     digital_assets_error::DigitalAssetError,
 };
->>>>>>> f958c32e
 use bytecodec::{
     bincode_codec::{BincodeDecoder, BincodeEncoder},
     DecodeExt,
@@ -48,7 +47,6 @@
 use tari_common::file_lock;
 use tari_storage::lmdb_store::{DatabaseRef, LMDBConfig};
 
-<<<<<<< HEAD
 use crate::{
     dan_layer::{
         models::TokenId,
@@ -64,125 +62,6 @@
 mod helpers;
 mod lmdb_asset_backend;
 mod lmdb_asset_store;
-=======
-const PATRICIA_MAP_KEY: u64 = 1u64;
-
-pub struct LmdbAssetStore {
-    db: LmdbAssetBackend,
-    cached: Option<PatriciaMap<Vec<u8>>>,
-}
-
-impl LmdbAssetStore {
-    pub fn initialize<P: AsRef<Path>>(path: P, config: LMDBConfig) -> Result<Self, StorageError> {
-        Ok(Self {
-            db: LmdbAssetBackend::initialize(path, config)?,
-            cached: None,
-        })
-    }
-
-    /// Returns the full persisted ParticiaMap of the metadata state.
-    fn load_map(&self, access: &ConstAccessor<'_>) -> Result<PatriciaMap<Vec<u8>>, StorageError> {
-        let map = self
-            .db
-            .get_metadata(access, PATRICIA_MAP_KEY)?
-            .map(decode_patricia_nodes)
-            .transpose()?
-            .unwrap_or_else(Node::root);
-        Ok(map.into())
-    }
-}
-
-impl AssetStore for LmdbAssetStore {
-    fn get_metadata(&mut self, token_id: &TokenId) -> Result<Option<Vec<u8>>, DigitalAssetError> {
-        match &self.cached {
-            Some(cached) => {
-                let val = cached.get(token_id);
-                Ok(val.cloned())
-            },
-            None => {
-                let txn = self.db.read_transaction()?;
-                let map = self.load_map(&txn.access())?;
-                let val = map.get(token_id).cloned();
-                self.cached = Some(map);
-                Ok(val)
-            },
-        }
-    }
-
-    fn replace_metadata(&mut self, token_id: &TokenId, value: &[u8]) -> Result<(), DigitalAssetError> {
-        let mut cached = self.cached.take();
-        let txn = self.db.write_transaction()?;
-        {
-            let mut access = txn.access();
-            if cached.is_none() {
-                cached = Some(self.load_map(&*access)?);
-            };
-            let cached_ref = cached.as_mut().unwrap();
-            cached_ref.insert(token_id, value.to_vec());
-            let encoded = encode_patricia_map(cached_ref.clone())
-                .map_err(|_| DigitalAssetError::MalformedMetadata("Failed to encode Patricia map".to_string()))?;
-            self.db.replace_metadata(&mut access, PATRICIA_MAP_KEY, &encoded)?;
-        }
-        txn.commit()?;
-        self.cached = cached;
-
-        Ok(())
-    }
-}
-
-impl Clone for LmdbAssetStore {
-    fn clone(&self) -> Self {
-        Self {
-            db: self.db.clone(),
-            cached: None,
-        }
-    }
-}
-
-#[derive(Clone)]
-pub struct LmdbAssetBackend {
-    _file_lock: Arc<File>,
-    env: Arc<lmdb::Environment>,
-    metadata_db: DatabaseRef,
-}
-
-impl LmdbAssetBackend {
-    pub(self) fn initialize<P: AsRef<Path>>(path: P, config: LMDBConfig) -> Result<Self, StorageError> {
-        fs::create_dir_all(&path)?;
-        let file_lock = file_lock::try_lock_exclusive(path.as_ref())?;
-        let store = create_lmdb_store(path, config)?;
-
-        Ok(Self {
-            _file_lock: Arc::new(file_lock),
-            env: store.env(),
-            metadata_db: store.get_handle("metadata").unwrap().db(),
-        })
-    }
-
-    pub fn read_transaction(&self) -> Result<ReadTransaction<'_>, StorageError> {
-        Ok(ReadTransaction::new(&*self.env)?)
-    }
-
-    pub fn write_transaction(&self) -> Result<WriteTransaction<'_>, StorageError> {
-        Ok(WriteTransaction::new(&*self.env)?)
-    }
-
-    pub fn get_metadata<'a>(&self, access: &'a ConstAccessor<'_>, key: u64) -> Result<Option<&'a [u8]>, StorageError> {
-        let val = access.get::<_, [u8]>(&*self.metadata_db, &key).to_opt()?;
-        Ok(val)
-    }
-
-    pub fn replace_metadata(
-        &self,
-        access: &mut WriteAccessor<'_>,
-        key: u64,
-        metadata: &[u8],
-    ) -> Result<(), StorageError> {
-        access.put(&self.metadata_db, &key, metadata, put::Flags::empty())?;
-        Ok(())
-    }
-}
->>>>>>> f958c32e
 
 pub use asset_db::AssetDb;
 pub use lmdb_asset_backend::LmdbAssetBackend;
