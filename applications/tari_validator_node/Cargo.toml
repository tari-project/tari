--- conflicted
+++ resolved
@@ -39,12 +39,7 @@
 thiserror = "^1.0.20"
 tokio = { version="1.10", features = ["macros", "time", "sync"]}
 tokio-stream = { version = "0.1.7", features = ["sync"] }
-<<<<<<< HEAD
-tonic = "0.5.2"
-console-subscriber = "0.1.0"
-=======
 tonic = "0.6.2"
->>>>>>> c3f9a7cd
 
 # saving of patricia tree
 patricia_tree = { version = "0.3.0", features = ["binary-format"] }
