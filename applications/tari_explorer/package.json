--- conflicted
+++ resolved
@@ -7,12 +7,8 @@
     "dev": "nodemon --exec node ./bin/www"
   },
   "dependencies": {
-<<<<<<< HEAD
+    "asciichart": "^1.5.25",
     "base-node-grpc-client": "git://github.com/tari-project/base_node_grpc_client.git#mb-add-nft-data",
-=======
-    "asciichart": "^1.5.25",
-    "base-node-grpc-client": "git://github.com/mikethetike/base_node_grpc_client.git#master",
->>>>>>> b95d558f
     "cookie-parser": "~1.4.4",
     "debug": "~2.6.9",
     "express": "~4.16.1",
