// Copyright 2020. The Tari Project
//
// Redistribution and use in source and binary forms, with or without modification, are permitted provided that the
// following conditions are met:
//
// 1. Redistributions of source code must retain the above copyright notice, this list of conditions and the following
// disclaimer.
//
// 2. Redistributions in binary form must reproduce the above copyright notice, this list of conditions and the
// following disclaimer in the documentation and/or other materials provided with the distribution.
//
// 3. Neither the name of the copyright holder nor the names of its contributors may be used to endorse or promote
// products derived from this software without specific prior written permission.
//
// THIS SOFTWARE IS PROVIDED BY THE COPYRIGHT HOLDERS AND CONTRIBUTORS "AS IS" AND ANY EXPRESS OR IMPLIED WARRANTIES,
// INCLUDING, BUT NOT LIMITED TO, THE IMPLIED WARRANTIES OF MERCHANTABILITY AND FITNESS FOR A PARTICULAR PURPOSE ARE
// DISCLAIMED. IN NO EVENT SHALL THE COPYRIGHT HOLDER OR CONTRIBUTORS BE LIABLE FOR ANY DIRECT, INDIRECT, INCIDENTAL,
// SPECIAL, EXEMPLARY, OR CONSEQUENTIAL DAMAGES (INCLUDING, BUT NOT LIMITED TO, PROCUREMENT OF SUBSTITUTE GOODS OR
// SERVICES; LOSS OF USE, DATA, OR PROFITS; OR BUSINESS INTERRUPTION) HOWEVER CAUSED AND ON ANY THEORY OF LIABILITY,
// WHETHER IN CONTRACT, STRICT LIABILITY, OR TORT (INCLUDING NEGLIGENCE OR OTHERWISE) ARISING IN ANY WAY OUT OF THE
// USE OF THIS SOFTWARE, EVEN IF ADVISED OF THE POSSIBILITY OF SUCH DAMAGE.

use std::{
    collections::HashMap,
    convert::TryInto,
    fs,
    fs::File,
    io,
    io::{LineWriter, Write},
    iter::once,
    ops::Deref,
    path::{Path, PathBuf},
    time::{Duration, Instant},
};

use chrono::{DateTime, Utc};
use digest::{crypto_common::rand_core::OsRng, Digest};
use futures::FutureExt;
use log::*;
use minotari_app_grpc::tls::certs::{generate_self_signed_certs, print_warning, write_cert_to_disk};
use minotari_wallet::{
    connectivity_service::WalletConnectivityInterface,
    output_manager_service::{
        handle::{OutputManagerEvent, OutputManagerHandle},
        UtxoSelectionCriteria,
    },
    transaction_service::{
        handle::{TransactionEvent, TransactionServiceHandle},
        storage::models::WalletTransaction,
    },
    utxo_scanner_service::handle::UtxoScannerEvent,
    TransactionStage,
    WalletConfig,
    WalletSqlite,
};
use serde::{de::DeserializeOwned, Serialize};
use sha2::Sha256;
use tari_common::configuration::Network;
use tari_common_types::{
    burnt_proof::BurntProof,
    emoji::EmojiId,
    key_branches::TransactionKeyManagerBranch,
    tari_address::TariAddress,
    transaction::TxId,
    types::{Commitment, FixedHash, HashOutput, PrivateKey, PublicKey, Signature},
    wallet_types::WalletType,
};
use tari_comms::{
    connectivity::{ConnectivityEvent, ConnectivityRequester},
    multiaddr::Multiaddr,
    types::CommsPublicKey,
};
use tari_comms_dht::{envelope::NodeDestination, DhtDiscoveryRequester};
use tari_core::{
    blocks::pre_mine::{create_pre_mine_genesis_block_file, get_pre_mine_items, PreMineItem},
    covenants::Covenant,
    transactions::{
        key_manager::{SecretTransactionKeyManagerInterface, TransactionKeyManagerInterface},
        tari_amount::{uT, MicroMinotari, Minotari},
        transaction_components::{
            encrypted_data::PaymentId,
            OutputFeatures,
            RangeProofType,
            Transaction,
            TransactionInput,
            TransactionInputVersion,
            TransactionOutput,
            TransactionOutputVersion,
            UnblindedOutput,
            WalletOutput,
        },
        CryptoFactories,
    },
};
use tari_crypto::{
    keys::SecretKey,
    ristretto::{pedersen::PedersenCommitment, RistrettoSecretKey},
};
use tari_key_manager::key_manager_service::{KeyId, KeyManagerInterface};
use tari_script::{script, CheckSigSchnorrSignature, Opcode};
use tari_utilities::{encoding::Base58, hex::Hex, ByteArray};
use tokio::{
    sync::{broadcast, mpsc},
    time::{sleep, timeout},
};

use super::error::CommandError;
use crate::{
    automation::{
        utils::{
            get_file_name,
            json_from_file_single_object,
            move_session_file_to_session_dir,
            out_dir,
            read_and_verify,
            read_genesis_file,
            read_session_info,
            read_verify_session_info,
            write_json_object_to_file_as_line,
            write_to_json_file,
            Context,
        },
        PreMineCreateStep1ForLeader,
        PreMineSpendStep1SessionInfo,
        PreMineSpendStep2OutputsForLeader,
        PreMineSpendStep2OutputsForSelf,
        PreMineSpendStep3OutputsForParties,
        PreMineSpendStep3OutputsForSelf,
        PreMineSpendStep4OutputsForLeader,
    },
    cli::{CliCommands, MakeItRainTransactionType},
    utils::db::{CUSTOM_BASE_NODE_ADDRESS_KEY, CUSTOM_BASE_NODE_PUBLIC_KEY_KEY},
};

pub const LOG_TARGET: &str = "wallet::automation::commands";
// Pre-mine file names
pub(crate) const FILE_EXTENSION: &str = "json";
pub(crate) const CREATE_STEP_1_LEADER: &str = "step_1_for_leader_from_";
pub(crate) const CREATE_STEP_2_LEADER: &str = "step_2_for_parties";
pub(crate) const SPEND_SESSION_INFO: &str = "step_1_session_info";
pub(crate) const SPEND_STEP_2_LEADER: &str = "step_2_for_leader_from_";
pub(crate) const SPEND_STEP_2_SELF: &str = "step_2_for_self";
pub(crate) const SPEND_STEP_3_SELF: &str = "step_3_for_self";
pub(crate) const SPEND_STEP_3_PARTIES: &str = "step_3_for_parties";
pub(crate) const SPEND_STEP_4_LEADER: &str = "step_4_for_leader_from_";

#[derive(Debug)]
pub struct SentTransaction {}

/// Send a normal negotiated transaction to a recipient
pub async fn send_tari(
    mut wallet_transaction_service: TransactionServiceHandle,
    fee_per_gram: u64,
    amount: MicroMinotari,
    destination: TariAddress,
    message: String,
) -> Result<TxId, CommandError> {
    wallet_transaction_service
        .send_transaction(
            destination,
            amount,
            UtxoSelectionCriteria::default(),
            OutputFeatures::default(),
            fee_per_gram * uT,
            message,
        )
        .await
        .map_err(CommandError::TransactionServiceError)
}

pub async fn burn_tari(
    mut wallet_transaction_service: TransactionServiceHandle,
    fee_per_gram: u64,
    amount: MicroMinotari,
    message: String,
) -> Result<(TxId, BurntProof), CommandError> {
    wallet_transaction_service
        .burn_tari(
            amount,
            UtxoSelectionCriteria::default(),
            fee_per_gram * uT,
            message,
            None,
        )
        .await
        .map_err(CommandError::TransactionServiceError)
}

/// encumbers a n-of-m transaction
#[allow(clippy::too_many_arguments)]
#[allow(clippy::mutable_key_type)]
async fn encumber_aggregate_utxo(
    mut wallet_transaction_service: TransactionServiceHandle,
    fee_per_gram: MicroMinotari,
    output_hash: HashOutput,
    expected_commitment: PedersenCommitment,
    script_input_shares: HashMap<PublicKey, CheckSigSchnorrSignature>,
    script_signature_public_nonces: Vec<PublicKey>,
    sender_offset_public_key_shares: Vec<PublicKey>,
    metadata_ephemeral_public_key_shares: Vec<PublicKey>,
    dh_shared_secret_shares: Vec<PublicKey>,
    recipient_address: TariAddress,
) -> Result<(TxId, Transaction, PublicKey, PublicKey, PublicKey), CommandError> {
    wallet_transaction_service
        .encumber_aggregate_utxo(
            fee_per_gram,
            output_hash,
            expected_commitment,
            script_input_shares,
            script_signature_public_nonces,
            sender_offset_public_key_shares,
            metadata_ephemeral_public_key_shares,
            dh_shared_secret_shares,
            recipient_address,
        )
        .await
        .map_err(CommandError::TransactionServiceError)
}

async fn spend_backup_pre_mine_utxo(
    mut wallet_transaction_service: TransactionServiceHandle,
    fee_per_gram: MicroMinotari,
    output_hash: HashOutput,
    expected_commitment: PedersenCommitment,
    recipient_address: TariAddress,
) -> Result<TxId, CommandError> {
    wallet_transaction_service
        .spend_backup_pre_mine_utxo(fee_per_gram, output_hash, expected_commitment, recipient_address)
        .await
        .map_err(CommandError::TransactionServiceError)
}

/// finalises an already encumbered a n-of-m transaction
async fn finalise_aggregate_utxo(
    mut wallet_transaction_service: TransactionServiceHandle,
    tx_id: u64,
    meta_signatures: Vec<Signature>,
    script_signatures: Vec<Signature>,
    wallet_script_secret_key: PrivateKey,
) -> Result<TxId, CommandError> {
    trace!(target: LOG_TARGET, "finalise_aggregate_utxo: start");

    let mut meta_sig = Signature::default();
    for sig in &meta_signatures {
        meta_sig = &meta_sig + sig;
    }
    let mut script_sig = Signature::default();
    for sig in &script_signatures {
        script_sig = &script_sig + sig;
    }
    trace!(target: LOG_TARGET, "finalise_aggregate_utxo: aggregated signatures");

    wallet_transaction_service
        .finalize_aggregate_utxo(tx_id, meta_sig, script_sig, wallet_script_secret_key)
        .await
        .map_err(CommandError::TransactionServiceError)
}

/// publishes a tari-SHA atomic swap HTLC transaction
pub async fn init_sha_atomic_swap(
    mut wallet_transaction_service: TransactionServiceHandle,
    fee_per_gram: u64,
    amount: MicroMinotari,
    selection_criteria: UtxoSelectionCriteria,
    dest_address: TariAddress,
    message: String,
) -> Result<(TxId, PublicKey, TransactionOutput), CommandError> {
    let (tx_id, pre_image, output) = wallet_transaction_service
        .send_sha_atomic_swap_transaction(dest_address, amount, selection_criteria, fee_per_gram * uT, message)
        .await
        .map_err(CommandError::TransactionServiceError)?;
    Ok((tx_id, pre_image, output))
}

/// claims a tari-SHA atomic swap HTLC transaction
pub async fn finalise_sha_atomic_swap(
    mut output_service: OutputManagerHandle,
    mut transaction_service: TransactionServiceHandle,
    output_hash: FixedHash,
    pre_image: PublicKey,
    fee_per_gram: MicroMinotari,
    message: String,
) -> Result<TxId, CommandError> {
    let (tx_id, _fee, amount, tx) = output_service
        .create_claim_sha_atomic_swap_transaction(output_hash, pre_image, fee_per_gram)
        .await?;
    transaction_service
        .submit_transaction(tx_id, tx, amount, message)
        .await?;
    Ok(tx_id)
}

/// claims a HTLC refund transaction
pub async fn claim_htlc_refund(
    mut output_service: OutputManagerHandle,
    mut transaction_service: TransactionServiceHandle,
    output_hash: FixedHash,
    fee_per_gram: MicroMinotari,
    message: String,
) -> Result<TxId, CommandError> {
    let (tx_id, _fee, amount, tx) = output_service
        .create_htlc_refund_transaction(output_hash, fee_per_gram)
        .await?;
    transaction_service
        .submit_transaction(tx_id, tx, amount, message)
        .await?;
    Ok(tx_id)
}

pub async fn register_validator_node(
    amount: MicroMinotari,
    mut wallet_transaction_service: TransactionServiceHandle,
    validator_node_public_key: PublicKey,
    validator_node_signature: Signature,
    selection_criteria: UtxoSelectionCriteria,
    fee_per_gram: MicroMinotari,
    message: String,
) -> Result<TxId, CommandError> {
    wallet_transaction_service
        .register_validator_node(
            amount,
            validator_node_public_key,
            validator_node_signature,
            selection_criteria,
            fee_per_gram,
            message,
        )
        .await
        .map_err(CommandError::TransactionServiceError)
}

pub async fn send_one_sided_to_stealth_address(
    mut wallet_transaction_service: TransactionServiceHandle,
    fee_per_gram: u64,
    amount: MicroMinotari,
    selection_criteria: UtxoSelectionCriteria,
    dest_address: TariAddress,
    message: String,
    payment_id: PaymentId,
) -> Result<TxId, CommandError> {
    wallet_transaction_service
        .send_one_sided_to_stealth_address_transaction(
            dest_address,
            amount,
            selection_criteria,
            OutputFeatures::default(),
            fee_per_gram * uT,
            message,
            payment_id,
        )
        .await
        .map_err(CommandError::TransactionServiceError)
}

pub async fn coin_split(
    amount_per_split: MicroMinotari,
    num_splits: usize,
    fee_per_gram: MicroMinotari,
    message: String,
    output_service: &mut OutputManagerHandle,
    transaction_service: &mut TransactionServiceHandle,
) -> Result<TxId, CommandError> {
    let (tx_id, tx, amount) = output_service
        .create_coin_split(vec![], amount_per_split, num_splits, fee_per_gram)
        .await?;
    transaction_service
        .submit_transaction(tx_id, tx, amount, message)
        .await?;

    Ok(tx_id)
}

async fn wait_for_comms(connectivity_requester: &ConnectivityRequester) -> Result<(), CommandError> {
    let mut connectivity = connectivity_requester.get_event_subscription();
    print!("Waiting for connectivity... ");
    let timeout = sleep(Duration::from_secs(30));
    tokio::pin!(timeout);
    let mut timeout = timeout.fuse();
    loop {
        tokio::select! {
            // Wait for the first base node connection
            Ok(ConnectivityEvent::PeerConnected(conn)) = connectivity.recv() => {
                if conn.peer_features().is_node() {
                    println!("✅");
                    return Ok(());
                }
            },
            () = &mut timeout => {
                println!("❌");
                return Err(CommandError::Comms("Timed out".to_string()));
            }
        }
    }
}

async fn set_base_node_peer(
    mut wallet: WalletSqlite,
    public_key: PublicKey,
    address: Multiaddr,
) -> Result<(CommsPublicKey, Multiaddr), CommandError> {
    println!("Setting base node peer...");
    println!("{}::{}", public_key, address);
    wallet
        .set_base_node_peer(public_key.clone(), Some(address.clone()))
        .await?;
    Ok((public_key, address))
}

pub async fn discover_peer(
    mut dht_service: DhtDiscoveryRequester,
    dest_public_key: PublicKey,
) -> Result<(), CommandError> {
    let start = Instant::now();
    println!("🌎 Peer discovery started.");
    match dht_service
        .discover_peer(
            dest_public_key.clone(),
            NodeDestination::PublicKey(Box::new(dest_public_key)),
        )
        .await
    {
        Ok(peer) => {
            println!("⚡️ Discovery succeeded in {}ms.", start.elapsed().as_millis());
            println!("{}", peer);
        },
        Err(err) => {
            println!("💀 Discovery failed: '{:?}'", err);
        },
    }

    Ok(())
}
// casting here is okay. If the txns per second for this primary debug tool is a bit off its okay.
#[allow(clippy::cast_possible_truncation)]
#[allow(clippy::too_many_lines)]
pub async fn make_it_rain(
    wallet_transaction_service: TransactionServiceHandle,
    fee_per_gram: u64,
    transactions_per_second: f64,
    duration: Duration,
    start_amount: MicroMinotari,
    increase_amount: MicroMinotari,
    start_time: DateTime<Utc>,
    destination: TariAddress,
    transaction_type: MakeItRainTransactionType,
    message: String,
) -> Result<(), CommandError> {
    // Limit the transactions per second to a reasonable range
    // Notes:
    // - The 'transactions_per_second' is best effort and not guaranteed.
    // - If a slower rate is requested as what is achievable, transactions will be delayed to match the rate.
    // - If a faster rate is requested as what is achievable, the maximum rate will be that of the integrated system.
    // - The default value of 25/s may not be achievable.
    let transactions_per_second = transactions_per_second.abs().clamp(0.01, 250.0);
    // We are spawning this command in parallel, thus not collecting transaction IDs
    tokio::task::spawn(async move {
        // Wait until specified test start time
        let now = Utc::now();
        let delay_ms = if start_time > now {
            println!(
                "`make-it-rain` scheduled to start at {}: msg \"{}\"",
                start_time, message
            );
            (start_time - now).num_milliseconds() as u64
        } else {
            0
        };

        debug!(
            target: LOG_TARGET,
            "make-it-rain delaying for {:?} ms - scheduled to start at {}", delay_ms, start_time
        );
        sleep(Duration::from_millis(delay_ms)).await;

        let num_txs = (transactions_per_second * duration.as_secs() as f64) as usize;
        let started_at = Utc::now();

        struct TransactionSendStats {
            i: usize,
            tx_id: Result<TxId, CommandError>,
            delayed_for: Duration,
            submit_time: Duration,
        }
        println!(
            "\n`make-it-rain` starting {} {} transactions \"{}\"\n",
            num_txs, transaction_type, message
        );
        let (sender, mut receiver) = mpsc::channel(num_txs);
        {
            let sender = sender;
            for i in 0..num_txs {
                debug!(
                    target: LOG_TARGET,
                    "make-it-rain starting {} of {} {} transactions",
                    i + 1,
                    num_txs,
                    transaction_type
                );
                let loop_started_at = Instant::now();
                let tx_service = wallet_transaction_service.clone();
                // Transaction details
                let amount = start_amount + increase_amount * (i as u64);

                // Manage transaction submission rate
                let actual_ms = (Utc::now() - started_at).num_milliseconds();
                let target_ms = (i as f64 * (1000.0 / transactions_per_second)) as i64;
                trace!(
                    target: LOG_TARGET,
                    "make-it-rain {}: target {:?} ms vs. actual {:?} ms", i, target_ms, actual_ms
                );
                if target_ms - actual_ms > 0 {
                    // Maximum delay between Txs set to 120 s
                    let delay_ms = Duration::from_millis((target_ms - actual_ms).min(120_000i64) as u64);
                    trace!(
                        target: LOG_TARGET,
                        "make-it-rain {}: delaying for {:?} ms", i, delay_ms
                    );
                    sleep(delay_ms).await;
                }
                let delayed_for = Instant::now();
                let sender_clone = sender.clone();
                let fee = fee_per_gram;
                let address = destination.clone();
                let msg = message.clone();
                tokio::task::spawn(async move {
                    let spawn_start = Instant::now();
                    // Send transaction
                    let tx_id = match transaction_type {
                        MakeItRainTransactionType::Interactive => {
                            send_tari(tx_service, fee, amount, address.clone(), msg.clone()).await
                        },
                        MakeItRainTransactionType::StealthOneSided => {
                            send_one_sided_to_stealth_address(
                                tx_service,
                                fee,
                                amount,
                                UtxoSelectionCriteria::default(),
                                address.clone(),
                                msg.clone(),
                                PaymentId::Empty,
                            )
                            .await
                        },
                        MakeItRainTransactionType::BurnTari => burn_tari(tx_service, fee, amount, msg.clone())
                            .await
                            .map(|(tx_id, _)| tx_id),
                    };
                    let submit_time = Instant::now();

                    if let Err(e) = sender_clone
                        .send(TransactionSendStats {
                            i: i + 1,
                            tx_id,
                            delayed_for: delayed_for.duration_since(loop_started_at),
                            submit_time: submit_time.duration_since(spawn_start),
                        })
                        .await
                    {
                        warn!(
                            target: LOG_TARGET,
                            "make-it-rain: Error sending transaction send stats to channel: {}",
                            e.to_string()
                        );
                    }
                });
            }
        }
        while let Some(send_stats) = receiver.recv().await {
            match send_stats.tx_id {
                Ok(tx_id) => {
                    print!("{} ", send_stats.i);
                    io::stdout().flush().unwrap();
                    debug!(
                        target: LOG_TARGET,
                        "make-it-rain transaction {} ({}) submitted to queue, tx_id: {}, delayed for ({}ms), submit \
                         time ({}ms)",
                        send_stats.i,
                        transaction_type,
                        tx_id,
                        send_stats.delayed_for.as_millis(),
                        send_stats.submit_time.as_millis()
                    );
                },
                Err(e) => {
                    warn!(
                        target: LOG_TARGET,
                        "make-it-rain transaction {} ({}) error: {}",
                        send_stats.i,
                        transaction_type,
                        e.to_string(),
                    );
                },
            }
        }
        debug!(
            target: LOG_TARGET,
            "make-it-rain concluded {} {} transactions", num_txs, transaction_type
        );
        println!(
            "\n`make-it-rain` concluded {} {} transactions (\"{}\") at {}",
            num_txs,
            transaction_type,
            message,
            Utc::now(),
        );
    });

    Ok(())
}

pub async fn monitor_transactions(
    transaction_service: TransactionServiceHandle,
    tx_ids: Vec<TxId>,
    wait_stage: TransactionStage,
) -> Vec<SentTransaction> {
    let mut event_stream = transaction_service.get_event_stream();
    let mut results = Vec::new();
    debug!(target: LOG_TARGET, "monitor transactions wait_stage: {:?}", wait_stage);
    println!(
        "Monitoring {} sent transactions to {:?} stage...",
        tx_ids.len(),
        wait_stage
    );

    loop {
        match event_stream.recv().await {
            Ok(event) => match &*event {
                TransactionEvent::TransactionSendResult(id, status) if tx_ids.contains(id) => {
                    debug!(target: LOG_TARGET, "tx send event for tx_id: {}, {}", *id, status);
                    if wait_stage == TransactionStage::DirectSendOrSaf &&
                        (status.direct_send_result || status.store_and_forward_send_result)
                    {
                        results.push(SentTransaction {});
                        if results.len() == tx_ids.len() {
                            break;
                        }
                    }
                },
                TransactionEvent::ReceivedTransactionReply(id) if tx_ids.contains(id) => {
                    debug!(target: LOG_TARGET, "tx reply event for tx_id: {}", *id);
                    if wait_stage == TransactionStage::Negotiated {
                        results.push(SentTransaction {});
                        if results.len() == tx_ids.len() {
                            break;
                        }
                    }
                },
                TransactionEvent::TransactionBroadcast(id) if tx_ids.contains(id) => {
                    debug!(target: LOG_TARGET, "tx mempool broadcast event for tx_id: {}", *id);
                    if wait_stage == TransactionStage::Broadcast {
                        results.push(SentTransaction {});
                        if results.len() == tx_ids.len() {
                            break;
                        }
                    }
                },
                TransactionEvent::TransactionMinedUnconfirmed {
                    tx_id,
                    num_confirmations,
                    is_valid,
                } if tx_ids.contains(tx_id) => {
                    debug!(
                        target: LOG_TARGET,
                        "tx mined unconfirmed event for tx_id: {}, confirmations: {}, is_valid: {}",
                        *tx_id,
                        num_confirmations,
                        is_valid
                    );
                    if wait_stage == TransactionStage::MinedUnconfirmed {
                        results.push(SentTransaction {});
                        if results.len() == tx_ids.len() {
                            break;
                        }
                    }
                },
                TransactionEvent::TransactionMined { tx_id, is_valid } if tx_ids.contains(tx_id) => {
                    debug!(
                        target: LOG_TARGET,
                        "tx mined confirmed event for tx_id: {}, is_valid:{}", *tx_id, is_valid
                    );
                    if wait_stage == TransactionStage::Mined {
                        results.push(SentTransaction {});
                        if results.len() == tx_ids.len() {
                            break;
                        }
                    }
                },
                _ => {},
            },
            // All event senders have gone (i.e. we take it that the node is shutting down)
            Err(broadcast::error::RecvError::Closed) => {
                debug!(
                    target: LOG_TARGET,
                    "All Transaction event senders have gone. Exiting `monitor_transactions` loop."
                );
                break;
            },
            Err(err) => {
                warn!(target: LOG_TARGET, "monitor_transactions: {}", err);
            },
        }
    }

    results
}

#[allow(clippy::too_many_lines)]
pub async fn command_runner(
    config: &WalletConfig,
    commands: Vec<CliCommands>,
    wallet: WalletSqlite,
) -> Result<(), CommandError> {
    let wait_stage = config.command_send_wait_stage;

    let mut transaction_service = wallet.transaction_service.clone();
    let mut output_service = wallet.output_manager_service.clone();
    let dht_service = wallet.dht_service.discovery_service_requester().clone();
    let connectivity_requester = wallet.comms.connectivity();
    let key_manager_service = wallet.key_manager_service.clone();
    let mut online = false;

    let mut tx_ids = Vec::new();

    println!("==============");
    println!("Command Runner");
    println!("==============");

    #[allow(clippy::enum_glob_use)]
    for (idx, parsed) in commands.into_iter().enumerate() {
        println!("\n{}. {:?}\n", idx + 1, parsed);
        use crate::cli::CliCommands::*;
        match parsed {
            GetBalance => match output_service.clone().get_balance().await {
                Ok(balance) => {
                    debug!(target: LOG_TARGET, "get-balance concluded");
                    println!("{}", balance);
                },
                Err(e) => eprintln!("GetBalance error! {}", e),
            },
            DiscoverPeer(args) => {
                if !online {
                    match wait_for_comms(&connectivity_requester).await {
                        Ok(..) => {
                            online = true;
                        },
                        Err(e) => {
                            eprintln!("DiscoverPeer error! {}", e);
                            continue;
                        },
                    }
                }
                if let Err(e) = discover_peer(dht_service.clone(), args.dest_public_key.into()).await {
                    eprintln!("DiscoverPeer error! {}", e);
                }
            },
            BurnMinotari(args) => {
                match burn_tari(
                    transaction_service.clone(),
                    config.fee_per_gram,
                    args.amount,
                    args.message,
                )
                .await
                {
                    Ok((tx_id, proof)) => {
                        debug!(target: LOG_TARGET, "burn minotari concluded with tx_id {}", tx_id);
                        println!("Burnt {} Minotari in tx_id: {}", args.amount, tx_id);
                        println!("The following can be used to claim the burnt funds:");
                        println!();
                        println!("claim_public_key: {}", proof.reciprocal_claim_public_key);
                        println!("commitment: {}", proof.commitment.as_public_key());
                        println!("ownership_proof: {:?}", proof.ownership_proof);
                        println!("ownership_proof: {:?}", proof.range_proof);
                        tx_ids.push(tx_id);
                    },
                    Err(e) => eprintln!("BurnMinotari error! {}", e),
                }
            },
            PreMineCreateScriptInputs(args) => {
                match key_manager_service.get_wallet_type().await {
                    WalletType::Ledger(_) => {},
                    _ => {
                        eprintln!("\nError: Wallet type must be 'Ledger' to create pre-mine info!\n");
                        break;
                    },
                }

                if args.alias.is_empty() || args.alias.contains(" ") {
                    eprintln!("\nError: Alias cannot contain spaces!\n");
                    break;
                }
                if args.alias.chars().any(|c| !c.is_alphanumeric() && c != '_') {
                    eprintln!("\nError: Alias contains invalid characters! Only alphanumeric and '_' are allowed.\n");
                    break;
                }

                // Get the pre-mine items according to the unlock schedule specification
                let pre_mine_items = match get_pre_mine_items().await {
                    Ok(items) => items,
                    Err(e) => {
                        eprintln!("\nError: {}\n", e);
                        break;
                    },
                };

                let (session_id, out_dir) = match create_pre_mine_output_dir() {
                    Ok(values) => values,
                    Err(e) => {
                        eprintln!("\nError: {}\n", e);
                        break;
                    },
                };
                let out_file = out_dir.join(get_file_name(CREATE_STEP_1_LEADER, Some(args.alias.clone())));

                let mut outputs_for_leader = Vec::with_capacity(pre_mine_items.len());
                let mut error = false;
                for index in 0..pre_mine_items.len() as u64 {
                    let key_id = KeyId::Managed {
                        branch: TransactionKeyManagerBranch::PreMine.get_branch_key(),
                        index,
                    };
                    let script_public_key = match key_manager_service.get_public_key_at_key_id(&key_id).await {
                        Ok(key) => key,
                        Err(e) => {
                            eprintln!("\nError: Could not retrieve script key for output {}: {}\n", index, e);
                            error = true;
                            break;
                        },
                    };
                    let verification_signature = match key_manager_service
                        .sign_script_message(&key_id, PrivateKey::from(index).as_bytes())
                        .await
                    {
                        Ok(value) => value,
                        Err(e) => {
                            eprintln!("\nError: Could not sign script message for output {}: {}\n", index, e);
                            error = true;
                            break;
                        },
                    };
                    outputs_for_leader.push(PreMineCreateStep1ForLeader {
                        index,
                        script_public_key,
                        verification_signature,
                    });
                }
                if error {
                    break;
                }
                write_to_json_file(&out_file, true, outputs_for_leader)?;

                println!();
                println!("Concluded step 1 'pre-mine-create-script-inputs'");
                println!("Your session ID is:                 '{}'", session_id);
                println!("Your session's output directory is: '{}'", out_dir.display());
                println!("Session info saved to:              '{}'", out_file.display());
                println!(
                    "Send '{}' to leader for step 2",
                    get_file_name(CREATE_STEP_1_LEADER, None)
                );
                println!();
            },
            PreMineCreateGenesisFile(args) => {
                // Read inputs from party members
                let mut threshold_inputs = Vec::with_capacity(args.party_file_names.len());
                for file in &args.party_file_names {
                    threshold_inputs.push(json_from_file_single_object::<_, Vec<PreMineCreateStep1ForLeader>>(
                        &file, None,
                    )?);
                }
                let backup_inputs = json_from_file_single_object::<_, Vec<PreMineCreateStep1ForLeader>>(
                    &args.fail_safe_file_name,
                    None,
                )?;

                // Get the pre-mine items according to the unlock schedule specification
                let pre_mine_items = match get_pre_mine_items().await {
                    Ok(items) => items,
                    Err(e) => {
                        eprintln!("\nError: {}\n", e);
                        break;
                    },
                };

                // Perform party members input verification
                if let Err(e) = verify_script_pre_mine_inputs(
                    &threshold_inputs,
                    &backup_inputs,
                    &args.party_file_names,
                    &args.fail_safe_file_name,
                    &pre_mine_items,
                ) {
                    eprintln!("\nError: {}\n", e);
                    break;
                }

                // Extract the threshold and backup spend keys
                let (threshold_spend_keys, backup_spend_keys, _all_spend_keys) =
                    match extract_threshold_and_backup_spend_keys(&threshold_inputs, &backup_inputs) {
                        Ok(keys) => keys,
                        Err(e) => {
                            eprintln!("\nError: {}\n", e);
                            break;
                        },
                    };

                // Create the pre-mine genesis block outputs and kernel
                let (outputs, kernel) = match create_pre_mine_genesis_block_file(
                    &pre_mine_items,
                    &threshold_spend_keys,
                    &backup_spend_keys,
                )
                .await
                {
                    Ok(values) => values,
                    Err(e) => {
                        eprintln!("\nError: {}\n", e);
                        break;
                    },
                };

                // Create the genesis file
                let (session_id, out_dir) = match create_pre_mine_output_dir() {
                    Ok(values) => values,
                    Err(e) => {
                        eprintln!("\nError: {}\n", e);
                        break;
                    },
                };
                let file_name = match Network::get_current_or_user_setting_or_default() {
                    Network::MainNet => "mainnet_pre_mine.json",
                    Network::StageNet => "stagenet_pre_mine.json",
                    Network::NextNet => "nextnet_pre_mine.json",
                    Network::LocalNet => "esmeralda_pre_mine.json",
                    Network::Igor => "igor_pre_mine.json",
                    Network::Esmeralda => "esmeralda_pre_mine.json",
                };
                let out_file = out_dir.join(file_name);
                let mut file_stream = File::create(&out_file).expect("Could not create 'utxos.json'");

                let mut error = false;
                for output in outputs {
                    let utxo_s = match serde_json::to_string(&output) {
                        Ok(val) => val,
                        Err(e) => {
                            eprintln!("\nError: Could not serialize UTXO ({})\n", e);
                            error = true;
                            break;
                        },
                    };
                    if let Err(e) = file_stream.write_all(format!("{}\n", utxo_s).as_bytes()) {
                        eprintln!("\nError: Could not serialize UTXO ({})\n", e);
                        error = true;
                        break;
                    }
                }
                if error {
                    break;
                }
                let kernel = match serde_json::to_string(&kernel) {
                    Ok(val) => val,
                    Err(e) => {
                        eprintln!("\nError: Could not serialize kernel ({})\n", e);
                        break;
                    },
                };
                if let Err(e) = file_stream.write_all(format!("{}\n", kernel).as_bytes()) {
                    eprintln!("\nError: Could not write the genesis file ({})\n", e);
                    break;
                }

                println!();
                println!("Concluded step 2 'pre-mine-create-genesis-file'");
                println!("Your session ID is:                 '{}'", session_id);
                println!("Your session's output directory is: '{}'", out_dir.display());
                println!("Outputs written to:                 '{}'", out_file.display());
                println!(
                    "Send '{}' to parties for step 3",
                    get_file_name(CREATE_STEP_2_LEADER, None)
                );
                println!();
            },
            PreMineCreateVerifyGenesisFile(args) => {
                match key_manager_service.get_wallet_type().await {
                    WalletType::Ledger(_) => {},
                    _ => {
                        eprintln!("\nError: Wallet type must be 'Ledger' to create pre-mine info!\n");
                        break;
                    },
                }

                // Read inputs from party members
                let mut threshold_inputs = Vec::with_capacity(args.party_file_names.len());
                let out_dir = out_dir(&args.session_id, Context::Create)?;
                let party_files: Vec<PathBuf> = args.party_file_names.iter().map(|v| out_dir.join(v)).collect();
                let mut error = false;
                for file in &party_files {
                    let party_info =
                        match json_from_file_single_object::<_, Vec<PreMineCreateStep1ForLeader>>(file, None) {
                            Ok(info) => info,
                            Err(e) => {
                                eprintln!("\nError: {}\n", e);
                                error = true;
                                break;
                            },
                        };
                    threshold_inputs.push(party_info);
                }
                if error {
                    break;
                }
                let fail_safe_file = out_dir.join(args.fail_safe_file_name);
                let backup_inputs =
                    json_from_file_single_object::<_, Vec<PreMineCreateStep1ForLeader>>(&fail_safe_file, None)?;

                // Read the pe-mine genesis file
                let pre_mine_file = out_dir.join(args.pre_mine_file_name);
                let (outputs, kernel) = match read_genesis_file(&pre_mine_file) {
                    Ok(items) => items,
                    Err(e) => {
                        eprintln!("\nError: {}\n", e);
                        break;
                    },
                };

                // Verify the kernel signature
                if let Err(e) = kernel.verify_signature() {
                    eprintln!("\nError: Kernel signature verification failed: {}\n", e);
                    break;
                }

                // Get the pre-mine items according to the unlock schedule specification
                let pre_mine_items = match get_pre_mine_items().await {
                    Ok(items) => items,
                    Err(e) => {
                        eprintln!("\nError: {}\n", e);
                        break;
                    },
                };

                // Perform party members input verification
                if let Err(e) = verify_script_pre_mine_inputs(
                    &threshold_inputs,
                    &backup_inputs,
                    &party_files,
                    &fail_safe_file,
                    &pre_mine_items,
                ) {
                    eprintln!("\nError: {}\n", e);
                    break;
                }
                if outputs.len() != pre_mine_items.len() {
                    eprintln!(
                        "\nError: Mismatched number of outputs ({}) and pre-mine items ({})\n",
                        outputs.len(),
                        pre_mine_items.len()
                    );
                    break;
                }

                // Verify all outputs
                let (threshold_spend_keys, backup_spend_keys, _all_party_keys) =
                    match extract_threshold_and_backup_spend_keys(&threshold_inputs, &backup_inputs) {
                        Ok(keys) => keys,
                        Err(e) => {
                            eprintln!("\nError: {}\n", e);
                            break;
                        },
                    };

                let range_proof_service = CryptoFactories::default().range_proof;
                let mut error = false;
                for (index, (((output, threshold_keys), backup_key), pre_mine_item)) in outputs
                    .iter()
                    .zip(threshold_spend_keys)
                    .zip(backup_spend_keys)
                    .zip(pre_mine_items)
                    .enumerate()
                {
                    if pre_mine_item.value != output.minimum_value_promise {
                        eprintln!(
                            "\nError: Mismatched value for output {} ({} != {})\n",
                            index, pre_mine_item.value, output.minimum_value_promise
                        );
                        error = true;
                        break;
                    }
                    if pre_mine_item.maturity != output.features.maturity {
                        eprintln!(
                            "\nError: Mismatched maturity for output {} ({} != {})\n",
                            index, pre_mine_item.maturity, output.features.maturity
                        );
                        error = true;
                        break;
                    }
                    if output.features.range_proof_type != RangeProofType::RevealedValue {
                        eprintln!("\nError: Output {} does not have a RevealedValue range proof\n", index);
                        error = true;
                        break;
                    }
                    if let Err(e) = output.verify_metadata_signature() {
                        eprintln!(
                            "\nError: Output {} metadata signature verification failed: {}\n",
                            index, e
                        );
                        error = true;
                        break;
                    }
                    if let Err(e) = output.verify_range_proof(&range_proof_service) {
                        eprintln!("\nError: Output {} range proof verification failed: {}\n", index, e);
                        error = true;
                        break;
                    }
                    // Retrieve the list of threshold keys and backup key from the script
                    let script_threshold_keys =
                        if let Some(Opcode::CheckMultiSigVerifyAggregatePubKey(_n, _m, keys, _msg)) =
                            output.script.as_slice().get(3)
                        {
                            keys.clone()
                        } else {
                            eprintln!(
                                "\nError: Output {} script does not contain a CheckMultiSigVerifyAggregatePubKey\n",
                                index
                            );
                            error = true;
                            break;
                        };
                    let script_backup_key = if let Some(Opcode::PushPubKey(key)) = output.script.as_slice().get(5) {
                        key.deref().clone()
                    } else {
                        eprintln!("\nError: Output {} script does not contain a PushPubKey\n", index);
                        error = true;
                        break;
                    };
                    // Verify that the script keys correspond to the threshold and backup keys from the party members
                    let mut all_script_keys = script_threshold_keys
                        .iter()
                        .chain(once(&script_backup_key))
                        .cloned()
                        .collect::<Vec<_>>();
                    let mut all_party_keys = threshold_keys
                        .iter()
                        .chain(once(&backup_key))
                        .cloned()
                        .collect::<Vec<_>>();
                    all_script_keys.sort();
                    all_party_keys.sort();
                    if all_script_keys.len() != all_party_keys.len() {
                        eprintln!(
                            "\nError: Output {} script key count mismatch ({} != {})\n",
                            index,
                            all_script_keys.len(),
                            all_party_keys.len()
                        );
                        error = true;
                        break;
                    }
                    all_script_keys.dedup();
                    if all_party_keys.len() != all_script_keys.len() {
                        eprintln!("\nError: Output {} script keys not unique\n", index,);
                        error = true;
                        break;
                    }
                    for (index, (script_key, party_key)) in all_script_keys.iter().zip(all_party_keys).enumerate() {
                        if script_key != &party_key {
                            eprintln!(
                                "\nError: Output {} script key mismatch ({} != {})\n",
                                index, script_key, party_key
                            );
                            error = true;
                            break;
                        }
                    }
                    if error {
                        break;
                    }
                    // Verify that script key owned by this wallet can be retrieved via the key id
                    let key_id = KeyId::Managed {
                        branch: TransactionKeyManagerBranch::PreMine.get_branch_key(),
                        index: index as u64,
                    };
                    let expected_script_key = match key_manager_service.get_public_key_at_key_id(&key_id).await {
                        Ok(key) => key,
                        Err(e) => {
                            eprintln!("\nError: Could not retrieve script key for output {}: {}\n", index, e);
                            error = true;
                            break;
                        },
                    };
                    if !all_script_keys.iter().any(|k| k == &expected_script_key) {
                        eprintln!(
                            "\nError: Output {} script key mismatch ({} not found in script)\n",
                            index, expected_script_key
                        );
                        error = true;
                        break;
                    }
                }
                if error {
                    break;
                }

                println!();
                println!("Concluded step 3 'pre-mine-create-verify-genesis-file'");
                println!("Pre-mine file '{}' successfully verified", pre_mine_file.display());
                println!();
            },
            PreMineSpendSessionInfo(args) => {
                match key_manager_service.get_wallet_type().await {
                    WalletType::Ledger(_) => {},
                    _ => {
                        eprintln!("\nError: Wallet type must be 'Ledger' to spend pre-mine outputs!\n");
                        break;
                    },
                }

                let embedded_output = match get_embedded_pre_mine_outputs(vec![args.output_index]) {
                    Ok(outputs) => outputs[0].clone(),
                    Err(e) => {
                        eprintln!("\nError: {}\n", e);
                        break;
                    },
                };
                let commitment = embedded_output.commitment.clone();
                let output_hash = embedded_output.hash();

                if args.verify_unspent_outputs {
                    let unspent_outputs = transaction_service.fetch_unspent_outputs(vec![output_hash]).await?;
                    if unspent_outputs.is_empty() {
                        eprintln!(
                            "\nError: Output with output_hash '{}' has already been spent!\n",
                            output_hash
                        );
                        break;
                    }
                    if unspent_outputs[0].commitment() != &commitment {
                        eprintln!(
                            "\nError: Mismatched commitment '{}' and output_hash '{}'; not for the same output!\n",
                            commitment.to_hex(),
                            output_hash
                        );
                        break;
                    }
                }

                let mut session_id = PrivateKey::random(&mut OsRng).to_base58();
                session_id.truncate(16);
                let session_info = PreMineSpendStep1SessionInfo {
                    session_id: session_id.clone(),
                    commitment_to_spend: commitment.to_hex(),
                    output_hash: output_hash.to_hex(),
                    recipient_address: args.recipient_address,
                    fee_per_gram: args.fee_per_gram,
                    output_index: args.output_index,
                };
                let out_dir = out_dir(&session_info.session_id, Context::Spend)?;
                let out_file = out_dir.join(get_file_name(SPEND_SESSION_INFO, None));
                write_to_json_file(&out_file, true, session_info)?;
                println!();
                println!("Concluded step 1 'pre-mine-generate-session-info'");
                println!("Your session ID is:                 '{}'", session_id);
                println!("Your session's output directory is: '{}'", out_dir.display());
                println!("Session info saved to:              '{}'", out_file.display());
                println!(
                    "Send '{}' to parties for step 2",
                    get_file_name(SPEND_SESSION_INFO, None)
                );
                println!();
            },
            PreMineSpendBackupUtxo(args) => {
                match key_manager_service.get_wallet_type().await {
                    WalletType::Ledger(_) => {},
                    _ => {
                        eprintln!("\nError: Wallet type must be 'Ledger' to spend pre-mine outputs!\n");
                        break;
                    },
                }

                let embedded_output = match get_embedded_pre_mine_outputs(vec![args.output_index]) {
                    Ok(outputs) => outputs[0].clone(),
                    Err(e) => {
                        eprintln!("\nError: {}\n", e);
                        break;
                    },
                };
                let commitment = embedded_output.commitment.clone();
                let output_hash = embedded_output.hash();

                match spend_backup_pre_mine_utxo(
                    transaction_service.clone(),
                    args.fee_per_gram,
                    output_hash,
                    commitment.clone(),
                    args.recipient_address,
                )
                .await
                {
                    Ok(tx_id) => {
                        println!();
                        println!("Spend utxo: {} with tx_id: {}", commitment.to_hex(), tx_id);
                        println!();
                    },
                    Err(e) => {
                        eprintln!("\nError: Spent pre-mine transaction error! {}\n", e);
                        break;
                    },
                }
            },
            PreMineSpendPartyDetails(args) => {
                match key_manager_service.get_wallet_type().await {
                    WalletType::Ledger(_) => {},
                    _ => {
                        eprintln!("\nError: Wallet type must be 'Ledger' to spend pre-mine outputs!\n");
                        break;
                    },
                }

                if args.alias.is_empty() || args.alias.contains(" ") {
                    eprintln!("\nError: Alias cannot contain spaces!\n");
                    break;
                }
                if args.alias.chars().any(|c| !c.is_alphanumeric() && c != '_') {
                    eprintln!("\nError: Alias contains invalid characters! Only alphanumeric and '_' are allowed.\n");
                    break;
                }

                let wallet_spend_key = wallet.key_manager_service.get_spend_key().await?;
                let script_nonce_key = key_manager_service.get_random_key().await?;
                let sender_offset_key = key_manager_service.get_random_key().await?;
                let sender_offset_nonce = key_manager_service.get_random_key().await?;

                // Read session info
                let session_info = read_session_info::<PreMineSpendStep1SessionInfo>(args.input_file.clone())?;

                if session_info.output_index != args.output_index {
                    eprintln!(
                        "\nError: Mismatched output index from leader '{}' vs. '{}'\n",
                        session_info.output_index, args.output_index
                    );
                    break;
                }
                let embedded_output = get_embedded_pre_mine_outputs(vec![args.output_index])?[0].clone();
                let commitment = embedded_output.commitment.clone();
                let output_hash = embedded_output.hash();

                if session_info.commitment_to_spend != commitment.to_hex() {
                    eprintln!(
                        "\nError: Mismatched commitment from leader '{}' vs. '{}'!\n",
                        session_info.commitment_to_spend,
                        commitment.to_hex()
                    );
                    break;
                }
                if session_info.output_hash != output_hash.to_hex() {
                    eprintln!(
                        "\nError: Mismatched output hash from leader '{}' vs. '{}'!\n",
                        session_info.output_hash,
                        output_hash.to_hex()
                    );
                    break;
                }

                let shared_secret = key_manager_service
                    .get_diffie_hellman_shared_secret(
                        &sender_offset_key.key_id,
                        session_info
                            .recipient_address
                            .public_view_key()
                            .ok_or(CommandError::InvalidArgument("Missing public view key".to_string()))?,
                    )
                    .await?;
                let shared_secret_public_key = PublicKey::from_canonical_bytes(shared_secret.as_bytes())?;

                let pre_mine_script_key_id = KeyId::Managed {
                    branch: TransactionKeyManagerBranch::PreMine.get_branch_key(),
                    index: args.output_index as u64,
                };
                let pre_mine_public_script_key = match key_manager_service
                    .get_public_key_at_key_id(&pre_mine_script_key_id)
                    .await
                {
                    Ok(key) => key,
                    Err(e) => {
                        eprintln!(
                            "\nError: Could not retrieve script key for output {}: {}\n",
                            args.output_index, e
                        );
                        break;
                    },
                };
                let script_input_signature = key_manager_service
                    .sign_script_message(&pre_mine_script_key_id, commitment.as_bytes())
                    .await?;

                let out_dir = out_dir(&session_info.session_id, Context::Spend)?;
                let step_2_outputs_for_leader = PreMineSpendStep2OutputsForLeader {
                    script_input_signature,
                    public_script_nonce_key: script_nonce_key.pub_key,
                    public_sender_offset_key: sender_offset_key.pub_key,
                    public_sender_offset_nonce_key: sender_offset_nonce.pub_key,
                    dh_shared_secret_public_key: shared_secret_public_key,
                    pre_mine_public_script_key,
                };
                let out_file_leader = out_dir.join(get_file_name(SPEND_STEP_2_LEADER, Some(args.alias.clone())));
                write_json_object_to_file_as_line(&out_file_leader, true, session_info.clone())?;
                write_json_object_to_file_as_line(&out_file_leader, false, step_2_outputs_for_leader)?;

                let step_2_outputs_for_self = PreMineSpendStep2OutputsForSelf {
                    alias: args.alias.clone(),
                    wallet_spend_key_id: wallet_spend_key.key_id,
                    script_nonce_key_id: script_nonce_key.key_id,
                    sender_offset_key_id: sender_offset_key.key_id,
                    sender_offset_nonce_key_id: sender_offset_nonce.key_id,
                    pre_mine_script_key_id,
                };
                let out_file_self = out_dir.join(get_file_name(SPEND_STEP_2_SELF, None));
                write_json_object_to_file_as_line(&out_file_self, true, session_info.clone())?;
                write_json_object_to_file_as_line(&out_file_self, false, step_2_outputs_for_self)?;

                println!();
                println!("Concluded step 2 'pre-mine-create-party-details'");
                println!("Your session's output directory is '{}'", out_dir.display());
                move_session_file_to_session_dir(&session_info.session_id, &args.input_file)?;
                println!(
                    "Send '{}' to leader for step 3",
                    get_file_name(SPEND_STEP_2_LEADER, Some(args.alias))
                );
                println!();
            },
            PreMineSpendEncumberAggregateUtxo(args) => {
                match key_manager_service.get_wallet_type().await {
                    WalletType::Ledger(_) => {},
                    _ => {
                        eprintln!("\nError: Wallet type must be 'Ledger' to spend pre-mine outputs!\n");
                        break;
                    },
                }

                // Read session info
                let session_info = read_verify_session_info::<PreMineSpendStep1SessionInfo>(&args.session_id)?;

                #[allow(clippy::mutable_key_type)]
                let mut input_shares = HashMap::new();
                let mut script_signature_public_nonces = Vec::with_capacity(args.input_file_names.len());
                let mut sender_offset_public_key_shares = Vec::with_capacity(args.input_file_names.len());
                let mut metadata_ephemeral_public_key_shares = Vec::with_capacity(args.input_file_names.len());
                let mut dh_shared_secret_shares = Vec::with_capacity(args.input_file_names.len());
                for file_name in args.input_file_names {
                    // Read party input
                    let party_info = read_and_verify::<PreMineSpendStep2OutputsForLeader>(
                        &args.session_id,
                        &file_name,
                        &session_info,
                    )?;
                    input_shares.insert(party_info.pre_mine_public_script_key, party_info.script_input_signature);
                    script_signature_public_nonces.push(party_info.public_script_nonce_key);
                    sender_offset_public_key_shares.push(party_info.public_sender_offset_key);
                    metadata_ephemeral_public_key_shares.push(party_info.public_sender_offset_nonce_key);
                    dh_shared_secret_shares.push(party_info.dh_shared_secret_public_key);
                }

                match encumber_aggregate_utxo(
                    transaction_service.clone(),
                    session_info.fee_per_gram,
                    FixedHash::from_hex(&session_info.output_hash)
                        .map_err(|e| CommandError::InvalidArgument(e.to_string()))?,
                    Commitment::from_hex(&session_info.commitment_to_spend)?,
                    input_shares,
                    script_signature_public_nonces,
                    sender_offset_public_key_shares,
                    metadata_ephemeral_public_key_shares,
                    dh_shared_secret_shares,
                    session_info.recipient_address.clone(),
                )
                .await
                {
                    Ok((
                        tx_id,
                        transaction,
                        script_pubkey,
                        total_metadata_ephemeral_public_key,
                        total_script_nonce,
                    )) => {
                        let out_dir = out_dir(&args.session_id, Context::Spend)?;
                        let step_3_outputs_for_self = PreMineSpendStep3OutputsForSelf { tx_id };
                        let out_file = out_dir.join(get_file_name(SPEND_STEP_3_SELF, None));
                        write_json_object_to_file_as_line(&out_file, true, session_info.clone())?;
                        write_json_object_to_file_as_line(&out_file, false, step_3_outputs_for_self)?;

                        let step_3_outputs_for_parties = PreMineSpendStep3OutputsForParties {
                            input_stack: transaction.body.inputs()[0].clone().input_data,
                            input_script: transaction.body.inputs()[0].script().unwrap().clone(),
                            total_script_key: script_pubkey,
                            script_signature_ephemeral_commitment: transaction.body.inputs()[0]
                                .script_signature
                                .ephemeral_commitment()
                                .clone(),
                            script_signature_ephemeral_pubkey: total_script_nonce,
                            output_commitment: transaction.body.outputs()[0].commitment().clone(),
                            sender_offset_pubkey: transaction.body.outputs()[0].clone().sender_offset_public_key,
                            metadata_signature_ephemeral_commitment: transaction.body.outputs()[0]
                                .metadata_signature
                                .ephemeral_commitment()
                                .clone(),
                            metadata_signature_ephemeral_pubkey: total_metadata_ephemeral_public_key,
                            encrypted_data: transaction.body.outputs()[0].clone().encrypted_data,
                            output_features: transaction.body.outputs()[0].clone().features,
                        };
                        let out_file = out_dir.join(get_file_name(SPEND_STEP_3_PARTIES, None));
                        write_json_object_to_file_as_line(&out_file, true, session_info.clone())?;
                        write_json_object_to_file_as_line(&out_file, false, step_3_outputs_for_parties)?;

                        println!();
                        println!("Concluded step 3 'pre-mine-encumber-aggregate-utxo'");
                        println!(
                            "Send '{}' to parties for step 4",
                            get_file_name(SPEND_STEP_3_PARTIES, None)
                        );
                        println!();
                    },
                    Err(e) => eprintln!("\nError: Encumber aggregate transaction error! {}\n", e),
                }
            },
            PreMineSpendInputOutputSigs(args) => {
                match key_manager_service.get_wallet_type().await {
                    WalletType::Ledger(_) => {},
                    _ => {
                        eprintln!("\nError: Wallet type must be 'Ledger' to spend pre-mine outputs!\n");
                        break;
                    },
                }

                // Read session info
                let session_info = read_verify_session_info::<PreMineSpendStep1SessionInfo>(&args.session_id)?;
                // Read leader input
                let leader_info = read_and_verify::<PreMineSpendStep3OutputsForParties>(
                    &args.session_id,
                    &get_file_name(SPEND_STEP_3_PARTIES, None),
                    &session_info,
                )?;
                // Read own party info
                let party_info = read_and_verify::<PreMineSpendStep2OutputsForSelf>(
                    &args.session_id,
                    &get_file_name(SPEND_STEP_2_SELF, None),
                    &session_info,
                )?;

                // Script signature
                let challenge = TransactionInput::build_script_signature_challenge(
                    &TransactionInputVersion::get_current_version(),
                    &leader_info.script_signature_ephemeral_commitment,
                    &leader_info.script_signature_ephemeral_pubkey,
                    &leader_info.input_script,
                    &leader_info.input_stack,
                    &leader_info.total_script_key,
                    &Commitment::from_hex(&session_info.commitment_to_spend)?,
                );

                let script_signature = match key_manager_service
                    .sign_with_nonce_and_challenge(
                        &party_info.pre_mine_script_key_id,
                        &party_info.script_nonce_key_id,
                        &challenge,
                    )
                    .await
                {
                    Ok(signature) => signature,
                    Err(e) => {
                        eprintln!("\nError: Script signature SignMessage error! {}\n", e);
                        break;
                    },
                };

                // Metadata signature
                let script_offset = key_manager_service
                    .get_script_offset(&vec![party_info.pre_mine_script_key_id], &vec![party_info
                        .sender_offset_key_id
                        .clone()])
                    .await?;
                let challenge = TransactionOutput::build_metadata_signature_challenge(
                    &TransactionOutputVersion::get_current_version(),
                    &script!(PushPubKey(Box::new(
                        session_info.recipient_address.public_spend_key().clone()
                    ))),
                    &leader_info.output_features,
                    &leader_info.sender_offset_pubkey,
                    &leader_info.metadata_signature_ephemeral_commitment,
                    &leader_info.metadata_signature_ephemeral_pubkey,
                    &leader_info.output_commitment,
                    &Covenant::default(),
                    &leader_info.encrypted_data,
                    MicroMinotari::zero(),
                );

                let metadata_signature = match key_manager_service
                    .sign_with_nonce_and_challenge(
                        &party_info.sender_offset_key_id,
                        &party_info.sender_offset_nonce_key_id,
                        &challenge,
                    )
                    .await
                {
                    Ok(signature) => signature,
                    Err(e) => {
                        eprintln!("\nError: Metadata signature SignMessage error! {}\n", e);
                        break;
                    },
                };

                if script_signature.get_signature() == Signature::default().get_signature() ||
                    metadata_signature.get_signature() == Signature::default().get_signature()
                {
                    eprintln!("\nError: Script and/or metadata signatures not created!\n");
                    break;
                } else {
                    let step_4_outputs_for_leader = PreMineSpendStep4OutputsForLeader {
                        script_signature,
                        metadata_signature,
                        script_offset,
                    };

                    let out_dir = out_dir(&args.session_id, Context::Spend)?;
                    let out_file = out_dir.join(get_file_name(SPEND_STEP_4_LEADER, Some(party_info.alias.clone())));
                    write_json_object_to_file_as_line(&out_file, true, session_info.clone())?;
                    write_json_object_to_file_as_line(&out_file, false, step_4_outputs_for_leader)?;

                    println!();
                    println!("Concluded step 4 'pre-mine-create-input-output-sigs'");
                    println!(
                        "Send '{}' to leader for step 5",
                        get_file_name(SPEND_STEP_4_LEADER, Some(party_info.alias))
                    );
                    println!();
                }
            },
            PreMineSpendAggregateTransaction(args) => {
                match key_manager_service.get_wallet_type().await {
                    WalletType::Ledger(_) => {},
                    _ => {
                        eprintln!("\nError: Wallet type must be 'Ledger' to spend pre-mine outputs!\n");
                        break;
                    },
                }

                // Read session info
                let session_info = read_verify_session_info::<PreMineSpendStep1SessionInfo>(&args.session_id)?;

                let mut metadata_signatures = Vec::with_capacity(args.input_file_names.len());
                let mut script_signatures = Vec::with_capacity(args.input_file_names.len());
                let mut offset = PrivateKey::default();
                for file_name in args.input_file_names {
                    // Read party input
                    let party_info = read_and_verify::<PreMineSpendStep4OutputsForLeader>(
                        &args.session_id,
                        &file_name,
                        &session_info,
                    )?;
                    metadata_signatures.push(party_info.metadata_signature);
                    script_signatures.push(party_info.script_signature);
                    offset = &offset + &party_info.script_offset;
                }

                // Read own party info
                let leader_info = read_and_verify::<PreMineSpendStep3OutputsForSelf>(
                    &args.session_id,
                    &get_file_name(SPEND_STEP_3_SELF, None),
                    &session_info,
                )?;

                match finalise_aggregate_utxo(
                    transaction_service.clone(),
                    leader_info.tx_id.as_u64(),
                    metadata_signatures,
                    script_signatures,
                    offset,
                )
                .await
                {
                    Ok(_v) => {
                        println!();
                        println!("Concluded step 5 'pre-mine-spend-aggregate-utxo'");
                        println!();
                    },
                    Err(e) => println!("\nError: Error completing transaction! {}\n", e),
                }
            },
            SendMinotari(args) => {
                match send_tari(
                    transaction_service.clone(),
                    config.fee_per_gram,
                    args.amount,
                    args.destination,
                    args.message,
                )
                .await
                {
                    Ok(tx_id) => {
                        debug!(target: LOG_TARGET, "send-minotari concluded with tx_id {}", tx_id);
                        tx_ids.push(tx_id);
                    },
                    Err(e) => eprintln!("SendMinotari error! {}", e),
                }
            },
            SendOneSidedToStealthAddress(args) => {
                match send_one_sided_to_stealth_address(
                    transaction_service.clone(),
                    config.fee_per_gram,
                    args.amount,
                    UtxoSelectionCriteria::default(),
                    args.destination,
                    args.message,
                    PaymentId::Empty,
                )
                .await
                {
                    Ok(tx_id) => {
                        debug!(
                            target: LOG_TARGET,
                            "send-one-sided-to-stealth-address concluded with tx_id {}", tx_id
                        );
                        tx_ids.push(tx_id);
                    },
                    Err(e) => eprintln!("SendOneSidedToStealthAddress error! {}", e),
                }
            },
            MakeItRain(args) => {
                let transaction_type = args.transaction_type();
                if let Err(e) = make_it_rain(
                    transaction_service.clone(),
                    config.fee_per_gram,
                    args.transactions_per_second,
                    args.duration,
                    args.start_amount,
                    args.increase_amount,
                    args.start_time.unwrap_or_else(Utc::now),
                    args.destination,
                    transaction_type,
                    args.message,
                )
                .await
                {
                    eprintln!("MakeItRain error! {}", e);
                }
            },
            CoinSplit(args) => {
                match coin_split(
                    args.amount_per_split,
                    args.num_splits,
                    args.fee_per_gram,
                    args.message,
                    &mut output_service,
                    &mut transaction_service.clone(),
                )
                .await
                {
                    Ok(tx_id) => {
                        tx_ids.push(tx_id);
                        debug!(target: LOG_TARGET, "coin-split concluded with tx_id {}", tx_id);
                        println!("Coin split succeeded");
                    },
                    Err(e) => eprintln!("CoinSplit error! {}", e),
                }
            },
            Whois(args) => {
                let public_key = args.public_key.into();
                let emoji_id = EmojiId::from(&public_key).to_string();

                println!("Public Key: {}", public_key.to_hex());
                println!("Emoji ID  : {}", emoji_id);
            },
            ExportUtxos(args) => match output_service.get_unspent_outputs().await {
                Ok(utxos) => {
                    let mut unblinded_utxos: Vec<(UnblindedOutput, Commitment)> = Vec::with_capacity(utxos.len());
                    for output in utxos {
                        let unblinded =
                            UnblindedOutput::from_wallet_output(output.wallet_output, &wallet.key_manager_service)
                                .await?;
                        unblinded_utxos.push((unblinded, output.commitment));
                    }
                    let count = unblinded_utxos.len();
                    let sum: MicroMinotari = unblinded_utxos.iter().map(|utxo| utxo.0.value).sum();
                    if let Some(file) = args.output_file {
                        if let Err(e) = write_utxos_to_csv_file(unblinded_utxos, file, args.with_private_keys) {
                            eprintln!("ExportUtxos error! {}", e);
                        }
                    } else {
                        for (i, utxo) in unblinded_utxos.iter().enumerate() {
                            println!(
                                "{}. Value: {}, Spending Key: {:?}, Script Key: {:?}, Features: {}",
                                i + 1,
                                utxo.0.value,
                                if args.with_private_keys {
                                    utxo.0.spending_key.to_hex()
                                } else {
                                    "*hidden*".to_string()
                                },
                                if args.with_private_keys {
                                    utxo.0.script_private_key.to_hex()
                                } else {
                                    "*hidden*".to_string()
                                },
                                utxo.0.features
                            );
                        }
                    }
                    println!("Total number of UTXOs: {}", count);
                    println!("Total value of UTXOs: {}", sum);
                },
                Err(e) => eprintln!("ExportUtxos error! {}", e),
            },
            ExportTx(args) => match transaction_service.get_any_transaction(args.tx_id.into()).await {
                Ok(Some(tx)) => {
                    if let Some(file) = args.output_file {
                        if let Err(e) = write_tx_to_csv_file(tx, file) {
                            eprintln!("ExportTx error! {}", e);
                        }
                    } else {
                        println!("Tx: {:?}", tx);
                    }
                },
                Ok(None) => {
                    eprintln!("ExportTx error!, No tx found ")
                },
                Err(e) => eprintln!("ExportTx error! {}", e),
            },
            ImportTx(args) => {
                match load_tx_from_csv_file(args.input_file) {
                    Ok(txs) => {
                        for tx in txs {
                            match transaction_service.import_transaction(tx).await {
                                Ok(id) => println!("imported tx: {}", id),
                                Err(e) => eprintln!("Could not import tx {}", e),
                            };
                        }
                    },
                    Err(e) => eprintln!("ImportTx error! {}", e),
                };
            },
            ExportSpentUtxos(args) => match output_service.get_spent_outputs().await {
                Ok(utxos) => {
                    let mut unblinded_utxos: Vec<(UnblindedOutput, Commitment)> = Vec::with_capacity(utxos.len());
                    for output in utxos {
                        let unblinded =
                            UnblindedOutput::from_wallet_output(output.wallet_output, &wallet.key_manager_service)
                                .await?;
                        unblinded_utxos.push((unblinded, output.commitment));
                    }
                    let count = unblinded_utxos.len();
                    let sum: MicroMinotari = unblinded_utxos.iter().map(|utxo| utxo.0.value).sum();
                    if let Some(file) = args.output_file {
                        if let Err(e) = write_utxos_to_csv_file(unblinded_utxos, file, args.with_private_keys) {
                            eprintln!("ExportSpentUtxos error! {}", e);
                        }
                    } else {
                        for (i, utxo) in unblinded_utxos.iter().enumerate() {
                            println!(
                                "{}. Value: {}, Spending Key: {:?}, Script Key: {:?}, Features: {}",
                                i + 1,
                                utxo.0.value,
                                if args.with_private_keys {
                                    utxo.0.spending_key.to_hex()
                                } else {
                                    "*hidden*".to_string()
                                },
                                if args.with_private_keys {
                                    utxo.0.script_private_key.to_hex()
                                } else {
                                    "*hidden*".to_string()
                                },
                                utxo.0.features
                            );
                        }
                    }
                    println!("Total number of UTXOs: {}", count);
                    println!("Total value of UTXOs: {}", sum);
                },
                Err(e) => eprintln!("ExportSpentUtxos error! {}", e),
            },
            CountUtxos => match output_service.get_unspent_outputs().await {
                Ok(utxos) => {
                    let utxos: Vec<WalletOutput> = utxos.into_iter().map(|v| v.wallet_output).collect();
                    let count = utxos.len();
                    let values: Vec<MicroMinotari> = utxos.iter().map(|utxo| utxo.value).collect();
                    let sum: MicroMinotari = values.iter().sum();
                    println!("Total number of UTXOs: {}", count);
                    println!("Total value of UTXOs : {}", sum);
                    if let Some(min) = values.iter().min() {
                        println!("Minimum value UTXO   : {}", min);
                    }
                    if count > 0 {
                        let average_val = sum.as_u64().div_euclid(count as u64);
                        let average = Minotari::from(MicroMinotari(average_val));
                        println!("Average value UTXO   : {}", average);
                    }
                    if let Some(max) = values.iter().max() {
                        println!("Maximum value UTXO   : {}", max);
                    }
                },
                Err(e) => eprintln!("CountUtxos error! {}", e),
            },
            SetBaseNode(args) => {
                if let Err(e) = set_base_node_peer(wallet.clone(), args.public_key.into(), args.address).await {
                    eprintln!("SetBaseNode error! {}", e);
                }
            },
            SetCustomBaseNode(args) => {
                match set_base_node_peer(wallet.clone(), args.public_key.into(), args.address).await {
                    Ok((public_key, net_address)) => {
                        if let Err(e) = wallet
                            .db
                            .set_client_key_value(CUSTOM_BASE_NODE_PUBLIC_KEY_KEY.to_string(), public_key.to_string())
                        {
                            eprintln!("SetCustomBaseNode error! {}", e);
                        } else if let Err(e) = wallet
                            .db
                            .set_client_key_value(CUSTOM_BASE_NODE_ADDRESS_KEY.to_string(), net_address.to_string())
                        {
                            eprintln!("SetCustomBaseNode error! {}", e);
                        } else {
                            println!("Custom base node peer saved in wallet database.");
                        }
                    },
                    Err(e) => eprintln!("SetCustomBaseNode error! {}", e),
                }
            },
            ClearCustomBaseNode => {
                match wallet
                    .db
                    .clear_client_value(CUSTOM_BASE_NODE_PUBLIC_KEY_KEY.to_string())
                {
                    Ok(_) => match wallet.db.clear_client_value(CUSTOM_BASE_NODE_ADDRESS_KEY.to_string()) {
                        Ok(true) => {
                            println!("Custom base node peer cleared from wallet database.")
                        },
                        Ok(false) => {
                            println!("Warning - custom base node peer not cleared from wallet database.")
                        },
                        Err(e) => eprintln!("ClearCustomBaseNode error! {}", e),
                    },
                    Err(e) => eprintln!("ClearCustomBaseNode error! {}", e),
                }
            },
            InitShaAtomicSwap(args) => {
                match init_sha_atomic_swap(
                    transaction_service.clone(),
                    config.fee_per_gram,
                    args.amount,
                    UtxoSelectionCriteria::default(),
                    args.destination,
                    args.message,
                )
                .await
                {
                    Ok((tx_id, pre_image, output)) => {
                        debug!(target: LOG_TARGET, "minotari HTLC tx_id {}", tx_id);
                        let hash: [u8; 32] = Sha256::digest(pre_image.as_bytes()).into();
                        println!("pre_image hex: {}", pre_image.to_hex());
                        println!("pre_image hash: {}", hash.to_hex());
                        println!("Output hash: {}", output.hash().to_hex());
                        tx_ids.push(tx_id);
                    },
                    Err(e) => eprintln!("InitShaAtomicSwap error! {}", e),
                }
            },
            FinaliseShaAtomicSwap(args) => match args.output_hash[0].clone().try_into() {
                Ok(hash) => {
                    match finalise_sha_atomic_swap(
                        output_service.clone(),
                        transaction_service.clone(),
                        hash,
                        args.pre_image.into(),
                        config.fee_per_gram.into(),
                        args.message,
                    )
                    .await
                    {
                        Ok(tx_id) => {
                            debug!(target: LOG_TARGET, "claiming minotari HTLC tx_id {}", tx_id);
                            tx_ids.push(tx_id);
                        },
                        Err(e) => eprintln!("FinaliseShaAtomicSwap error! {}", e),
                    }
                },
                Err(e) => eprintln!("FinaliseShaAtomicSwap error! {}", e),
            },
            ClaimShaAtomicSwapRefund(args) => match args.output_hash[0].clone().try_into() {
                Ok(hash) => {
                    match claim_htlc_refund(
                        output_service.clone(),
                        transaction_service.clone(),
                        hash,
                        config.fee_per_gram.into(),
                        args.message,
                    )
                    .await
                    {
                        Ok(tx_id) => {
                            debug!(target: LOG_TARGET, "claiming minotari HTLC tx_id {}", tx_id);
                            tx_ids.push(tx_id);
                        },
                        Err(e) => eprintln!("ClaimShaAtomicSwapRefund error! {}", e),
                    }
                },
                Err(e) => eprintln!("FinaliseShaAtomicSwap error! {}", e),
            },

            RevalidateWalletDb => {
                if let Err(e) = output_service
                    .revalidate_all_outputs()
                    .await
                    .map_err(CommandError::OutputManagerError)
                {
                    eprintln!("RevalidateWalletDb error! {}", e);
                }
                if let Err(e) = transaction_service
                    .revalidate_all_transactions()
                    .await
                    .map_err(CommandError::TransactionServiceError)
                {
                    eprintln!("RevalidateWalletDb error! {}", e);
                }
            },
            RegisterValidatorNode(args) => {
                let tx_id = register_validator_node(
                    args.amount,
                    transaction_service.clone(),
                    args.validator_node_public_key.into(),
                    Signature::new(
                        args.validator_node_public_nonce.into(),
                        RistrettoSecretKey::from_vec(&args.validator_node_signature)?,
                    ),
                    UtxoSelectionCriteria::default(),
                    config.fee_per_gram * uT,
                    args.message,
                )
                .await?;
                debug!(target: LOG_TARGET, "Registering VN tx_id {}", tx_id);
                tx_ids.push(tx_id);
            },
            CreateTlsCerts => match generate_self_signed_certs() {
                Ok((cacert, cert, private_key)) => {
                    print_warning();

                    write_cert_to_disk(config.config_dir.clone(), "wallet_ca.pem", &cacert)?;
                    write_cert_to_disk(config.config_dir.clone(), "server.pem", &cert)?;
                    write_cert_to_disk(config.config_dir.clone(), "server.key", &private_key)?;

                    println!();
                    println!("Certificates generated successfully.");
                    println!(
                        "To continue configuration move the `wallet_ca.pem` to the client service's \
                         `application/config/` directory. Restart the base node with the configuration \
                         grpc_tls_enabled=true"
                    );
                    println!();
                },
                Err(err) => eprintln!("Error generating certificates: {}", err),
            },
<<<<<<< HEAD
            ExportViewKeyAndSpendKey(args) => {
                let view_key = wallet.key_manager_service.get_view_key().await?;
                let spend_key = wallet.key_manager_service.get_spend_key().await?;
                let view_key_hex = view_key.pub_key.to_hex();
                let private_view_key_hex = wallet
                    .key_manager_service
                    .get_private_key(&view_key.key_id)
                    .await?
                    .to_hex();
                let spend_key_hex = spend_key.pub_key.to_hex();
                let output_file = args.output_file;
                #[derive(Serialize)]
                struct ViewKeyFile {
                    view_key: String,
                    public_view_key: String,
                    spend_key: String,
                }
                let view_key_file = ViewKeyFile {
                    view_key: private_view_key_hex.clone(),
                    public_view_key: view_key_hex.clone(),
                    spend_key: spend_key_hex.clone(),
                };
                let view_key_file_json =
                    serde_json::to_string(&view_key_file).map_err(|e| CommandError::JsonFile(e.to_string()))?;
                if let Some(file) = output_file {
                    let file = File::create(file).map_err(|e| CommandError::JsonFile(e.to_string()))?;
                    let mut file = LineWriter::new(file);
                    writeln!(file, "{}", view_key_file_json).map_err(|e| CommandError::JsonFile(e.to_string()))?;
                } else {
                    println!("View key: {}", private_view_key_hex);
                    println!("Spend key: {}", spend_key_hex);
                }
            },
            Sync => {
                todo!()
=======
            Sync(args) => {
                let mut utxo_scanner = wallet.utxo_scanner_service.clone();
                let mut receiver = utxo_scanner.get_event_receiver();

                if !online {
                    match wait_for_comms(&connectivity_requester).await {
                        Ok(..) => {
                            online = true;
                        },
                        Err(e) => {
                            eprintln!("Sync error! {}", e);
                            continue;
                        },
                    }
                }

                loop {
                    match receiver.recv().await {
                        Ok(event) => match event {
                            UtxoScannerEvent::ConnectingToBaseNode(_) => {
                                println!("Connecting to base node...");
                            },
                            UtxoScannerEvent::ConnectedToBaseNode(_, _) => {
                                println!("Connected to base node");
                            },
                            UtxoScannerEvent::ConnectionFailedToBaseNode { .. } => {
                                println!("Failed to connect to base node");
                            },
                            UtxoScannerEvent::ScanningRoundFailed {
                                num_retries,
                                retry_limit,
                                error,
                            } => {
                                println!(
                                    "Scanning round failed. Retries: {}/{}. Error: {}",
                                    num_retries, retry_limit, error
                                );
                            },
                            UtxoScannerEvent::Progress {
                                current_height,
                                tip_height,
                            } => {
                                println!("Progress: {}/{}", current_height, tip_height);
                                if current_height >= args.sync_to_height && args.sync_to_height > 0 {
                                    break;
                                }
                            },
                            UtxoScannerEvent::Completed {
                                final_height,
                                num_recovered,
                                value_recovered,
                                time_taken,
                            } => {
                                println!(
                                    "Completed! Height: {}, UTXOs recovered: {}, Value recovered: {}, Time taken: {}",
                                    final_height,
                                    num_recovered,
                                    value_recovered,
                                    time_taken.as_secs()
                                );

                                break;
                            },
                            UtxoScannerEvent::ScanningFailed => {
                                println!("Scanning failed");
                                break;
                            },
                        },
                        Err(e) => {
                            eprintln!("Sync error! {}", e);
                            break;
                        },
                    }
                }
                println!("Starting validation process");
                let mut oms = wallet.output_manager_service.clone();
                oms.validate_txos().await?;
                let mut event = oms.get_event_stream();
                loop {
                    match event.recv().await {
                        Ok(event) => match *event {
                            OutputManagerEvent::TxoValidationSuccess(_) => {
                                println!("Validation succeeded");
                                break;
                            },
                            OutputManagerEvent::TxoValidationAlreadyBusy(_) => {
                                println!("Validation already busy");
                            },
                            _ => {
                                println!("Validation failed");
                                break;
                            },
                        },
                        Err(e) => {
                            eprintln!("Sync error! {}", e);
                            break;
                        },
                    }
                }
                println!("balance as of scanning height");
                match output_service.clone().get_balance().await {
                    Ok(balance) => {
                        println!("{}", balance);
                    },
                    Err(e) => eprintln!("GetBalance error! {}", e),
                }
>>>>>>> 900a1076
            },
        }
    }

    // listen to event stream
    if tx_ids.is_empty() {
        trace!(
            target: LOG_TARGET,
            "Wallet command runner - no transactions to monitor."
        );
    } else {
        let duration = config.command_send_wait_timeout;
        debug!(
            target: LOG_TARGET,
            "wallet monitor_transactions timeout duration {:.2?}", duration
        );
        match timeout(
            duration,
            monitor_transactions(transaction_service.clone(), tx_ids, wait_stage),
        )
        .await
        {
            Ok(txs) => {
                debug!(
                    target: LOG_TARGET,
                    "monitor_transactions done to stage {:?} with tx_ids: {:?}", wait_stage, txs
                );
                println!("Done! All transactions monitored to {:?} stage.", wait_stage);
            },
            Err(_e) => {
                println!(
                    "The configured timeout ({:#?}) was reached before all transactions reached the {:?} stage. See \
                     the logs for more info.",
                    duration, wait_stage
                );
            },
        }
    }

    Ok(())
}

fn verify_script_pre_mine_inputs(
    threshold_inputs: &[Vec<PreMineCreateStep1ForLeader>],
    backup_inputs: &[PreMineCreateStep1ForLeader],
    party_file_names: &[PathBuf],
    fail_safe_file_name: &Path,
    pre_mine_items: &[PreMineItem],
) -> Result<(), String> {
    for (k, party_info) in threshold_inputs.iter().enumerate() {
        verify_party_script_inputs(&party_file_names[k], party_info, pre_mine_items)?;
    }
    verify_party_script_inputs(fail_safe_file_name, backup_inputs, pre_mine_items)?;

    // Ensure no keys for the same index are duplicated
    let (_threshold_spend_keys, _backup_spend_keys, mut all_spend_keys) =
        extract_threshold_and_backup_spend_keys(threshold_inputs, backup_inputs)?;
    for (i, keys) in all_spend_keys.iter_mut().enumerate() {
        let keys_len = keys.len();
        keys.sort();
        keys.dedup();
        if keys.len() != keys_len {
            return Err(format!("Duplicate script keys for index '{}'!", i));
        }
    }
    // Ensure no keys for any index are duplicated
    let mut all_spend_keys_flattened = all_spend_keys.into_iter().flatten().collect::<Vec<_>>();
    all_spend_keys_flattened.sort();
    let all_spend_keys_len = all_spend_keys_flattened.len();
    all_spend_keys_flattened.dedup();
    if all_spend_keys_flattened.len() != all_spend_keys_len {
        return Err("Duplicate script keys across parties!".to_string());
    }

    Ok(())
}

fn verify_party_script_inputs(
    party_file_name: &Path,
    party_info: &[PreMineCreateStep1ForLeader],
    pre_mine_items: &[PreMineItem],
) -> Result<(), String> {
    if party_info.len() != pre_mine_items.len() {
        return Err(format!(
            "Number of items in '{}' does not match the pre-mine items!",
            party_file_name.display()
        ));
    }
    // Ensure each key is unique
    let mut script_keys = party_info
        .iter()
        .map(|v| v.script_public_key.clone())
        .collect::<Vec<_>>();
    script_keys.sort();
    script_keys.dedup();
    if script_keys.len() != pre_mine_items.len() {
        return Err(format!("Duplicate script keys in '{}'!", party_file_name.display()));
    }
    // Verify knowledge of the script private key
    for (index, item) in party_info.iter().enumerate() {
        if !item
            .verification_signature
            .verify(&item.script_public_key, PrivateKey::from(item.index).as_bytes())
        {
            return Err(format!(
                "Verification signature at index {} in '{}' is not valid!",
                index,
                party_file_name.display()
            ));
        }
        if item.index != index as u64 {
            return Err(format!(
                "Index {} in '{}' does not align!",
                index,
                party_file_name.display()
            ));
        }
    }
    Ok(())
}

type PublicKeyVec = Vec<PublicKey>;

fn extract_threshold_and_backup_spend_keys(
    threshold_inputs: &[Vec<PreMineCreateStep1ForLeader>],
    backup_inputs: &[PreMineCreateStep1ForLeader],
) -> Result<(Vec<PublicKeyVec>, PublicKeyVec, Vec<PublicKeyVec>), String> {
    for item in threshold_inputs {
        if item.is_empty() || item.len() != backup_inputs.len() {
            return Err("Threshold/backup inputs empty or have different lengths!".to_string());
        }
    }
    let mut threshold_spend_keys = Vec::with_capacity(threshold_inputs[0].len());
    let mut backup_spend_keys = Vec::with_capacity(threshold_inputs[0].len());
    let mut all_spend_keys = Vec::with_capacity(threshold_inputs[0].len());
    for i in 0..threshold_inputs[0].len() {
        let mut keys_for_round = Vec::with_capacity(threshold_inputs.len());
        for party_info in threshold_inputs {
            keys_for_round.push(party_info[i].script_public_key.clone());
        }
        threshold_spend_keys.push(keys_for_round.clone());
        backup_spend_keys.push(backup_inputs[i].clone().script_public_key);
        keys_for_round.push(backup_inputs[i].clone().script_public_key);
        all_spend_keys.push(keys_for_round);
    }
    Ok((threshold_spend_keys, backup_spend_keys, all_spend_keys))
}

fn create_pre_mine_output_dir() -> Result<(String, PathBuf), CommandError> {
    let mut session_id = PrivateKey::random(&mut OsRng).to_base58();
    session_id.truncate(16);
    let out_dir = out_dir(&session_id, Context::Create)?;
    fs::create_dir_all(out_dir.clone())
        .map_err(|e| CommandError::JsonFile(format!("{} ({})", e, out_dir.display())))?;
    Ok((session_id, out_dir))
}

fn get_embedded_pre_mine_outputs(output_indexes: Vec<usize>) -> Result<Vec<TransactionOutput>, CommandError> {
    let pre_mine_contents = match Network::get_current_or_user_setting_or_default() {
        Network::MainNet => {
            unimplemented!("MainNet pre-mine not yet implemented");
        },
        Network::StageNet => {
            include_str!("../../../../base_layer/core/src/blocks/pre_mine/stagenet_pre_mine.json")
        },
        Network::NextNet => {
            include_str!("../../../../base_layer/core/src/blocks/pre_mine/nextnet_pre_mine.json")
        },
        Network::LocalNet => {
            include_str!("../../../../base_layer/core/src/blocks/pre_mine/esmeralda_pre_mine.json")
        },
        Network::Igor => {
            include_str!("../../../../base_layer/core/src/blocks/pre_mine/igor_pre_mine.json")
        },
        Network::Esmeralda => {
            include_str!("../../../../base_layer/core/src/blocks/pre_mine/esmeralda_pre_mine.json")
        },
    };
    let mut utxos = Vec::new();
    let mut counter = 1;
    let lines_count = pre_mine_contents.lines().count();
    for line in pre_mine_contents.lines() {
        if counter < lines_count {
            let utxo: TransactionOutput =
                serde_json::from_str(line).map_err(|e| CommandError::PreMine(format!("{}", e)))?;
            utxos.push(utxo);
        } else {
            break;
        }
        counter += 1;
    }

    let mut fetched_outputs = Vec::with_capacity(output_indexes.len());
    for index in output_indexes {
        if index >= utxos.len() {
            return Err(CommandError::PreMine(format!(
                "Error: Invalid 'output_index' {} provided pre-mine outputs only number {}!",
                index,
                utxos.len()
            )));
        }
        fetched_outputs.push(utxos[index].clone());
    }
    Ok(fetched_outputs)
}

fn write_utxos_to_csv_file(
    utxos: Vec<(UnblindedOutput, Commitment)>,
    file_path: PathBuf,
    with_private_keys: bool,
) -> Result<(), CommandError> {
    let file = File::create(file_path).map_err(|e| CommandError::CSVFile(e.to_string()))?;
    let mut csv_file = LineWriter::new(file);
    writeln!(
        csv_file,
        r##""index","version","value","spending_key","commitment","output_type","maturity","coinbase_extra","script","covenant","input_data","script_private_key","sender_offset_public_key","ephemeral_commitment","ephemeral_nonce","signature_u_x","signature_u_a","signature_u_y","script_lock_height","encrypted_data","minimum_value_promise","range_proof""##
    )
        .map_err(|e| CommandError::CSVFile(e.to_string()))?;
    for (i, (utxo, commitment)) in utxos.iter().enumerate() {
        writeln!(
            csv_file,
            r##""{}","V{}","{}","{}","{}","{:?}","{}","{}","{}","{}","{}","{}","{}","{}","{}","{}","{}","{}","{}","{}","{}","{}""##,
            i + 1,
            utxo.version.as_u8(),
            utxo.value.0,
            if with_private_keys {utxo.spending_key.to_hex()} else { "*hidden*".to_string() },
            commitment.to_hex(),
            utxo.features.output_type,
            utxo.features.maturity,
            String::from_utf8(utxo.features.coinbase_extra.clone())
                .unwrap_or_else(|_| utxo.features.coinbase_extra.to_hex()),
            utxo.script.to_hex(),
            utxo.covenant.to_bytes().to_hex(),
            utxo.input_data.to_hex(),
            if with_private_keys {utxo.script_private_key.to_hex()} else { "*hidden*".to_string() },
            utxo.sender_offset_public_key.to_hex(),
            utxo.metadata_signature.ephemeral_commitment().to_hex(),
            utxo.metadata_signature.ephemeral_pubkey().to_hex(),
            utxo.metadata_signature.u_x().to_hex(),
            utxo.metadata_signature.u_a().to_hex(),
            utxo.metadata_signature.u_y().to_hex(),
            utxo.script_lock_height,
            utxo.encrypted_data.to_byte_vec().to_hex(),
            utxo.minimum_value_promise.as_u64(),
            if let Some(proof) = utxo.range_proof.clone() {
                proof.to_hex()
            } else {
                "".to_string()
            },
        )
            .map_err(|e| CommandError::CSVFile(e.to_string()))?;
        debug!(
            target: LOG_TARGET,
            "UTXO {} exported: {:?}",
            i + 1,
            utxo
        );
    }
    Ok(())
}

fn write_tx_to_csv_file(tx: WalletTransaction, file_path: PathBuf) -> Result<(), CommandError> {
    let file = File::create(file_path).map_err(|e| CommandError::CSVFile(e.to_string()))?;
    let mut csv_file = LineWriter::new(file);
    let tx_string = serde_json::to_string(&tx).map_err(|e| CommandError::CSVFile(e.to_string()))?;
    writeln!(csv_file, "{}", tx_string).map_err(|e| CommandError::CSVFile(e.to_string()))?;

    Ok(())
}

fn load_tx_from_csv_file(file_path: PathBuf) -> Result<Vec<WalletTransaction>, CommandError> {
    let file_contents = fs::read_to_string(file_path).map_err(|e| CommandError::CSVFile(e.to_string()))?;
    let mut results = Vec::new();
    for line in file_contents.lines() {
        if let Ok(tx) = serde_json::from_str(line) {
            results.push(tx);
        } else {
            return Err(CommandError::CSVFile("Could not read json file".to_string()));
        }
    }
    Ok(results)
}

#[allow(dead_code)]
fn write_json_file<P: AsRef<Path>, T: Serialize>(path: P, data: &T) -> Result<(), CommandError> {
    fs::create_dir_all(path.as_ref().parent().unwrap()).map_err(|e| CommandError::JsonFile(e.to_string()))?;
    let file = File::create(path).map_err(|e| CommandError::JsonFile(e.to_string()))?;
    serde_json::to_writer_pretty(file, data).map_err(|e| CommandError::JsonFile(e.to_string()))?;
    Ok(())
}

#[allow(dead_code)]
fn read_json_file<P: AsRef<Path>, T: DeserializeOwned>(path: P) -> Result<T, CommandError> {
    let file = File::open(path).map_err(|e| CommandError::JsonFile(e.to_string()))?;
    serde_json::from_reader(file).map_err(|e| CommandError::JsonFile(e.to_string()))
}

#[allow(dead_code)]
async fn get_tip_height(wallet: &WalletSqlite) -> Option<u64> {
    let client = wallet
        .wallet_connectivity
        .clone()
        .obtain_base_node_wallet_rpc_client_timeout(Duration::from_secs(10))
        .await;

    match client {
        Some(mut client) => client
            .get_tip_info()
            .await
            .ok()
            .and_then(|t| t.metadata)
            .map(|m| m.best_block_height),
        None => None,
    }
}<|MERGE_RESOLUTION|>--- conflicted
+++ resolved
@@ -2056,43 +2056,6 @@
                 },
                 Err(err) => eprintln!("Error generating certificates: {}", err),
             },
-<<<<<<< HEAD
-            ExportViewKeyAndSpendKey(args) => {
-                let view_key = wallet.key_manager_service.get_view_key().await?;
-                let spend_key = wallet.key_manager_service.get_spend_key().await?;
-                let view_key_hex = view_key.pub_key.to_hex();
-                let private_view_key_hex = wallet
-                    .key_manager_service
-                    .get_private_key(&view_key.key_id)
-                    .await?
-                    .to_hex();
-                let spend_key_hex = spend_key.pub_key.to_hex();
-                let output_file = args.output_file;
-                #[derive(Serialize)]
-                struct ViewKeyFile {
-                    view_key: String,
-                    public_view_key: String,
-                    spend_key: String,
-                }
-                let view_key_file = ViewKeyFile {
-                    view_key: private_view_key_hex.clone(),
-                    public_view_key: view_key_hex.clone(),
-                    spend_key: spend_key_hex.clone(),
-                };
-                let view_key_file_json =
-                    serde_json::to_string(&view_key_file).map_err(|e| CommandError::JsonFile(e.to_string()))?;
-                if let Some(file) = output_file {
-                    let file = File::create(file).map_err(|e| CommandError::JsonFile(e.to_string()))?;
-                    let mut file = LineWriter::new(file);
-                    writeln!(file, "{}", view_key_file_json).map_err(|e| CommandError::JsonFile(e.to_string()))?;
-                } else {
-                    println!("View key: {}", private_view_key_hex);
-                    println!("Spend key: {}", spend_key_hex);
-                }
-            },
-            Sync => {
-                todo!()
-=======
             Sync(args) => {
                 let mut utxo_scanner = wallet.utxo_scanner_service.clone();
                 let mut receiver = utxo_scanner.get_event_receiver();
@@ -2199,7 +2162,39 @@
                     },
                     Err(e) => eprintln!("GetBalance error! {}", e),
                 }
->>>>>>> 900a1076
+            },
+            ExportViewKeyAndSpendKey(args) => {
+                let view_key = wallet.key_manager_service.get_view_key().await?;
+                let spend_key = wallet.key_manager_service.get_spend_key().await?;
+                let view_key_hex = view_key.pub_key.to_hex();
+                let private_view_key_hex = wallet
+                    .key_manager_service
+                    .get_private_key(&view_key.key_id)
+                    .await?
+                    .to_hex();
+                let spend_key_hex = spend_key.pub_key.to_hex();
+                let output_file = args.output_file;
+                #[derive(Serialize)]
+                struct ViewKeyFile {
+                    view_key: String,
+                    public_view_key: String,
+                    spend_key: String,
+                }
+                let view_key_file = ViewKeyFile {
+                    view_key: private_view_key_hex.clone(),
+                    public_view_key: view_key_hex.clone(),
+                    spend_key: spend_key_hex.clone(),
+                };
+                let view_key_file_json =
+                    serde_json::to_string(&view_key_file).map_err(|e| CommandError::JsonFile(e.to_string()))?;
+                if let Some(file) = output_file {
+                    let file = File::create(file).map_err(|e| CommandError::JsonFile(e.to_string()))?;
+                    let mut file = LineWriter::new(file);
+                    writeln!(file, "{}", view_key_file_json).map_err(|e| CommandError::JsonFile(e.to_string()))?;
+                } else {
+                    println!("View key: {}", private_view_key_hex);
+                    println!("Spend key: {}", spend_key_hex);
+                }
             },
         }
     }
