// Copyright 2020. The Tari Project
//
// Redistribution and use in source and binary forms, with or without modification, are permitted provided that the
// following conditions are met:
//
// 1. Redistributions of source code must retain the above copyright notice, this list of conditions and the following
// disclaimer.
//
// 2. Redistributions in binary form must reproduce the above copyright notice, this list of conditions and the
// following disclaimer in the documentation and/or other materials provided with the distribution.
//
// 3. Neither the name of the copyright holder nor the names of its contributors may be used to endorse or promote
// products derived from this software without specific prior written permission.
//
// THIS SOFTWARE IS PROVIDED BY THE COPYRIGHT HOLDERS AND CONTRIBUTORS "AS IS" AND ANY EXPRESS OR IMPLIED WARRANTIES,
// INCLUDING, BUT NOT LIMITED TO, THE IMPLIED WARRANTIES OF MERCHANTABILITY AND FITNESS FOR A PARTICULAR PURPOSE ARE
// DISCLAIMED. IN NO EVENT SHALL THE COPYRIGHT HOLDER OR CONTRIBUTORS BE LIABLE FOR ANY DIRECT, INDIRECT, INCIDENTAL,
// SPECIAL, EXEMPLARY, OR CONSEQUENTIAL DAMAGES (INCLUDING, BUT NOT LIMITED TO, PROCUREMENT OF SUBSTITUTE GOODS OR
// SERVICES; LOSS OF USE, DATA, OR PROFITS; OR BUSINESS INTERRUPTION) HOWEVER CAUSED AND ON ANY THEORY OF LIABILITY,
// WHETHER IN CONTRACT, STRICT LIABILITY, OR TORT (INCLUDING NEGLIGENCE OR OTHERWISE) ARISING IN ANY WAY OUT OF THE
// USE OF THIS SOFTWARE, EVEN IF ADVISED OF THE POSSIBILITY OF SUCH DAMAGE.

use std::{
    collections::HashMap,
    convert::TryInto,
    fs,
    fs::File,
    io,
    io::{LineWriter, Write},
    path::{Path, PathBuf},
    time::{Duration, Instant},
};

use blake2::Blake2b;
use chrono::{DateTime, Utc};
use digest::{consts::U32, crypto_common::rand_core::OsRng, Digest};
use futures::FutureExt;
use log::*;
use minotari_app_grpc::tls::certs::{generate_self_signed_certs, print_warning, write_cert_to_disk};
use minotari_wallet::{
    connectivity_service::WalletConnectivityInterface,
    output_manager_service::{handle::OutputManagerHandle, UtxoSelectionCriteria},
    transaction_service::{
        handle::{TransactionEvent, TransactionServiceHandle},
        storage::models::WalletTransaction,
    },
    TransactionStage,
    WalletConfig,
    WalletSqlite,
};
use serde::{de::DeserializeOwned, Serialize};
use sha2::Sha256;
use tari_common_types::{
    burnt_proof::BurntProof,
    emoji::EmojiId,
    tari_address::TariAddress,
    transaction::TxId,
<<<<<<< HEAD
    types::{Commitment, FixedHash, PrivateKey, PublicKey, Signature},
=======
    types::{Commitment, FixedHash, HashOutput, PrivateKey, PublicKey, Signature},
>>>>>>> 54bccd7c
};
use tari_comms::{
    connectivity::{ConnectivityEvent, ConnectivityRequester},
    multiaddr::Multiaddr,
    types::CommsPublicKey,
};
use tari_comms_dht::{envelope::NodeDestination, DhtDiscoveryRequester};
use tari_core::{
    consensus::DomainSeparatedConsensusHasher,
    covenants::Covenant,
    one_sided::FaucetHashDomain,
    transactions::{
        key_manager::TransactionKeyManagerInterface,
        tari_amount::{uT, MicroMinotari, Minotari},
        transaction_components::{
            encrypted_data::PaymentId,
            OutputFeatures,
            Transaction,
            TransactionInput,
            TransactionInputVersion,
            TransactionOutput,
            TransactionOutputVersion,
            UnblindedOutput,
            WalletOutput,
        },
    },
};
use tari_crypto::{
    keys::SecretKey,
    ristretto::{pedersen::PedersenCommitment, RistrettoSecretKey},
};
use tari_key_manager::key_manager_service::KeyManagerInterface;
use tari_script::{script, CheckSigSchnorrSignature};
use tari_utilities::{encoding::Base58, hex::Hex, ByteArray};
use tokio::{
    sync::{broadcast, mpsc},
    time::{sleep, timeout},
};

use super::error::CommandError;
use crate::{
    automation::{
        utils::{
            get_file_name,
            move_session_file_to_session_dir,
            out_dir,
            read_and_verify,
            read_session_info,
            read_verify_session_info,
            write_json_object_to_file_as_line,
            write_to_json_file,
        },
        Step1SessionInfo,
        Step2OutputsForLeader,
        Step2OutputsForSelf,
        Step3OutputsForParties,
        Step3OutputsForSelf,
        Step4OutputsForLeader,
    },
    cli::{CliCommands, MakeItRainTransactionType},
    utils::db::{CUSTOM_BASE_NODE_ADDRESS_KEY, CUSTOM_BASE_NODE_PUBLIC_KEY_KEY},
};

pub const LOG_TARGET: &str = "wallet::automation::commands";
// Faucet file names
pub(crate) const FILE_EXTENSION: &str = "json";
pub(crate) const SESSION_INFO: &str = "step_1_session_info";
pub(crate) const STEP_2_LEADER: &str = "step_2_for_leader_from_";
pub(crate) const STEP_2_SELF: &str = "step_2_for_self";
pub(crate) const STEP_3_SELF: &str = "step_3_for_self";
pub(crate) const STEP_3_PARTIES: &str = "step_3_for_parties";
pub(crate) const STEP_4_LEADER: &str = "step_4_for_leader_from_";

#[derive(Debug)]
pub struct SentTransaction {}

/// Send a normal negotiated transaction to a recipient
pub async fn send_tari(
    mut wallet_transaction_service: TransactionServiceHandle,
    fee_per_gram: u64,
    amount: MicroMinotari,
    destination: TariAddress,
    message: String,
) -> Result<TxId, CommandError> {
    wallet_transaction_service
        .send_transaction(
            destination,
            amount,
            UtxoSelectionCriteria::default(),
            OutputFeatures::default(),
            fee_per_gram * uT,
            message,
        )
        .await
        .map_err(CommandError::TransactionServiceError)
}

pub async fn burn_tari(
    mut wallet_transaction_service: TransactionServiceHandle,
    fee_per_gram: u64,
    amount: MicroMinotari,
    message: String,
    sidechain_deployment_key: Option<PrivateKey>,
) -> Result<(TxId, BurntProof), CommandError> {
    wallet_transaction_service
        .burn_tari(
            amount,
            UtxoSelectionCriteria::default(),
            fee_per_gram * uT,
            message,
            None,
            sidechain_deployment_key,
        )
        .await
        .map_err(CommandError::TransactionServiceError)
}

/// encumbers a n-of-m transaction
#[allow(clippy::too_many_arguments)]
#[allow(clippy::mutable_key_type)]
async fn encumber_aggregate_utxo(
    mut wallet_transaction_service: TransactionServiceHandle,
    fee_per_gram: MicroMinotari,
    output_hash: HashOutput,
    expected_commitment: PedersenCommitment,
    script_input_shares: HashMap<PublicKey, CheckSigSchnorrSignature>,
    script_signature_public_nonces: Vec<PublicKey>,
    sender_offset_public_key_shares: Vec<PublicKey>,
    metadata_ephemeral_public_key_shares: Vec<PublicKey>,
    dh_shared_secret_shares: Vec<PublicKey>,
    recipient_address: TariAddress,
) -> Result<(TxId, Transaction, PublicKey, PublicKey, PublicKey), CommandError> {
    wallet_transaction_service
        .encumber_aggregate_utxo(
            fee_per_gram,
            output_hash,
            expected_commitment,
            script_input_shares,
            script_signature_public_nonces,
            sender_offset_public_key_shares,
            metadata_ephemeral_public_key_shares,
            dh_shared_secret_shares,
            recipient_address,
        )
        .await
        .map_err(CommandError::TransactionServiceError)
}

/// finalises an already encumbered a n-of-m transaction
async fn finalise_aggregate_utxo(
    mut wallet_transaction_service: TransactionServiceHandle,
    tx_id: u64,
    meta_signatures: Vec<Signature>,
    script_signatures: Vec<Signature>,
    wallet_script_secret_key: PrivateKey,
) -> Result<TxId, CommandError> {
    let mut meta_sig = Signature::default();
    for sig in &meta_signatures {
        meta_sig = &meta_sig + sig;
    }
    let mut script_sig = Signature::default();
    for sig in &script_signatures {
        script_sig = &script_sig + sig;
    }

    wallet_transaction_service
        .finalize_aggregate_utxo(tx_id, meta_sig, script_sig, wallet_script_secret_key)
        .await
        .map_err(CommandError::TransactionServiceError)
}

/// publishes a tari-SHA atomic swap HTLC transaction
pub async fn init_sha_atomic_swap(
    mut wallet_transaction_service: TransactionServiceHandle,
    fee_per_gram: u64,
    amount: MicroMinotari,
    selection_criteria: UtxoSelectionCriteria,
    dest_address: TariAddress,
    message: String,
) -> Result<(TxId, PublicKey, TransactionOutput), CommandError> {
    let (tx_id, pre_image, output) = wallet_transaction_service
        .send_sha_atomic_swap_transaction(dest_address, amount, selection_criteria, fee_per_gram * uT, message)
        .await
        .map_err(CommandError::TransactionServiceError)?;
    Ok((tx_id, pre_image, output))
}

/// claims a tari-SHA atomic swap HTLC transaction
pub async fn finalise_sha_atomic_swap(
    mut output_service: OutputManagerHandle,
    mut transaction_service: TransactionServiceHandle,
    output_hash: FixedHash,
    pre_image: PublicKey,
    fee_per_gram: MicroMinotari,
    message: String,
) -> Result<TxId, CommandError> {
    let (tx_id, _fee, amount, tx) = output_service
        .create_claim_sha_atomic_swap_transaction(output_hash, pre_image, fee_per_gram)
        .await?;
    transaction_service
        .submit_transaction(tx_id, tx, amount, message)
        .await?;
    Ok(tx_id)
}

/// claims a HTLC refund transaction
pub async fn claim_htlc_refund(
    mut output_service: OutputManagerHandle,
    mut transaction_service: TransactionServiceHandle,
    output_hash: FixedHash,
    fee_per_gram: MicroMinotari,
    message: String,
) -> Result<TxId, CommandError> {
    let (tx_id, _fee, amount, tx) = output_service
        .create_htlc_refund_transaction(output_hash, fee_per_gram)
        .await?;
    transaction_service
        .submit_transaction(tx_id, tx, amount, message)
        .await?;
    Ok(tx_id)
}

pub async fn register_validator_node(
    amount: MicroMinotari,
    mut wallet_transaction_service: TransactionServiceHandle,
    validator_node_public_key: PublicKey,
    validator_node_signature: Signature,
    validator_node_claim_public_key: PublicKey,
    sidechain_deployment_key: Option<PrivateKey>,
    selection_criteria: UtxoSelectionCriteria,
    fee_per_gram: MicroMinotari,
    message: String,
) -> Result<TxId, CommandError> {
    wallet_transaction_service
        .register_validator_node(
            amount,
            validator_node_public_key,
            validator_node_signature,
            validator_node_claim_public_key,
            sidechain_deployment_key,
            selection_criteria,
            fee_per_gram,
            message,
        )
        .await
        .map_err(CommandError::TransactionServiceError)
}

pub async fn send_one_sided_to_stealth_address(
    mut wallet_transaction_service: TransactionServiceHandle,
    fee_per_gram: u64,
    amount: MicroMinotari,
    selection_criteria: UtxoSelectionCriteria,
    dest_address: TariAddress,
    message: String,
    payment_id: PaymentId,
) -> Result<TxId, CommandError> {
    wallet_transaction_service
        .send_one_sided_to_stealth_address_transaction(
            dest_address,
            amount,
            selection_criteria,
            OutputFeatures::default(),
            fee_per_gram * uT,
            message,
            payment_id,
        )
        .await
        .map_err(CommandError::TransactionServiceError)
}

pub async fn coin_split(
    amount_per_split: MicroMinotari,
    num_splits: usize,
    fee_per_gram: MicroMinotari,
    message: String,
    output_service: &mut OutputManagerHandle,
    transaction_service: &mut TransactionServiceHandle,
) -> Result<TxId, CommandError> {
    let (tx_id, tx, amount) = output_service
        .create_coin_split(vec![], amount_per_split, num_splits, fee_per_gram)
        .await?;
    transaction_service
        .submit_transaction(tx_id, tx, amount, message)
        .await?;

    Ok(tx_id)
}

async fn wait_for_comms(connectivity_requester: &ConnectivityRequester) -> Result<(), CommandError> {
    let mut connectivity = connectivity_requester.get_event_subscription();
    print!("Waiting for connectivity... ");
    let timeout = sleep(Duration::from_secs(30));
    tokio::pin!(timeout);
    let mut timeout = timeout.fuse();
    loop {
        tokio::select! {
            // Wait for the first base node connection
            Ok(ConnectivityEvent::PeerConnected(conn)) = connectivity.recv() => {
                if conn.peer_features().is_node() {
                    println!("✅");
                    return Ok(());
                }
            },
            () = &mut timeout => {
                println!("❌");
                return Err(CommandError::Comms("Timed out".to_string()));
            }
        }
    }
}

async fn set_base_node_peer(
    mut wallet: WalletSqlite,
    public_key: PublicKey,
    address: Multiaddr,
) -> Result<(CommsPublicKey, Multiaddr), CommandError> {
    println!("Setting base node peer...");
    println!("{}::{}", public_key, address);
    wallet
        .set_base_node_peer(public_key.clone(), Some(address.clone()))
        .await?;
    Ok((public_key, address))
}

pub async fn discover_peer(
    mut dht_service: DhtDiscoveryRequester,
    dest_public_key: PublicKey,
) -> Result<(), CommandError> {
    let start = Instant::now();
    println!("🌎 Peer discovery started.");
    match dht_service
        .discover_peer(
            dest_public_key.clone(),
            NodeDestination::PublicKey(Box::new(dest_public_key)),
        )
        .await
    {
        Ok(peer) => {
            println!("⚡️ Discovery succeeded in {}ms.", start.elapsed().as_millis());
            println!("{}", peer);
        },
        Err(err) => {
            println!("💀 Discovery failed: '{:?}'", err);
        },
    }

    Ok(())
}
// casting here is okay. If the txns per second for this primary debug tool is a bit off its okay.
#[allow(clippy::cast_possible_truncation)]
#[allow(clippy::too_many_lines)]
pub async fn make_it_rain(
    wallet_transaction_service: TransactionServiceHandle,
    fee_per_gram: u64,
    transactions_per_second: f64,
    duration: Duration,
    start_amount: MicroMinotari,
    increase_amount: MicroMinotari,
    start_time: DateTime<Utc>,
    destination: TariAddress,
    transaction_type: MakeItRainTransactionType,
    message: String,
) -> Result<(), CommandError> {
    // Limit the transactions per second to a reasonable range
    // Notes:
    // - The 'transactions_per_second' is best effort and not guaranteed.
    // - If a slower rate is requested as what is achievable, transactions will be delayed to match the rate.
    // - If a faster rate is requested as what is achievable, the maximum rate will be that of the integrated system.
    // - The default value of 25/s may not be achievable.
    let transactions_per_second = transactions_per_second.abs().clamp(0.01, 250.0);
    // We are spawning this command in parallel, thus not collecting transaction IDs
    tokio::task::spawn(async move {
        // Wait until specified test start time
        let now = Utc::now();
        let delay_ms = if start_time > now {
            println!(
                "`make-it-rain` scheduled to start at {}: msg \"{}\"",
                start_time, message
            );
            (start_time - now).num_milliseconds() as u64
        } else {
            0
        };

        debug!(
            target: LOG_TARGET,
            "make-it-rain delaying for {:?} ms - scheduled to start at {}", delay_ms, start_time
        );
        sleep(Duration::from_millis(delay_ms)).await;

        let num_txs = (transactions_per_second * duration.as_secs() as f64) as usize;
        let started_at = Utc::now();

        struct TransactionSendStats {
            i: usize,
            tx_id: Result<TxId, CommandError>,
            delayed_for: Duration,
            submit_time: Duration,
        }
        println!(
            "\n`make-it-rain` starting {} {} transactions \"{}\"\n",
            num_txs, transaction_type, message
        );
        let (sender, mut receiver) = mpsc::channel(num_txs);
        {
            let sender = sender;
            for i in 0..num_txs {
                debug!(
                    target: LOG_TARGET,
                    "make-it-rain starting {} of {} {} transactions",
                    i + 1,
                    num_txs,
                    transaction_type
                );
                let loop_started_at = Instant::now();
                let tx_service = wallet_transaction_service.clone();
                // Transaction details
                let amount = start_amount + increase_amount * (i as u64);

                // Manage transaction submission rate
                let actual_ms = (Utc::now() - started_at).num_milliseconds();
                let target_ms = (i as f64 * (1000.0 / transactions_per_second)) as i64;
                trace!(
                    target: LOG_TARGET,
                    "make-it-rain {}: target {:?} ms vs. actual {:?} ms", i, target_ms, actual_ms
                );
                if target_ms - actual_ms > 0 {
                    // Maximum delay between Txs set to 120 s
                    let delay_ms = Duration::from_millis((target_ms - actual_ms).min(120_000i64) as u64);
                    trace!(
                        target: LOG_TARGET,
                        "make-it-rain {}: delaying for {:?} ms", i, delay_ms
                    );
                    sleep(delay_ms).await;
                }
                let delayed_for = Instant::now();
                let sender_clone = sender.clone();
                let fee = fee_per_gram;
                let address = destination.clone();
                let msg = message.clone();
                tokio::task::spawn(async move {
                    let spawn_start = Instant::now();
                    // Send transaction
                    let tx_id = match transaction_type {
                        MakeItRainTransactionType::Interactive => {
                            send_tari(tx_service, fee, amount, address.clone(), msg.clone()).await
                        },
                        MakeItRainTransactionType::StealthOneSided => {
                            send_one_sided_to_stealth_address(
                                tx_service,
                                fee,
                                amount,
                                UtxoSelectionCriteria::default(),
                                address.clone(),
                                msg.clone(),
                                PaymentId::Empty,
                            )
                            .await
                        },
                        MakeItRainTransactionType::BurnTari => burn_tari(tx_service, fee, amount, msg.clone(), None)
                            .await
                            .map(|(tx_id, _)| tx_id),
                    };
                    let submit_time = Instant::now();

                    if let Err(e) = sender_clone
                        .send(TransactionSendStats {
                            i: i + 1,
                            tx_id,
                            delayed_for: delayed_for.duration_since(loop_started_at),
                            submit_time: submit_time.duration_since(spawn_start),
                        })
                        .await
                    {
                        warn!(
                            target: LOG_TARGET,
                            "make-it-rain: Error sending transaction send stats to channel: {}",
                            e.to_string()
                        );
                    }
                });
            }
        }
        while let Some(send_stats) = receiver.recv().await {
            match send_stats.tx_id {
                Ok(tx_id) => {
                    print!("{} ", send_stats.i);
                    io::stdout().flush().unwrap();
                    debug!(
                        target: LOG_TARGET,
                        "make-it-rain transaction {} ({}) submitted to queue, tx_id: {}, delayed for ({}ms), submit \
                         time ({}ms)",
                        send_stats.i,
                        transaction_type,
                        tx_id,
                        send_stats.delayed_for.as_millis(),
                        send_stats.submit_time.as_millis()
                    );
                },
                Err(e) => {
                    warn!(
                        target: LOG_TARGET,
                        "make-it-rain transaction {} ({}) error: {}",
                        send_stats.i,
                        transaction_type,
                        e.to_string(),
                    );
                },
            }
        }
        debug!(
            target: LOG_TARGET,
            "make-it-rain concluded {} {} transactions", num_txs, transaction_type
        );
        println!(
            "\n`make-it-rain` concluded {} {} transactions (\"{}\") at {}",
            num_txs,
            transaction_type,
            message,
            Utc::now(),
        );
    });

    Ok(())
}

pub async fn monitor_transactions(
    transaction_service: TransactionServiceHandle,
    tx_ids: Vec<TxId>,
    wait_stage: TransactionStage,
) -> Vec<SentTransaction> {
    let mut event_stream = transaction_service.get_event_stream();
    let mut results = Vec::new();
    debug!(target: LOG_TARGET, "monitor transactions wait_stage: {:?}", wait_stage);
    println!(
        "Monitoring {} sent transactions to {:?} stage...",
        tx_ids.len(),
        wait_stage
    );

    loop {
        match event_stream.recv().await {
            Ok(event) => match &*event {
                TransactionEvent::TransactionSendResult(id, status) if tx_ids.contains(id) => {
                    debug!(target: LOG_TARGET, "tx send event for tx_id: {}, {}", *id, status);
                    if wait_stage == TransactionStage::DirectSendOrSaf &&
                        (status.direct_send_result || status.store_and_forward_send_result)
                    {
                        results.push(SentTransaction {});
                        if results.len() == tx_ids.len() {
                            break;
                        }
                    }
                },
                TransactionEvent::ReceivedTransactionReply(id) if tx_ids.contains(id) => {
                    debug!(target: LOG_TARGET, "tx reply event for tx_id: {}", *id);
                    if wait_stage == TransactionStage::Negotiated {
                        results.push(SentTransaction {});
                        if results.len() == tx_ids.len() {
                            break;
                        }
                    }
                },
                TransactionEvent::TransactionBroadcast(id) if tx_ids.contains(id) => {
                    debug!(target: LOG_TARGET, "tx mempool broadcast event for tx_id: {}", *id);
                    if wait_stage == TransactionStage::Broadcast {
                        results.push(SentTransaction {});
                        if results.len() == tx_ids.len() {
                            break;
                        }
                    }
                },
                TransactionEvent::TransactionMinedUnconfirmed {
                    tx_id,
                    num_confirmations,
                    is_valid,
                } if tx_ids.contains(tx_id) => {
                    debug!(
                        target: LOG_TARGET,
                        "tx mined unconfirmed event for tx_id: {}, confirmations: {}, is_valid: {}",
                        *tx_id,
                        num_confirmations,
                        is_valid
                    );
                    if wait_stage == TransactionStage::MinedUnconfirmed {
                        results.push(SentTransaction {});
                        if results.len() == tx_ids.len() {
                            break;
                        }
                    }
                },
                TransactionEvent::TransactionMined { tx_id, is_valid } if tx_ids.contains(tx_id) => {
                    debug!(
                        target: LOG_TARGET,
                        "tx mined confirmed event for tx_id: {}, is_valid:{}", *tx_id, is_valid
                    );
                    if wait_stage == TransactionStage::Mined {
                        results.push(SentTransaction {});
                        if results.len() == tx_ids.len() {
                            break;
                        }
                    }
                },
                _ => {},
            },
            // All event senders have gone (i.e. we take it that the node is shutting down)
            Err(broadcast::error::RecvError::Closed) => {
                debug!(
                    target: LOG_TARGET,
                    "All Transaction event senders have gone. Exiting `monitor_transactions` loop."
                );
                break;
            },
            Err(err) => {
                warn!(target: LOG_TARGET, "monitor_transactions: {}", err);
            },
        }
    }

    results
}

#[allow(clippy::too_many_lines)]
pub async fn command_runner(
    config: &WalletConfig,
    commands: Vec<CliCommands>,
    wallet: WalletSqlite,
) -> Result<(), CommandError> {
    let wait_stage = config.command_send_wait_stage;

    let mut transaction_service = wallet.transaction_service.clone();
    let mut output_service = wallet.output_manager_service.clone();
    let dht_service = wallet.dht_service.discovery_service_requester().clone();
    let connectivity_requester = wallet.comms.connectivity();
    let key_manager_service = wallet.key_manager_service.clone();
    let mut online = false;

    let mut tx_ids = Vec::new();

    println!("==============");
    println!("Command Runner");
    println!("==============");

    #[allow(clippy::enum_glob_use)]
    for (idx, parsed) in commands.into_iter().enumerate() {
        println!("\n{}. {:?}\n", idx + 1, parsed);
        use crate::cli::CliCommands::*;
        match parsed {
            GetBalance => match output_service.clone().get_balance().await {
                Ok(balance) => {
                    debug!(target: LOG_TARGET, "get-balance concluded");
                    println!("{}", balance);
                },
                Err(e) => eprintln!("GetBalance error! {}", e),
            },
            DiscoverPeer(args) => {
                if !online {
                    match wait_for_comms(&connectivity_requester).await {
                        Ok(..) => {
                            online = true;
                        },
                        Err(e) => {
                            eprintln!("DiscoverPeer error! {}", e);
                            continue;
                        },
                    }
                }
                if let Err(e) = discover_peer(dht_service.clone(), args.dest_public_key.into()).await {
                    eprintln!("DiscoverPeer error! {}", e);
                }
            },
            BurnMinotari(args) => {
                match burn_tari(
                    transaction_service.clone(),
                    config.fee_per_gram,
                    args.amount,
                    args.message,
                    None,
                )
                .await
                {
                    Ok((tx_id, proof)) => {
                        debug!(target: LOG_TARGET, "burn minotari concluded with tx_id {}", tx_id);
                        println!("Burnt {} Minotari in tx_id: {}", args.amount, tx_id);
                        println!("The following can be used to claim the burnt funds:");
                        println!();
                        println!("claim_public_key: {}", proof.reciprocal_claim_public_key);
                        println!("commitment: {}", proof.commitment.as_public_key());
                        println!("ownership_proof: {:?}", proof.ownership_proof);
                        println!("ownership_proof: {:?}", proof.range_proof);
                        tx_ids.push(tx_id);
                    },
                    Err(e) => eprintln!("BurnMinotari error! {}", e),
                }
            },
            FaucetGenerateSessionInfo(args) => {
                let commitment = if let Ok(val) = Commitment::from_hex(&args.commitment) {
                    val
                } else {
                    eprintln!("\nError: Invalid 'commitment' provided!\n");
                    continue;
                };
                let hash = if let Ok(val) = FixedHash::from_hex(&args.output_hash) {
                    val
                } else {
                    eprintln!("\nError: Invalid 'output_hash' provided!\n");
                    continue;
                };

                if args.verify_unspent_outputs {
                    let unspent_outputs = transaction_service.fetch_unspent_outputs(vec![hash]).await?;
                    if unspent_outputs.is_empty() {
                        eprintln!(
                            "\nError: Output with output_hash '{}' has already been spent!\n",
                            args.output_hash
                        );
                        continue;
                    }
                    if unspent_outputs[0].commitment() != &commitment {
                        eprintln!(
                            "\nError: Mismatched commitment '{}' and output_hash '{}'; not for the same output!\n",
                            args.commitment, args.output_hash
                        );
                        continue;
                    }
                }

                let mut session_id = PrivateKey::random(&mut OsRng).to_base58();
                session_id.truncate(16);
                let session_info = Step1SessionInfo {
                    session_id: session_id.clone(),
                    commitment_to_spend: args.commitment,
                    output_hash: args.output_hash,
                    recipient_address: args.recipient_address,
                    fee_per_gram: args.fee_per_gram,
                };
                let out_dir = out_dir(&session_info.session_id)?;
                let out_file = out_dir.join(get_file_name(SESSION_INFO, None));
                write_to_json_file(&out_file, true, session_info)?;
                println!();
                println!("Concluded step 1 'faucet-generate-session-info'");
                println!("Your session ID is:                 '{}'", session_id);
                println!("Your session's output directory is: '{}'", out_dir.display());
                println!("Session info saved to:              '{}'", out_file.display());
                println!("Send '{}' to parties for step 2", get_file_name(SESSION_INFO, None));
                println!();
            },
            FaucetCreatePartyDetails(args) => {
                if args.alias.is_empty() || args.alias.contains(" ") {
                    eprintln!("\nError: Alias cannot contain spaces!\n");
                    continue;
                }
                if args.alias.chars().any(|c| !c.is_alphanumeric() && c != '_') {
                    eprintln!("\nError: Alias contains invalid characters! Only alphanumeric and '_' are allowed.\n");
                    continue;
                }

                let wallet_spend_key = wallet.key_manager_service.get_spend_key().await?;
                let script_nonce_key = key_manager_service.get_random_key().await?;
                let sender_offset_key = key_manager_service.get_random_key().await?;
                let sender_offset_nonce = key_manager_service.get_random_key().await?;

                // Read session info
                let session_info = read_session_info(args.input_file.clone())?;

                let commitment = Commitment::from_hex(&session_info.commitment_to_spend)?;
                let commitment_hash: [u8; 32] =
                    DomainSeparatedConsensusHasher::<FaucetHashDomain, Blake2b<U32>>::new("com_hash")
                        .chain(&commitment)
                        .finalize()
                        .into();
                let shared_secret = key_manager_service
                    .get_diffie_hellman_shared_secret(
                        &sender_offset_key.key_id,
                        session_info
                            .recipient_address
                            .public_view_key()
                            .ok_or(CommandError::InvalidArgument("Missing public view key".to_string()))?,
                    )
                    .await?;
                let shared_secret_public_key = PublicKey::from_canonical_bytes(shared_secret.as_bytes())?;

                let script_input_signature = key_manager_service
                    .sign_script_message(&wallet_spend_key.key_id, &commitment_hash)
                    .await?;

                let out_dir = out_dir(&session_info.session_id)?;
                let step_2_outputs_for_leader = Step2OutputsForLeader {
                    script_input_signature,
                    wallet_public_spend_key: wallet_spend_key.pub_key,
                    public_script_nonce_key: script_nonce_key.pub_key,
                    public_sender_offset_key: sender_offset_key.pub_key,
                    public_sender_offset_nonce_key: sender_offset_nonce.pub_key,
                    dh_shared_secret_public_key: shared_secret_public_key,
                };
                let out_file_leader = out_dir.join(get_file_name(STEP_2_LEADER, Some(args.alias.clone())));
                write_json_object_to_file_as_line(&out_file_leader, true, session_info.clone())?;
                write_json_object_to_file_as_line(&out_file_leader, false, step_2_outputs_for_leader)?;

                let step_2_outputs_for_self = Step2OutputsForSelf {
                    alias: args.alias.clone(),
                    wallet_spend_key_id: wallet_spend_key.key_id,
                    script_nonce_key_id: script_nonce_key.key_id,
                    sender_offset_key_id: sender_offset_key.key_id,
                    sender_offset_nonce_key_id: sender_offset_nonce.key_id,
                };
                let out_file_self = out_dir.join(get_file_name(STEP_2_SELF, None));
                write_json_object_to_file_as_line(&out_file_self, true, session_info.clone())?;
                write_json_object_to_file_as_line(&out_file_self, false, step_2_outputs_for_self)?;

                println!();
                println!("Concluded step 2 'faucet-create-party-details'");
                println!("Your session's output directory is '{}'", out_dir.display());
                move_session_file_to_session_dir(&session_info.session_id, &args.input_file)?;
                println!(
                    "Send '{}' to leader for step 3",
                    get_file_name(STEP_2_LEADER, Some(args.alias))
                );
                println!();
            },
            FaucetEncumberAggregateUtxo(args) => {
                // Read session info
                let session_info = read_verify_session_info(&args.session_id)?;

                #[allow(clippy::mutable_key_type)]
                let mut input_shares = HashMap::new();
                let mut script_signature_public_nonces = Vec::with_capacity(args.input_file_names.len());
                let mut sender_offset_public_key_shares = Vec::with_capacity(args.input_file_names.len());
                let mut metadata_ephemeral_public_key_shares = Vec::with_capacity(args.input_file_names.len());
                let mut dh_shared_secret_shares = Vec::with_capacity(args.input_file_names.len());
                for file_name in args.input_file_names {
                    // Read party input
                    let party_info =
                        read_and_verify::<Step2OutputsForLeader>(&args.session_id, &file_name, &session_info)?;
                    input_shares.insert(party_info.wallet_public_spend_key, party_info.script_input_signature);
                    script_signature_public_nonces.push(party_info.public_script_nonce_key);
                    sender_offset_public_key_shares.push(party_info.public_sender_offset_key);
                    metadata_ephemeral_public_key_shares.push(party_info.public_sender_offset_nonce_key);
                    dh_shared_secret_shares.push(party_info.dh_shared_secret_public_key);
                }

                match encumber_aggregate_utxo(
                    transaction_service.clone(),
                    session_info.fee_per_gram,
                    FixedHash::from_hex(&session_info.output_hash)
                        .map_err(|e| CommandError::InvalidArgument(e.to_string()))?,
                    Commitment::from_hex(&session_info.commitment_to_spend)?,
                    input_shares,
                    script_signature_public_nonces,
                    sender_offset_public_key_shares,
                    metadata_ephemeral_public_key_shares,
                    dh_shared_secret_shares,
                    session_info.recipient_address.clone(),
                )
                .await
                {
                    Ok((
                        tx_id,
                        transaction,
                        script_pubkey,
                        total_metadata_ephemeral_public_key,
                        total_script_nonce,
                    )) => {
                        let out_dir = out_dir(&args.session_id)?;
                        let step_3_outputs_for_self = Step3OutputsForSelf { tx_id };
                        let out_file = out_dir.join(get_file_name(STEP_3_SELF, None));
                        write_json_object_to_file_as_line(&out_file, true, session_info.clone())?;
                        write_json_object_to_file_as_line(&out_file, false, step_3_outputs_for_self)?;

                        let step_3_outputs_for_parties = Step3OutputsForParties {
                            input_stack: transaction.body.inputs()[0].clone().input_data,
                            input_script: transaction.body.inputs()[0].script().unwrap().clone(),
                            total_script_key: script_pubkey,
                            script_signature_ephemeral_commitment: transaction.body.inputs()[0]
                                .script_signature
                                .ephemeral_commitment()
                                .clone(),
                            script_signature_ephemeral_pubkey: total_script_nonce,
                            output_commitment: transaction.body.outputs()[0].commitment().clone(),
                            sender_offset_pubkey: transaction.body.outputs()[0].clone().sender_offset_public_key,
                            metadata_signature_ephemeral_commitment: transaction.body.outputs()[0]
                                .metadata_signature
                                .ephemeral_commitment()
                                .clone(),
                            metadata_signature_ephemeral_pubkey: total_metadata_ephemeral_public_key,
                            encrypted_data: transaction.body.outputs()[0].clone().encrypted_data,
                            output_features: transaction.body.outputs()[0].clone().features,
                        };
                        let out_file = out_dir.join(get_file_name(STEP_3_PARTIES, None));
                        write_json_object_to_file_as_line(&out_file, true, session_info.clone())?;
                        write_json_object_to_file_as_line(&out_file, false, step_3_outputs_for_parties)?;

                        println!();
                        println!("Concluded step 3 'faucet-encumber-aggregate-utxo'");
                        println!("Send '{}' to parties for step 4", get_file_name(STEP_3_PARTIES, None));
                        println!();
                    },
                    Err(e) => eprintln!("\nError: Encumber aggregate transaction error! {}\n", e),
                }
            },
            FaucetCreateInputOutputSigs(args) => {
                // Read session info
                let session_info = read_verify_session_info(&args.session_id)?;
                // Read leader input
                let leader_info = read_and_verify::<Step3OutputsForParties>(
                    &args.session_id,
                    &get_file_name(STEP_3_PARTIES, None),
                    &session_info,
                )?;
                // Read own party info
                let party_info = read_and_verify::<Step2OutputsForSelf>(
                    &args.session_id,
                    &get_file_name(STEP_2_SELF, None),
                    &session_info,
                )?;

                // Script signature
                let challenge = TransactionInput::build_script_signature_challenge(
                    &TransactionInputVersion::get_current_version(),
                    &leader_info.script_signature_ephemeral_commitment,
                    &leader_info.script_signature_ephemeral_pubkey,
                    &leader_info.input_script,
                    &leader_info.input_stack,
                    &leader_info.total_script_key,
                    &Commitment::from_hex(&session_info.commitment_to_spend)?,
                );

                let mut script_signature = Signature::default();
                match key_manager_service
                    .sign_with_nonce_and_message(
                        &party_info.wallet_spend_key_id,
                        &party_info.script_nonce_key_id,
                        &challenge,
                    )
                    .await
                {
                    Ok(signature) => {
                        script_signature = signature;
                    },
                    Err(e) => eprintln!("\nError: Script signature SignMessage error! {}\n", e),
                }

                // Metadata signature
                let script_offset = key_manager_service
                    .get_script_offset(&vec![party_info.wallet_spend_key_id], &vec![party_info
                        .sender_offset_key_id
                        .clone()])
                    .await?;
                let challenge = TransactionOutput::build_metadata_signature_challenge(
                    &TransactionOutputVersion::get_current_version(),
                    &script!(PushPubKey(Box::new(
                        session_info.recipient_address.public_spend_key().clone()
                    ))),
                    &leader_info.output_features,
                    &leader_info.sender_offset_pubkey,
                    &leader_info.metadata_signature_ephemeral_commitment,
                    &leader_info.metadata_signature_ephemeral_pubkey,
                    &leader_info.output_commitment,
                    &Covenant::default(),
                    &leader_info.encrypted_data,
                    MicroMinotari::zero(),
                );

                let mut metadata_signature = Signature::default();
                match key_manager_service
                    .sign_with_nonce_and_message(
                        &party_info.sender_offset_key_id,
                        &party_info.sender_offset_nonce_key_id,
                        &challenge,
                    )
                    .await
                {
                    Ok(signature) => {
                        metadata_signature = signature;
                    },
                    Err(e) => eprintln!("\nError: Metadata signature SignMessage error! {}\n", e),
                }

                if script_signature.get_signature() == Signature::default().get_signature() ||
                    metadata_signature.get_signature() == Signature::default().get_signature()
                {
                    eprintln!("\nError: Script and/or metadata signatures not created!\n")
                } else {
                    let step_4_outputs_for_leader = Step4OutputsForLeader {
                        script_signature,
                        metadata_signature,
                        script_offset,
                    };

                    let out_dir = out_dir(&args.session_id)?;
                    let out_file = out_dir.join(get_file_name(STEP_4_LEADER, Some(party_info.alias.clone())));
                    write_json_object_to_file_as_line(&out_file, true, session_info.clone())?;
                    write_json_object_to_file_as_line(&out_file, false, step_4_outputs_for_leader)?;

                    println!();
                    println!("Concluded step 4 'faucet-create-input-output-sigs'");
                    println!(
                        "Send '{}' to leader for step 5",
                        get_file_name(STEP_4_LEADER, Some(party_info.alias))
                    );
                    println!();
                }
            },
            FaucetSpendAggregateUtxo(args) => {
                // Read session info
                let session_info = read_verify_session_info(&args.session_id)?;

                let mut metadata_signatures = Vec::with_capacity(args.input_file_names.len());
                let mut script_signatures = Vec::with_capacity(args.input_file_names.len());
                let mut offset = PrivateKey::default();
                for file_name in args.input_file_names {
                    // Read party input
                    let party_info =
                        read_and_verify::<Step4OutputsForLeader>(&args.session_id, &file_name, &session_info)?;
                    metadata_signatures.push(party_info.metadata_signature);
                    script_signatures.push(party_info.script_signature);
                    offset = &offset + &party_info.script_offset;
                }

                // Read own party info
                let leader_info = read_and_verify::<Step3OutputsForSelf>(
                    &args.session_id,
                    &get_file_name(STEP_3_SELF, None),
                    &session_info,
                )?;

                match finalise_aggregate_utxo(
                    transaction_service.clone(),
                    leader_info.tx_id.as_u64(),
                    metadata_signatures,
                    script_signatures,
                    offset,
                )
                .await
                {
                    Ok(_v) => {
                        println!();
                        println!("Concluded step 5 'faucet-spend-aggregate-utxo'");
                        println!();
                    },
                    Err(e) => println!("\nError: Error completing transaction! {}\n", e),
                }
            },
            SendMinotari(args) => {
                match send_tari(
                    transaction_service.clone(),
                    config.fee_per_gram,
                    args.amount,
                    args.destination,
                    args.message,
                )
                .await
                {
                    Ok(tx_id) => {
                        debug!(target: LOG_TARGET, "send-minotari concluded with tx_id {}", tx_id);
                        tx_ids.push(tx_id);
                    },
                    Err(e) => eprintln!("SendMinotari error! {}", e),
                }
            },
            SendOneSidedToStealthAddress(args) => {
                match send_one_sided_to_stealth_address(
                    transaction_service.clone(),
                    config.fee_per_gram,
                    args.amount,
                    UtxoSelectionCriteria::default(),
                    args.destination,
                    args.message,
                    PaymentId::Empty,
                )
                .await
                {
                    Ok(tx_id) => {
                        debug!(
                            target: LOG_TARGET,
                            "send-one-sided-to-stealth-address concluded with tx_id {}", tx_id
                        );
                        tx_ids.push(tx_id);
                    },
                    Err(e) => eprintln!("SendOneSidedToStealthAddress error! {}", e),
                }
            },
            MakeItRain(args) => {
                let transaction_type = args.transaction_type();
                if let Err(e) = make_it_rain(
                    transaction_service.clone(),
                    config.fee_per_gram,
                    args.transactions_per_second,
                    args.duration,
                    args.start_amount,
                    args.increase_amount,
                    args.start_time.unwrap_or_else(Utc::now),
                    args.destination,
                    transaction_type,
                    args.message,
                )
                .await
                {
                    eprintln!("MakeItRain error! {}", e);
                }
            },
            CoinSplit(args) => {
                match coin_split(
                    args.amount_per_split,
                    args.num_splits,
                    args.fee_per_gram,
                    args.message,
                    &mut output_service,
                    &mut transaction_service.clone(),
                )
                .await
                {
                    Ok(tx_id) => {
                        tx_ids.push(tx_id);
                        debug!(target: LOG_TARGET, "coin-split concluded with tx_id {}", tx_id);
                        println!("Coin split succeeded");
                    },
                    Err(e) => eprintln!("CoinSplit error! {}", e),
                }
            },
            Whois(args) => {
                let public_key = args.public_key.into();
                let emoji_id = EmojiId::from(&public_key).to_string();

                println!("Public Key: {}", public_key.to_hex());
                println!("Emoji ID  : {}", emoji_id);
            },
            ExportUtxos(args) => match output_service.get_unspent_outputs().await {
                Ok(utxos) => {
                    let mut unblinded_utxos: Vec<(UnblindedOutput, Commitment)> = Vec::with_capacity(utxos.len());
                    for output in utxos {
                        let unblinded =
                            UnblindedOutput::from_wallet_output(output.wallet_output, &wallet.key_manager_service)
                                .await?;
                        unblinded_utxos.push((unblinded, output.commitment));
                    }
                    let count = unblinded_utxos.len();
                    let sum: MicroMinotari = unblinded_utxos.iter().map(|utxo| utxo.0.value).sum();
                    if let Some(file) = args.output_file {
                        if let Err(e) = write_utxos_to_csv_file(unblinded_utxos, file, args.with_private_keys) {
                            eprintln!("ExportUtxos error! {}", e);
                        }
                    } else {
                        for (i, utxo) in unblinded_utxos.iter().enumerate() {
                            println!(
                                "{}. Value: {}, Spending Key: {:?}, Script Key: {:?}, Features: {}",
                                i + 1,
                                utxo.0.value,
                                if args.with_private_keys {
                                    utxo.0.spending_key.to_hex()
                                } else {
                                    "*hidden*".to_string()
                                },
                                if args.with_private_keys {
                                    utxo.0.script_private_key.to_hex()
                                } else {
                                    "*hidden*".to_string()
                                },
                                utxo.0.features
                            );
                        }
                    }
                    println!("Total number of UTXOs: {}", count);
                    println!("Total value of UTXOs: {}", sum);
                },
                Err(e) => eprintln!("ExportUtxos error! {}", e),
            },
            ExportTx(args) => match transaction_service.get_any_transaction(args.tx_id.into()).await {
                Ok(Some(tx)) => {
                    if let Some(file) = args.output_file {
                        if let Err(e) = write_tx_to_csv_file(tx, file) {
                            eprintln!("ExportTx error! {}", e);
                        }
                    } else {
                        println!("Tx: {:?}", tx);
                    }
                },
                Ok(None) => {
                    eprintln!("ExportTx error!, No tx found ")
                },
                Err(e) => eprintln!("ExportTx error! {}", e),
            },
            ImportTx(args) => {
                match load_tx_from_csv_file(args.input_file) {
                    Ok(txs) => {
                        for tx in txs {
                            match transaction_service.import_transaction(tx).await {
                                Ok(id) => println!("imported tx: {}", id),
                                Err(e) => eprintln!("Could not import tx {}", e),
                            };
                        }
                    },
                    Err(e) => eprintln!("ImportTx error! {}", e),
                };
            },
            ExportSpentUtxos(args) => match output_service.get_spent_outputs().await {
                Ok(utxos) => {
                    let mut unblinded_utxos: Vec<(UnblindedOutput, Commitment)> = Vec::with_capacity(utxos.len());
                    for output in utxos {
                        let unblinded =
                            UnblindedOutput::from_wallet_output(output.wallet_output, &wallet.key_manager_service)
                                .await?;
                        unblinded_utxos.push((unblinded, output.commitment));
                    }
                    let count = unblinded_utxos.len();
                    let sum: MicroMinotari = unblinded_utxos.iter().map(|utxo| utxo.0.value).sum();
                    if let Some(file) = args.output_file {
                        if let Err(e) = write_utxos_to_csv_file(unblinded_utxos, file, args.with_private_keys) {
                            eprintln!("ExportSpentUtxos error! {}", e);
                        }
                    } else {
                        for (i, utxo) in unblinded_utxos.iter().enumerate() {
                            println!(
                                "{}. Value: {}, Spending Key: {:?}, Script Key: {:?}, Features: {}",
                                i + 1,
                                utxo.0.value,
                                if args.with_private_keys {
                                    utxo.0.spending_key.to_hex()
                                } else {
                                    "*hidden*".to_string()
                                },
                                if args.with_private_keys {
                                    utxo.0.script_private_key.to_hex()
                                } else {
                                    "*hidden*".to_string()
                                },
                                utxo.0.features
                            );
                        }
                    }
                    println!("Total number of UTXOs: {}", count);
                    println!("Total value of UTXOs: {}", sum);
                },
                Err(e) => eprintln!("ExportSpentUtxos error! {}", e),
            },
            CountUtxos => match output_service.get_unspent_outputs().await {
                Ok(utxos) => {
                    let utxos: Vec<WalletOutput> = utxos.into_iter().map(|v| v.wallet_output).collect();
                    let count = utxos.len();
                    let values: Vec<MicroMinotari> = utxos.iter().map(|utxo| utxo.value).collect();
                    let sum: MicroMinotari = values.iter().sum();
                    println!("Total number of UTXOs: {}", count);
                    println!("Total value of UTXOs : {}", sum);
                    if let Some(min) = values.iter().min() {
                        println!("Minimum value UTXO   : {}", min);
                    }
                    if count > 0 {
                        let average_val = sum.as_u64().div_euclid(count as u64);
                        let average = Minotari::from(MicroMinotari(average_val));
                        println!("Average value UTXO   : {}", average);
                    }
                    if let Some(max) = values.iter().max() {
                        println!("Maximum value UTXO   : {}", max);
                    }
                },
                Err(e) => eprintln!("CountUtxos error! {}", e),
            },
            SetBaseNode(args) => {
                if let Err(e) = set_base_node_peer(wallet.clone(), args.public_key.into(), args.address).await {
                    eprintln!("SetBaseNode error! {}", e);
                }
            },
            SetCustomBaseNode(args) => {
                match set_base_node_peer(wallet.clone(), args.public_key.into(), args.address).await {
                    Ok((public_key, net_address)) => {
                        if let Err(e) = wallet
                            .db
                            .set_client_key_value(CUSTOM_BASE_NODE_PUBLIC_KEY_KEY.to_string(), public_key.to_string())
                        {
                            eprintln!("SetCustomBaseNode error! {}", e);
                        } else if let Err(e) = wallet
                            .db
                            .set_client_key_value(CUSTOM_BASE_NODE_ADDRESS_KEY.to_string(), net_address.to_string())
                        {
                            eprintln!("SetCustomBaseNode error! {}", e);
                        } else {
                            println!("Custom base node peer saved in wallet database.");
                        }
                    },
                    Err(e) => eprintln!("SetCustomBaseNode error! {}", e),
                }
            },
            ClearCustomBaseNode => {
                match wallet
                    .db
                    .clear_client_value(CUSTOM_BASE_NODE_PUBLIC_KEY_KEY.to_string())
                {
                    Ok(_) => match wallet.db.clear_client_value(CUSTOM_BASE_NODE_ADDRESS_KEY.to_string()) {
                        Ok(true) => {
                            println!("Custom base node peer cleared from wallet database.")
                        },
                        Ok(false) => {
                            println!("Warning - custom base node peer not cleared from wallet database.")
                        },
                        Err(e) => eprintln!("ClearCustomBaseNode error! {}", e),
                    },
                    Err(e) => eprintln!("ClearCustomBaseNode error! {}", e),
                }
            },
            InitShaAtomicSwap(args) => {
                match init_sha_atomic_swap(
                    transaction_service.clone(),
                    config.fee_per_gram,
                    args.amount,
                    UtxoSelectionCriteria::default(),
                    args.destination,
                    args.message,
                )
                .await
                {
                    Ok((tx_id, pre_image, output)) => {
                        debug!(target: LOG_TARGET, "minotari HTLC tx_id {}", tx_id);
                        let hash: [u8; 32] = Sha256::digest(pre_image.as_bytes()).into();
                        println!("pre_image hex: {}", pre_image.to_hex());
                        println!("pre_image hash: {}", hash.to_hex());
                        println!("Output hash: {}", output.hash().to_hex());
                        tx_ids.push(tx_id);
                    },
                    Err(e) => eprintln!("InitShaAtomicSwap error! {}", e),
                }
            },
            FinaliseShaAtomicSwap(args) => match args.output_hash[0].clone().try_into() {
                Ok(hash) => {
                    match finalise_sha_atomic_swap(
                        output_service.clone(),
                        transaction_service.clone(),
                        hash,
                        args.pre_image.into(),
                        config.fee_per_gram.into(),
                        args.message,
                    )
                    .await
                    {
                        Ok(tx_id) => {
                            debug!(target: LOG_TARGET, "claiming minotari HTLC tx_id {}", tx_id);
                            tx_ids.push(tx_id);
                        },
                        Err(e) => eprintln!("FinaliseShaAtomicSwap error! {}", e),
                    }
                },
                Err(e) => eprintln!("FinaliseShaAtomicSwap error! {}", e),
            },
            ClaimShaAtomicSwapRefund(args) => match args.output_hash[0].clone().try_into() {
                Ok(hash) => {
                    match claim_htlc_refund(
                        output_service.clone(),
                        transaction_service.clone(),
                        hash,
                        config.fee_per_gram.into(),
                        args.message,
                    )
                    .await
                    {
                        Ok(tx_id) => {
                            debug!(target: LOG_TARGET, "claiming minotari HTLC tx_id {}", tx_id);
                            tx_ids.push(tx_id);
                        },
                        Err(e) => eprintln!("ClaimShaAtomicSwapRefund error! {}", e),
                    }
                },
                Err(e) => eprintln!("FinaliseShaAtomicSwap error! {}", e),
            },

            RevalidateWalletDb => {
                if let Err(e) = output_service
                    .revalidate_all_outputs()
                    .await
                    .map_err(CommandError::OutputManagerError)
                {
                    eprintln!("RevalidateWalletDb error! {}", e);
                }
                if let Err(e) = transaction_service
                    .revalidate_all_transactions()
                    .await
                    .map_err(CommandError::TransactionServiceError)
                {
                    eprintln!("RevalidateWalletDb error! {}", e);
                }
            },
            RegisterValidatorNode(args) => {
                let tx_id = register_validator_node(
                    args.amount,
                    transaction_service.clone(),
                    args.validator_node_public_key.into(),
                    Signature::new(
                        args.validator_node_public_nonce.into(),
                        RistrettoSecretKey::from_vec(&args.validator_node_signature[0])?,
                    ),
                    args.validator_node_claim_public_key.into(),
                    if args.sidechain_deployment_key.is_empty() {
                        None
                    } else {
                        Some(RistrettoSecretKey::from_canonical_bytes(
                            &args.sidechain_deployment_key[0],
                        )?)
                    },
                    UtxoSelectionCriteria::default(),
                    config.fee_per_gram * uT,
                    args.message,
                )
                .await?;
                debug!(target: LOG_TARGET, "Registering VN tx_id {}", tx_id);
                tx_ids.push(tx_id);
            },
            CreateTlsCerts => match generate_self_signed_certs() {
                Ok((cacert, cert, private_key)) => {
                    print_warning();

                    write_cert_to_disk(config.config_dir.clone(), "wallet_ca.pem", &cacert)?;
                    write_cert_to_disk(config.config_dir.clone(), "server.pem", &cert)?;
                    write_cert_to_disk(config.config_dir.clone(), "server.key", &private_key)?;

                    println!();
                    println!("Certificates generated successfully.");
                    println!(
                        "To continue configuration move the `wallet_ca.pem` to the client service's \
                         `application/config/` directory. Restart the base node with the configuration \
                         grpc_tls_enabled=true"
                    );
                    println!();
                },
                Err(err) => eprintln!("Error generating certificates: {}", err),
            },
        }
    }

    // listen to event stream
    if tx_ids.is_empty() {
        trace!(
            target: LOG_TARGET,
            "Wallet command runner - no transactions to monitor."
        );
    } else {
        let duration = config.command_send_wait_timeout;
        debug!(
            target: LOG_TARGET,
            "wallet monitor_transactions timeout duration {:.2?}", duration
        );
        match timeout(
            duration,
            monitor_transactions(transaction_service.clone(), tx_ids, wait_stage),
        )
        .await
        {
            Ok(txs) => {
                debug!(
                    target: LOG_TARGET,
                    "monitor_transactions done to stage {:?} with tx_ids: {:?}", wait_stage, txs
                );
                println!("Done! All transactions monitored to {:?} stage.", wait_stage);
            },
            Err(_e) => {
                println!(
                    "The configured timeout ({:#?}) was reached before all transactions reached the {:?} stage. See \
                     the logs for more info.",
                    duration, wait_stage
                );
            },
        }
    }

    Ok(())
}

fn write_utxos_to_csv_file(
    utxos: Vec<(UnblindedOutput, Commitment)>,
    file_path: PathBuf,
    with_private_keys: bool,
) -> Result<(), CommandError> {
    let file = File::create(file_path).map_err(|e| CommandError::CSVFile(e.to_string()))?;
    let mut csv_file = LineWriter::new(file);
    writeln!(
        csv_file,
        r##""index","version","value","spending_key","commitment","output_type","maturity","coinbase_extra","script","covenant","input_data","script_private_key","sender_offset_public_key","ephemeral_commitment","ephemeral_nonce","signature_u_x","signature_u_a","signature_u_y","script_lock_height","encrypted_data","minimum_value_promise","range_proof""##
    )
        .map_err(|e| CommandError::CSVFile(e.to_string()))?;
    for (i, (utxo, commitment)) in utxos.iter().enumerate() {
        writeln!(
            csv_file,
            r##""{}","V{}","{}","{}","{}","{:?}","{}","{}","{}","{}","{}","{}","{}","{}","{}","{}","{}","{}","{}","{}","{}","{}""##,
            i + 1,
            utxo.version.as_u8(),
            utxo.value.0,
            if with_private_keys {utxo.spending_key.to_hex()} else { "*hidden*".to_string() },
            commitment.to_hex(),
            utxo.features.output_type,
            utxo.features.maturity,
            String::from_utf8(utxo.features.coinbase_extra.clone())
                .unwrap_or_else(|_| utxo.features.coinbase_extra.to_hex()),
            utxo.script.to_hex(),
            utxo.covenant.to_bytes().to_hex(),
            utxo.input_data.to_hex(),
            if with_private_keys {utxo.script_private_key.to_hex()} else { "*hidden*".to_string() },
            utxo.sender_offset_public_key.to_hex(),
            utxo.metadata_signature.ephemeral_commitment().to_hex(),
            utxo.metadata_signature.ephemeral_pubkey().to_hex(),
            utxo.metadata_signature.u_x().to_hex(),
            utxo.metadata_signature.u_a().to_hex(),
            utxo.metadata_signature.u_y().to_hex(),
            utxo.script_lock_height,
            utxo.encrypted_data.to_byte_vec().to_hex(),
            utxo.minimum_value_promise.as_u64(),
            if let Some(proof) = utxo.range_proof.clone() {
                proof.to_hex()
            } else {
                "".to_string()
            },
        )
            .map_err(|e| CommandError::CSVFile(e.to_string()))?;
        debug!(
            target: LOG_TARGET,
            "UTXO {} exported: {:?}",
            i + 1,
            utxo
        );
    }
    Ok(())
}

fn write_tx_to_csv_file(tx: WalletTransaction, file_path: PathBuf) -> Result<(), CommandError> {
    let file = File::create(file_path).map_err(|e| CommandError::CSVFile(e.to_string()))?;
    let mut csv_file = LineWriter::new(file);
    let tx_string = serde_json::to_string(&tx).map_err(|e| CommandError::CSVFile(e.to_string()))?;
    writeln!(csv_file, "{}", tx_string).map_err(|e| CommandError::CSVFile(e.to_string()))?;

    Ok(())
}

fn load_tx_from_csv_file(file_path: PathBuf) -> Result<Vec<WalletTransaction>, CommandError> {
    let file_contents = fs::read_to_string(file_path).map_err(|e| CommandError::CSVFile(e.to_string()))?;
    let mut results = Vec::new();
    for line in file_contents.lines() {
        if let Ok(tx) = serde_json::from_str(line) {
            results.push(tx);
        } else {
            return Err(CommandError::CSVFile("Could not read json file".to_string()));
        }
    }
    Ok(results)
}

#[allow(dead_code)]
fn write_json_file<P: AsRef<Path>, T: Serialize>(path: P, data: &T) -> Result<(), CommandError> {
    fs::create_dir_all(path.as_ref().parent().unwrap()).map_err(|e| CommandError::JsonFile(e.to_string()))?;
    let file = File::create(path).map_err(|e| CommandError::JsonFile(e.to_string()))?;
    serde_json::to_writer_pretty(file, data).map_err(|e| CommandError::JsonFile(e.to_string()))?;
    Ok(())
}

#[allow(dead_code)]
fn read_json_file<P: AsRef<Path>, T: DeserializeOwned>(path: P) -> Result<T, CommandError> {
    let file = File::open(path).map_err(|e| CommandError::JsonFile(e.to_string()))?;
    serde_json::from_reader(file).map_err(|e| CommandError::JsonFile(e.to_string()))
}

#[allow(dead_code)]
async fn get_tip_height(wallet: &WalletSqlite) -> Option<u64> {
    let client = wallet
        .wallet_connectivity
        .clone()
        .obtain_base_node_wallet_rpc_client_timeout(Duration::from_secs(10))
        .await;

    match client {
        Some(mut client) => client
            .get_tip_info()
            .await
            .ok()
            .and_then(|t| t.metadata)
            .map(|m| m.best_block_height),
        None => None,
    }
}<|MERGE_RESOLUTION|>--- conflicted
+++ resolved
@@ -55,11 +55,7 @@
     emoji::EmojiId,
     tari_address::TariAddress,
     transaction::TxId,
-<<<<<<< HEAD
-    types::{Commitment, FixedHash, PrivateKey, PublicKey, Signature},
-=======
     types::{Commitment, FixedHash, HashOutput, PrivateKey, PublicKey, Signature},
->>>>>>> 54bccd7c
 };
 use tari_comms::{
     connectivity::{ConnectivityEvent, ConnectivityRequester},
