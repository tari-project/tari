//  Copyright 2021. The Tari Project
//
//  Redistribution and use in source and binary forms, with or without modification, are permitted provided that the
//  following conditions are met:
//
//  1. Redistributions of source code must retain the above copyright notice, this list of conditions and the following
//  disclaimer.
//
//  2. Redistributions in binary form must reproduce the above copyright notice, this list of conditions and the
//  following disclaimer in the documentation and/or other materials provided with the distribution.
//
//  3. Neither the name of the copyright holder nor the names of its contributors may be used to endorse or promote
//  products derived from this software without specific prior written permission.
//
//  THIS SOFTWARE IS PROVIDED BY THE COPYRIGHT HOLDERS AND CONTRIBUTORS "AS IS" AND ANY EXPRESS OR IMPLIED WARRANTIES,
//  INCLUDING, BUT NOT LIMITED TO, THE IMPLIED WARRANTIES OF MERCHANTABILITY AND FITNESS FOR A PARTICULAR PURPOSE ARE
//  DISCLAIMED. IN NO EVENT SHALL THE COPYRIGHT HOLDER OR CONTRIBUTORS BE LIABLE FOR ANY DIRECT, INDIRECT, INCIDENTAL,
//  SPECIAL, EXEMPLARY, OR CONSEQUENTIAL DAMAGES (INCLUDING, BUT NOT LIMITED TO, PROCUREMENT OF SUBSTITUTE GOODS OR
//  SERVICES; LOSS OF USE, DATA, OR PROFITS; OR BUSINESS INTERRUPTION) HOWEVER CAUSED AND ON ANY THEORY OF LIABILITY,
//  WHETHER IN CONTRACT, STRICT LIABILITY, OR TORT (INCLUDING NEGLIGENCE OR OTHERWISE) ARISING IN ANY WAY OUT OF THE
//  USE OF THIS SOFTWARE, EVEN IF ADVISED OF THE POSSIBILITY OF SUCH DAMAGE.

use std::convert::{TryFrom, TryInto};

use futures::{
    channel::mpsc::{self, Sender},
    future,
    SinkExt,
};
use log::*;
use minotari_app_grpc::tari_rpc::{
    self,
    payment_recipient::PaymentType,
    wallet_server,
    CheckConnectivityResponse,
    ClaimHtlcRefundRequest,
    ClaimHtlcRefundResponse,
    ClaimShaAtomicSwapRequest,
    ClaimShaAtomicSwapResponse,
    CoinSplitRequest,
    CoinSplitResponse,
    CommitmentSignature,
    CreateBurnTransactionRequest,
    CreateBurnTransactionResponse,
    CreateTemplateRegistrationRequest,
    CreateTemplateRegistrationResponse,
    GetAddressResponse,
    GetBalanceRequest,
    GetBalanceResponse,
    GetCompletedTransactionsRequest,
    GetCompletedTransactionsResponse,
    GetConnectivityRequest,
    GetIdentityRequest,
    GetIdentityResponse,
    GetTransactionInfoRequest,
    GetTransactionInfoResponse,
    GetUnspentAmountsResponse,
    GetVersionRequest,
    GetVersionResponse,
    ImportUtxosRequest,
    ImportUtxosResponse,
    RegisterValidatorNodeRequest,
    RegisterValidatorNodeResponse,
    RevalidateRequest,
    RevalidateResponse,
    SendShaAtomicSwapRequest,
    SendShaAtomicSwapResponse,
    SetBaseNodeRequest,
    SetBaseNodeResponse,
    TransactionDirection,
    TransactionEvent,
    TransactionEventRequest,
    TransactionEventResponse,
    TransactionInfo,
    TransactionStatus,
    TransferRequest,
    TransferResponse,
    TransferResult,
    ValidateRequest,
    ValidateResponse,
};
use minotari_wallet::{
    connectivity_service::{OnlineStatus, WalletConnectivityInterface},
    error::WalletStorageError,
    output_manager_service::{handle::OutputManagerHandle, UtxoSelectionCriteria},
    transaction_service::{
        handle::TransactionServiceHandle,
        storage::models::{self, WalletTransaction},
    },
    WalletSqlite,
};
use tari_common_types::{
    tari_address::TariAddress,
    transaction::TxId,
    types::{BlockHash, PrivateKey, PublicKey, Signature},
};
use tari_comms::{multiaddr::Multiaddr, types::CommsPublicKey, CommsNode};
use tari_core::{
    consensus::{ConsensusBuilderError, ConsensusConstants, ConsensusManager},
    transactions::{
<<<<<<< HEAD
        tari_amount::MicroMinotari,
        transaction_components::{OutputFeatures, UnblindedOutput},
=======
        tari_amount::{MicroMinotari, T},
        transaction_components::{
            encrypted_data::PaymentId,
            CodeTemplateRegistration,
            OutputFeatures,
            OutputType,
            SideChainFeature,
            UnblindedOutput,
        },
>>>>>>> 54bccd7c
    },
};
use tari_crypto::ristretto::RistrettoSecretKey;
use tari_utilities::{hex::Hex, ByteArray};
use tokio::{sync::broadcast, task};
use tonic::{Request, Response, Status};

use crate::{
    grpc::{convert_to_transaction_event, TransactionWrapper},
    notifier::{CANCELLED, CONFIRMATION, MINED, QUEUED, RECEIVED, SENT},
};

const LOG_TARGET: &str = "wallet::ui::grpc";

async fn send_transaction_event(
    transaction_event: TransactionEvent,
    sender: &mut Sender<Result<TransactionEventResponse, Status>>,
) {
    let response = TransactionEventResponse {
        transaction: Some(transaction_event),
    };
    if let Err(err) = sender.send(Ok(response)).await {
        warn!(target: LOG_TARGET, "Error sending transaction via GRPC:  {}", err);
        if let Err(send_err) = sender.send(Err(Status::unknown("Error sending data"))).await {
            warn!(target: LOG_TARGET, "Error sending error to GRPC client: {}", send_err)
        }
    }
}

pub struct WalletGrpcServer {
    wallet: WalletSqlite,
    rules: ConsensusManager,
}

impl WalletGrpcServer {
    #[allow(dead_code)]
    pub fn new(wallet: WalletSqlite) -> Result<Self, ConsensusBuilderError> {
        let rules = ConsensusManager::builder(wallet.network.as_network()).build()?;
        Ok(Self { wallet, rules })
    }

    fn get_transaction_service(&self) -> TransactionServiceHandle {
        self.wallet.transaction_service.clone()
    }

    fn get_output_manager_service(&self) -> OutputManagerHandle {
        self.wallet.output_manager_service.clone()
    }

    fn comms(&self) -> &CommsNode {
        &self.wallet.comms
    }

    fn get_consensus_constants(&self) -> Result<&ConsensusConstants, WalletStorageError> {
        // If we don't have the chain metadata, we hope that VNReg consensus constants did not change - worst case, we
        // spend more than we need to or the transaction is rejected.
        let height = self
            .wallet
            .db
            .get_chain_metadata()?
            .map(|m| m.best_block_height())
            .unwrap_or_default();
        Ok(self.rules.consensus_constants(height))
    }
}

#[tonic::async_trait]
impl wallet_server::Wallet for WalletGrpcServer {
    type GetCompletedTransactionsStream = mpsc::Receiver<Result<GetCompletedTransactionsResponse, Status>>;
    type StreamTransactionEventsStream = mpsc::Receiver<Result<TransactionEventResponse, Status>>;

    async fn get_version(&self, _: Request<GetVersionRequest>) -> Result<Response<GetVersionResponse>, Status> {
        Ok(Response::new(GetVersionResponse {
            version: env!("CARGO_PKG_VERSION").to_string(),
        }))
    }

    async fn check_connectivity(
        &self,
        _: Request<GetConnectivityRequest>,
    ) -> Result<Response<CheckConnectivityResponse>, Status> {
        let mut connectivity = self.wallet.wallet_connectivity.clone();
        let status = connectivity.get_connectivity_status();
        let grpc_connectivity = match status {
            minotari_wallet::connectivity_service::OnlineStatus::Connecting => OnlineStatus::Connecting,
            minotari_wallet::connectivity_service::OnlineStatus::Online => OnlineStatus::Online,
            minotari_wallet::connectivity_service::OnlineStatus::Offline => OnlineStatus::Offline,
        };
        Ok(Response::new(CheckConnectivityResponse {
            status: grpc_connectivity as i32,
        }))
    }

    async fn check_for_updates(
        &self,
        _: Request<tari_rpc::Empty>,
    ) -> Result<Response<tari_rpc::SoftwareUpdate>, Status> {
        let mut resp = tari_rpc::SoftwareUpdate::default();

        if let Some(ref updater) = self.wallet.get_software_updater() {
            if let Some(ref update) = *updater.latest_update() {
                resp.has_update = true;
                resp.version = update.version().to_string();
                resp.sha = update.to_hash_hex();
                resp.download_url = update.download_url().to_string();
            }
        }

        Ok(Response::new(resp))
    }

    async fn identify(&self, _: Request<GetIdentityRequest>) -> Result<Response<GetIdentityResponse>, Status> {
        let identity = self.wallet.comms.node_identity();
        Ok(Response::new(GetIdentityResponse {
            public_key: identity.public_key().to_vec(),
            public_address: identity.public_addresses().iter().map(|a| a.to_string()).collect(),
            node_id: identity.node_id().to_vec(),
        }))
    }

    async fn get_address(&self, _: Request<tari_rpc::Empty>) -> Result<Response<GetAddressResponse>, Status> {
        let address = self
            .wallet
            .get_wallet_interactive_address()
            .await
            .map_err(|e| Status::internal(format!("{:?}", e)))?;
        Ok(Response::new(GetAddressResponse {
            address: address.to_vec(),
        }))
    }

    async fn set_base_node(
        &self,
        request: Request<SetBaseNodeRequest>,
    ) -> Result<Response<SetBaseNodeResponse>, Status> {
        let message = request.into_inner();
        let public_key = PublicKey::from_hex(&message.public_key_hex)
            .map_err(|e| Status::invalid_argument(format!("Base node public key was not a valid pub key: {}", e)))?;
        let net_address = message
            .net_address
            .parse::<Multiaddr>()
            .map_err(|e| Status::invalid_argument(format!("Base node net address was not valid: {}", e)))?;

        println!("Setting base node peer...");
        println!("{}::{}", public_key, net_address);
        let mut wallet = self.wallet.clone();
        wallet
            .set_base_node_peer(public_key.clone(), Some(net_address.clone()))
            .await
            .map_err(|e| Status::internal(format!("{:?}", e)))?;

        Ok(Response::new(SetBaseNodeResponse {}))
    }

    async fn get_balance(&self, _request: Request<GetBalanceRequest>) -> Result<Response<GetBalanceResponse>, Status> {
        let mut output_service = self.get_output_manager_service();
        let balance = match output_service.get_balance().await {
            Ok(b) => b,
            Err(e) => return Err(Status::not_found(format!("GetBalance error! {}", e))),
        };
        Ok(Response::new(GetBalanceResponse {
            available_balance: balance.available_balance.0,
            pending_incoming_balance: balance.pending_incoming_balance.0,
            pending_outgoing_balance: balance.pending_outgoing_balance.0,
            timelocked_balance: balance.time_locked_balance.unwrap_or_default().0,
        }))
    }

    async fn get_unspent_amounts(
        &self,
        _: Request<tari_rpc::Empty>,
    ) -> Result<Response<GetUnspentAmountsResponse>, Status> {
        let mut output_service = self.get_output_manager_service();
        let unspent_amounts = match output_service.get_unspent_outputs().await {
            Ok(uo) => uo,
            Err(e) => return Err(Status::not_found(format!("GetUnspentAmounts error! {}", e))),
        };
        Ok(Response::new(GetUnspentAmountsResponse {
            amount: unspent_amounts
                .into_iter()
                .map(|o| o.wallet_output.value.as_u64())
                .filter(|&a| a > 0)
                .collect(),
        }))
    }

    async fn revalidate_all_transactions(
        &self,
        _request: Request<RevalidateRequest>,
    ) -> Result<Response<RevalidateResponse>, Status> {
        let mut output_service = self.get_output_manager_service();
        output_service
            .revalidate_all_outputs()
            .await
            .map_err(|e| Status::unknown(e.to_string()))?;
        let mut tx_service = self.get_transaction_service();
        tx_service
            .revalidate_all_transactions()
            .await
            .map_err(|e| Status::unknown(e.to_string()))?;
        Ok(Response::new(RevalidateResponse {}))
    }

    async fn validate_all_transactions(
        &self,
        _request: Request<ValidateRequest>,
    ) -> Result<Response<ValidateResponse>, Status> {
        let mut output_service = self.get_output_manager_service();
        output_service
            .validate_txos()
            .await
            .map_err(|e| Status::unknown(e.to_string()))?;
        let mut tx_service = self.get_transaction_service();
        tx_service
            .validate_transactions()
            .await
            .map_err(|e| Status::unknown(e.to_string()))?;
        Ok(Response::new(ValidateResponse {}))
    }

    async fn send_sha_atomic_swap_transaction(
        &self,
        request: Request<SendShaAtomicSwapRequest>,
    ) -> Result<Response<SendShaAtomicSwapResponse>, Status> {
        let message = request
            .into_inner()
            .recipient
            .ok_or_else(|| Status::internal("Request is malformed".to_string()))?;
        let address = TariAddress::from_base58(&message.address)
            .map_err(|_| Status::internal("Destination address is malformed".to_string()))?;

        let mut transaction_service = self.get_transaction_service();
        let response = match transaction_service
            .send_sha_atomic_swap_transaction(
                address.clone(),
                message.amount.into(),
                UtxoSelectionCriteria::default(),
                message.fee_per_gram.into(),
                message.message,
            )
            .await
        {
            Ok((tx_id, pre_image, output)) => {
                debug!(
                    target: LOG_TARGET,
                    "Transaction broadcast: {}, preimage_hex: {}, hash {}",
                    tx_id,
                    pre_image.to_hex(),
                    output.hash().to_hex()
                );
                SendShaAtomicSwapResponse {
                    transaction_id: tx_id.as_u64(),
                    pre_image: pre_image.to_hex(),
                    output_hash: output.hash().to_hex(),
                    is_success: true,
                    failure_message: Default::default(),
                }
            },
            Err(e) => {
                warn!(
                    target: LOG_TARGET,
                    "Failed to send Sha - XTR atomic swap for address `{}`: {}", address, e
                );
                SendShaAtomicSwapResponse {
                    transaction_id: Default::default(),
                    pre_image: "".to_string(),
                    output_hash: "".to_string(),
                    is_success: false,
                    failure_message: e.to_string(),
                }
            },
        };

        Ok(Response::new(response))
    }

    async fn claim_sha_atomic_swap_transaction(
        &self,
        request: Request<ClaimShaAtomicSwapRequest>,
    ) -> Result<Response<ClaimShaAtomicSwapResponse>, Status> {
        let message = request.into_inner();
        let pre_image = CommsPublicKey::from_hex(&message.pre_image)
            .map_err(|_| Status::internal("pre_image is malformed".to_string()))?;
        let output = BlockHash::from_hex(&message.output)
            .map_err(|_| Status::internal("Output hash is malformed".to_string()))?;
        debug!(target: LOG_TARGET, "Trying to claim HTLC with hash {}", output.to_hex());
        let mut transaction_service = self.get_transaction_service();
        let mut output_manager_service = self.get_output_manager_service();
        let response = match output_manager_service
            .create_claim_sha_atomic_swap_transaction(output, pre_image, message.fee_per_gram.into())
            .await
        {
            Ok((tx_id, _fee, amount, tx)) => {
                match transaction_service
                    .submit_transaction(
                        tx_id,
                        tx,
                        amount,
                        "Claiming HTLC transaction with pre-image".to_string(),
                    )
                    .await
                {
                    Ok(()) => TransferResult {
                        address: Default::default(),
                        transaction_id: tx_id.as_u64(),
                        is_success: true,
                        failure_message: Default::default(),
                    },
                    Err(e) => TransferResult {
                        address: Default::default(),
                        transaction_id: Default::default(),
                        is_success: false,
                        failure_message: e.to_string(),
                    },
                }
            },
            Err(e) => {
                warn!(target: LOG_TARGET, "Failed to claim SHA - XTR atomic swap: {}", e);
                TransferResult {
                    address: Default::default(),
                    transaction_id: Default::default(),
                    is_success: false,
                    failure_message: e.to_string(),
                }
            },
        };

        Ok(Response::new(ClaimShaAtomicSwapResponse {
            results: Some(response),
        }))
    }

    async fn claim_htlc_refund_transaction(
        &self,
        request: Request<ClaimHtlcRefundRequest>,
    ) -> Result<Response<ClaimHtlcRefundResponse>, Status> {
        let message = request.into_inner();
        let output = BlockHash::from_hex(&message.output_hash)
            .map_err(|_| Status::internal("Output hash is malformed".to_string()))?;

        let mut transaction_service = self.get_transaction_service();
        let mut output_manager_service = self.get_output_manager_service();
        debug!(target: LOG_TARGET, "Trying to claim HTLC with hash {}", output.to_hex());
        let response = match output_manager_service
            .create_htlc_refund_transaction(output, message.fee_per_gram.into())
            .await
        {
            Ok((tx_id, _fee, amount, tx)) => {
                match transaction_service
                    .submit_transaction(tx_id, tx, amount, "Creating HTLC refund transaction".to_string())
                    .await
                {
                    Ok(()) => TransferResult {
                        address: Default::default(),
                        transaction_id: tx_id.as_u64(),
                        is_success: true,
                        failure_message: Default::default(),
                    },
                    Err(e) => TransferResult {
                        address: Default::default(),
                        transaction_id: Default::default(),
                        is_success: false,
                        failure_message: e.to_string(),
                    },
                }
            },
            Err(e) => {
                warn!(target: LOG_TARGET, "Failed to claim HTLC refund transaction: {}", e);
                TransferResult {
                    address: Default::default(),
                    transaction_id: Default::default(),
                    is_success: false,
                    failure_message: e.to_string(),
                }
            },
        };

        Ok(Response::new(ClaimHtlcRefundResponse {
            results: Some(response),
        }))
    }

    async fn transfer(&self, request: Request<TransferRequest>) -> Result<Response<TransferResponse>, Status> {
        let message = request.into_inner();
        let recipients = message
            .recipients
            .into_iter()
            .enumerate()
            .map(|(idx, dest)| -> Result<_, String> {
                let address = TariAddress::from_base58(&dest.address)
                    .map_err(|_| format!("Destination address at index {} is malformed", idx))?;
                Ok((
                    dest.address,
                    address,
                    dest.amount,
                    dest.fee_per_gram,
                    dest.message,
                    dest.payment_type,
                    dest.payment_id,
                ))
            })
            .collect::<Result<Vec<_>, _>>()
            .map_err(Status::invalid_argument)?;

        let mut transfers = Vec::new();
        for (hex_address, address, amount, fee_per_gram, message, payment_type, payment_id) in recipients {
            let payment_id = PaymentId::from_bytes(&payment_id)
                .map_err(|_| "Invalid payment id".to_string())
                .map_err(Status::invalid_argument)?;
            let mut transaction_service = self.get_transaction_service();
            transfers.push(async move {
                (
                    hex_address,
                    if payment_type == PaymentType::StandardMimblewimble as i32 {
                        transaction_service
                            .send_transaction(
                                address,
                                amount.into(),
                                UtxoSelectionCriteria::default(),
                                OutputFeatures::default(),
                                fee_per_gram.into(),
                                message,
                            )
                            .await
                    } else if payment_type == PaymentType::OneSided as i32 {
                        transaction_service
                            .send_one_sided_transaction(
                                address,
                                amount.into(),
                                UtxoSelectionCriteria::default(),
                                OutputFeatures::default(),
                                fee_per_gram.into(),
                                message,
                                payment_id,
                            )
                            .await
                    } else {
                        transaction_service
                            .send_one_sided_to_stealth_address_transaction(
                                address,
                                amount.into(),
                                UtxoSelectionCriteria::default(),
                                OutputFeatures::default(),
                                fee_per_gram.into(),
                                message,
                                payment_id,
                            )
                            .await
                    },
                )
            });
        }

        let transfers_results = future::join_all(transfers).await;

        let results = transfers_results
            .into_iter()
            .map(|(address, result)| match result {
                Ok(tx_id) => TransferResult {
                    address,
                    transaction_id: tx_id.into(),
                    is_success: true,
                    failure_message: Default::default(),
                },
                Err(err) => {
                    warn!(
                        target: LOG_TARGET,
                        "Failed to send transaction for address `{}`: {}", address, err
                    );
                    TransferResult {
                        address,
                        transaction_id: Default::default(),
                        is_success: false,
                        failure_message: err.to_string(),
                    }
                },
            })
            .collect();

        Ok(Response::new(TransferResponse { results }))
    }

    async fn create_burn_transaction(
        &self,
        request: Request<CreateBurnTransactionRequest>,
    ) -> Result<Response<CreateBurnTransactionResponse>, Status> {
        let message = request.into_inner();

        let mut transaction_service = self.get_transaction_service();
        debug!(target: LOG_TARGET, "Trying to burn {} Minotari", message.amount);
        let response = match transaction_service
            .burn_tari(
                message.amount.into(),
                UtxoSelectionCriteria::default(),
                message.fee_per_gram.into(),
                message.message,
                if message.claim_public_key.is_empty() {
                    None
                } else {
                    Some(
                        PublicKey::from_canonical_bytes(&message.claim_public_key)
                            .map_err(|e| Status::invalid_argument(e.to_string()))?,
                    )
                },
                if message.sidechain_deployment_key.is_empty() {
                    None
                } else {
                    Some(
                        PrivateKey::from_canonical_bytes(&message.sidechain_deployment_key)
                            .map_err(|e| Status::invalid_argument(e.to_string()))?,
                    )
                },
            )
            .await
        {
            Ok((tx_id, proof)) => {
                debug!(target: LOG_TARGET, "Transaction broadcast: {}", tx_id,);
                CreateBurnTransactionResponse {
                    transaction_id: tx_id.as_u64(),
                    is_success: true,
                    failure_message: Default::default(),
                    commitment: proof.commitment.to_vec(),
                    ownership_proof: proof.ownership_proof.map(CommitmentSignature::from),
                    range_proof: proof.range_proof.to_vec(),
                    reciprocal_claim_public_key: proof.reciprocal_claim_public_key.to_vec(),
                }
            },
            Err(e) => {
                warn!(target: LOG_TARGET, "Failed to burn Tarid: {}", e);
                CreateBurnTransactionResponse {
                    is_success: false,
                    failure_message: e.to_string(),
                    ..Default::default()
                }
            },
        };

        Ok(Response::new(response))
    }

    async fn get_transaction_info(
        &self,
        request: Request<GetTransactionInfoRequest>,
    ) -> Result<Response<GetTransactionInfoResponse>, Status> {
        let message = request.into_inner();

        let queries = message.transaction_ids.into_iter().map(|tx_id| {
            let tx_id = tx_id.into();
            let mut transaction_service = self.get_transaction_service();
            async move {
                transaction_service
                    .get_any_transaction(tx_id)
                    .await
                    .map(|tx| (tx_id, tx))
            }
        });

        let transactions = future::try_join_all(queries)
            .await
            .map(|tx| tx.into_iter())
            .map_err(|err| Status::unknown(err.to_string()))?;
        let wallet_address = self
            .wallet
            .get_wallet_interactive_address()
            .await
            .map_err(|e| Status::internal(format!("{:?}", e)))?;
        let transactions = transactions
            .map(|(tx_id, tx)| match tx {
                Some(tx) => convert_wallet_transaction_into_transaction_info(tx, &wallet_address),
                None => TransactionInfo::not_found(tx_id),
            })
            .collect();

        Ok(Response::new(GetTransactionInfoResponse { transactions }))
    }

    async fn stream_transaction_events(
        &self,
        _request: tonic::Request<TransactionEventRequest>,
    ) -> Result<Response<Self::StreamTransactionEventsStream>, Status> {
        let (mut sender, receiver) = mpsc::channel(100);

        // let event_listener = self.events_channel.clone();

        // let mut shutdown_signal = self.wallet;
        let mut transaction_service = self.wallet.transaction_service.clone();
        let mut transaction_service_events = self.wallet.transaction_service.get_event_stream();

        task::spawn(async move {
            loop {
                tokio::select! {
                        result = transaction_service_events.recv() => {
                            match result {
                                Ok(msg) => {
                                    use minotari_wallet::transaction_service::handle::TransactionEvent::*;
                                    match (*msg).clone() {
                                        ReceivedFinalizedTransaction(tx_id) => handle_completed_tx(tx_id, RECEIVED, &mut transaction_service, &mut sender).await,
                                        TransactionMinedUnconfirmed{tx_id, num_confirmations: _, is_valid: _} | DetectedTransactionUnconfirmed{tx_id, num_confirmations: _, is_valid: _}=> handle_completed_tx(tx_id, CONFIRMATION, &mut transaction_service, &mut sender).await,
                                        TransactionMined{tx_id, is_valid: _} | DetectedTransactionConfirmed{tx_id, is_valid: _} => handle_completed_tx(tx_id, MINED, &mut transaction_service, &mut sender).await,
                                        TransactionCancelled(tx_id, _) => {
                                            match transaction_service.get_any_transaction(tx_id).await{
                                                Ok(Some(wallet_tx)) => {
                                                    use WalletTransaction::*;
                                                    let transaction_event = match wallet_tx {
                                                        Completed(tx)  => convert_to_transaction_event(CANCELLED.to_string(), TransactionWrapper::Completed(Box::new(tx))),
                                                        PendingInbound(tx) => convert_to_transaction_event(CANCELLED.to_string(), TransactionWrapper::Inbound(Box::new(tx))),
                                                        PendingOutbound(tx) => convert_to_transaction_event(CANCELLED.to_string(), TransactionWrapper::Outbound(Box::new(tx))),
                                                    };
                                                    send_transaction_event(transaction_event, &mut sender).await;
                                                },
                                                Err(e) => error!(target: LOG_TARGET, "Transaction service error: {}", e),
                                                _ => error!(target: LOG_TARGET, "Transaction not found tx_id: {}", tx_id),
                                            }
                                        },
                                        TransactionCompletedImmediately(tx_id) => handle_pending_outbound(tx_id, SENT, &mut transaction_service, &mut sender).await,
                                        TransactionSendResult(tx_id, status) => {
                                            let is_sent = status.direct_send_result || status.store_and_forward_send_result;
                                            let event = if is_sent { SENT } else { QUEUED };
                                            handle_pending_outbound(tx_id, event, &mut transaction_service, &mut sender).await;
                                        },
                                        TransactionValidationStateChanged(_t_operation_id) => {
                                            send_transaction_event(simple_event("unknown"), &mut sender).await;
                                        },
                                        ReceivedTransaction(_) | ReceivedTransactionReply(_)  | TransactionBroadcast(_) | TransactionMinedRequestTimedOut(_) | TransactionImported(_) => {
                                            send_transaction_event(simple_event("not_supported"), &mut sender).await;
                                        },
                                        // Only the above variants trigger state refresh
                                        _ => (),
                                    }
                                },
                                Err(broadcast::error::RecvError::Lagged(n)) => {
                                    warn!(target: LOG_TARGET, "Missed {} from Transaction events", n);
                                }
                                Err(broadcast::error::RecvError::Closed) => {}
                            }
                }
                    }
            }
        });
        Ok(Response::new(receiver))
    }

    async fn get_completed_transactions(
        &self,
        _request: Request<GetCompletedTransactionsRequest>,
    ) -> Result<Response<Self::GetCompletedTransactionsStream>, Status> {
        debug!(
            target: LOG_TARGET,
            "GetAllCompletedTransactions: Incoming GRPC request"
        );
        let mut transaction_service = self.get_transaction_service();
        let transactions = transaction_service
            .get_completed_transactions()
            .await
            .map_err(|err| Status::not_found(format!("No completed transactions found: {:?}", err)))?;
        debug!(
            target: LOG_TARGET,
            "GetAllCompletedTransactions: Found {} completed transactions",
            transactions.len()
        );

        let (mut sender, receiver) = mpsc::channel(transactions.len());
        task::spawn(async move {
            for (i, (_, txn)) in transactions.iter().enumerate() {
                let response = GetCompletedTransactionsResponse {
                    transaction: Some(TransactionInfo {
                        tx_id: txn.tx_id.into(),
                        source_address: txn.source_address.to_vec(),
                        dest_address: txn.destination_address.to_vec(),
                        status: TransactionStatus::from(txn.status.clone()) as i32,
                        amount: txn.amount.into(),
                        is_cancelled: txn.cancelled.is_some(),
                        direction: TransactionDirection::from(txn.direction.clone()) as i32,
                        fee: txn.fee.into(),
                        timestamp: txn.timestamp.timestamp() as u64,
                        excess_sig: txn
                            .transaction
                            .first_kernel_excess_sig()
                            .unwrap_or(&Signature::default())
                            .get_signature()
                            .to_vec(),
                        message: txn.message.clone(),
                    }),
                };
                match sender.send(Ok(response)).await {
                    Ok(_) => {
                        debug!(
                            target: LOG_TARGET,
                            "GetAllCompletedTransactions: Sent transaction TxId: {} ({} of {})",
                            txn.tx_id,
                            i + 1,
                            transactions.len()
                        );
                    },
                    Err(err) => {
                        warn!(target: LOG_TARGET, "Error sending transaction via GRPC:  {}", err);
                        match sender.send(Err(Status::unknown("Error sending data"))).await {
                            Ok(_) => (),
                            Err(send_err) => {
                                warn!(target: LOG_TARGET, "Error sending error to GRPC client: {}", send_err)
                            },
                        }
                        return;
                    },
                }
            }
        });

        Ok(Response::new(receiver))
    }

    async fn coin_split(&self, request: Request<CoinSplitRequest>) -> Result<Response<CoinSplitResponse>, Status> {
        let message = request.into_inner();

        let mut wallet = self.wallet.clone();

        let tx_id = wallet
            .coin_split(
                vec![],
                MicroMinotari::from(message.amount_per_split),
                usize::try_from(message.split_count)
                    .map_err(|_| Status::internal("Count not convert u64 to usize".to_string()))?,
                MicroMinotari::from(message.fee_per_gram),
                message.message,
            )
            .await
            .map_err(|e| Status::internal(format!("{:?}", e)))?;

        Ok(Response::new(CoinSplitResponse { tx_id: tx_id.into() }))
    }

    async fn import_utxos(
        &self,
        request: Request<ImportUtxosRequest>,
    ) -> Result<Response<ImportUtxosResponse>, Status> {
        let message = request.into_inner();

        let mut wallet = self.wallet.clone();

        let unblinded_outputs: Vec<UnblindedOutput> = message
            .outputs
            .into_iter()
            .map(UnblindedOutput::try_from)
            .collect::<Result<Vec<_>, _>>()
            .map_err(Status::invalid_argument)?;
        let mut tx_ids = Vec::new();

        for o in &unblinded_outputs {
            tx_ids.push(
                wallet
                    .import_unblinded_output_as_non_rewindable(
                        o.clone(),
                        TariAddress::default(),
                        "Imported via gRPC".to_string(),
                    )
                    .await
                    .map_err(|e| Status::internal(format!("{:?}", e)))?
                    .into(),
            );
        }

        Ok(Response::new(ImportUtxosResponse { tx_ids }))
    }

    async fn get_network_status(
        &self,
        _: Request<tari_rpc::Empty>,
    ) -> Result<Response<tari_rpc::NetworkStatusResponse>, Status> {
        let status = self
            .comms()
            .connectivity()
            .get_connectivity_status()
            .await
            .map_err(|err| Status::internal(err.to_string()))?;
        let mut base_node_service = self.wallet.base_node_service.clone();

        let resp = tari_rpc::NetworkStatusResponse {
            status: tari_rpc::ConnectivityStatus::from(status) as i32,
            avg_latency_ms: base_node_service
                .get_base_node_latency()
                .await
                .map_err(|err| Status::internal(err.to_string()))?
                .map(|d| u32::try_from(d.as_millis()).unwrap_or(u32::MAX))
                .unwrap_or_default(),
            num_node_connections: u32::try_from(status.num_connected_nodes())
                .map_err(|_| Status::internal("Count not convert u64 to usize".to_string()))?,
        };

        Ok(Response::new(resp))
    }

    async fn list_connected_peers(
        &self,
        _: Request<tari_rpc::Empty>,
    ) -> Result<Response<tari_rpc::ListConnectedPeersResponse>, Status> {
        let mut connectivity = self.comms().connectivity();
        let peer_manager = self.comms().peer_manager();
        let connected_peers = connectivity
            .get_active_connections()
            .await
            .map_err(|err| Status::internal(err.to_string()))?;

        let mut peers = Vec::with_capacity(connected_peers.len());
        for conn in connected_peers {
            peers.push(
                peer_manager
                    .find_by_node_id(conn.peer_node_id())
                    .await
                    .map_err(|err| Status::internal(err.to_string()))?
                    .ok_or_else(|| Status::not_found(format!("Peer '{}' not found", conn.peer_node_id())))?,
            );
        }

        let resp = tari_rpc::ListConnectedPeersResponse {
            connected_peers: peers.into_iter().map(Into::into).collect(),
        };

        Ok(Response::new(resp))
    }

    async fn cancel_transaction(
        &self,
        request: Request<tari_rpc::CancelTransactionRequest>,
    ) -> Result<Response<tari_rpc::CancelTransactionResponse>, Status> {
        let message = request.into_inner();
        debug!(
            target: LOG_TARGET,
            "Incoming gRPC request to Cancel Transaction (TxId: {})", message.tx_id,
        );
        let mut transaction_service = self.get_transaction_service();

        match transaction_service.cancel_transaction(message.tx_id.into()).await {
            Ok(_) => {
                return Ok(Response::new(tari_rpc::CancelTransactionResponse {
                    is_success: true,
                    failure_message: "".to_string(),
                }))
            },
            Err(e) => {
                return Ok(Response::new(tari_rpc::CancelTransactionResponse {
                    is_success: false,
                    failure_message: e.to_string(),
                }))
            },
        }
    }

    async fn create_template_registration(
        &self,
        request: Request<CreateTemplateRegistrationRequest>,
    ) -> Result<Response<CreateTemplateRegistrationResponse>, Status> {
        // let mut output_manager = self.wallet.output_manager_service.clone();
        let mut transaction_service = self.wallet.transaction_service.clone();
        let message = request.into_inner();

        let fee_per_gram = message.fee_per_gram.into();

        let (tx_id, template_address) = transaction_service
            .register_code_template(
                message.template_name.clone(),
                message
                    .template_version
                    .try_into()
                    .map_err(|_| Status::invalid_argument("template version is too large for a u16"))?,
                if let Some(tt) = message.template_type {
                    tt.try_into()
                        .map_err(|_| Status::invalid_argument("template type is invalid"))?
                } else {
                    return Err(Status::invalid_argument("template type is missing"));
                },
                if let Some(bi) = message.build_info {
                    bi.try_into()
                        .map_err(|_| Status::invalid_argument("build info is invalid"))?
                } else {
                    return Err(Status::invalid_argument("build info is missing"));
                },
                message
                    .binary_sha
                    .try_into()
                    .map_err(|_| Status::invalid_argument("binary sha is malformed"))?,
                message.binary_url,
                fee_per_gram,
                if message.sidechain_deployment_key.is_empty() {
                    None
                } else {
                    Some(
                        RistrettoSecretKey::from_canonical_bytes(&message.sidechain_deployment_key)
                            .map_err(|_| Status::invalid_argument("sidechain_deployment_key is malformed"))?,
                    )
                },
            )
            .await
            .map_err(|e| Status::internal(e.to_string()))?;

        Ok(Response::new(CreateTemplateRegistrationResponse {
            tx_id: tx_id.as_u64(),
            template_address: template_address.to_vec(),
        }))
    }

    async fn register_validator_node(
        &self,
        request: Request<RegisterValidatorNodeRequest>,
    ) -> Result<Response<RegisterValidatorNodeResponse>, Status> {
        let request = request.into_inner();
        let mut transaction_service = self.get_transaction_service();
        let validator_node_public_key = CommsPublicKey::from_canonical_bytes(&request.validator_node_public_key)
            .map_err(|_| Status::invalid_argument("Validator node address is malformed"))?;
        let validator_node_signature = request
            .validator_node_signature
            .ok_or_else(|| Status::invalid_argument("Validator node signature is missing!"))?
            .try_into()
            .map_err(|_| Status::invalid_argument("Validator node signature is malformed!"))?;
        let validator_node_claim_public_key = PublicKey::from_canonical_bytes(&request.validator_node_claim_public_key)
            .map_err(|_| Status::invalid_argument("Claim public key is malformed"))?;

        let sidechain_key = if request.sidechain_deployment_key.is_empty() {
            None
        } else {
            Some(
                PrivateKey::from_canonical_bytes(&request.sidechain_deployment_key)
                    .map_err(|_| Status::invalid_argument("sidechain_id is malformed"))?,
            )
        };

        let constants = self.get_consensus_constants().map_err(|e| {
            error!(target: LOG_TARGET, "Failed to get consensus constants: {}", e);
            Status::internal("failed to fetch consensus constants")
        })?;

        let response = match transaction_service
            .register_validator_node(
                constants.validator_node_registration_min_deposit_amount(),
                validator_node_public_key,
                validator_node_signature,
                validator_node_claim_public_key,
                sidechain_key,
                UtxoSelectionCriteria::default(),
                request.fee_per_gram.into(),
                request.message,
            )
            .await
        {
            Ok(tx) => RegisterValidatorNodeResponse {
                transaction_id: tx.as_u64(),
                is_success: true,
                failure_message: Default::default(),
            },
            Err(e) => {
                error!(target: LOG_TARGET, "Transaction service error: {}", e);
                RegisterValidatorNodeResponse {
                    transaction_id: Default::default(),
                    is_success: false,
                    failure_message: e.to_string(),
                }
            },
        };
        Ok(Response::new(response))
    }
}

async fn handle_completed_tx(
    tx_id: TxId,
    event: &str,
    transaction_service: &mut TransactionServiceHandle,
    sender: &mut Sender<Result<TransactionEventResponse, Status>>,
) {
    match transaction_service.get_completed_transaction(tx_id).await {
        Ok(completed) => {
            let transaction_event =
                convert_to_transaction_event(event.to_string(), TransactionWrapper::Completed(Box::new(completed)));
            send_transaction_event(transaction_event, sender).await;
        },
        Err(e) => error!(target: LOG_TARGET, "Transaction service error: {}", e),
    }
}

async fn handle_pending_outbound(
    tx_id: TxId,
    event: &str,
    transaction_service: &mut TransactionServiceHandle,
    sender: &mut Sender<Result<TransactionEventResponse, Status>>,
) {
    match transaction_service.get_pending_outbound_transactions().await {
        Ok(mut txs) => {
            if let Some(tx) = txs.remove(&tx_id) {
                let transaction_event =
                    convert_to_transaction_event(event.to_string(), TransactionWrapper::Outbound(Box::new(tx)));
                send_transaction_event(transaction_event, sender).await;
            } else {
                error!(target: LOG_TARGET, "Not found in pending outbound set tx_id: {}", tx_id);
            }
        },
        Err(e) => error!(target: LOG_TARGET, "Transaction service error: {}", e),
    }
}

fn simple_event(event: &str) -> TransactionEvent {
    TransactionEvent {
        event: event.to_string(),
        tx_id: String::default(),
        source_address: vec![],
        dest_address: vec![],
        status: event.to_string(),
        direction: event.to_string(),
        amount: 0,
        message: String::default(),
    }
}

fn convert_wallet_transaction_into_transaction_info(
    tx: models::WalletTransaction,
    wallet_address: &TariAddress,
) -> TransactionInfo {
    use models::WalletTransaction::{Completed, PendingInbound, PendingOutbound};
    match tx {
        PendingInbound(tx) => TransactionInfo {
            tx_id: tx.tx_id.into(),
            source_address: tx.source_address.to_vec(),
            dest_address: wallet_address.to_vec(),
            status: TransactionStatus::from(tx.status) as i32,
            amount: tx.amount.into(),
            is_cancelled: tx.cancelled,
            direction: TransactionDirection::Inbound as i32,
            fee: 0,
            excess_sig: Default::default(),
            timestamp: tx.timestamp.timestamp() as u64,
            message: tx.message,
        },
        PendingOutbound(tx) => TransactionInfo {
            tx_id: tx.tx_id.into(),
            source_address: wallet_address.to_vec(),
            dest_address: tx.destination_address.to_vec(),
            status: TransactionStatus::from(tx.status) as i32,
            amount: tx.amount.into(),
            is_cancelled: tx.cancelled,
            direction: TransactionDirection::Outbound as i32,
            fee: tx.fee.into(),
            excess_sig: Default::default(),
            timestamp: tx.timestamp.timestamp() as u64,
            message: tx.message,
        },
        Completed(tx) => TransactionInfo {
            tx_id: tx.tx_id.into(),
            source_address: tx.source_address.to_vec(),
            dest_address: tx.destination_address.to_vec(),
            status: TransactionStatus::from(tx.status) as i32,
            amount: tx.amount.into(),
            is_cancelled: tx.cancelled.is_some(),
            direction: TransactionDirection::from(tx.direction) as i32,
            fee: tx.fee.into(),
            timestamp: tx.timestamp.timestamp() as u64,
            excess_sig: tx
                .transaction
                .first_kernel_excess_sig()
                .map(|s| s.get_signature().to_vec())
                .unwrap_or_default(),
            message: tx.message,
        },
    }
}<|MERGE_RESOLUTION|>--- conflicted
+++ resolved
@@ -98,10 +98,6 @@
 use tari_core::{
     consensus::{ConsensusBuilderError, ConsensusConstants, ConsensusManager},
     transactions::{
-<<<<<<< HEAD
-        tari_amount::MicroMinotari,
-        transaction_components::{OutputFeatures, UnblindedOutput},
-=======
         tari_amount::{MicroMinotari, T},
         transaction_components::{
             encrypted_data::PaymentId,
@@ -111,7 +107,6 @@
             SideChainFeature,
             UnblindedOutput,
         },
->>>>>>> 54bccd7c
     },
 };
 use tari_crypto::ristretto::RistrettoSecretKey;
