--- conflicted
+++ resolved
@@ -44,11 +44,6 @@
             peer_seeds: PeerSeedsConfig::load_from(cfg)?,
         };
 
-<<<<<<< HEAD
-        config.wallet.p2p.user_agent = format!("tari/wallet/{}", env!("CARGO_PKG_VERSION"));
-
-=======
->>>>>>> 54bccd7c
         config.wallet.set_base_path(config.common.base_path());
         Ok(config)
     }
