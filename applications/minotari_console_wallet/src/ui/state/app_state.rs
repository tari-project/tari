--- conflicted
+++ resolved
@@ -564,9 +564,6 @@
     }
 
     pub fn get_completed_txs(&self) -> Vec<&CompletedTransactionInfo> {
-<<<<<<< HEAD
-        self.cached_data.completed_txs.iter().collect()
-=======
         if self.completed_tx_filter == TransactionFilter::AbandonedCoinbases {
             self.cached_data
                 .completed_txs
@@ -576,7 +573,6 @@
         } else {
             self.cached_data.completed_txs.iter().collect()
         }
->>>>>>> 0d661260
     }
 
     pub fn get_confirmations(&self, tx_id: TxId) -> Option<&u64> {
@@ -976,6 +972,41 @@
         Ok(())
     }
 
+    pub async fn refresh_network_id(&mut self) -> Result<(), UiError> {
+        let wallet_id = WalletIdentity::new(self.wallet.comms.node_identity(), self.wallet.network.as_network());
+        let eid = wallet_id.address.to_emoji_string();
+        let qr_link = format!(
+            "tari://{}/transactions/send?tariAddress={}",
+            wallet_id.network,
+            wallet_id.address.to_hex()
+        );
+        let code = QrCode::new(qr_link).unwrap();
+        let image = code
+            .render::<unicode::Dense1x2>()
+            .dark_color(unicode::Dense1x2::Dark)
+            .light_color(unicode::Dense1x2::Light)
+            .build()
+            .lines()
+            .skip(1)
+            .fold("".to_string(), |acc, l| format!("{}{}\n", acc, l));
+        let identity = MyIdentity {
+            tari_address: wallet_id.address.to_hex(),
+            network_address: wallet_id
+                .node_identity
+                .public_addresses()
+                .iter()
+                .map(|a| a.to_string())
+                .collect::<Vec<_>>()
+                .join(", "),
+            emoji_id: eid,
+            qr_code: image,
+            node_id: wallet_id.node_identity.node_id().to_string(),
+        };
+        self.data.my_identity = identity;
+        self.updated = true;
+        Ok(())
+    }
+
     pub async fn refresh_connected_peers_state(&mut self) -> Result<(), UiError> {
         self.refresh_network_id().await?;
         let connections = self.wallet.comms.connectivity().get_active_connections().await?;
