// Copyright 2020. The Tari Project
//
// Redistribution and use in source and binary forms, with or without modification, are permitted provided that the
// following conditions are met:
//
// 1. Redistributions of source code must retain the above copyright notice, this list of conditions and the following
// disclaimer.
//
// 2. Redistributions in binary form must reproduce the above copyright notice, this list of conditions and the
// following disclaimer in the documentation and/or other materials provided with the distribution.
//
// 3. Neither the name of the copyright holder nor the names of its contributors may be used to endorse or promote
// products derived from this software without specific prior written permission.
//
// THIS SOFTWARE IS PROVIDED BY THE COPYRIGHT HOLDERS AND CONTRIBUTORS "AS IS" AND ANY EXPRESS OR IMPLIED WARRANTIES,
// INCLUDING, BUT NOT LIMITED TO, THE IMPLIED WARRANTIES OF MERCHANTABILITY AND FITNESS FOR A PARTICULAR PURPOSE ARE
// DISCLAIMED. IN NO EVENT SHALL THE COPYRIGHT HOLDER OR CONTRIBUTORS BE LIABLE FOR ANY DIRECT, INDIRECT, INCIDENTAL,
// SPECIAL, EXEMPLARY, OR CONSEQUENTIAL DAMAGES (INCLUDING, BUT NOT LIMITED TO, PROCUREMENT OF SUBSTITUTE GOODS OR
// SERVICES; LOSS OF USE, DATA, OR PROFITS; OR BUSINESS INTERRUPTION) HOWEVER CAUSED AND ON ANY THEORY OF LIABILITY,
// WHETHER IN CONTRACT, STRICT LIABILITY, OR TORT (INCLUDING NEGLIGENCE OR OTHERWISE) ARISING IN ANY WAY OUT OF THE
// USE OF THIS SOFTWARE, EVEN IF ADVISED OF THE POSSIBILITY OF SUCH DAMAGE.

#![allow(dead_code, unused)]

use std::{fs, io::Stdout, path::PathBuf};

use clap::Parser;
use log::*;
use minotari_app_grpc::{authentication::ServerAuthenticationInterceptor, tls::identity::read_identity};
use minotari_wallet::{WalletConfig, WalletSqlite};
use rand::{rngs::OsRng, seq::SliceRandom};
use tari_common::exit_codes::{ExitCode, ExitError};
use tari_common_types::grpc_authentication::GrpcAuthentication;
use tari_comms::{multiaddr::Multiaddr, peer_manager::Peer, utils::multiaddr::multiaddr_to_socketaddr};
use tokio::{runtime::Handle, sync::broadcast};
use tonic::transport::{Identity, Server, ServerTlsConfig};
use tui::backend::CrosstermBackend;

use crate::{
    automation::commands::command_runner,
    cli::{Cli, CliCommands},
    grpc::WalletGrpcServer,
    notifier::Notifier,
    recovery::wallet_recovery,
    ui,
    ui::App,
    utils::db::get_custom_base_node_peer_from_db,
};

pub const LOG_TARGET: &str = "wallet::app::main";

#[derive(Debug, Clone)]
pub enum WalletMode {
    Tui,
    Grpc,
    Script(PathBuf),
    Command(Box<CliCommands>),
    RecoveryDaemon,
    RecoveryTui,
    Invalid,
}

#[derive(Debug, Clone)]
pub struct ConsoleWalletConfig {
    pub base_node_config: PeerConfig,
    pub base_node_selected: Peer,
    pub notify_script: Option<PathBuf>,
    pub wallet_mode: WalletMode,
    pub grpc_address: Option<Multiaddr>,
    pub recovery_retry_limit: usize,
}

#[derive(Debug, Clone)]
pub struct PeerConfig {
    pub base_node_custom: Option<Peer>,
    pub base_node_peers: Vec<Peer>,
    pub peer_seeds: Vec<Peer>,
}

impl PeerConfig {
    /// Create a new PeerConfig
    pub fn new(base_node_custom: Option<Peer>, base_node_peers: Vec<Peer>, peer_seeds: Vec<Peer>) -> Self {
        Self {
            base_node_custom,
            base_node_peers,
            peer_seeds,
        }
    }

    /// Get the prioritised base node peer from the PeerConfig.
    /// 1. Custom Base Node
    /// 2. First configured Base Node Peer
    /// 3. Random configured Peer Seed
    pub fn get_base_node_peer(&self) -> Result<Peer, ExitError> {
        if let Some(base_node) = self.base_node_custom.clone() {
            Ok(base_node)
        } else if !self.base_node_peers.is_empty() {
            Ok(self
                .base_node_peers
                .first()
                .ok_or_else(|| ExitError::new(ExitCode::ConfigError, "Configured base node peer has no address!"))?
                .clone())
        } else if !self.peer_seeds.is_empty() {
            // pick a random peer seed
            Ok(self
                .peer_seeds
                .choose(&mut OsRng)
                .ok_or_else(|| ExitError::new(ExitCode::ConfigError, "Peer seeds was empty."))?
                .clone())
        } else {
            Err(ExitError::new(
                ExitCode::ConfigError,
                "No peer seeds or base node peer defined in config!",
            ))
        }
    }

    /// Returns all the peers from the PeerConfig.
    /// In order: Custom base node, service peers, peer seeds.
    pub fn get_all_peers(&self) -> Vec<Peer> {
        let num_peers = self.base_node_peers.len();
        let num_seeds = self.peer_seeds.len();

        let mut peers = if let Some(peer) = self.base_node_custom.clone() {
            let mut peers = Vec::with_capacity(1 + num_peers + num_seeds);
            peers.push(peer);
            peers
        } else {
            Vec::with_capacity(num_peers + num_seeds)
        };

        peers.extend(self.base_node_peers.clone());
        peers.extend(self.peer_seeds.clone());

        peers
    }
}

pub(crate) fn command_mode(
    handle: Handle,
    cli: &Cli,
    config: &WalletConfig,
    base_node_config: &PeerConfig,
    wallet: WalletSqlite,
    command: CliCommands,
) -> Result<(), ExitError> {
    let commands = vec![command];

    // Do not remove this println!
    const CUCUMBER_TEST_MARKER_A: &str = "Minotari Console Wallet running... (Command mode started)";
    println!("{}", CUCUMBER_TEST_MARKER_A);

    info!(target: LOG_TARGET, "Starting wallet command mode");
    handle.block_on(command_runner(config, commands, wallet.clone()))?;

    // Do not remove this println!
    const CUCUMBER_TEST_MARKER_B: &str = "Minotari Console Wallet running... (Command mode completed)";
    println!("{}", CUCUMBER_TEST_MARKER_B);

    info!(target: LOG_TARGET, "Completed wallet command mode");

    wallet_or_exit(handle, cli, config, base_node_config, wallet)
}

pub(crate) fn parse_command_file(script: String) -> Result<Vec<CliCommands>, ExitError> {
    let mut commands: Vec<CliCommands> = Vec::new();
    let cli_parse_prefix = "minotari_console_wallet --command n/a".to_string();

    for command in script.lines() {
        // skip empty lines and 'comments' starting with #
        if !command.trim().is_empty() && !command.trim().starts_with('#') {
            let command_trimmed = cli_parse_prefix.to_owned() + " " + command.trim();
            let parse_vec: Vec<&str> = command_trimmed.split(' ').collect();
            let cli_parsed = Cli::try_parse_from(parse_vec);
            match cli_parsed {
                Ok(result) => {
                    if let Some(sub_command) = result.command2 {
                        commands.push(sub_command);
                    }
                },
                Err(e) => {
                    println!("\nError! parsing '{}' ({})\n", command, e);
                    return Err(ExitError::new(ExitCode::CommandError, e.to_string()));
                },
            }
        }
    }
    Ok(commands)
}

pub(crate) fn script_mode(
    handle: Handle,
    cli: &Cli,
    config: &WalletConfig,
    base_node_config: &PeerConfig,
    wallet: WalletSqlite,
    path: PathBuf,
) -> Result<(), ExitError> {
    info!(target: LOG_TARGET, "Starting wallet script mode");
    println!("Starting wallet script mode");
    let script = fs::read_to_string(path).map_err(|e| ExitError::new(ExitCode::InputError, e))?;

    if script.is_empty() {
        return Err(ExitError::new(ExitCode::InputError, "Input file is empty!"));
    };

    println!("Parsing commands...");
    let commands = parse_command_file(script)?;
    println!("{} commands parsed successfully.", commands.len());

    // Do not remove this println!
    const CUCUMBER_TEST_MARKER_A: &str = "Minotari Console Wallet running... (Script mode started)";
    println!("{}", CUCUMBER_TEST_MARKER_A);

    println!("Starting the command runner!");
    handle.block_on(command_runner(config, commands, wallet.clone()))?;

    // Do not remove this println!
    const CUCUMBER_TEST_MARKER_B: &str = "Minotari Console Wallet running... (Script mode completed)";
    println!("{}", CUCUMBER_TEST_MARKER_B);

    info!(target: LOG_TARGET, "Completed wallet script mode");

    wallet_or_exit(handle, cli, config, base_node_config, wallet)
}

/// Prompts the user to continue to the wallet, or exit.
fn wallet_or_exit(
    handle: Handle,
    cli: &Cli,
    config: &WalletConfig,
    base_node_config: &PeerConfig,
    wallet: WalletSqlite,
) -> Result<(), ExitError> {
    if cli.command_mode_auto_exit {
        info!(target: LOG_TARGET, "Auto exit argument supplied - exiting.");
        return Ok(());
    }

    if cli.non_interactive_mode {
        info!(target: LOG_TARGET, "Starting GRPC server.");
        grpc_mode(handle, config, wallet)
    } else {
        debug!(target: LOG_TARGET, "Prompting for run or exit key.");
        println!("\nPress Enter to continue to the wallet, or type q (or quit) followed by Enter.");
        let mut buf = String::new();
        std::io::stdin()
            .read_line(&mut buf)
            .map_err(|e| ExitError::new(ExitCode::IOError, e))?;

        match buf.as_str().trim() {
            "quit" | "q" | "exit" => {
                info!(target: LOG_TARGET, "Exiting.");
                Ok(())
            },
            _ => {
                info!(target: LOG_TARGET, "Starting TUI.");
                tui_mode(handle, config, base_node_config, wallet)
            },
        }
    }
}

pub fn tui_mode(
    handle: Handle,
    config: &WalletConfig,
    base_node_config: &PeerConfig,
    mut wallet: WalletSqlite,
) -> Result<(), ExitError> {
    let (events_broadcaster, _events_listener) = broadcast::channel(100);

    if config.grpc_enabled {
        #[cfg(feature = "grpc")]
        if let Some(address) = config.grpc_address.clone() {
            let grpc = WalletGrpcServer::new(wallet.clone()).map_err(|e| ExitError {
                exit_code: ExitCode::UnknownError,
                details: Some(e.to_string()),
            })?;

            let mut tls_identity = None;
            if config.grpc_tls_enabled {
                match handle
                    .block_on(read_identity(config.config_dir.clone()))
                    .map(Some)
                    .map_err(|e| ExitError::new(ExitCode::TlsConfigurationError, e.to_string()))
                {
                    Ok(identity) => tls_identity = identity,
                    Err(e) => return Err(e),
                }
            }

            handle.spawn(run_grpc(
                grpc,
                address,
                config.grpc_authentication.clone(),
                tls_identity,
                wallet.clone(),
            ));
        }
        #[cfg(not(feature = "grpc"))]
        return Err(ExitError::new(
            ExitCode::GrpcError,
            "gRPC server is enabled but not supported in this build",
        ));
    }

    let notifier = Notifier::new(
        config.notify_file.clone(),
        handle.clone(),
        wallet.clone(),
        events_broadcaster,
    );

    let base_node_selected;
    if let Some(peer) = base_node_config.base_node_custom.clone() {
        base_node_selected = peer;
    } else if let Some(peer) = get_custom_base_node_peer_from_db(&mut wallet) {
        base_node_selected = peer;
    } else if let Some(peer) = handle.block_on(wallet.get_base_node_peer()) {
        base_node_selected = peer;
    } else {
        return Err(ExitError::new(ExitCode::WalletError, "Could not select a base node"));
    }

    let app = App::<CrosstermBackend<Stdout>>::new(
        "Minotari Wallet".into(),
        wallet,
        config.clone(),
        base_node_selected,
        base_node_config.clone(),
        notifier,
    );

    info!(target: LOG_TARGET, "Starting app");

    // Do not remove this println!
    const CUCUMBER_TEST_MARKER: &str = "Minotari Console Wallet running... (TUI mode started)";
    println!("{}", CUCUMBER_TEST_MARKER);

    {
        let _enter = handle.enter();
        ui::run(app)?;
    }

    info!(
        target: LOG_TARGET,
        "Termination signal received from user. Shutting wallet down."
    );

    Ok(())
}

pub fn recovery_mode(
    handle: Handle,
    base_node_config: &PeerConfig,
    wallet_config: &WalletConfig,
    wallet_mode: WalletMode,
    wallet: WalletSqlite,
) -> Result<(), ExitError> {
    // Do not remove this println!
    const CUCUMBER_TEST_MARKER_A: &str = "Minotari Console Wallet running... (Recovery mode started)";
    println!("{}", CUCUMBER_TEST_MARKER_A);

    println!("Starting recovery...");
    match handle.block_on(wallet_recovery(
        &wallet,
        base_node_config,
        wallet_config.recovery_retry_limit,
    )) {
        Ok(_) => println!("Wallet recovered!"),
        Err(e) => {
            error!(target: LOG_TARGET, "Recovery failed: {}", e);
            println!(
                "Recovery failed. Restarting the console wallet will restart the recovery process from where you left \
                 off. If you want to start with a fresh wallet then delete the wallet data file"
            );

            return Err(e);
        },
    }

    // Do not remove this println!
    const CUCUMBER_TEST_MARKER_B: &str = "Minotari Console Wallet running... (Recovery mode completed)";
    println!("{}", CUCUMBER_TEST_MARKER_B);

    println!("Starting TUI.");

    match wallet_mode {
        WalletMode::RecoveryDaemon => grpc_mode(handle, wallet_config, wallet),
        WalletMode::RecoveryTui => tui_mode(handle, wallet_config, base_node_config, wallet),
        _ => Err(ExitError::new(
            ExitCode::RecoveryError,
            "Unsupported post recovery mode",
        )),
    }
}

pub fn grpc_mode(handle: Handle, config: &WalletConfig, wallet: WalletSqlite) -> Result<(), ExitError> {
    info!(target: LOG_TARGET, "Starting grpc server");
    if let Some(address) = config.grpc_address.as_ref().filter(|_| config.grpc_enabled).cloned() {
<<<<<<< HEAD
        let grpc = WalletGrpcServer::new(wallet.clone()).map_err(|e| ExitError {
            exit_code: ExitCode::UnknownError,
            details: Some(e.to_string()),
        })?;
        let auth = config.grpc_authentication.clone();

        let mut tls_identity = None;
        if config.grpc_tls_enabled {
            match handle
                .block_on(read_identity(config.config_dir.clone()))
                .map(Some)
                .map_err(|e| ExitError::new(ExitCode::TlsConfigurationError, e.to_string()))
            {
                Ok(identity) => tls_identity = identity,
                Err(e) => return Err(e),
            }
        }

        handle
            .block_on(run_grpc(grpc, address, auth, tls_identity, wallet))
            .map_err(|e| ExitError::new(ExitCode::GrpcError, e))?;
=======
        #[cfg(feature = "grpc")]
        {
            let grpc = WalletGrpcServer::new(wallet.clone()).map_err(|e| ExitError {
                exit_code: ExitCode::UnknownError,
                details: Some(e.to_string()),
            })?;
            let auth = config.grpc_authentication.clone();
            handle
                .block_on(run_grpc(grpc, address, auth, wallet))
                .map_err(|e| ExitError::new(ExitCode::GrpcError, e))?;
        }
        #[cfg(not(feature = "grpc"))]
        return Err(ExitError::new(
            ExitCode::GrpcError,
            "gRPC server is enabled but not supported in this build",
        ));
>>>>>>> 30d15fa0
    } else {
        println!("GRPC server is disabled");
    }
    info!(target: LOG_TARGET, "Shutting down");
    Ok(())
}

async fn run_grpc(
    grpc: WalletGrpcServer,
    grpc_listener_addr: Multiaddr,
    auth_config: GrpcAuthentication,
    tls_identity: Option<Identity>,
    wallet: WalletSqlite,
) -> Result<(), String> {
    // Do not remove this println!
    const CUCUMBER_TEST_MARKER_A: &str = "Minotari Console Wallet running... (gRPC mode started)";
    println!("{}", CUCUMBER_TEST_MARKER_A);

    info!(target: LOG_TARGET, "Starting GRPC on {}", grpc_listener_addr);
    let address = multiaddr_to_socketaddr(&grpc_listener_addr).map_err(|e| e.to_string())?;
    let auth = ServerAuthenticationInterceptor::new(auth_config)
        .ok_or("Unable to prepare server gRPC authentication".to_string())?;
    let service = minotari_app_grpc::tari_rpc::wallet_server::WalletServer::with_interceptor(grpc, auth);

    let mut server_builder = if let Some(identity) = tls_identity {
        Server::builder()
            .tls_config(ServerTlsConfig::new().identity(identity))
            .map_err(|e| e.to_string())?
    } else {
        Server::builder()
    };

    server_builder
        .add_service(service)
        .serve_with_shutdown(address, wallet.wait_until_shutdown())
        .await
        .map_err(|e| format!("GRPC server returned error:{}", e))?;

    // Do not remove this println!
    const CUCUMBER_TEST_MARKER_B: &str = "Minotari Console Wallet running... (gRPC mode completed)";
    println!("{}", CUCUMBER_TEST_MARKER_B);

    info!(target: LOG_TARGET, "Stopping GRPC");
    Ok(())
}

#[cfg(test)]
mod test {

    use crate::{cli::CliCommands, wallet_modes::parse_command_file};

    #[test]
    fn clap_parses_user_defined_commands_as_expected() {
        let script = "
            # Beginning of script file

            get-balance

            whois 5c4f2a4b3f3f84e047333218a84fd24f581a9d7e4f23b78e3714e9d174427d61

            discover-peer f6b2ca781342a3ebe30ee1643655c96f1d7c14f4d49f077695395de98ae73665

            send-minotari --message Our_secret! 125T 5c4f2a4b3f3f84e047333218a84fd24f581a9d7e4f23b78e3714e9d174427d615e
            
            burn-minotari --message Ups_these_funds_will_be_burned! 100T

            coin-split --message Make_many_dust_UTXOs! --fee-per-gram 2 0.001T 499

            make-it-rain --duration 100 --transactions-per-second 10 --start-amount 0.009200T --increase-amount 0T \
                      --start-time now --message Stressing_it_a_bit...!_(from_Feeling-a-bit-Generous) \
                      5c4f2a4b3f3f84e047333218a84fd24f581a9d7e4f23b78e3714e9d174427d615e

            # End of script file
            "
        .to_string();

        let commands = parse_command_file(script).unwrap();

        let mut get_balance = false;
        let mut send_tari = false;
        let mut burn_tari = false;
        let mut make_it_rain = false;
        let mut coin_split = false;
        let mut discover_peer = false;
        let mut whois = false;
        for command in commands {
            match command {
                CliCommands::GetBalance => get_balance = true,
                CliCommands::SendMinotari(_) => send_tari = true,
                CliCommands::BurnMinotari(_) => burn_tari = true,
                CliCommands::SendOneSided(_) => {},
                CliCommands::SendOneSidedToStealthAddress(_) => {},
                CliCommands::MakeItRain(_) => make_it_rain = true,
                CliCommands::CoinSplit(_) => coin_split = true,
                CliCommands::DiscoverPeer(_) => discover_peer = true,
                CliCommands::Whois(_) => whois = true,
                CliCommands::ExportUtxos(_) => {},
                CliCommands::ExportSpentUtxos(_) => {},
                CliCommands::CountUtxos => {},
                CliCommands::SetBaseNode(_) => {},
                CliCommands::SetCustomBaseNode(_) => {},
                CliCommands::ClearCustomBaseNode => {},
                CliCommands::InitShaAtomicSwap(_) => {},
                CliCommands::FinaliseShaAtomicSwap(_) => {},
                CliCommands::ClaimShaAtomicSwapRefund(_) => {},
                CliCommands::RevalidateWalletDb => {},
                CliCommands::RegisterValidatorNode(_) => {},
                CliCommands::CreateTlsCerts => {},
            }
        }
        assert!(get_balance && send_tari && burn_tari && make_it_rain && coin_split && discover_peer && whois);
    }
}<|MERGE_RESOLUTION|>--- conflicted
+++ resolved
@@ -398,29 +398,6 @@
 pub fn grpc_mode(handle: Handle, config: &WalletConfig, wallet: WalletSqlite) -> Result<(), ExitError> {
     info!(target: LOG_TARGET, "Starting grpc server");
     if let Some(address) = config.grpc_address.as_ref().filter(|_| config.grpc_enabled).cloned() {
-<<<<<<< HEAD
-        let grpc = WalletGrpcServer::new(wallet.clone()).map_err(|e| ExitError {
-            exit_code: ExitCode::UnknownError,
-            details: Some(e.to_string()),
-        })?;
-        let auth = config.grpc_authentication.clone();
-
-        let mut tls_identity = None;
-        if config.grpc_tls_enabled {
-            match handle
-                .block_on(read_identity(config.config_dir.clone()))
-                .map(Some)
-                .map_err(|e| ExitError::new(ExitCode::TlsConfigurationError, e.to_string()))
-            {
-                Ok(identity) => tls_identity = identity,
-                Err(e) => return Err(e),
-            }
-        }
-
-        handle
-            .block_on(run_grpc(grpc, address, auth, tls_identity, wallet))
-            .map_err(|e| ExitError::new(ExitCode::GrpcError, e))?;
-=======
         #[cfg(feature = "grpc")]
         {
             let grpc = WalletGrpcServer::new(wallet.clone()).map_err(|e| ExitError {
@@ -428,8 +405,21 @@
                 details: Some(e.to_string()),
             })?;
             let auth = config.grpc_authentication.clone();
+
+            let mut tls_identity = None;
+            if config.grpc_tls_enabled {
+                match handle
+                    .block_on(read_identity(config.config_dir.clone()))
+                    .map(Some)
+                    .map_err(|e| ExitError::new(ExitCode::TlsConfigurationError, e.to_string()))
+                {
+                    Ok(identity) => tls_identity = identity,
+                    Err(e) => return Err(e),
+                }
+            }
+
             handle
-                .block_on(run_grpc(grpc, address, auth, wallet))
+                .block_on(run_grpc(grpc, address, auth, tls_identity, wallet))
                 .map_err(|e| ExitError::new(ExitCode::GrpcError, e))?;
         }
         #[cfg(not(feature = "grpc"))]
@@ -437,7 +427,6 @@
             ExitCode::GrpcError,
             "gRPC server is enabled but not supported in this build",
         ));
->>>>>>> 30d15fa0
     } else {
         println!("GRPC server is disabled");
     }
