[package]
name = "minotari_console_wallet"
<<<<<<< HEAD
version = "0.53.0-dan.0"
=======
version = "1.0.0-pre.4"
>>>>>>> 3ab7d5db
authors = ["The Tari Development Community"]
edition = "2018"
license = "BSD-3-Clause"

[dependencies]
minotari_app_grpc = { path = "../minotari_app_grpc" }
minotari_app_utilities = { path = "../minotari_app_utilities" }
tari_common = { path = "../../common" }
tari_common_types = { path = "../../base_layer/common_types" }
tari_comms = { path = "../../comms/core" }
tari_comms_dht = { path = "../../comms/dht" }
tari_contacts = { path = "../../base_layer/contacts" }
tari_crypto = { version = "0.20" }
tari_key_manager = { path = "../../base_layer/key_manager" }
tari_libtor = { path = "../../infrastructure/libtor", optional = true }
tari_p2p = { path = "../../base_layer/p2p", features = ["auto-update"] }
tari_script = { path = "../../infrastructure/tari_script" }
tari_shutdown = { path = "../../infrastructure/shutdown" }
tari_utilities = { version = "0.7" }
minotari_wallet = { path = "../../base_layer/wallet", features = ["bundled_sqlite"] }

# Uncomment for tokio tracing via tokio-console (needs "tracing" featurs)
console-subscriber = "0.1.8"
#tokio = { version = "1.20", features = ["signal", "tracing"] }
# Uncomment for normal use (non tokio-console tracing)
tokio = { version = "1.23", features = ["signal"] }

chrono = { version = "0.4.19", default-features = false }
clap = { version = "3.2", features = ["derive", "env"] }
config = "0.13.0"
crossterm = { version = "0.25.0" }
digest = "0.10"
futures = { version = "^0.3.16", default-features = false, features = ["alloc"] }
log4rs = { git = "https://github.com/tari-project/log4rs.git", default_features = false, features = ["config_parsing", "threshold_filter", "yaml_format", "console_appender", "rolling_file_appender", "compound_policy", "size_trigger", "fixed_window_roller", "delete_roller"] }
log = { version = "0.4.8", features = ["std"] }
qrcode = { version = "0.12" }
rand = "0.8"
regex = "1.5.4"
reqwest = "0.11.18"
rpassword = "5.0"
rustyline = "9.0"
serde = "1.0.136"
serde_json = "1.0.79"
sha2 = "0.10"
strum = "0.22"
strum_macros = "0.22"
thiserror = "1.0.26"
tonic = "0.8.3"
unicode-segmentation = "1.6.0"
unicode-width = "0.1"
zeroize = "1"
zxcvbn = "2"
url = "2.3.1"
blake2 = "0.10"

[dependencies.tari_core]
path = "../../base_layer/core"
default-features = false
features = ["transactions", "mempool_proto", "base_node_proto"]

[dependencies.tui]
version = "^0.16"
default-features = false
features = ["crossterm"]

[build-dependencies]
tari_features = { path = "../../common/tari_features"}

[features]
default = ["libtor"]
libtor = ["tari_libtor"]
grpc = []

[package.metadata.cargo-machete]
# We need to specify extra features for log4rs even though it is not used directly in this crate
ignored = ["strum", "log4rs"]<|MERGE_RESOLUTION|>--- conflicted
+++ resolved
@@ -1,10 +1,6 @@
 [package]
 name = "minotari_console_wallet"
-<<<<<<< HEAD
 version = "0.53.0-dan.0"
-=======
-version = "1.0.0-pre.4"
->>>>>>> 3ab7d5db
 authors = ["The Tari Development Community"]
 edition = "2018"
 license = "BSD-3-Clause"
@@ -24,7 +20,9 @@
 tari_script = { path = "../../infrastructure/tari_script" }
 tari_shutdown = { path = "../../infrastructure/shutdown" }
 tari_utilities = { version = "0.7" }
-minotari_wallet = { path = "../../base_layer/wallet", features = ["bundled_sqlite"] }
+minotari_wallet = { path = "../../base_layer/wallet", features = [
+  "bundled_sqlite",
+] }
 
 # Uncomment for tokio tracing via tokio-console (needs "tracing" featurs)
 console-subscriber = "0.1.8"
@@ -37,8 +35,20 @@
 config = "0.13.0"
 crossterm = { version = "0.25.0" }
 digest = "0.10"
-futures = { version = "^0.3.16", default-features = false, features = ["alloc"] }
-log4rs = { git = "https://github.com/tari-project/log4rs.git", default_features = false, features = ["config_parsing", "threshold_filter", "yaml_format", "console_appender", "rolling_file_appender", "compound_policy", "size_trigger", "fixed_window_roller", "delete_roller"] }
+futures = { version = "^0.3.16", default-features = false, features = [
+  "alloc",
+] }
+log4rs = { git = "https://github.com/tari-project/log4rs.git", default_features = false, features = [
+  "config_parsing",
+  "threshold_filter",
+  "yaml_format",
+  "console_appender",
+  "rolling_file_appender",
+  "compound_policy",
+  "size_trigger",
+  "fixed_window_roller",
+  "delete_roller",
+] }
 log = { version = "0.4.8", features = ["std"] }
 qrcode = { version = "0.12" }
 rand = "0.8"
@@ -71,7 +81,7 @@
 features = ["crossterm"]
 
 [build-dependencies]
-tari_features = { path = "../../common/tari_features"}
+tari_features = { path = "../../common/tari_features" }
 
 [features]
 default = ["libtor"]
