[package]
name = "minotari_console_wallet"
<<<<<<< HEAD
version.workspace = true
=======
version = "1.0.0-pre.16"
>>>>>>> 54bccd7c
authors = ["The Tari Development Community"]
edition.workspace = true
license = "BSD-3-Clause"

[dependencies]
<<<<<<< HEAD
minotari_app_grpc = { workspace = true }
minotari_app_utilities = { workspace = true }
tari_common = { workspace = true }
tari_common_types = { workspace = true }
tari_comms = { workspace = true }
tari_comms_dht = { workspace = true }
tari_core = { workspace = true, default-features = false, features = ["transactions", "mempool_proto", "base_node_proto"] }
tari_contacts = { workspace = true }
tari_crypto = { workspace = true }
tari_key_manager = { workspace = true }
tari_libtor = { workspace = true, optional = true }
tari_p2p = { workspace = true, features = ["auto-update"] }
tari_shutdown = { workspace = true }
tari_utilities = { workspace = true }
minotari_wallet = { workspace = true, features = [
=======
minotari_app_grpc = { path = "../minotari_app_grpc" }
minotari_app_utilities = { path = "../minotari_app_utilities" }
minotari_ledger_wallet_comms = { path = "../../applications/minotari_ledger_wallet/comms", version = "1.0.0-pre.16", optional = true }
tari_common = { path = "../../common" }
tari_common_types = { path = "../../base_layer/common_types" }
tari_comms = { path = "../../comms/core" }
tari_comms_dht = { path = "../../comms/dht" }
tari_contacts = { path = "../../base_layer/contacts" }
tari_crypto = { version = "0.20.3" }
tari_key_manager = { path = "../../base_layer/key_manager" }
tari_libtor = { path = "../../infrastructure/libtor", optional = true }
tari_p2p = { path = "../../base_layer/p2p", features = ["auto-update"] }
tari_script = { path = "../../infrastructure/tari_script" }
tari_shutdown = { path = "../../infrastructure/shutdown" }
tari_utilities = { version = "0.7" }
minotari_wallet = { path = "../../base_layer/wallet", features = [
>>>>>>> 54bccd7c
    "bundled_sqlite",
] }
tari_hashing = { workspace = true }

# Uncomment for tokio tracing via tokio-console (needs "tracing" featurs)
console-subscriber = "0.1.8"
#tokio = { version = "1.36", features = ["signal", "tracing"] }
# Uncomment for normal use (non tokio-console tracing)
tokio = { version = "1.36", features = ["signal"] }

blake2 = "0.10"
chrono = { version = "0.4.19", default-features = false }
clap = { version = "3.2", features = ["derive", "env"] }
config = "0.14.0"
crossterm = { version = "0.25.0" }
digest = "0.10"
dirs = "5.0"
futures = { version = "^0.3.16", default-features = false, features = [
    "alloc",
] }
ledger-transport-hid = { git = "https://github.com/Zondax/ledger-rs", rev = "20e2a20", optional = true }
log = { version = "0.4.8", features = ["std"] }
log4rs = { version = "1.3.0", default-features = false, features = [
    "config_parsing",
    "threshold_filter",
    "yaml_format",
    "console_appender",
    "rolling_file_appender",
    "compound_policy",
    "size_trigger",
    "fixed_window_roller",
    "delete_roller",
] }
qrcode = { version = "0.12" }
rand = "0.8"
regex = "1.5.4"
reqwest = "0.11.18"
rpassword = "5.0"
rustyline = "9.0"
serde = "1.0.136"
serde_json = "1.0.79"
sha2 = "0.10"
strum = "0.22"
thiserror = "1.0.26"
tonic = "0.8.3"
unicode-segmentation = "1.6.0"
unicode-width = "0.1"
url = "2.3.1"
zeroize = "1"
zxcvbn = "2"


[dependencies.tui]
version = "^0.16"
default-features = false
features = ["crossterm"]

[build-dependencies]
<<<<<<< HEAD
tari_features = { workspace = true }
=======
tari_features = { path = "../../common/tari_features", version = "1.0.0-pre.16" }
>>>>>>> 54bccd7c

[features]
default = ["libtor", "ledger"]
grpc = []
ledger = ["ledger-transport-hid", "minotari_ledger_wallet_comms"]
libtor = ["tari_libtor"]

[package.metadata.cargo-machete]
# We need to specify extra features for log4rs even though it is not used directly in this crate
ignored = ["strum", "log4rs"]<|MERGE_RESOLUTION|>--- conflicted
+++ resolved
@@ -1,18 +1,14 @@
 [package]
 name = "minotari_console_wallet"
-<<<<<<< HEAD
 version.workspace = true
-=======
-version = "1.0.0-pre.16"
->>>>>>> 54bccd7c
 authors = ["The Tari Development Community"]
 edition.workspace = true
 license = "BSD-3-Clause"
 
 [dependencies]
-<<<<<<< HEAD
 minotari_app_grpc = { workspace = true }
 minotari_app_utilities = { workspace = true }
+minotari_ledger_wallet_comms = { workspace = true }
 tari_common = { workspace = true }
 tari_common_types = { workspace = true }
 tari_comms = { workspace = true }
@@ -22,28 +18,11 @@
 tari_crypto = { workspace = true }
 tari_key_manager = { workspace = true }
 tari_libtor = { workspace = true, optional = true }
+tari_script = { workspace = true }
 tari_p2p = { workspace = true, features = ["auto-update"] }
 tari_shutdown = { workspace = true }
 tari_utilities = { workspace = true }
 minotari_wallet = { workspace = true, features = [
-=======
-minotari_app_grpc = { path = "../minotari_app_grpc" }
-minotari_app_utilities = { path = "../minotari_app_utilities" }
-minotari_ledger_wallet_comms = { path = "../../applications/minotari_ledger_wallet/comms", version = "1.0.0-pre.16", optional = true }
-tari_common = { path = "../../common" }
-tari_common_types = { path = "../../base_layer/common_types" }
-tari_comms = { path = "../../comms/core" }
-tari_comms_dht = { path = "../../comms/dht" }
-tari_contacts = { path = "../../base_layer/contacts" }
-tari_crypto = { version = "0.20.3" }
-tari_key_manager = { path = "../../base_layer/key_manager" }
-tari_libtor = { path = "../../infrastructure/libtor", optional = true }
-tari_p2p = { path = "../../base_layer/p2p", features = ["auto-update"] }
-tari_script = { path = "../../infrastructure/tari_script" }
-tari_shutdown = { path = "../../infrastructure/shutdown" }
-tari_utilities = { version = "0.7" }
-minotari_wallet = { path = "../../base_layer/wallet", features = [
->>>>>>> 54bccd7c
     "bundled_sqlite",
 ] }
 tari_hashing = { workspace = true }
@@ -102,11 +81,7 @@
 features = ["crossterm"]
 
 [build-dependencies]
-<<<<<<< HEAD
 tari_features = { workspace = true }
-=======
-tari_features = { path = "../../common/tari_features", version = "1.0.0-pre.16" }
->>>>>>> 54bccd7c
 
 [features]
 default = ["libtor", "ledger"]
