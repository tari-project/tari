--- conflicted
+++ resolved
@@ -22,24 +22,12 @@
 
 use crate::tari_rpc as grpc;
 use std::convert::{TryFrom, TryInto};
-<<<<<<< HEAD
 use tari_common_types::types::{Commitment, PublicKey};
-use tari_core::transactions::{bullet_rangeproofs::BulletRangeProof, transaction::TransactionOutput};
-use tari_crypto::{
-    script::TariScript,
-    tari_utilities::{ByteArray, Hashable},
-=======
 use tari_core::{
     crypto::{
         script::TariScript,
         tari_utilities::{ByteArray, Hashable},
-    },
-    transactions::{
-        bullet_rangeproofs::BulletRangeProof,
-        transaction::TransactionOutput,
-        types::{Commitment, PublicKey},
-    },
->>>>>>> 504fbb8b
+    },transactions::{bullet_rangeproofs::BulletRangeProof, transaction::TransactionOutput},
 };
 
 impl TryFrom<grpc::TransactionOutput> for TransactionOutput {
