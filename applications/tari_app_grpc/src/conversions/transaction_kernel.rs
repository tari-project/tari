--- conflicted
+++ resolved
@@ -22,20 +22,10 @@
 
 use crate::tari_rpc as grpc;
 use std::convert::{TryFrom, TryInto};
-<<<<<<< HEAD
 use tari_common_types::types::Commitment;
 use tari_core::transactions::{
     tari_amount::MicroTari,
     transaction::{KernelFeatures, TransactionKernel},
-=======
-use tari_core::{
-    crypto::tari_utilities::{ByteArray, Hashable},
-    transactions::{
-        tari_amount::MicroTari,
-        transaction::{KernelFeatures, TransactionKernel},
-        types::Commitment,
-    },
->>>>>>> 504fbb8b
 };
 
 impl TryFrom<grpc::TransactionKernel> for TransactionKernel {
