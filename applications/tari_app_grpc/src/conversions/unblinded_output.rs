// Copyright 2021. The Tari Project
//
// Redistribution and use in source and binary forms, with or without modification, are permitted provided that the
// following conditions are met:
//
// 1. Redistributions of source code must retain the above copyright notice, this list of conditions and the following
// disclaimer.
//
// 2. Redistributions in binary form must reproduce the above copyright notice, this list of conditions and the
// following disclaimer in the documentation and/or other materials provided with the distribution.
//
// 3. Neither the name of the copyright holder nor the names of its contributors may be used to endorse or promote
// products derived from this software without specific prior written permission.
//
// THIS SOFTWARE IS PROVIDED BY THE COPYRIGHT HOLDERS AND CONTRIBUTORS "AS IS" AND ANY EXPRESS OR IMPLIED WARRANTIES,
// INCLUDING, BUT NOT LIMITED TO, THE IMPLIED WARRANTIES OF MERCHANTABILITY AND FITNESS FOR A PARTICULAR PURPOSE ARE
// DISCLAIMED. IN NO EVENT SHALL THE COPYRIGHT HOLDER OR CONTRIBUTORS BE LIABLE FOR ANY DIRECT, INDIRECT, INCIDENTAL,
// SPECIAL, EXEMPLARY, OR CONSEQUENTIAL DAMAGES (INCLUDING, BUT NOT LIMITED TO, PROCUREMENT OF SUBSTITUTE GOODS OR
// SERVICES; LOSS OF USE, DATA, OR PROFITS; OR BUSINESS INTERRUPTION) HOWEVER CAUSED AND ON ANY THEORY OF LIABILITY,
// WHETHER IN CONTRACT, STRICT LIABILITY, OR TORT (INCLUDING NEGLIGENCE OR OTHERWISE) ARISING IN ANY WAY OUT OF THE
// USE OF THIS SOFTWARE, EVEN IF ADVISED OF THE POSSIBILITY OF SUCH DAMAGE.

use crate::tari_rpc as grpc;
use std::convert::{TryFrom, TryInto};
use tari_core::transactions::{
    tari_amount::MicroTari,
    transaction::UnblindedOutput,
    types::{PrivateKey, PublicKey},
};
use tari_crypto::{
    script::{ExecutionStack, TariScript},
    tari_utilities::ByteArray,
};

impl From<UnblindedOutput> for grpc::UnblindedOutput {
    fn from(output: UnblindedOutput) -> Self {
        grpc::UnblindedOutput {
            value: u64::from(output.value),
            spending_key: output.spending_key.as_bytes().to_vec(),
            features: Some(output.features.into()),
            script: output.script.as_bytes(),
            input_data: output.input_data.as_bytes(),
            script_private_key: output.script_private_key.as_bytes().to_vec(),
<<<<<<< HEAD
            script_offset_public_key: output.script_offset_public_key.as_bytes().to_vec(),
            unique_id: output.unique_id.unwrap_or_default()
=======
            sender_offset_public_key: output.sender_offset_public_key.as_bytes().to_vec(),
            metadata_signature: Some(grpc::ComSignature {
                public_nonce_commitment: Vec::from(output.metadata_signature.public_nonce().as_bytes()),
                signature_u: Vec::from(output.metadata_signature.u().as_bytes()),
                signature_v: Vec::from(output.metadata_signature.v().as_bytes()),
            }),
>>>>>>> b95d558f
        }
    }
}

impl TryFrom<grpc::UnblindedOutput> for UnblindedOutput {
    type Error = String;

    fn try_from(output: grpc::UnblindedOutput) -> Result<Self, Self::Error> {
        let spending_key =
            PrivateKey::from_bytes(output.spending_key.as_bytes()).map_err(|e| format!("spending_key: {:?}", e))?;

        let features = output
            .features
            .map(TryInto::try_into)
            .ok_or_else(|| "output features not provided".to_string())??;

        let script = TariScript::from_bytes(output.script.as_bytes()).map_err(|e| format!("script: {:?}", e))?;

        let input_data =
            ExecutionStack::from_bytes(output.input_data.as_bytes()).map_err(|e| format!("input_data: {:?}", e))?;

        let script_private_key = PrivateKey::from_bytes(output.script_private_key.as_bytes())
            .map_err(|e| format!("script_private_key: {:?}", e))?;

        let sender_offset_public_key = PublicKey::from_bytes(output.sender_offset_public_key.as_bytes())
            .map_err(|err| format!("sender_offset_public_key {:?}", err))?;

        let metadata_signature = output
            .metadata_signature
            .ok_or_else(|| "Metadata signature not provided".to_string())?
            .try_into()
            .map_err(|_| "Metadata signature could not be converted".to_string())?;

        let unique_id = if output.unique_id.is_empty() { None } else {Some(output.unique_id.clone())};
        Ok(Self {
            value: MicroTari::from(output.value),
            spending_key,
            features,
            script,
            input_data,
            script_private_key,
<<<<<<< HEAD
            script_offset_public_key,
            unique_id,

            // TODO: Remove this none
            parent_public_key: None
=======
            sender_offset_public_key,
            metadata_signature,
>>>>>>> b95d558f
        })
    }
}<|MERGE_RESOLUTION|>--- conflicted
+++ resolved
@@ -41,17 +41,13 @@
             script: output.script.as_bytes(),
             input_data: output.input_data.as_bytes(),
             script_private_key: output.script_private_key.as_bytes().to_vec(),
-<<<<<<< HEAD
-            script_offset_public_key: output.script_offset_public_key.as_bytes().to_vec(),
-            unique_id: output.unique_id.unwrap_or_default()
-=======
             sender_offset_public_key: output.sender_offset_public_key.as_bytes().to_vec(),
             metadata_signature: Some(grpc::ComSignature {
                 public_nonce_commitment: Vec::from(output.metadata_signature.public_nonce().as_bytes()),
                 signature_u: Vec::from(output.metadata_signature.u().as_bytes()),
                 signature_v: Vec::from(output.metadata_signature.v().as_bytes()),
             }),
->>>>>>> b95d558f
+            unique_id: output.unique_id.unwrap_or_default()
         }
     }
 }
@@ -93,16 +89,12 @@
             script,
             input_data,
             script_private_key,
-<<<<<<< HEAD
-            script_offset_public_key,
+            sender_offset_public_key,
+            metadata_signature,
             unique_id,
 
             // TODO: Remove this none
             parent_public_key: None
-=======
-            sender_offset_public_key,
-            metadata_signature,
->>>>>>> b95d558f
         })
     }
 }