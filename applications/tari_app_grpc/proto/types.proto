--- conflicted
+++ resolved
@@ -230,7 +230,7 @@
 
 message SideChainFeatures {
     bytes contract_id = 1;
-    // ContractDefinition definition = 2;
+    ContractDefinition definition = 2;
     ContractConstitution constitution = 3;
 }
 
@@ -270,19 +270,11 @@
     CommitteeMembers constitution_committee = 2;
 }
 
-<<<<<<< HEAD
-    // The recovery byte - not consensus critical - can help reduce the bandwidth with wallet recovery or in other
-    // instances when a wallet needs to request the complete UTXO set from a base node.
-    uint32 recovery_byte = 11;
-
-    ContractDefinitionFeatures contract_definition = 12;
-=======
 enum SideChainConsensus {
     UNSPECIFIED = 0;
     BFT = 1;
     PROOF_OF_WORK = 2;
     MERKLE_ROOT = 3;
->>>>>>> ada31432
 }
 
 // TODO: DEPRECATED
@@ -314,7 +306,7 @@
     uint64 effective_sidechain_height = 2;
 }
 
-message ContractDefinitionFeatures {
+message ContractDefinition {
     bytes contract_id = 1;
     bytes contract_name = 2;
     bytes contract_issuer = 3;
