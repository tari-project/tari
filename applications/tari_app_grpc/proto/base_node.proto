--- conflicted
+++ resolved
@@ -467,12 +467,9 @@
 
 message GetShardKeyResponse {
     bytes shard_key = 1;
-<<<<<<< HEAD
     bool found = 2;
-=======
 }
 
 message GetTemplateRegistrationsRequest {
     uint64 from_height = 1;
->>>>>>> 27f77b27
 }