[package]
name = "tari_merge_mining_proxy"
authors = ["The Tari Development Community"]
description = "The Tari merge mining proxy for xmrig"
repository = "https://github.com/tari-project/tari"
license = "BSD-3-Clause"
<<<<<<< HEAD
version = "0.50.0-pre.2"
=======
version = "0.51.0-pre.1"
>>>>>>> 44c66f92
edition = "2018"

[features]
default = []

[dependencies]
tari_common = { path = "../../common" }
tari_comms = { path = "../../comms/core" }
tari_core = { path = "../../base_layer/core", default-features = false, features = ["transactions"] }
tari_app_utilities = { path = "../tari_app_utilities" }
tari_utilities = "0.4.10"
tari_base_node_grpc_client = {path="../../clients/rust/base_node_grpc_client" }
tari_wallet_grpc_client = {path="../../clients/rust/wallet_grpc_client" }

anyhow = "1.0.53"
crossterm = { version = "0.25.0" }
bincode = "1.3.1"
borsh = "0.9.3"
bytes = "1.1"
chrono = { version = "0.4.6", default-features = false }
clap = { version = "3.1.1", features = ["derive", "env"] }
config = { version = "0.13.0" }
futures = "0.3.5"
hex = "0.4.2"
hyper = "0.14.12"
jsonrpc = "0.12.0"
log = { version = "0.4.8", features = ["std"] }
reqwest = { version = "0.11.4", features = ["json"] }
serde = { version = "1.0.106", features = ["derive"] }
serde_json = "1.0.57"
thiserror = "1.0.26"
tokio = { version = "1.23", features = ["macros"] }
tonic = "0.6.2"
tracing = "0.1"
url = "2.1.1"

[build-dependencies]
<<<<<<< HEAD
tari_features = { version = "0.50.0-pre.2", path = "../../common/tari_features"}
=======
tari_features = { version = "0.51.0-pre.1", path = "../../common/tari_features"}
>>>>>>> 44c66f92
<|MERGE_RESOLUTION|>--- conflicted
+++ resolved
@@ -4,11 +4,7 @@
 description = "The Tari merge mining proxy for xmrig"
 repository = "https://github.com/tari-project/tari"
 license = "BSD-3-Clause"
-<<<<<<< HEAD
-version = "0.50.0-pre.2"
-=======
 version = "0.51.0-pre.1"
->>>>>>> 44c66f92
 edition = "2018"
 
 [features]
@@ -46,8 +42,4 @@
 url = "2.1.1"
 
 [build-dependencies]
-<<<<<<< HEAD
-tari_features = { version = "0.50.0-pre.2", path = "../../common/tari_features"}
-=======
-tari_features = { version = "0.51.0-pre.1", path = "../../common/tari_features"}
->>>>>>> 44c66f92
+tari_features = { version = "0.51.0-pre.1", path = "../../common/tari_features"}