// Copyright 2020. The Tari Project
//
// Redistribution and use in source and binary forms, with or without modification, are permitted provided that the
// following conditions are met:
//
// 1. Redistributions of source code must retain the above copyright notice, this list of conditions and the following
// disclaimer.
//
// 2. Redistributions in binary form must reproduce the above copyright notice, this list of conditions and the
// following disclaimer in the documentation and/or other materials provided with the distribution.
//
// 3. Neither the name of the copyright holder nor the names of its contributors may be used to endorse or promote
// products derived from this software without specific prior written permission.
//
// THIS SOFTWARE IS PROVIDED BY THE COPYRIGHT HOLDERS AND CONTRIBUTORS "AS IS" AND ANY EXPRESS OR IMPLIED WARRANTIES,
// INCLUDING, BUT NOT LIMITED TO, THE IMPLIED WARRANTIES OF MERCHANTABILITY AND FITNESS FOR A PARTICULAR PURPOSE ARE
// DISCLAIMED. IN NO EVENT SHALL THE COPYRIGHT HOLDER OR CONTRIBUTORS BE LIABLE FOR ANY DIRECT, INDIRECT, INCIDENTAL,
// SPECIAL, EXEMPLARY, OR CONSEQUENTIAL DAMAGES (INCLUDING, BUT NOT LIMITED TO, PROCUREMENT OF SUBSTITUTE GOODS OR
// SERVICES; LOSS OF USE, DATA, OR PROFITS; OR BUSINESS INTERRUPTION) HOWEVER CAUSED AND ON ANY THEORY OF LIABILITY,
// WHETHER IN CONTRACT, STRICT LIABILITY, OR TORT (INCLUDING NEGLIGENCE OR OTHERWISE) ARISING IN ANY WAY OUT OF THE
// USE OF THIS SOFTWARE, EVEN IF ADVISED OF THE POSSIBILITY OF SUCH DAMAGE.

mod error;

extern crate arrayref;
extern crate chrono;
extern crate jsonrpc;
use chrono::Local;
use config;
use curl::easy::{Auth, Easy, List};
use structopt::StructOpt;
use tari_common::{ConfigBootstrap, ConfigError, GlobalConfig};

// TODO: Log to file
use crate::error::MmProxyError;
use json::JsonValue;
use log::*;
use monero::{
    blockdata::Block,
    consensus::deserialize,
    cryptonote::hash::{Hash, Hashable},
};
use rand::rngs::OsRng;
use regex::Regex;
use std::{
    convert::TryFrom,
    io::{prelude::*, Read},
    net::{TcpListener, TcpStream},
    sync::{Arc, Mutex},
    thread,
};
use tari_app_grpc::base_node_grpc as grpc;
use tari_core::{
    blocks::NewBlockTemplate,
    consensus::{ConsensusManager, ConsensusManagerBuilder, Network},
    proof_of_work::monero_rx::{
        append_merge_mining_tag,
        create_input_blob,
        from_hashes,
        from_slice,
        tree_hash,
        MoneroData,
    },
    transactions::{types::CryptoFactories, CoinbaseBuilder},
};
use tari_crypto::{keys::SecretKey, ristretto::RistrettoSecretKey};
use tokio::runtime::Runtime;

pub type PrivateKey = RistrettoSecretKey;

pub const LOG_TARGET: &str = "tari_mm_proxy::app";

#[derive(Clone, Debug)]
pub struct TransientData {
    tari_block: Option<grpc::GetNewBlockResult>,
    monero_seed: Option<String>,
    tari_height: Option<u64>,
    tari_prev_submit_height: Option<u64>,
}

// setup curl authentication
fn base_curl_auth(curl: &mut Easy, config: &GlobalConfig) -> Result<(), MmProxyError> {
    curl.username(config.curl_username.as_str())
        .map_err(|_| MmProxyError::CurlError("Could not set username".to_string()))?;
    curl.password(config.curl_password.as_str())
        .map_err(|_| MmProxyError::CurlError("Could no set password".to_string()))?;
    let mut auth = Auth::new();
    auth.basic(true);
    curl.http_auth(&auth)
        .map_err(|_| MmProxyError::CurlError("Could not set auth".to_string()))?;
    Ok(())
}

// Set up curl
fn base_curl(len: u64, url: &str, post: bool, config: &GlobalConfig) -> Result<Easy, MmProxyError> {
    let mut easy = Easy::new();
    easy.url(url)
        .map_err(|_| MmProxyError::CurlError("Could not set URL".to_string()))?;
    let mut list = List::new();
    list.append("Content-Type: application/json")
        .map_err(|_| MmProxyError::OtherError("Could not append to list".to_string()))?;
    easy.http_headers(list)
        .map_err(|_| MmProxyError::CurlError("Could not set http header".to_string()))?;
    if config.curl_use_auth {
        base_curl_auth(&mut easy, config)?;
    }
    if post {
        easy.post(true)
            .map_err(|_| MmProxyError::CurlError("Curl missing".to_string()))?;
        easy.post_field_size(len)
            .map_err(|_| MmProxyError::CurlError("Curl missing".to_string()))?;
    }
    Ok(easy)
}

// Perform curl request to monerod api
fn do_curl(curl: &mut Easy, request: &[u8]) -> Result<Vec<u8>, MmProxyError> {
    let mut transfer_data = request;
    let mut data = Vec::new();
    {
        let mut transfer = curl.transfer();

        transfer
            .read_function(|buf| Ok(transfer_data.read(buf).unwrap_or(0)))
            .map_err(|e| MmProxyError::CurlError(format!("Failure to assign read function, {}", e)))?;

        transfer
            .write_function(|new_data| {
                data.extend_from_slice(new_data);
                Ok(new_data.len())
            })
            .map_err(|e| MmProxyError::CurlError(format!("Failure to assign write function, {}", e)))?;

        transfer
            .perform()
            .map_err(|e| MmProxyError::CurlError(format!("Request failure, {}", e)))?;
    }
    Ok(data)
}

// Structure http header and body
// TODO: Error headers
fn structure_response(response_data: &[u8], code: u32) -> String {
    let header = format!(
        "HTTP/1.1 {} \
         OK\r\nAccept-Ranges:bytes\r\nContent-Length:{}\r\nContent-Type:application/json\r\nServer:Epee-based\r\n\r\n",
        code,
        String::from_utf8_lossy(response_data).len()
    );
    format!("{}{}", header, String::from_utf8_lossy(response_data))
}

// Get the url bits from http header
fn get_url_part(request: &[u8]) -> String {
    let string = String::from_utf8_lossy(&request[..]).to_string();
    let mut split_request = string.lines();
    let first_line = split_request.next().unwrap_or_default().to_string();
    let mut iter = first_line.split_whitespace();
    iter.next().unwrap_or_default();
    iter.next().unwrap_or_default().to_string()
}

// Get the request type from http header
fn get_request_type(request: &[u8]) -> String {
    let string = String::from_utf8_lossy(&request[..]).to_string();
    let mut split_request = string.lines();
    let first_line = split_request.next().unwrap_or_default().to_string();
    let mut iter = first_line.split_whitespace();
    iter.next().unwrap_or_default().to_string()
}

// Extract json from response
fn get_json(request: &[u8]) -> Option<Vec<u8>> {
    match Regex::new(r"\{(.*)\}") {
        Ok(re) => {
            let string = stringify_request(request);
            let caps = re.captures(&string);
            match caps {
                Some(caps) => {
                    match caps.get(0) {
                        Some(json) => {
                            let result = json.as_str().as_bytes().to_vec();
                            Some(result)
                        },
                        None => {
                            // Request was malformed.
                            debug!(target: LOG_TARGET, "Malformed JSON Request");
                            None
                        },
                    }
                },
                None => {
                    // Request didn't contain any json.
                    debug!(target: LOG_TARGET, "No JSON Request: {}", string);
                    None
                },
            }
        },
        Err(_) => None,
    }
}

// Convert json bytes to json string
fn stringify_request(buffer: &[u8]) -> String {
    String::from_utf8_lossy(&buffer).to_string()
}

// Get method name from post request
fn get_post_json_method(json: &[u8]) -> String {
    let parsed = json::parse(&stringify_request(json)).unwrap_or_else(|_| JsonValue::Null);
    trace!(target: LOG_TARGET, "{}", parsed);
    if parsed["method"].is_null() {
        return "".to_string();
    }
    parsed["method"].to_string()
}

<<<<<<< HEAD
fn get_monero_data(data: &[u8], seed: String) -> Result<MoneroData, MmProxyError> {
    // TODO: Params possibly can be an array, for a single miner it seems to only have one entry per block submission
    let parsed = json::parse(&stringify_request(data))
        .map_err(|e| MmProxyError::ParseError(format!("Failure to parse json {}", e)))?;
    let s = format!("{}", parsed["params"][0].clone());
    let hex = hex::decode(s).map_err(|e| MmProxyError::ParseError(format!("Failure to decode hex {}", e)))?;
    let block = deserialize::<Block>(&hex)
        .map_err(|_| MmProxyError::ParseError("Failure to deserialize block ".to_string()))?;
    let mut hashes = block.clone().tx_hashes;
    hashes.push(block.miner_tx.hash());
    let root = tree_hash(hashes);
    let mut proof = block.clone().tx_hashes;
    proof.push(block.miner_tx.hash());
    Ok(MoneroData {
        header: block.header.clone(),
        key: seed,
        count: (block.tx_hashes.len() as u16) + 1,
        transaction_root: from_slice(root.as_slice()),
        transaction_hashes: from_hashes(&proof),
        coinbase_tx: block.miner_tx,
    })
=======
// Get id from request
fn get_request_id(json: &[u8]) -> i64 {
    let parsed = json::parse(&stringify_request(json)).unwrap_or_else(|_| JsonValue::Null);
    trace!(target: LOG_TARGET, "{}", parsed);
    if parsed["id"].is_null() {
        return -1;
    }
    parsed["id"].as_i64().unwrap_or_else(|| -1)
>>>>>>> 37180800
}

fn get_monero_data(data: &[u8], seed: String) -> Option<MoneroData> {
    let parsed = json::parse(&stringify_request(data));
    match parsed {
        Ok(parsed) => {
            if parsed["params"].is_null() {
                return None;
            }
            // TODO: Params possibly can be an array, for a single miner it seems to only have one entry per block
            // submission Levenshtein Comparison to Percentage Formula: 100 - ( ((2*Lev_distance(Q, Mi)) /
            // (Q.length + Mi.length)) * 100 )
            let s = format!("{}", parsed["params"][0].clone());
            let hex = hex::decode(s);
            match hex {
                Ok(hex) => {
                    let block = deserialize::<Block>(&hex);
                    match block {
                        Ok(block) => {
                            let count = 1 + (block.tx_hashes.len() as u16);
                            let mut hashes = Vec::with_capacity(count as usize);
                            let mut proof = Vec::with_capacity(count as usize);
                            hashes.push(block.miner_tx.hash());
                            proof.push(block.miner_tx.hash());
                            for item in block.clone().tx_hashes {
                                hashes.push(item);
                                proof.push(item);
                            }
                            let root = tree_hash(hashes);
                            Some(MoneroData {
                                header: block.header.clone(),
                                key: seed,
                                count,
                                transaction_root: from_slice(root.as_slice()),
                                transaction_hashes: from_hashes(&proof),
                                coinbase_tx: block.miner_tx,
                            })
                        },
                        Err(e) => {
                            error!(
                                target: LOG_TARGET,
                                "{:#}",
                                MmProxyError::ParseError(format!(
                                    "Failure to deserialize block to get monero data, {:?}",
                                    e
                                ))
                            );
                            None
                        },
                    }
                },
                Err(e) => {
                    error!(
                        target: LOG_TARGET,
                        "{:#}",
                        MmProxyError::ParseError(format!("Failure to decode hex to get monero data, {:?}", e))
                    );
                    None
                },
            }
        },
        Err(e) => {
            error!(
                target: LOG_TARGET,
                "{:#}",
                MmProxyError::ParseError(format!("Failure to parse json to get monero data, {:?}", e))
            );
            None
        },
    }
}

fn get_seed_hash(data: &[u8]) -> Option<String> {
    let parsed = json::parse(&stringify_request(data));
    match parsed {
        Ok(parsed) => {
            if parsed["result"]["seed_hash"].is_null() {
                return None;
            }
            let seed = &parsed["result"]["seed_hash"].to_string();
            Some(seed.to_owned())
        },
        Err(e) => {
            error!(
                target: LOG_TARGET,
                "{:#}",
                MmProxyError::ParseError(format!("Failure to parse json to get seed hash, {:?}", e))
            );
            None
        },
    }
}

// TODO: Temporary till RPC call is in place
fn add_coinbase(consensus: ConsensusManager, grpc_block: grpc::NewBlockTemplate) -> Option<grpc::NewBlockTemplate> {
    let block = NewBlockTemplate::try_from(grpc_block);
    match block {
        Ok(mut block) => {
            let fees = block.body.get_total_fee();
            let (key, r) = get_spending_key();
            let factories = CryptoFactories::default();
            let builder = CoinbaseBuilder::new(factories);
            let builder = builder
                .with_block_height(block.header.height)
                .with_fees(fees)
                .with_nonce(r)
                .with_spend_key(key);
            let coinbase_builder = builder.build(consensus.consensus_constants(), consensus.emission_schedule());
            match coinbase_builder {
                Ok((tx, _unblinded_output)) => {
                    block.body.add_output(tx.body.outputs()[0].clone());
                    block.body.add_kernel(tx.body.kernels()[0].clone());
                    let template = grpc::NewBlockTemplate::try_from(block);
                    match template {
                        Ok(template) => Some(template),
                        Err(e) => {
                            error!(
                                target: LOG_TARGET,
                                "{:#}",
                                MmProxyError::ParseError(format!("Failure to convert grpc template, {:?}", e))
                            );
                            None
                        },
                    }
                },
                Err(e) => {
                    error!(
                        target: LOG_TARGET,
                        "{:#}",
                        MmProxyError::OtherError(format!("Failure to add coinbase, {:?}", e))
                    );
                    None
                },
            }
        },
        Err(e) => {
            error!(
                target: LOG_TARGET,
                "{:#}",
                MmProxyError::ParseError(format!("Failure to convert grpc block, {:?}", e))
            );
            None
        },
    }
}

// TODO: Temporary till RPC call is in place
fn get_spending_key() -> (PrivateKey, PrivateKey) {
    let r = PrivateKey::random(&mut OsRng);
    let key = PrivateKey::random(&mut OsRng);
    (key, r)
}

// Add merge mining tag to response
fn add_merge_mining_tag(data: &[u8], hash: &[u8]) -> Vec<u8> {
    // Parse the JSON
<<<<<<< HEAD
    let mut parsed = json::parse(&stringify_request(data))
        .map_err(|e| MmProxyError::ParseError(format!("Failure to parse json {}", e)))?;

    // Decode and dserialize the blocktemplate_blob
    let block_template_blob = &parsed["result"]["blocktemplate_blob"];
    let s = format!("{}", block_template_blob);
    let hex = hex::decode(s).map_err(|e| MmProxyError::ParseError(format!("Failure to decode hex {}", e)))?;
    let block = deserialize::<Block>(&hex[..])
        .map_err(|_| MmProxyError::ParseError("Failure to deserialze block ".to_string()))?;
    parsed["result"]["blocktemplate_blob"] = append_merge_mining_tag(&block, Hash(from_slice(hash)))?.into();

    let count = 1 + block.tx_hashes.len() as u16;
    let mut hashes = block.clone().tx_hashes;
    hashes.push(block.miner_tx.hash());
    parsed["result"]["blockhashing_blob"] = create_input_blob(&block.header, &count, &from_hashes(&hashes))?.into();
    Ok(parsed.dump().into())
=======
    let parsed = json::parse(&stringify_request(data));
    match parsed {
        Ok(mut parsed) => {
            if parsed["result"]["blocktemplate_blob"].is_null() {
                error!(
                    target: LOG_TARGET,
                    "{:#}",
                    MmProxyError::ParseError("Monero response invalid, cannot add merge mining tag".to_string())
                );
                return data.to_vec();
            }
            // Decode and dserialize the blocktemplate_blob
            let block_template_blob = &parsed["result"]["blocktemplate_blob"];
            let s = format!("{}", block_template_blob);
            let hex = hex::decode(s);
            match hex {
                Ok(hex) => {
                    let block = deserialize::<Block>(&hex[..]);
                    match block {
                        Ok(mut block) => {
                            let mm_tag = append_merge_mining_tag(&mut block, Hash(from_slice(hash)));
                            match mm_tag {
                                Ok(mm_tagged_template) => {
                                    let count = 1 + block.tx_hashes.len() as u16;
                                    let mut hashes = block.clone().tx_hashes;
                                    hashes.push(block.miner_tx.hash());
                                    let input_blob = create_input_blob(&block.header, &count, &from_hashes(&hashes));
                                    match input_blob {
                                        Ok(input_blob) => {
                                            parsed["result"]["blocktemplate_blob"] = mm_tagged_template.into();
                                            parsed["result"]["blockhashing_blob"] = input_blob.into();
                                            parsed.dump().into()
                                        },
                                        Err(e) => {
                                            error!(
                                                target: LOG_TARGET,
                                                "{:#}",
                                                MmProxyError::MissingDataError(format!(
                                                    "Failed to create input blob, {:?}",
                                                    e
                                                ))
                                            );
                                            data.to_vec()
                                        },
                                    }
                                },
                                Err(e) => {
                                    error!(
                                        target: LOG_TARGET,
                                        "{:#}",
                                        MmProxyError::MissingDataError(format!(
                                            "Failed to append merge mining tag, {:?}",
                                            e
                                        ))
                                    );
                                    data.to_vec()
                                },
                            }
                        },
                        Err(e) => {
                            error!(
                                target: LOG_TARGET,
                                "{:#}",
                                MmProxyError::ParseError(format!(
                                    "Failure to deserialize block to add merge mining tag, {:?}",
                                    e
                                ))
                            );
                            data.to_vec()
                        },
                    }
                },
                Err(e) => {
                    error!(
                        target: LOG_TARGET,
                        "{:#}",
                        MmProxyError::ParseError(format!("Failure to decode hex to add merge mining tag {}", e))
                    );
                    data.to_vec()
                },
            }
        },
        Err(e) => {
            error!(
                target: LOG_TARGET,
                "{:#}",
                MmProxyError::ParseError(format!("Failure to parse json {}", e))
            );
            data.to_vec()
        },
    }
}

// Add height to response
fn adjust_height(data: &[u8], height: u64) -> Vec<u8> {
    // Parse the JSON
    debug!(target: LOG_TARGET, "Tari tip changed");
    let parsed = json::parse(&stringify_request(data));
    match parsed {
        Ok(mut parsed) => {
            if parsed["height"].is_null() {
                error!(
                    target: LOG_TARGET,
                    "{:#}",
                    MmProxyError::ParseError("Monero response invalid, cannot adjust height".to_string())
                );
                return data.to_vec();
            }
            parsed["height"] = height.into();
            // perhaps change parsed["hash"] here too.
            parsed.dump().into()
        },
        Err(e) => {
            error!(
                target: LOG_TARGET,
                "{:#}",
                MmProxyError::ParseError(format!("Failure to parse json {}", e))
            );
            data.to_vec()
        },
    }
}

fn handle_get(
    url_part: &str,
    data: &[u8],
    transient: &mut TransientData,
    rt: &mut Runtime,
    config: &GlobalConfig,
) -> Result<Vec<u8>, MmProxyError>
{
    let mut grpcclient = rt
        .block_on(grpc::base_node_client::BaseNodeClient::connect(format!(
            "{}{}",
            "http://",
            config.grpc_address.to_string()
        )))
        .map_err(|e| MmProxyError::OtherError(format!("GRPC Error: {:#}", e)))?;
    // GET requests
    match url_part {
        "/getheight" => {
            let result = rt
                .block_on(grpcclient.get_tip_info(grpc::Empty {}))
                .map_err(|e| MmProxyError::OtherError(format!("GRPC Error: {:#}", e)))?;
            let meta = result
                .into_inner()
                .metadata
                .ok_or_else(|| MmProxyError::OtherError("GRPC data is malformed".to_string()))?;
            let height = meta.height_of_longest_chain;
            // Short Circuit XMRig to request a new block template
            // TODO: needs additional testing
            if let Some(current_height) = transient.tari_height {
                if height != current_height {
                    adjust_height(&data, current_height);
                } else if let Some(submit_height) = transient.tari_prev_submit_height {
                    if submit_height >= current_height {
                        adjust_height(&data, current_height);
                        debug!(target: LOG_TARGET, "Already submitted for current Tari height");
                    }
                }
            }
            transient.tari_height = Some(height);
        },
        _ => {
            debug!(
                target: LOG_TARGET,
                "{:#}",
                format!("Unhandled GET request {}", url_part)
            );
        },
    }
    Ok(data.to_vec())
}

fn handle_post(
    method: &str,
    json: &[u8],
    data: Vec<u8>,
    transient: &mut TransientData,
    consensus: ConsensusManager,
    rt: &mut Runtime,
    config: &GlobalConfig,
) -> Result<Vec<u8>, MmProxyError>
{
    let mut grpcclient = rt
        .block_on(grpc::base_node_client::BaseNodeClient::connect(format!(
            "{}{}",
            "http://",
            config.grpc_address.to_string()
        )))
        .map_err(|e| MmProxyError::OtherError(format!("GRPC Error: {:#}", e)))?;
    let mut current_data = data.clone();
    match method {
        "submitblock" => {
            let response = json::parse(&String::from_utf8_lossy(&current_data).to_string());
            match response {
                Ok(response) => {
                    if response["result"]["status"] == "OK" {
                        let tari_block = transient
                            .tari_block
                            .clone()
                            .ok_or_else(|| MmProxyError::OtherError("Invalid transient block".to_string()))?;
                        let monero_seed = transient
                            .monero_seed
                            .clone()
                            .ok_or_else(|| MmProxyError::OtherError("Invalid transient seed".to_string()))?;
                        let mut block: grpc::Block = tari_block
                            .block
                            .ok_or_else(|| MmProxyError::MissingDataError("Invalid transient block".to_string()))?;
                        let pow_data = get_monero_data(&json, monero_seed)
                            .ok_or_else(|| MmProxyError::MissingDataError("No merge mining data".to_string()))?;
                        let mut tariheader = block
                            .header
                            .ok_or_else(|| MmProxyError::MissingDataError("Invalid transient header".to_string()))?;
                        let mut pow = tariheader.pow.clone().ok_or_else(|| {
                            MmProxyError::MissingDataError("Invalid transient proof of work".to_string())
                        })?;
                        let serialized = bincode::serialize(&pow_data)
                            .map_err(|e| MmProxyError::OtherError(format!("Failed to serialize pow data: {}", e)))?;
                        pow.pow_data = serialized;
                        tariheader.pow = Some(pow);
                        block.header = Some(tariheader);
                        trace!(target: LOG_TARGET, "Tari Block {:?}", block);
                        rt.block_on(grpcclient.submit_block(block))
                            .map_err(|e| MmProxyError::OtherError(format!("GRPC Error: {}", e)))?;
                        transient.tari_prev_submit_height = transient.tari_height;
                    } else {
                        return Err(MmProxyError::OtherError(format!(
                            "Response status failed: {:#}",
                            response
                        )));
                    }
                },
                Err(e) => {
                    return Err(MmProxyError::ParseError(format!("Failure to parse json {}", e)));
                },
            }
        },
        "getblocktemplate" => {
            // Add merge mining tag on blocktemplate request
            // PowAlgo = 0 is Monero
            let new_block_template_response = rt
                .block_on(grpcclient.get_new_block_template(grpc::PowAlgo { pow_algo: 0 }))
                .map_err(|e| {
                    MmProxyError::MissingDataError(format!("GRPC Error, failed to get newblocktemplate {:#}", e))
                })?;
            let new_block_template = new_block_template_response
                .into_inner()
                .new_block_template
                .ok_or_else(|| MmProxyError::MissingDataError("GRPC data is malformed".to_string()))?;
            let coinbased_block = add_coinbase(consensus, new_block_template)
                .ok_or_else(|| MmProxyError::MissingDataError("Failed to add coinbase".to_string()))?;
            let new_block = rt
                .block_on(grpcclient.get_new_block(coinbased_block))
                .map_err(|e| MmProxyError::MissingDataError(format!("GRPC Error, failed to get newblock {:#}", e)))?;
            let block = new_block.into_inner();
            let mining_data = block
                .clone()
                .mining_data
                .ok_or_else(|| MmProxyError::MissingDataError("Invalid mining data".to_string()))?;
            let hash = mining_data.mergemining_hash;
            current_data = add_merge_mining_tag(&current_data[..], &hash);
            let seed_hash = get_seed_hash(&data);
            let parsed = json::parse(&String::from_utf8_lossy(&current_data))
                .map_err(|e| MmProxyError::ParseError(format!("Failure to parse json {}", e)))?;
            transient.tari_block = Some(block);
            transient.monero_seed = seed_hash;
            debug!(
                target: LOG_TARGET,
                "BlockTempBlob: {:#}", &parsed["result"]["blocktemplate_blob"]
            );
            debug!(
                target: LOG_TARGET,
                "BlockHashBlob: {:#}", &parsed["result"]["blockhashing_blob"]
            );
        },
        _ => {},
    }
    Ok(current_data.to_vec())
>>>>>>> 37180800
}

// Handles connection from xmrig, passing it through to monerod and back
#[allow(clippy::unused_io_amount)]
fn handle_connection(
    mut stream: TcpStream,
    transient: &mut TransientData,
    consensus: ConsensusManager,
    rt: &mut Runtime,
    config: &GlobalConfig,
)
{
    info!(target: LOG_TARGET, "Handling Connection");
    let mut buffer = [0; 4096];
    stream.read(&mut buffer).unwrap_or_default();
    let date = Local::now();
    let request_string = stringify_request(&buffer[..]);
    debug!(target: LOG_TARGET, "Request: {}", request_string);
    let request_type = get_request_type(&buffer[..]);
    let url_part = get_url_part(&buffer[..]);
    let url = format!("{}{}", config.monerod_url, url_part);
    let mut data = Vec::new();
    // Result has to go back to XMRig if possible, thread cannot fail prematurely.
    let mut default_response = format!(
        "{} \"error\": {} \"code\": \"{}\", \"message\": \"{}\"{}, \"id\": {}, \"jsonrpc\": \"2.0\"{}",
        "{", "{", 418, "Curl failed to brew the request", "}", -1, "}"
    )
    .as_bytes()
    .to_vec();
    if request_type.starts_with("GET") {
        match base_curl(0, &url, false, config) {
            Ok(mut curl) => match do_curl(&mut curl, b"") {
                Ok(response) => {
                    data = response;
                    debug!(target: LOG_TARGET, "Handling GET Method: {}", url_part);

                    match handle_get(&url_part, &data, transient, rt, config) {
                        Ok(result) => {
                            data = result;
                        },
                        Err(e) => {
                            error!(target: LOG_TARGET, "{}", e);
                        },
                    }
                },
                Err(e) => {
                    data = default_response;
                    error!(target: LOG_TARGET, "Failed to perform curl request, {}", e);
                },
            },
            Err(e) => {
                data = default_response;
                error!(target: LOG_TARGET, "Failed to setup curl, {}", e);
            },
        }
    } else if request_type.starts_with("POST") {
        let json_bytes = get_json(&buffer[..]);
        if let Some(json) = json_bytes {
<<<<<<< HEAD
            let url = format!("{}{}", MONEROD_URL, url_part);
            let mut curl = base_curl(json.len() as u64, &url, true)?;
            debug!(target: LOG_TARGET, "Request: {}", request_string);
            let method = get_post_json_method(&json)?;
            let mut data = do_curl(&mut curl, &json)?;

            // TODO: Check tari height, monero check height request is type get (/getheight)

            debug!(target: LOG_TARGET, "Handling Method: {}", method.as_str());
            match method.as_str() {
                "submitblock" => match grpcclientresult {
                    Ok(mut grpcclient) => {
                        let response = json::parse(&String::from_utf8_lossy(&data).to_string())
                            .map_err(|e| MmProxyError::ParseError(format!("Failure to parse json {}", e)))?;
                        if response["result"]["status"] == "OK" {
                            if transient.tari_block.is_some() && transient.monero_seed.is_some() {
                                let blockresult: grpc::GetNewBlockResult = transient
                                    .clone()
                                    .tari_block
                                    .ok_or_else(|| MmProxyError::MissingDataError("New Block result".to_string()))?;
                                let mut block: grpc::Block = blockresult
                                    .block
                                    .ok_or_else(|| MmProxyError::MissingDataError("Block".to_string()))?;
                                match get_monero_data(&json, transient.clone().monero_seed.unwrap()) {
                                    Ok(pow_data) => {
                                        let mut tariheader: grpc::BlockHeader = block
                                            .header
                                            .ok_or_else(|| MmProxyError::MissingDataError("Header".to_string()))?;
                                        let mut powdata = tariheader
                                            .pow
                                            .clone()
                                            .ok_or_else(|| MmProxyError::MissingDataError("Pow data".to_string()))?;
                                        powdata.pow_data = bincode::serialize(&pow_data).map_err(|_| {
                                            MmProxyError::ParseError("Failure to serialize block ".to_string())
                                        })?;
                                        tariheader.pow = Some(powdata);
                                        block.header = Some(tariheader);
                                        trace!(target: LOG_TARGET, "Tari Block {:?}", block);
                                        match rt.block_on(grpcclient.submit_block(block)) {
                                            Ok(result) => {
                                                result.into_inner();
                                            },
                                            Err(e) => {
                                                debug!(target: LOG_TARGET, "{:#}", e);
                                            },
                                        }
                                    },
                                    Err(e) => {
                                        debug!(target: LOG_TARGET, "{:#}", e);
                                    },
                                }
                            }
                        } else {
                            debug!(target: LOG_TARGET, "{:#}", response);
                        }
                    },
                    Err(e) => {
                        debug!(target: LOG_TARGET, "{:#}", e);
                    },
                },
                "getblocktemplate" => {
                    // Add merge mining tag on blocktemplate request
                    // PowAlgo = 0 is Monero
                    match grpcclientresult {
                        Ok(mut grpcclient) => {
                            match rt.block_on(grpcclient.get_new_block_template(grpc::PowAlgo { pow_algo: 0 })) {
                                Ok(new_block_template_response) => {
                                    let new_template =
                                        new_block_template_response.into_inner().new_block_template.ok_or_else(
                                            || MmProxyError::MissingDataError("New block template".to_string()),
                                        )?;
                                    let coinbased_block = add_coinbase(consensus, new_template)?;
                                    match rt.block_on(grpcclient.get_new_block(coinbased_block)) {
                                        Ok(newblock) => {
                                            let block = newblock.into_inner();
                                            let hash = block
                                                .clone()
                                                .mining_data
                                                .ok_or_else(|| {
                                                    MmProxyError::MissingDataError("Mining data".to_string())
                                                })?
                                                .mergemining_hash;
                                            data = add_merge_mining_tag(&data[..], &hash)?;
                                            let seed_hash = get_seed_hash(&data)?;
                                            let parsed = json::parse(&String::from_utf8_lossy(&data)).map_err(|e| {
                                                MmProxyError::ParseError(format!("Failure to parse json {}", e))
                                            })?;
                                            transient.tari_block = Some(block);
                                            transient.monero_seed = Some(seed_hash);
                                            debug!(
                                                target: LOG_TARGET,
                                                "BlockTempBlob: {:#}", &parsed["result"]["blocktemplate_blob"]
                                            );
                                            debug!(
                                                target: LOG_TARGET,
                                                "BlockHashBlob: {:#}", &parsed["result"]["blockhashing_blob"]
                                            );
                                            debug!(target: LOG_TARGET, "Transient: {:?}", transient);
                                        },
                                        Err(e) => {
                                            debug!(target: LOG_TARGET, "{:#}", e);
                                        },
                                    }
=======
            let method = get_post_json_method(&json);
            let request_id = get_request_id(&json);
            default_response = format!(
                "{} \"error\": {} \"code\": \"{}\", \"message\": \"{}\"{}, \"id\": {}, \"jsonrpc\": \"2.0\"{}",
                "{", "{", 418, "Curl failed to brew the request", "}", request_id, "}"
            )
            .as_bytes()
            .to_vec();
            match base_curl(json.len() as u64, &url, true, config) {
                Ok(mut curl) => {
                    match do_curl(&mut curl, &json) {
                        // request_id
                        Ok(response) => {
                            data = response;
                            debug!(target: LOG_TARGET, "Handling POST Method: {}", method);
                            debug!(
                                target: LOG_TARGET,
                                "Response: {:#}",
                                String::from_utf8_lossy(&data).to_string()
                            );
                            match handle_post(&method, &json, data.clone(), transient, consensus, rt, config) {
                                Ok(result) => {
                                    data = result;
>>>>>>> 37180800
                                },
                                Err(e) => {
                                    transient.tari_block = None;
                                    transient.monero_seed = None;
                                    error!(target: LOG_TARGET, "{}", e);
                                },
                            }
                        },
                        Err(e) => {
                            data = default_response;
                            error!(target: LOG_TARGET, "Failed to perform curl request, {}", e);
                        },
                    }
                },
                Err(e) => {
                    data = default_response;
                    error!(target: LOG_TARGET, "Failed to setup curl, {}", e);
                },
            }
        } else {
            data = default_response;
            error!(target: LOG_TARGET, "XMRig is submitting invalid requests");
        }
    } else {
        // Not implemented
        debug!(target: LOG_TARGET, "Request neither GET or POST");
        debug!(target: LOG_TARGET, "Request: {}", request_string);
    }
    // Always return response to XMRig
    let response = structure_response(&data[..], 200);
    debug!(
        target: LOG_TARGET,
        "Response: {:#}",
        String::from_utf8_lossy(&data).to_string()
    );
    stream.write(response.as_bytes()).unwrap_or_default();
    stream.flush().unwrap_or_default();

    debug!(target: LOG_TARGET, "{}", date.format("%Y-%m-%d %H:%M:%S"));
}

fn main() {
    let cfg = setup_logging()
        .map_err(|e| {
            error!(target: LOG_TARGET, "{:?}", e);
            e
        })
        .unwrap_or_default();
    let network = Network::Rincewind;
    let rules = ConsensusManagerBuilder::new(network).build();
    let transient = TransientData {
        tari_block: None,
        monero_seed: None,
        tari_height: None,
        tari_prev_submit_height: None,
    };
    match GlobalConfig::convert_from(cfg) {
        Ok(config) => match setup(config.clone()) {
            Ok((rt, listener)) => {
                if let Err(e) = stream_handler(listener, transient, rules, rt, config) {
                    error!(target: LOG_TARGET, "{}", e);
                }
            },
            Err(e) => {
                error!(target: LOG_TARGET, "{}", e);
                println!("Exiting. Check Configuration, {:?}", e);
            },
        },
        Err(e) => {
            println!("Exiting. Check Configuration, {:?}", e);
        },
    }
}

/// Sets up the base node and runs the cli_loop
fn setup_logging() -> Result<config::Config, ConfigError> {
    // Parse and validate command-line arguments
    let mut bootstrap = ConfigBootstrap::from_args();

    // Check and initialize configuration files
    bootstrap.init_dirs()?;

    // Load and apply configuration file
    let cfg = bootstrap.load_configuration()?;

    // Initialise the logger
    bootstrap.initialize_logging()?;

    Ok(cfg)
}

fn setup(config: GlobalConfig) -> Result<(Runtime, TcpListener), MmProxyError> {
    let listener = TcpListener::bind(config.proxy_host_address)
        .map_err(|e| MmProxyError::OtherError(format!("Failure to create tcp listener: {}", e)))?;
    let rt = Runtime::new().map_err(|e| MmProxyError::OtherError(format!("Failure to create runtime: {}", e)))?;
    Ok((rt, listener))
}

fn stream_handler(
    listener: TcpListener,
    transient: TransientData,
    rules: ConsensusManager,
    rt: Runtime,
    config: GlobalConfig,
) -> Result<(), MmProxyError>
{
    let transient_mutex = Mutex::new(transient);
    let transient_arc = Arc::new(transient_mutex);
    let runtime_mutex = Mutex::new(rt);
    let runtime_arc = Arc::new(runtime_mutex);
    let config_mutex = Mutex::new(config);
    let config_arc = Arc::new(config_mutex);
    println!("Merged Mining Proxy started.");
    for stream in listener.incoming() {
        let t = transient_arc.clone();
        let r = rules.clone();
        let k = runtime_arc.clone();
        let c = config_arc.clone();
        // TODO: Refactor into a ThreadPool
        thread::spawn(move || match t.lock() {
            Ok(mut tg) => match k.lock() {
                Ok(mut kg) => match c.lock() {
                    Ok(cg) => match stream {
                        Ok(stream) => {
                            handle_connection(stream, &mut tg, r, &mut kg, &cg);
                            Ok(())
                        },
                        Err(e) => {
                            return Err(MmProxyError::OtherError(format!("Stream error, {:?}", e)));
                        },
                    },
                    Err(e) => {
                        return Err(MmProxyError::OtherError(format!("Failed to acquire lock, {:?}", e)));
                    },
                },
                Err(e) => {
                    return Err(MmProxyError::OtherError(format!("Failed to acquire lock, {:?}", e)));
                },
            },
            Err(e) => {
                return Err(MmProxyError::OtherError(format!("Failed to acquire lock, {:?}", e)));
            },
        });
    }
    Ok(())
}

#[cfg(test)]
mod test {
    use crate::tree_hash;
    use monero::{
        blockdata::{
            block::BlockHeader,
            transaction::{ExtraField, SubField, TxOutTarget},
            Block,
            TransactionPrefix,
            TxIn,
        },
        consensus::{deserialize, encode::VarInt, serialize},
        cryptonote::hash::Hashable,
        util::ringct::{RctSig, RctSigBase, RctType},
        PublicKey,
        Transaction,
        TxOut,
    };
    use tari_utilities::ByteArray;

    // TODO: Write integration tests

    // This tests checks the hash of monero-rs
    #[test]
    fn test_miner_tx_hash() {
        let tx = "f8ad7c58e6fce1792dd78d764ce88a11db0e3c3bb484d868ae05a7321fb6c6b0";

        let pk_extra = vec![
            179, 155, 220, 223, 213, 23, 81, 160, 95, 232, 87, 102, 151, 63, 70, 249, 139, 40, 110, 16, 51, 193, 175,
            208, 38, 120, 65, 191, 155, 139, 1, 4,
        ];
        let transaction = Transaction {
            prefix: TransactionPrefix {
                version: VarInt(2),
                unlock_time: VarInt(2143845),
                inputs: vec![TxIn::Gen {
                    height: VarInt(2143785),
                }],
                outputs: vec![TxOut {
                    amount: VarInt(1550800739964),
                    target: TxOutTarget::ToKey {
                        key: PublicKey::from_slice(
                            hex::decode("e2e19d8badb15e77c8e1f441cf6acd9bcde34a07cae82bbe5ff9629bf88e6e81")
                                .unwrap()
                                .as_slice(),
                        )
                        .unwrap(),
                    },
                }],
                extra: ExtraField {
                    0: vec![
                        SubField::TxPublicKey(PublicKey::from_slice(pk_extra.as_slice()).unwrap()),
                        SubField::Nonce(vec![196, 37, 4, 0, 27, 37, 187, 163, 0, 0, 0, 0, 0, 0, 0, 0, 0]),
                    ],
                },
            },
            signatures: vec![],
            rct_signatures: RctSig {
                sig: Option::from(RctSigBase {
                    rct_type: RctType::Null,
                    txn_fee: Default::default(),
                    pseudo_outs: vec![],
                    ecdh_info: vec![],
                    out_pk: vec![],
                }),
                p: None,
            },
        };
        assert_eq!(
            tx.as_bytes().to_vec(),
            hex::encode(transaction.hash().0.to_vec()).as_bytes().to_vec()
        );
        println!("{:?}", tx.as_bytes().to_vec());
        println!("{:?}", hex::encode(transaction.hash().0.to_vec()));
        let hex = hex::encode(serialize::<Transaction>(&transaction));
        deserialize::<Transaction>(&hex::decode(&hex).unwrap()).unwrap();
    }

    // This tests checks the blockhashing blob of monero-rs
    #[test]
    fn test_block_ser() {
        // block with only the miner tx and no other transactions
        let hex = "0c0c94debaf805beb3489c722a285c092a32e7c6893abfc7d069699c8326fc3445a749c5276b6200000000029b892201ffdf882201b699d4c8b1ec020223df524af2a2ef5f870adb6e1ceb03a475c39f8b9ef76aa50b46ddd2a18349402b012839bfa19b7524ec7488917714c216ca254b38ed0424ca65ae828a7c006aeaf10208f5316a7f6b99cca60000";
        // blockhashing blob for above block as accepted by monero
        let hex_blockhash_blob="0c0c94debaf805beb3489c722a285c092a32e7c6893abfc7d069699c8326fc3445a749c5276b6200000000602d0d4710e2c2d38da0cce097accdf5dc18b1d34323880c1aae90ab8f6be6e201";
        let bytes = hex::decode(hex).unwrap();
        let block = deserialize::<Block>(&bytes[..]).unwrap();
        let header = serialize::<BlockHeader>(&block.header);
        let tx_count = 1 + block.tx_hashes.len() as u64;
        let mut count = serialize::<VarInt>(&VarInt(tx_count));
        let mut hashes = Vec::with_capacity(tx_count as usize);
        hashes.push(block.miner_tx.hash());
        for item in block.clone().tx_hashes {
            hashes.push(item);
        }
        let mut root = tree_hash(hashes); // tree_hash.c used by monero
        let mut encode2 = header;
        encode2.append(&mut root);
        encode2.append(&mut count);
        assert_eq!(hex::encode(encode2), hex_blockhash_blob);
        let bytes2 = serialize::<Block>(&block);
        assert_eq!(bytes, bytes2);
        let hex2 = hex::encode(bytes2);
        assert_eq!(hex, hex2);
    }
}<|MERGE_RESOLUTION|>--- conflicted
+++ resolved
@@ -215,29 +215,6 @@
     parsed["method"].to_string()
 }
 
-<<<<<<< HEAD
-fn get_monero_data(data: &[u8], seed: String) -> Result<MoneroData, MmProxyError> {
-    // TODO: Params possibly can be an array, for a single miner it seems to only have one entry per block submission
-    let parsed = json::parse(&stringify_request(data))
-        .map_err(|e| MmProxyError::ParseError(format!("Failure to parse json {}", e)))?;
-    let s = format!("{}", parsed["params"][0].clone());
-    let hex = hex::decode(s).map_err(|e| MmProxyError::ParseError(format!("Failure to decode hex {}", e)))?;
-    let block = deserialize::<Block>(&hex)
-        .map_err(|_| MmProxyError::ParseError("Failure to deserialize block ".to_string()))?;
-    let mut hashes = block.clone().tx_hashes;
-    hashes.push(block.miner_tx.hash());
-    let root = tree_hash(hashes);
-    let mut proof = block.clone().tx_hashes;
-    proof.push(block.miner_tx.hash());
-    Ok(MoneroData {
-        header: block.header.clone(),
-        key: seed,
-        count: (block.tx_hashes.len() as u16) + 1,
-        transaction_root: from_slice(root.as_slice()),
-        transaction_hashes: from_hashes(&proof),
-        coinbase_tx: block.miner_tx,
-    })
-=======
 // Get id from request
 fn get_request_id(json: &[u8]) -> i64 {
     let parsed = json::parse(&stringify_request(json)).unwrap_or_else(|_| JsonValue::Null);
@@ -246,7 +223,6 @@
         return -1;
     }
     parsed["id"].as_i64().unwrap_or_else(|| -1)
->>>>>>> 37180800
 }
 
 fn get_monero_data(data: &[u8], seed: String) -> Option<MoneroData> {
@@ -403,24 +379,6 @@
 // Add merge mining tag to response
 fn add_merge_mining_tag(data: &[u8], hash: &[u8]) -> Vec<u8> {
     // Parse the JSON
-<<<<<<< HEAD
-    let mut parsed = json::parse(&stringify_request(data))
-        .map_err(|e| MmProxyError::ParseError(format!("Failure to parse json {}", e)))?;
-
-    // Decode and dserialize the blocktemplate_blob
-    let block_template_blob = &parsed["result"]["blocktemplate_blob"];
-    let s = format!("{}", block_template_blob);
-    let hex = hex::decode(s).map_err(|e| MmProxyError::ParseError(format!("Failure to decode hex {}", e)))?;
-    let block = deserialize::<Block>(&hex[..])
-        .map_err(|_| MmProxyError::ParseError("Failure to deserialze block ".to_string()))?;
-    parsed["result"]["blocktemplate_blob"] = append_merge_mining_tag(&block, Hash(from_slice(hash)))?.into();
-
-    let count = 1 + block.tx_hashes.len() as u16;
-    let mut hashes = block.clone().tx_hashes;
-    hashes.push(block.miner_tx.hash());
-    parsed["result"]["blockhashing_blob"] = create_input_blob(&block.header, &count, &from_hashes(&hashes))?.into();
-    Ok(parsed.dump().into())
-=======
     let parsed = json::parse(&stringify_request(data));
     match parsed {
         Ok(mut parsed) => {
@@ -700,7 +658,6 @@
         _ => {},
     }
     Ok(current_data.to_vec())
->>>>>>> 37180800
 }
 
 // Handles connection from xmrig, passing it through to monerod and back
@@ -759,111 +716,6 @@
     } else if request_type.starts_with("POST") {
         let json_bytes = get_json(&buffer[..]);
         if let Some(json) = json_bytes {
-<<<<<<< HEAD
-            let url = format!("{}{}", MONEROD_URL, url_part);
-            let mut curl = base_curl(json.len() as u64, &url, true)?;
-            debug!(target: LOG_TARGET, "Request: {}", request_string);
-            let method = get_post_json_method(&json)?;
-            let mut data = do_curl(&mut curl, &json)?;
-
-            // TODO: Check tari height, monero check height request is type get (/getheight)
-
-            debug!(target: LOG_TARGET, "Handling Method: {}", method.as_str());
-            match method.as_str() {
-                "submitblock" => match grpcclientresult {
-                    Ok(mut grpcclient) => {
-                        let response = json::parse(&String::from_utf8_lossy(&data).to_string())
-                            .map_err(|e| MmProxyError::ParseError(format!("Failure to parse json {}", e)))?;
-                        if response["result"]["status"] == "OK" {
-                            if transient.tari_block.is_some() && transient.monero_seed.is_some() {
-                                let blockresult: grpc::GetNewBlockResult = transient
-                                    .clone()
-                                    .tari_block
-                                    .ok_or_else(|| MmProxyError::MissingDataError("New Block result".to_string()))?;
-                                let mut block: grpc::Block = blockresult
-                                    .block
-                                    .ok_or_else(|| MmProxyError::MissingDataError("Block".to_string()))?;
-                                match get_monero_data(&json, transient.clone().monero_seed.unwrap()) {
-                                    Ok(pow_data) => {
-                                        let mut tariheader: grpc::BlockHeader = block
-                                            .header
-                                            .ok_or_else(|| MmProxyError::MissingDataError("Header".to_string()))?;
-                                        let mut powdata = tariheader
-                                            .pow
-                                            .clone()
-                                            .ok_or_else(|| MmProxyError::MissingDataError("Pow data".to_string()))?;
-                                        powdata.pow_data = bincode::serialize(&pow_data).map_err(|_| {
-                                            MmProxyError::ParseError("Failure to serialize block ".to_string())
-                                        })?;
-                                        tariheader.pow = Some(powdata);
-                                        block.header = Some(tariheader);
-                                        trace!(target: LOG_TARGET, "Tari Block {:?}", block);
-                                        match rt.block_on(grpcclient.submit_block(block)) {
-                                            Ok(result) => {
-                                                result.into_inner();
-                                            },
-                                            Err(e) => {
-                                                debug!(target: LOG_TARGET, "{:#}", e);
-                                            },
-                                        }
-                                    },
-                                    Err(e) => {
-                                        debug!(target: LOG_TARGET, "{:#}", e);
-                                    },
-                                }
-                            }
-                        } else {
-                            debug!(target: LOG_TARGET, "{:#}", response);
-                        }
-                    },
-                    Err(e) => {
-                        debug!(target: LOG_TARGET, "{:#}", e);
-                    },
-                },
-                "getblocktemplate" => {
-                    // Add merge mining tag on blocktemplate request
-                    // PowAlgo = 0 is Monero
-                    match grpcclientresult {
-                        Ok(mut grpcclient) => {
-                            match rt.block_on(grpcclient.get_new_block_template(grpc::PowAlgo { pow_algo: 0 })) {
-                                Ok(new_block_template_response) => {
-                                    let new_template =
-                                        new_block_template_response.into_inner().new_block_template.ok_or_else(
-                                            || MmProxyError::MissingDataError("New block template".to_string()),
-                                        )?;
-                                    let coinbased_block = add_coinbase(consensus, new_template)?;
-                                    match rt.block_on(grpcclient.get_new_block(coinbased_block)) {
-                                        Ok(newblock) => {
-                                            let block = newblock.into_inner();
-                                            let hash = block
-                                                .clone()
-                                                .mining_data
-                                                .ok_or_else(|| {
-                                                    MmProxyError::MissingDataError("Mining data".to_string())
-                                                })?
-                                                .mergemining_hash;
-                                            data = add_merge_mining_tag(&data[..], &hash)?;
-                                            let seed_hash = get_seed_hash(&data)?;
-                                            let parsed = json::parse(&String::from_utf8_lossy(&data)).map_err(|e| {
-                                                MmProxyError::ParseError(format!("Failure to parse json {}", e))
-                                            })?;
-                                            transient.tari_block = Some(block);
-                                            transient.monero_seed = Some(seed_hash);
-                                            debug!(
-                                                target: LOG_TARGET,
-                                                "BlockTempBlob: {:#}", &parsed["result"]["blocktemplate_blob"]
-                                            );
-                                            debug!(
-                                                target: LOG_TARGET,
-                                                "BlockHashBlob: {:#}", &parsed["result"]["blockhashing_blob"]
-                                            );
-                                            debug!(target: LOG_TARGET, "Transient: {:?}", transient);
-                                        },
-                                        Err(e) => {
-                                            debug!(target: LOG_TARGET, "{:#}", e);
-                                        },
-                                    }
-=======
             let method = get_post_json_method(&json);
             let request_id = get_request_id(&json);
             default_response = format!(
@@ -887,7 +739,6 @@
                             match handle_post(&method, &json, data.clone(), transient, consensus, rt, config) {
                                 Ok(result) => {
                                     data = result;
->>>>>>> 37180800
                                 },
                                 Err(e) => {
                                     transient.tari_block = None;
