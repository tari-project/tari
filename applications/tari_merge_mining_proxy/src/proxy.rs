//  Copyright 2020, The Tari Project
//
//  Redistribution and use in source and binary forms, with or without modification, are permitted provided that the
//  following conditions are met:
//
//  1. Redistributions of source code must retain the above copyright notice, this list of conditions and the following
//  disclaimer.
//
//  2. Redistributions in binary form must reproduce the above copyright notice, this list of conditions and the
//  following disclaimer in the documentation and/or other materials provided with the distribution.
//
//  3. Neither the name of the copyright holder nor the names of its contributors may be used to endorse or promote
//  products derived from this software without specific prior written permission.
//
//  THIS SOFTWARE IS PROVIDED BY THE COPYRIGHT HOLDERS AND CONTRIBUTORS "AS IS" AND ANY EXPRESS OR IMPLIED WARRANTIES,
//  INCLUDING, BUT NOT LIMITED TO, THE IMPLIED WARRANTIES OF MERCHANTABILITY AND FITNESS FOR A PARTICULAR PURPOSE ARE
//  DISCLAIMED. IN NO EVENT SHALL THE COPYRIGHT HOLDER OR CONTRIBUTORS BE LIABLE FOR ANY DIRECT, INDIRECT, INCIDENTAL,
//  SPECIAL, EXEMPLARY, OR CONSEQUENTIAL DAMAGES (INCLUDING, BUT NOT LIMITED TO, PROCUREMENT OF SUBSTITUTE GOODS OR
//  SERVICES; LOSS OF USE, DATA, OR PROFITS; OR BUSINESS INTERRUPTION) HOWEVER CAUSED AND ON ANY THEORY OF LIABILITY,
//  WHETHER IN CONTRACT, STRICT LIABILITY, OR TORT (INCLUDING NEGLIGENCE OR OTHERWISE) ARISING IN ANY WAY OUT OF THE
//  USE OF THIS SOFTWARE, EVEN IF ADVISED OF THE POSSIBILITY OF SUCH DAMAGE.

use std::{
    cmp,
    future::Future,
    pin::Pin,
    sync::{
        atomic::{AtomicBool, Ordering},
        Arc,
        RwLock,
    },
    task::{Context, Poll},
    time::Instant,
};

use bytes::Bytes;
use derivative::Derivative;
use hyper::{header::HeaderValue, service::Service, Body, Method, Request, Response, StatusCode, Uri};
use json::json;
use jsonrpc::error::StandardError;
use reqwest::{ResponseBuilderExt, Url};
use serde_json as json;
use tari_app_grpc::tari_rpc as grpc;
use tari_core::proof_of_work::{monero_rx, monero_rx::FixedByteArray};
use tari_utilities::hex::Hex;
use tracing::{debug, error, info, instrument, trace, warn};

use crate::{
    block_template_data::BlockTemplateRepository,
    block_template_protocol::{BlockTemplateProtocol, MoneroMiningData},
    common::{json_rpc, monero_rpc::CoreRpcErrorCode, proxy, proxy::convert_json_to_hyper_json_response},
    config::MergeMiningProxyConfig,
    error::MmProxyError,
};

const LOG_TARGET: &str = "tari_mm_proxy::proxy";
/// The JSON object key name used for merge mining proxy response extensions
pub(crate) const MMPROXY_AUX_KEY_NAME: &str = "_aux";
/// The identifier used to identify the tari aux chain data
const TARI_CHAIN_ID: &str = "xtr";

<<<<<<< HEAD
=======
#[derive(Derivative, Clone)]
#[derivative(Debug)]
pub struct MergeMiningProxyConfig {
    pub network: Network,
    pub monerod_url: Vec<String>,
    pub monerod_username: String,
    #[derivative(Debug = "ignore")]
    pub monerod_password: String,
    pub monerod_use_auth: bool,
    pub grpc_base_node_address: SocketAddr,
    pub grpc_console_wallet_address: SocketAddr,
    pub proxy_host_address: SocketAddr,
    pub proxy_submit_to_origin: bool,
    pub wait_for_initial_sync_at_startup: bool,
}

impl TryFrom<GlobalConfig> for MergeMiningProxyConfig {
    type Error = String;

    fn try_from(config: GlobalConfig) -> Result<Self, Self::Error> {
        let merge_mining_config = config
            .merge_mining_config
            .ok_or_else(|| "Merge mining config settings are missing".to_string())?;
        let proxy_host_address = multiaddr_to_socketaddr(&merge_mining_config.proxy_host_address)
            .map_err(|e| format!("Invalid proxy_host_address: {}", e))?;
        let grpc_base_node_address = multiaddr_to_socketaddr(&merge_mining_config.base_node_grpc_address)
            .map_err(|e| format!("Invalid base_node_grpc_address: {}", e))?;
        let grpc_console_wallet_address = multiaddr_to_socketaddr(&merge_mining_config.wallet_grpc_address)
            .map_err(|e| format!("Invalid wallet_grpc_address: {}", e))?;
        Ok(Self {
            network: config.network,
            monerod_url: merge_mining_config.monerod_url.clone(),
            monerod_username: merge_mining_config.monerod_username,
            monerod_password: merge_mining_config.monerod_password,
            monerod_use_auth: merge_mining_config.monerod_use_auth,
            grpc_base_node_address,
            grpc_console_wallet_address,
            proxy_host_address,
            proxy_submit_to_origin: merge_mining_config.proxy_submit_to_origin,
            wait_for_initial_sync_at_startup: merge_mining_config.wait_for_initial_sync_at_startup,
        })
    }
}

impl Display for MergeMiningProxyConfig {
    fn fmt(&self, f: &mut Formatter<'_>) -> Result<(), Error> {
        writeln!(
            f,
            "Configuration:\n  network ({})\n  proxy_host_address ({})\n  grpc_base_node_address ({})\n  \
             grpc_console_wallet_address ({})\n  proxy_submit_to_origin ({})\n  wait_for_initial_sync_at_startup \
             ({})\n  monerod_url ({:?})\n  monerod_password ({})\n  monerod_username ({})\n  monerod_use_auth ({})",
            self.network,
            self.proxy_host_address,
            self.grpc_base_node_address,
            self.grpc_console_wallet_address,
            self.proxy_submit_to_origin,
            self.wait_for_initial_sync_at_startup,
            self.monerod_url,
            self.monerod_password,
            self.monerod_username,
            self.monerod_use_auth
        )?;
        Ok(())
    }
}

>>>>>>> 1d3c5407
#[derive(Debug, Clone)]
pub struct MergeMiningProxyService {
    inner: InnerService,
}

impl MergeMiningProxyService {
    pub fn new(
        config: MergeMiningProxyConfig,
        http_client: reqwest::Client,
        base_node_client: grpc::base_node_client::BaseNodeClient<tonic::transport::Channel>,
        wallet_client: grpc::wallet_client::WalletClient<tonic::transport::Channel>,
        block_templates: BlockTemplateRepository,
    ) -> Self {
        debug!(target: LOG_TARGET, "Config: {:?}", config);
        Self {
            inner: InnerService {
                config,
                block_templates,
                http_client,
                base_node_client,
                wallet_client,
                initial_sync_achieved: Arc::new(AtomicBool::new(false)),
                current_monerod_server: Arc::new(RwLock::new(None)),
                last_assigned_monerod_server: Arc::new(RwLock::new(None)),
            },
        }
    }
}

#[allow(clippy::type_complexity)]
impl Service<Request<Body>> for MergeMiningProxyService {
    type Error = hyper::Error;
    type Future = Pin<Box<dyn Future<Output = Result<Self::Response, Self::Error>> + Send>>;
    type Response = Response<Body>;

    fn poll_ready(&mut self, _: &mut Context<'_>) -> Poll<Result<(), Self::Error>> {
        Poll::Ready(Ok(()))
    }

    fn call(&mut self, mut request: Request<Body>) -> Self::Future {
        let inner = self.inner.clone();
        let future = async move {
            let bytes = match proxy::read_body_until_end(request.body_mut()).await {
                Ok(b) => b,
                Err(err) => {
                    warn!(target: LOG_TARGET, "Method: Unknown, Failed to read request: {:?}", err);
                    let resp = proxy::json_response(
                        StatusCode::BAD_REQUEST,
                        &json_rpc::standard_error_response(
                            None,
                            StandardError::InvalidRequest,
                            Some(json!({"details": err.to_string()})),
                        ),
                    )
                    .expect("unexpected failure");
                    return Ok(resp);
                },
            };
            let request = request.map(|_| bytes.freeze());
            let method_name = parse_method_name(&request);
            match inner.handle(&method_name, request).await {
                Ok(resp) => Ok(resp),
                Err(err) => {
                    error!(
                        target: LOG_TARGET,
                        "Method \"{}\" failed handling request: {:?}", method_name, err
                    );
                    Ok(proxy::json_response(
                        StatusCode::INTERNAL_SERVER_ERROR,
                        &json_rpc::standard_error_response(
                            None,
                            StandardError::InternalError,
                            Some(json!({"details": err.to_string()})),
                        ),
                    )
                    .expect("unexpected failure"))
                },
            }
        };

        Box::pin(future)
    }
}

#[derive(Debug, Clone)]
struct InnerService {
    config: MergeMiningProxyConfig,
    block_templates: BlockTemplateRepository,
    http_client: reqwest::Client,
    base_node_client: grpc::base_node_client::BaseNodeClient<tonic::transport::Channel>,
    wallet_client: grpc::wallet_client::WalletClient<tonic::transport::Channel>,
    initial_sync_achieved: Arc<AtomicBool>,
    current_monerod_server: Arc<RwLock<Option<String>>>,
    last_assigned_monerod_server: Arc<RwLock<Option<String>>>,
}

impl InnerService {
    #[instrument]
    async fn handle_get_height(&self, monerod_resp: Response<json::Value>) -> Result<Response<Body>, MmProxyError> {
        let (parts, mut json) = monerod_resp.into_parts();
        if json["height"].is_null() {
            error!(target: LOG_TARGET, r#"Monerod response was invalid: "height" is null"#);
            debug!(target: LOG_TARGET, "Invalid monerod response: {}", json);
            return Err(MmProxyError::InvalidMonerodResponse(
                "`height` field was missing from /get_height response".to_string(),
            ));
        }

        let mut base_node_client = self.base_node_client.clone();
        trace!(target: LOG_TARGET, "Successful connection to base node GRPC");

        let result =
            base_node_client
                .get_tip_info(grpc::Empty {})
                .await
                .map_err(|err| MmProxyError::GrpcRequestError {
                    status: err,
                    details: "get_tip_info failed".to_string(),
                })?;
        let height = result
            .get_ref()
            .metadata
            .as_ref()
            .map(|meta| meta.height_of_longest_chain)
            .ok_or(MmProxyError::GrpcResponseMissingField("metadata"))?;
        if result.get_ref().initial_sync_achieved != self.initial_sync_achieved.load(Ordering::Relaxed) {
            self.initial_sync_achieved
                .store(result.get_ref().initial_sync_achieved, Ordering::Relaxed);
            debug!(
                target: LOG_TARGET,
                "Tari base node initial sync status change to {}",
                result.get_ref().initial_sync_achieved
            );
        }

        debug!(
            target: LOG_TARGET,
            "Monero height = #{}, Tari base node height = #{}", json["height"], height
        );

        json["height"] = json!(cmp::max(json["height"].as_i64().unwrap_or_default(), height as i64));
        Ok(proxy::into_response(parts, &json))
    }

    async fn handle_submit_block(
        &self,
        request: Request<json::Value>,
        monerod_resp: Response<json::Value>,
    ) -> Result<Response<Body>, MmProxyError> {
        let request = request.body();
        let (parts, mut json_resp) = monerod_resp.into_parts();

        debug!(target: LOG_TARGET, "handle_submit_block: submit request #{}", request);
        debug!(target: LOG_TARGET, "Params received: #{:?}", request["params"]);
        let params = match request["params"].as_array() {
            Some(v) => v,
            None => {
                return proxy::json_response(
                    StatusCode::OK,
                    &json_rpc::error_response(
                        request["id"].as_i64(),
                        CoreRpcErrorCode::WrongParam.into(),
                        "`params` field is empty or an invalid type for submit block request. Expected an array.",
                        None,
                    ),
                )
            },
        };

        for param in params.iter().filter_map(|p| p.as_str()) {
            let monero_block = monero_rx::deserialize_monero_block_from_hex(param)?;
            debug!(target: LOG_TARGET, "Monero block: {}", monero_block);
            let hash = monero_rx::extract_tari_hash(&monero_block)
                .copied()
                .ok_or_else(|| MmProxyError::MissingDataError("Could not find Tari header in coinbase".to_string()))?;

            debug!(
                target: LOG_TARGET,
                "Tari Hash found in Monero block: {}",
                hex::encode(&hash)
            );

            let mut block_data = match self.block_templates.get(&hash).await {
                Some(d) => d,
                None => {
                    info!(
                        target: LOG_TARGET,
                        "Block `{}` submitted but no matching block template was found, possible duplicate submission",
                        hex::encode(&hash)
                    );
                    continue;
                },
            };

            let monero_data = monero_rx::construct_monero_data(monero_block, block_data.monero_seed.clone())?;

            debug!(target: LOG_TARGET, "Monero PoW Data: {:?}", monero_data);

            let header_mut = block_data.tari_block.header.as_mut().unwrap();
            let height = header_mut.height;
            header_mut.pow.as_mut().unwrap().pow_data = monero_rx::serialize(&monero_data);

            let mut base_node_client = self.base_node_client.clone();
            let start = Instant::now();
            match base_node_client.submit_block(block_data.tari_block).await {
                Ok(resp) => {
                    if !self.config.proxy_submit_to_origin {
                        // self-select related, do not change.
                        json_resp = json_rpc::default_block_accept_response(request["id"].as_i64());
                        trace!(
                            target: LOG_TARGET,
                            "pool merged mining proxy_submit_to_origin({}) json_resp: {}",
                            self.config.proxy_submit_to_origin,
                            json_resp
                        );
                    } else {
                        json_resp = json_rpc::success_response(
                            request["id"].as_i64(),
                            json!({ "status": "OK", "untrusted": !self.initial_sync_achieved.load(Ordering::Relaxed) }),
                        );
                        let resp = resp.into_inner();
                        json_resp = append_aux_chain_data(
                            json_resp,
                            json!({"id": TARI_CHAIN_ID, "block_hash": resp.block_hash.to_hex()}),
                        );
                        debug!(
                            target: LOG_TARGET,
                            "Submitted block #{} to Tari node in {:.0?} (SubmitBlock)",
                            height,
                            start.elapsed()
                        );
                    }
                    self.block_templates.remove(&hash).await;
                },
                Err(err) => {
                    debug!(
                        target: LOG_TARGET,
                        "Problem submitting block #{} to Tari node, responded in  {:.0?} (SubmitBlock): {}",
                        height,
                        start.elapsed(),
                        err
                    );

                    if !self.config.proxy_submit_to_origin {
                        // When "submit to origin" is turned off the block is never submitted to monerod, and so we need
                        // to construct an error message here.
                        json_resp = json_rpc::error_response(
                            request["id"].as_i64(),
                            CoreRpcErrorCode::BlockNotAccepted.into(),
                            "Block not accepted",
                            None,
                        );
                    }
                },
            }
            self.block_templates.remove_outdated().await;
        }

        debug!(
            target: LOG_TARGET,
            "Sending submit_block response (proxy_submit_to_origin({})): {}",
            self.config.proxy_submit_to_origin,
            json_resp
        );
        Ok(proxy::into_response(parts, &json_resp))
    }

    async fn handle_get_block_template(
        &self,
        monerod_resp: Response<json::Value>,
    ) -> Result<Response<Body>, MmProxyError> {
        let (parts, mut monerod_resp) = monerod_resp.into_parts();
        debug!(
            target: LOG_TARGET,
            "handle_get_block_template: monero block #{}", monerod_resp["result"]["height"]
        );

        // If monderod returned an error, there is nothing further for us to do
        if !monerod_resp["error"].is_null() {
            return Ok(proxy::into_response(parts, &monerod_resp));
        }

        if monerod_resp["result"]["difficulty"].is_null() {
            return Err(MmProxyError::InvalidMonerodResponse(
                "Expected `get_block_template` to include `result.difficulty` but it was `null`".to_string(),
            ));
        }

        if monerod_resp["result"]["blocktemplate_blob"].is_null() {
            return Err(MmProxyError::InvalidMonerodResponse(
                "Expected `get_block_template` to include `result.blocktemplate_blob` but it was `null`".to_string(),
            ));
        }

        if monerod_resp["result"]["blockhashing_blob"].is_null() {
            return Err(MmProxyError::InvalidMonerodResponse(
                "Expected `get_block_template` to include `result.blockhashing_blob` but it was `null`".to_string(),
            ));
        }

        if monerod_resp["result"]["seed_hash"].is_null() {
            return Err(MmProxyError::InvalidMonerodResponse(
                "Expected `get_block_template` to include `result.seed_hash` but it was `null`".to_string(),
            ));
        }

        let mut grpc_client = self.base_node_client.clone();
        let mut grpc_wallet_client = self.wallet_client.clone();

        // Add merge mining tag on blocktemplate request
        debug!(target: LOG_TARGET, "Requested new block template from Tari base node");
        if !self.initial_sync_achieved.load(Ordering::Relaxed) {
            let grpc::TipInfoResponse {
                initial_sync_achieved,
                metadata,
                ..
            } = grpc_client
                .get_tip_info(tari_app_grpc::tari_rpc::Empty {})
                .await?
                .into_inner();

            if !initial_sync_achieved {
                let msg = format!(
                    "Initial base node sync not achieved, current height at #{} ... (waiting = {})",
                    metadata.as_ref().map(|h| h.height_of_longest_chain).unwrap_or_default(),
                    self.config.wait_for_initial_sync_at_startup,
                );
                debug!(target: LOG_TARGET, "{}", msg);
                if self.config.wait_for_initial_sync_at_startup {
                    return Err(MmProxyError::MissingDataError(msg));
                }
            } else {
                self.initial_sync_achieved.store(true, Ordering::Relaxed);
                let msg = format!(
                    "Initial base node sync achieved. Ready to mine at height #{}",
                    metadata.as_ref().map(|h| h.height_of_longest_chain).unwrap_or_default(),
                );
                info!(target: LOG_TARGET, "{}", msg);
                info!("Listening on {}...", self.config.proxy_host_address);
            }
        }

        let new_block_protocol = BlockTemplateProtocol::new(&mut grpc_client, &mut grpc_wallet_client);

        let seed_hash = FixedByteArray::from_hex(&monerod_resp["result"]["seed_hash"].to_string().replace("\"", ""))
            .map_err(|err| MmProxyError::InvalidMonerodResponse(format!("seed hash hex is invalid: {}", err)))?;
        let blocktemplate_blob = monerod_resp["result"]["blocktemplate_blob"]
            .to_string()
            .replace("\"", "");
        let difficulty = monerod_resp["result"]["difficulty"].as_u64().unwrap_or_default();
        let monero_mining_data = MoneroMiningData {
            seed_hash,
            blocktemplate_blob,
            difficulty,
        };

        let final_block_template_data = new_block_protocol.get_next_block_template(monero_mining_data).await?;

        monerod_resp["result"]["blocktemplate_blob"] = final_block_template_data.blocktemplate_blob.into();
        monerod_resp["result"]["blockhashing_blob"] = final_block_template_data.blockhashing_blob.into();
        monerod_resp["result"]["difficulty"] = final_block_template_data.target_difficulty.as_u64().into();

        let tari_height = final_block_template_data
            .template
            .tari_block
            .header
            .as_ref()
            .map(|h| h.height)
            .unwrap_or(0);
        let block_reward = final_block_template_data.template.tari_miner_data.reward;
        let total_fees = final_block_template_data.template.tari_miner_data.total_fees;
        let mining_hash = final_block_template_data.merge_mining_hash;
        let monerod_resp = add_aux_data(
            monerod_resp,
            json!({ "base_difficulty": final_block_template_data.template.monero_difficulty }),
        );
        let monerod_resp = append_aux_chain_data(
            monerod_resp,
            json!({
                "id": TARI_CHAIN_ID,
                "difficulty": final_block_template_data.template.tari_difficulty,
                "height": tari_height,
                // The merge mining hash, before the final block hash can be calculated
                "mining_hash": mining_hash.to_hex(),
                "miner_reward": block_reward + total_fees,
            }),
        );

        self.block_templates
            .save(mining_hash, final_block_template_data.template)
            .await;

        debug!(target: LOG_TARGET, "Returning template result: {}", monerod_resp);
        Ok(proxy::into_response(parts, &monerod_resp))
    }

    async fn handle_get_block_header_by_hash(
        &self,
        request: Request<json::Value>,
        monero_resp: Response<json::Value>,
    ) -> Result<Response<Body>, MmProxyError> {
        let (parts, monero_resp) = monero_resp.into_parts();
        // If monero succeeded, we're done here
        if !monero_resp["result"].is_null() {
            return Ok(proxy::into_response(parts, &monero_resp));
        }

        let request = request.into_body();
        let hash = request["params"]["hash"]
            .as_str()
            .ok_or("hash parameter is not a string")
            .and_then(|hash| hex::decode(hash).map_err(|_| "hash parameter is not a valid hex value"));
        let hash = match hash {
            Ok(hash) => hash,
            Err(err) => {
                return proxy::json_response(
                    StatusCode::OK,
                    &json_rpc::error_response(request["id"].as_i64(), CoreRpcErrorCode::WrongParam.into(), err, None),
                )
            },
        };

        // If monero succeeded in finding the header, we're done here
        if !monero_resp["result"].is_null() ||
            monero_resp["result"]["block_header"]["hash"]
                .as_str()
                .map(|hash| !hash.is_empty())
                .unwrap_or(false)
        {
            debug!(target: LOG_TARGET, "monerod found block `{}`.", hash.to_hex());
            // TODO: add aux data for corresponding tari header, if it exists.
            return Ok(proxy::into_response(parts, &monero_resp));
        }

        let hash_hex = hash.to_hex();
        debug!(
            target: LOG_TARGET,
            "monerod could not find the block `{}`. Querying tari base node", hash_hex
        );

        let mut client = self.base_node_client.clone();
        let resp = client.get_header_by_hash(grpc::GetHeaderByHashRequest { hash }).await;
        match resp {
            Ok(resp) => {
                let json_block_header = try_into_json_block_header(resp.into_inner())?;

                debug!(
                    target: LOG_TARGET,
                    "[get_header_by_hash] Found tari block header with hash `{}`", hash_hex
                );
                let json_resp =
                    json_rpc::success_response(request["id"].as_i64(), json!({ "block_header": json_block_header }));

                let json_resp = append_aux_chain_data(json_resp, json!({ "id": TARI_CHAIN_ID }));

                Ok(proxy::into_response(parts, &json_resp))
            },
            Err(err) if err.code() == tonic::Code::NotFound => {
                debug!(
                    target: LOG_TARGET,
                    "[get_header_by_hash] No tari block header found with hash `{}`", hash_hex
                );
                Ok(proxy::into_response(parts, &monero_resp))
            },
            Err(err) => Err(MmProxyError::GrpcRequestError {
                status: err,
                details: "failed to get header by hash".to_string(),
            }),
        }
    }

    async fn handle_get_last_block_header(
        &self,
        monero_resp: Response<json::Value>,
    ) -> Result<Response<Body>, MmProxyError> {
        let (parts, monero_resp) = monero_resp.into_parts();
        if !monero_resp["error"].is_null() {
            return Ok(proxy::into_response(parts, &monero_resp));
        }

        let mut client = self.base_node_client.clone();
        let tip_info = client.get_tip_info(grpc::Empty {}).await?;
        let tip_info = tip_info.into_inner();
        let chain_metadata = tip_info.metadata.ok_or_else(|| {
            MmProxyError::UnexpectedTariBaseNodeResponse("get_tip_info returned no chain metadata".into())
        })?;

        let tip_header = client
            .get_header_by_hash(grpc::GetHeaderByHashRequest {
                hash: chain_metadata.best_block,
            })
            .await?;

        let tip_header = tip_header.into_inner();
        let json_block_header = try_into_json_block_header(tip_header)?;
        let resp = append_aux_chain_data(
            monero_resp,
            json!({
                "id": TARI_CHAIN_ID,
                "block_header": json_block_header,
            }),
        );
        Ok(proxy::into_response(parts, &resp))
    }

    async fn get_fully_qualified_monerod_url(&self, uri: &Uri) -> Result<Url, MmProxyError> {
        {
            let lock = self
                .current_monerod_server
                .read()
                .expect("Read lock should not fail")
                .clone();
            if let Some(server) = lock {
                let uri = format!("{}{}", server, uri.path()).parse::<Url>()?;
                return Ok(uri);
            }
        }

        let last_used_url = {
            let lock = self
                .last_assigned_monerod_server
                .read()
                .expect("Read lock should not fail")
                .clone();
            match lock {
                Some(url) => url,
                None => "".to_string(),
            }
        };

        // Query the list twice before giving up, starting after the last used entry
        let pos = if let Some(index) = self.config.monerod_url.iter().position(|x| x == &last_used_url) {
            index
        } else {
            0
        };
        let (left, right) = self.config.monerod_url.split_at(pos);
        let left = left.to_vec();
        let right = right.to_vec();
        let iter = right.iter().chain(left.iter()).chain(right.iter()).chain(left.iter());

        for next_url in iter {
            let uri = format!("{}{}", next_url, uri.path()).parse::<Url>()?;
            match reqwest::get(uri.clone()).await {
                Ok(_) => {
                    let mut lock = self.current_monerod_server.write().expect("Write lock should not fail");
                    *lock = Some(next_url.to_string());
                    let mut lock = self
                        .last_assigned_monerod_server
                        .write()
                        .expect("Write lock should not fail");
                    *lock = Some(next_url.to_string());
                    info!(target: LOG_TARGET, "Monerod server available: {:?}", uri.clone());
                    return Ok(uri);
                },
                Err(_) => {
                    warn!(target: LOG_TARGET, "Monerod server unavailable: {:?}", uri);
                },
            }
        }

        Err(MmProxyError::ServersUnavailable)
    }

    /// Proxy a request received by this server to Monerod
    async fn proxy_request_to_monerod(
        &self,
        request: Request<Bytes>,
    ) -> Result<(Request<Bytes>, Response<json::Value>), MmProxyError> {
        let monerod_uri = self.get_fully_qualified_monerod_url(request.uri()).await?;

        let mut headers = request.headers().clone();
        // Some public monerod setups (e.g. those that are reverse proxied by nginx) require the Host header.
        // The mmproxy is the direct client of monerod and so is responsible for setting this header.
        if let Some(host) = monerod_uri.host_str() {
            let host: HeaderValue = match monerod_uri.port_or_known_default() {
                Some(port) => format!("{}:{}", host, port).parse()?,
                None => host.parse()?,
            };
            headers.insert("host", host);
            debug!(
                target: LOG_TARGET,
                "Host header updated to match monerod_uri. Request headers: {:?}", headers
            );
        }
        let mut builder = self
            .http_client
            .request(request.method().clone(), monerod_uri.clone())
            .headers(headers);

        if self.config.monerod_use_auth {
            // Use HTTP basic auth. This is the only reason we are using `reqwest` over the standard hyper client.
            builder = builder.basic_auth(&self.config.monerod_username, Some(&self.config.monerod_password));
        }

        debug!(
            target: LOG_TARGET,
            "[monerod] request: {} {}",
            request.method(),
            monerod_uri,
        );

        let mut submit_block = false;
        let body: Bytes = request.body().clone();
        let json = json::from_slice::<json::Value>(&body[..]).unwrap_or_default();
        if let Some(method) = json["method"].as_str() {
            trace!(target: LOG_TARGET, "json[\"method\"]: {}", method);
            match method {
                "submitblock" | "submit_block" => {
                    submit_block = true;
                },
                _ => {},
            }
            trace!(
                target: LOG_TARGET,
                "submitblock({}), proxy_submit_to_origin({})",
                submit_block,
                self.config.proxy_submit_to_origin
            );
        }

        let json_response;

        // If the request is a block submission and we are not submitting blocks
        // to the origin (self-select mode, see next comment for a full explanation)
        if submit_block && !self.config.proxy_submit_to_origin {
            debug!(
                target: LOG_TARGET,
                "[monerod] skip: Proxy configured for self-select mode. Pool will submit to MoneroD, submitting to \
                 Tari.",
            );

            // This is required for self-select configuration.
            // We are not submitting the block to Monero here (the pool does this),
            // we are only interested in intercepting the request for the purposes of
            // submitting the block to Tari which will only happen if the accept response
            // (which normally would occur for normal mining) is provided here.
            // There is no point in trying to submit the block to Monero here since the
            // share submitted by XMRig is only guaranteed to meet the difficulty of
            // min(Tari,Monero) since that is what was returned with the original template.
            // So it would otherwise be a duplicate submission of what the pool will do
            // itself (whether the miner submits directly to monerod or the pool does,
            // the pool is the only one being paid out here due to the nature
            // of self-select). Furthermore, discussions with devs from Monero and XMRig are
            // very much against spamming the nodes unnecessarily.
            // NB!: This is by design, do not change this without understanding
            // it's implications.
            let accept_response = json_rpc::default_block_accept_response(json["id"].as_i64());
            json_response =
                convert_json_to_hyper_json_response(accept_response, StatusCode::OK, monerod_uri.clone()).await?;
        } else {
            let resp = builder
                // This is a cheap clone of the request body
                .body(body)
                .send()
                .await
                .map_err(MmProxyError::MonerodRequestFailed)?;
            json_response = convert_reqwest_response_to_hyper_json_response(resp).await?
        };

        let rpc_status = if json_response.body()["error"].is_null() {
            "ok"
        } else {
            json_response.body()["error"]["message"]
                .as_str()
                .unwrap_or("unknown error")
        };
        debug!(
            target: LOG_TARGET,
            "[monerod] response: status = {}, monerod_rpc = {}",
            json_response.status(),
            rpc_status
        );
        Ok((request, json_response))
    }

    async fn get_proxy_response(
        &self,
        request: Request<Bytes>,
        monerod_resp: Response<json::Value>,
    ) -> Result<Response<Body>, MmProxyError> {
        match request.method().clone() {
            Method::GET => {
                // All get requests go to /request_name, methods do not have a body, optionally could have query params
                // if applicable.
                match request.uri().path() {
                    "/get_height" | "/getheight" => self.handle_get_height(monerod_resp).await,
                    _ => Ok(proxy::into_body_from_response(monerod_resp)),
                }
            },
            Method::POST => {
                // All post requests go to /json_rpc, body of request contains a field `method` to indicate which call
                // takes place.
                let json = json::from_slice::<json::Value>(request.body())?;
                let request = request.map(move |_| json);
                match request.body()["method"].as_str().unwrap_or_default() {
                    "submitblock" | "submit_block" => self.handle_submit_block(request, monerod_resp).await,
                    "getblocktemplate" | "get_block_template" => self.handle_get_block_template(monerod_resp).await,
                    "getblockheaderbyhash" | "get_block_header_by_hash" => {
                        self.handle_get_block_header_by_hash(request, monerod_resp).await
                    },
                    "getlastblockheader" | "get_last_block_header" => {
                        self.handle_get_last_block_header(monerod_resp).await
                    },

                    _ => Ok(proxy::into_body_from_response(monerod_resp)),
                }
            },
            // Simply return the response "as is"
            _ => Ok(proxy::into_body_from_response(monerod_resp)),
        }
    }

    async fn handle(self, method_name: &str, request: Request<Bytes>) -> Result<Response<Body>, MmProxyError> {
        let start = Instant::now();

        debug!(
            target: LOG_TARGET,
            "request: {} ({})",
            String::from_utf8_lossy(&request.body().clone()[..]),
            request
                .headers()
                .iter()
                .map(|(k, v)| format!("{}={}", k, String::from_utf8_lossy(v.as_ref())))
                .collect::<Vec<_>>()
                .join(","),
        );

        match self.proxy_request_to_monerod(request).await {
            Ok((request, monerod_resp)) => {
                // Any failed (!= 200 OK) responses from Monero are immediately returned to the requester
                let monerod_status = monerod_resp.status();
                if !monerod_status.is_success() {
                    // we dont break on monerod returning an error code.
                    warn!(
                        target: LOG_TARGET,
                        "Monerod returned an error: {}",
                        monerod_resp.status()
                    );
                    debug!(
                        "Method: {}, MoneroD Status: {}, Proxy Status: N/A, Response Time: {}ms",
                        method_name,
                        monerod_status,
                        start.elapsed().as_millis()
                    );
                    return Ok(monerod_resp.map(|json| json.to_string().into()));
                }

                let response = self.get_proxy_response(request, monerod_resp).await?;
                debug!(
                    "Method: {}, MoneroD Status: {}, Proxy Status: {}, Response Time: {}ms",
                    method_name,
                    monerod_status,
                    response.status(),
                    start.elapsed().as_millis()
                );
                Ok(response)
            },
            Err(e) => {
                // Monero Server encountered a problem processing the request, reset the current monerod server
                let mut lock = self.current_monerod_server.write().expect("Write lock should not fail");
                *lock = None;
                Err(e)
            },
        }
    }
}

async fn convert_reqwest_response_to_hyper_json_response(
    resp: reqwest::Response,
) -> Result<Response<json::Value>, MmProxyError> {
    let mut builder = Response::builder();

    let headers = builder
        .headers_mut()
        .expect("headers_mut errors only when the builder has an error (e.g invalid header value)");
    headers.extend(resp.headers().iter().map(|(name, value)| (name.clone(), value.clone())));

    builder = builder
        .version(resp.version())
        .status(resp.status())
        .url(resp.url().clone());

    let body = resp.json().await.map_err(MmProxyError::MonerodRequestFailed)?;
    let resp = builder.body(body)?;
    Ok(resp)
}

/// Add mmproxy extensions object to JSON RPC success response
pub fn add_aux_data(mut response: json::Value, mut ext: json::Value) -> json::Value {
    if response["result"].is_null() {
        return response;
    }
    match response["result"][MMPROXY_AUX_KEY_NAME].as_object_mut() {
        Some(obj_mut) => {
            let ext_mut = ext
                .as_object_mut()
                .expect("invalid parameter: expected `ext: json::Value` to be an object but it was not");
            obj_mut.append(ext_mut);
        },
        None => {
            response["result"][MMPROXY_AUX_KEY_NAME] = ext;
        },
    }
    response
}

/// Append chain data to the result object. If the result object is null, a JSON object is created.
///
/// ## Panics
///
/// If response["result"] is not a JSON object type or null.
pub fn append_aux_chain_data(mut response: json::Value, chain_data: json::Value) -> json::Value {
    let result = &mut response["result"];
    if result.is_null() {
        *result = json!({});
    }
    let chains = match result[MMPROXY_AUX_KEY_NAME]["chains"].as_array_mut() {
        Some(arr_mut) => arr_mut,
        None => {
            result[MMPROXY_AUX_KEY_NAME]["chains"] = json!([]);
            result[MMPROXY_AUX_KEY_NAME]["chains"].as_array_mut().unwrap()
        },
    };

    chains.push(chain_data);
    response
}

fn try_into_json_block_header(header: grpc::BlockHeaderResponse) -> Result<json::Value, MmProxyError> {
    let grpc::BlockHeaderResponse {
        header,
        reward,
        confirmations,
        difficulty,
        num_transactions,
    } = header;
    let header = header.ok_or_else(|| {
        MmProxyError::UnexpectedTariBaseNodeResponse(
            "Base node GRPC returned an empty header field when calling get_header_by_hash".into(),
        )
    })?;

    Ok(json!({
        "block_size": 0, // TODO
        "depth": confirmations,
        "difficulty": difficulty,
        "hash": header.hash.to_hex(),
        "height": header.height,
        "major_version": header.version,
        "minor_version": 0,
        "nonce": header.nonce,
        "num_txes": num_transactions,
        // Cannot be an orphan
        "orphan_status": false,
        "prev_hash": header.prev_hash.to_hex(),
        "reward": reward,
        "timestamp": header.timestamp.map(|ts| ts.seconds.into()).unwrap_or_else(|| json!(null)),
    }))
}

fn parse_method_name(request: &Request<Bytes>) -> String {
    match *request.method() {
        Method::GET => {
            let mut chars = request.uri().path().chars();
            chars.next();
            chars.as_str().to_string()
        },
        Method::POST => {
            let json = json::from_slice::<json::Value>(request.body()).unwrap_or_default();
            str::replace(json["method"].as_str().unwrap_or_default(), "\"", "")
        },
        _ => "unsupported".to_string(),
    }
}<|MERGE_RESOLUTION|>--- conflicted
+++ resolved
@@ -59,75 +59,6 @@
 /// The identifier used to identify the tari aux chain data
 const TARI_CHAIN_ID: &str = "xtr";
 
-<<<<<<< HEAD
-=======
-#[derive(Derivative, Clone)]
-#[derivative(Debug)]
-pub struct MergeMiningProxyConfig {
-    pub network: Network,
-    pub monerod_url: Vec<String>,
-    pub monerod_username: String,
-    #[derivative(Debug = "ignore")]
-    pub monerod_password: String,
-    pub monerod_use_auth: bool,
-    pub grpc_base_node_address: SocketAddr,
-    pub grpc_console_wallet_address: SocketAddr,
-    pub proxy_host_address: SocketAddr,
-    pub proxy_submit_to_origin: bool,
-    pub wait_for_initial_sync_at_startup: bool,
-}
-
-impl TryFrom<GlobalConfig> for MergeMiningProxyConfig {
-    type Error = String;
-
-    fn try_from(config: GlobalConfig) -> Result<Self, Self::Error> {
-        let merge_mining_config = config
-            .merge_mining_config
-            .ok_or_else(|| "Merge mining config settings are missing".to_string())?;
-        let proxy_host_address = multiaddr_to_socketaddr(&merge_mining_config.proxy_host_address)
-            .map_err(|e| format!("Invalid proxy_host_address: {}", e))?;
-        let grpc_base_node_address = multiaddr_to_socketaddr(&merge_mining_config.base_node_grpc_address)
-            .map_err(|e| format!("Invalid base_node_grpc_address: {}", e))?;
-        let grpc_console_wallet_address = multiaddr_to_socketaddr(&merge_mining_config.wallet_grpc_address)
-            .map_err(|e| format!("Invalid wallet_grpc_address: {}", e))?;
-        Ok(Self {
-            network: config.network,
-            monerod_url: merge_mining_config.monerod_url.clone(),
-            monerod_username: merge_mining_config.monerod_username,
-            monerod_password: merge_mining_config.monerod_password,
-            monerod_use_auth: merge_mining_config.monerod_use_auth,
-            grpc_base_node_address,
-            grpc_console_wallet_address,
-            proxy_host_address,
-            proxy_submit_to_origin: merge_mining_config.proxy_submit_to_origin,
-            wait_for_initial_sync_at_startup: merge_mining_config.wait_for_initial_sync_at_startup,
-        })
-    }
-}
-
-impl Display for MergeMiningProxyConfig {
-    fn fmt(&self, f: &mut Formatter<'_>) -> Result<(), Error> {
-        writeln!(
-            f,
-            "Configuration:\n  network ({})\n  proxy_host_address ({})\n  grpc_base_node_address ({})\n  \
-             grpc_console_wallet_address ({})\n  proxy_submit_to_origin ({})\n  wait_for_initial_sync_at_startup \
-             ({})\n  monerod_url ({:?})\n  monerod_password ({})\n  monerod_username ({})\n  monerod_use_auth ({})",
-            self.network,
-            self.proxy_host_address,
-            self.grpc_base_node_address,
-            self.grpc_console_wallet_address,
-            self.proxy_submit_to_origin,
-            self.wait_for_initial_sync_at_startup,
-            self.monerod_url,
-            self.monerod_password,
-            self.monerod_username,
-            self.monerod_use_auth
-        )?;
-        Ok(())
-    }
-}
-
->>>>>>> 1d3c5407
 #[derive(Debug, Clone)]
 pub struct MergeMiningProxyService {
     inner: InnerService,
