//  Copyright 2021. The Tari Project
//
//  Redistribution and use in source and binary forms, with or without modification, are permitted provided that the
//  following conditions are met:
//
//  1. Redistributions of source code must retain the above copyright notice, this list of conditions and the following
//  disclaimer.
//
//  2. Redistributions in binary form must reproduce the above copyright notice, this list of conditions and the
//  following disclaimer in the documentation and/or other materials provided with the distribution.
//
//  3. Neither the name of the copyright holder nor the names of its contributors may be used to endorse or promote
//  products derived from this software without specific prior written permission.
//
//  THIS SOFTWARE IS PROVIDED BY THE COPYRIGHT HOLDERS AND CONTRIBUTORS "AS IS" AND ANY EXPRESS OR IMPLIED WARRANTIES,
//  INCLUDING, BUT NOT LIMITED TO, THE IMPLIED WARRANTIES OF MERCHANTABILITY AND FITNESS FOR A PARTICULAR PURPOSE ARE
//  DISCLAIMED. IN NO EVENT SHALL THE COPYRIGHT HOLDER OR CONTRIBUTORS BE LIABLE FOR ANY DIRECT, INDIRECT, INCIDENTAL,
//  SPECIAL, EXEMPLARY, OR CONSEQUENTIAL DAMAGES (INCLUDING, BUT NOT LIMITED TO, PROCUREMENT OF SUBSTITUTE GOODS OR
//  SERVICES; LOSS OF USE, DATA, OR PROFITS; OR BUSINESS INTERRUPTION) HOWEVER CAUSED AND ON ANY THEORY OF LIABILITY,
//  WHETHER IN CONTRACT, STRICT LIABILITY, OR TORT (INCLUDING NEGLIGENCE OR OTHERWISE) ARISING IN ANY WAY OUT OF THE
//  USE OF THIS SOFTWARE, EVEN IF ADVISED OF THE POSSIBILITY OF SUCH DAMAGE.

<<<<<<< HEAD
mod address;
mod asset;
mod asset_wallet;
mod tip002_address;
mod wallet;

pub use address::Address;
pub use asset::Asset;
pub use asset_wallet::AssetWallet;
pub use tip002_address::Tip002Address;
=======
mod account;
mod key_indices;
mod wallet;

pub use account::Account;
pub use key_indices::KeyIndex;
>>>>>>> a93c3dd2
pub use wallet::Wallet;<|MERGE_RESOLUTION|>--- conflicted
+++ resolved
@@ -20,23 +20,16 @@
 //  WHETHER IN CONTRACT, STRICT LIABILITY, OR TORT (INCLUDING NEGLIGENCE OR OTHERWISE) ARISING IN ANY WAY OUT OF THE
 //  USE OF THIS SOFTWARE, EVEN IF ADVISED OF THE POSSIBILITY OF SUCH DAMAGE.
 
-<<<<<<< HEAD
 mod address;
 mod asset;
 mod asset_wallet;
+mod key_indices;
 mod tip002_address;
 mod wallet;
 
 pub use address::Address;
 pub use asset::Asset;
 pub use asset_wallet::AssetWallet;
+pub use key_indices::KeyIndex;
 pub use tip002_address::Tip002Address;
-=======
-mod account;
-mod key_indices;
-mod wallet;
-
-pub use account::Account;
-pub use key_indices::KeyIndex;
->>>>>>> a93c3dd2
 pub use wallet::Wallet;