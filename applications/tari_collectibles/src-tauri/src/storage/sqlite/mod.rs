//  Copyright 2021. The Tari Project
//
//  Redistribution and use in source and binary forms, with or without modification, are permitted provided that the
//  following conditions are met:
//
//  1. Redistributions of source code must retain the above copyright notice, this list of conditions and the following
//  disclaimer.
//
//  2. Redistributions in binary form must reproduce the above copyright notice, this list of conditions and the
//  following disclaimer in the documentation and/or other materials provided with the distribution.
//
//  3. Neither the name of the copyright holder nor the names of its contributors may be used to endorse or promote
//  products derived from this software without specific prior written permission.
//
//  THIS SOFTWARE IS PROVIDED BY THE COPYRIGHT HOLDERS AND CONTRIBUTORS "AS IS" AND ANY EXPRESS OR IMPLIED WARRANTIES,
//  INCLUDING, BUT NOT LIMITED TO, THE IMPLIED WARRANTIES OF MERCHANTABILITY AND FITNESS FOR A PARTICULAR PURPOSE ARE
//  DISCLAIMED. IN NO EVENT SHALL THE COPYRIGHT HOLDER OR CONTRIBUTORS BE LIABLE FOR ANY DIRECT, INDIRECT, INCIDENTAL,
//  SPECIAL, EXEMPLARY, OR CONSEQUENTIAL DAMAGES (INCLUDING, BUT NOT LIMITED TO, PROCUREMENT OF SUBSTITUTE GOODS OR
//  SERVICES; LOSS OF USE, DATA, OR PROFITS; OR BUSINESS INTERRUPTION) HOWEVER CAUSED AND ON ANY THEORY OF LIABILITY,
//  WHETHER IN CONTRACT, STRICT LIABILITY, OR TORT (INCLUDING NEGLIGENCE OR OTHERWISE) ARISING IN ANY WAY OUT OF THE
//  USE OF THIS SOFTWARE, EVEN IF ADVISED OF THE POSSIBILITY OF SUCH DAMAGE.
<<<<<<< HEAD
pub mod models;
use crate::schema::{self};
use diesel::prelude::*;
use std::fs;
=======

use crate::{
  models::{Account, NewAccount, NewWallet, Wallet, WalletInfo},
  schema::{self, *},
  storage::{AccountsTableGateway, CollectiblesStorage, StorageError, WalletsTableGateway},
};
use diesel::{prelude::*, Connection, SqliteConnection};
use std::{fs, path::Path};
>>>>>>> dfc3b925
use tari_common_types::types::PublicKey;
use tari_key_manager::{cipher_seed::CipherSeed, error::KeyManagerError};
use tari_utilities::ByteArray;
use uuid::Uuid;

pub mod models;

pub struct SqliteDbFactory {
  database_url: String,
}

impl SqliteDbFactory {
  pub fn new(data_dir: &Path) -> Self {
    fs::create_dir_all(data_dir)
      .unwrap_or_else(|_| panic!("Could not create data directory: {:?}", data_dir));
    let database_url = data_dir
      .join("collectibles.sqlite")
      .into_os_string()
      .into_string()
      .unwrap();

    Self { database_url }
  }

  pub fn create_db(&self) -> Result<SqliteCollectiblesStorage, StorageError> {
    let connection = SqliteConnection::establish(self.database_url.as_str())?;
    connection.execute("PRAGMA foreign_keys = ON;")?;
    // Create the db
    embed_migrations!("./migrations");
    embedded_migrations::run(&connection)?;
    Ok(SqliteCollectiblesStorage {
      database_url: self.database_url.clone(),
    })
  }
}

pub struct SqliteCollectiblesStorage {
  database_url: String,
}

impl CollectiblesStorage for SqliteCollectiblesStorage {
  type Accounts = SqliteAccountsTableGateway;
  type Wallets = SqliteWalletsTableGateway;

  fn accounts(&self) -> Self::Accounts {
    SqliteAccountsTableGateway {
      database_url: self.database_url.clone(),
    }
  }

  fn wallets(&self) -> Self::Wallets {
    SqliteWalletsTableGateway {
      database_url: self.database_url.clone(),
    }
  }
}

pub struct SqliteAccountsTableGateway {
  database_url: String,
}

impl AccountsTableGateway for SqliteAccountsTableGateway {
  fn list(&self) -> Result<Vec<Account>, StorageError> {
    let conn = SqliteConnection::establish(self.database_url.as_str())?;
    let results: Vec<models::Account> = schema::accounts::table
      .order_by(schema::accounts::name.asc())
      .load(&conn)?;
    results
        .iter()
<<<<<<< HEAD
        .map(|r| SqliteAccountsTableGateway::convert_account(r))
        .collect::<Result<_, _>>()
=======
        .map(SqliteAccountsTableGateway::convert_account)
        .collect::<Result<_, _>>()?,
    )
>>>>>>> dfc3b925
  }

  fn insert(&self, account: NewAccount) -> Result<Account, StorageError> {
    let id = Uuid::new_v4();
    let mut committee_pub_keys = vec![];
    if let Some(pub_keys) = account.committee.as_ref() {
      for key in pub_keys {
        committee_pub_keys.extend_from_slice(key.as_bytes());
      }
    }
    // let committee_pub_keys = if committee_pub_keys.is_empty() { None} else {Some(committee_pub_keys)};

    let sql_model = models::Account {
      id: Vec::from(id.as_bytes().as_slice()),
      asset_public_key: Vec::from(account.asset_public_key.as_bytes()),
      name: account.name.clone(),
      description: account.description.clone(),
      image: account.image.clone(),
      committee_length: account
        .committee
        .as_ref()
        .map(|s| s.len() as i32)
        .unwrap_or(0i32),
      committee_pub_keys,
    };
    let conn = SqliteConnection::establish(self.database_url.as_str())?;

    diesel::insert_into(accounts::table)
      .values(sql_model)
      .execute(&conn)?;
    let result = Account {
      id,
      asset_public_key: account.asset_public_key,
      name: account.name,
      description: account.description,
      image: account.image,
      committee: account.committee,
    };
    Ok(result)
  }

  fn find(&self, account_id: Uuid) -> Result<Account, StorageError> {
    let conn = SqliteConnection::establish(self.database_url.as_str())?;
    let db_account = schema::accounts::table
      .find(Vec::from(account_id.as_bytes().as_slice()))
      .get_result(&conn)?;

    SqliteAccountsTableGateway::convert_account(&db_account)
  }
}

impl SqliteAccountsTableGateway {
  fn convert_account(r: &models::Account) -> Result<Account, StorageError> {
    let mut committee = Vec::with_capacity(r.committee_length as usize);
    for i in 0..r.committee_length as usize {
      committee.push(PublicKey::from_bytes(&r.committee_pub_keys[i * 32..(i + 1) * 32]).unwrap());
    }
    Ok(Account {
      id: Uuid::from_slice(&r.id).unwrap(),
      asset_public_key: PublicKey::from_bytes(&r.asset_public_key).unwrap(),
      name: r.name.clone(),
      description: r.description.clone(),
      image: r.image.clone(),
      committee: if committee.is_empty() {
        None
      } else {
        Some(committee)
      },
    })
  }
}

pub struct SqliteWalletsTableGateway {
  database_url: String,
}

impl SqliteWalletsTableGateway {
  fn convert_wallet(w: &models::Wallet, pass: Option<String>) -> Result<Wallet, StorageError> {
    let cipher_seed = match CipherSeed::from_enciphered_bytes(&w.cipher_seed, pass) {
      Ok(seed) => seed,
      Err(e) if matches!(e, KeyManagerError::DecryptionFailed) => {
        return Err(StorageError::WrongPassword)
      }
      Err(e) => return Err(e.into()),
    };

    Ok(Wallet {
      id: Uuid::from_slice(&w.id)?,
      name: w.name.clone(),
      cipher_seed,
    })
  }
}

impl WalletsTableGateway for SqliteWalletsTableGateway {
  type Passphrase = Option<String>;

  fn list(&self) -> Result<Vec<WalletInfo>, StorageError> {
    let conn = SqliteConnection::establish(self.database_url.as_str())?;
    let results: Vec<models::Wallet> = schema::wallets::table.load(&conn)?;
    Ok(
      results
        .iter()
        .map(|w| WalletInfo {
          id: Uuid::from_slice(&w.id).unwrap(),
          name: w.name.clone(),
        })
        .collect(),
    )
  }

  fn insert(
    &self,
    wallet: NewWallet,
    passphrase: Self::Passphrase,
  ) -> Result<Wallet, StorageError> {
    let id = Uuid::new_v4();

    // todo: error
    let sql_model = models::Wallet {
      id: Vec::from(id.as_bytes().as_slice()),
      name: wallet.name.clone(),
      cipher_seed: wallet.cipher_seed.encipher(passphrase).unwrap(),
    };
    let conn = SqliteConnection::establish(self.database_url.as_str())?;

    // use crate::schema::wallets;
    diesel::insert_into(wallets::table)
      .values(sql_model)
      .execute(&conn)?;

    let result = Wallet {
      id,
      name: wallet.name,
      cipher_seed: wallet.cipher_seed,
    };
    Ok(result)
  }

  fn find(&self, id: Uuid, passphrase: Self::Passphrase) -> Result<Wallet, StorageError> {
    let conn = SqliteConnection::establish(self.database_url.as_str())?;
    let db_wallet = schema::wallets::table
      .find(Vec::from(id.as_bytes().as_slice()))
      .get_result(&conn)?;

    SqliteWalletsTableGateway::convert_wallet(&db_wallet, passphrase)
  }
}<|MERGE_RESOLUTION|>--- conflicted
+++ resolved
@@ -19,12 +19,6 @@
 //  SERVICES; LOSS OF USE, DATA, OR PROFITS; OR BUSINESS INTERRUPTION) HOWEVER CAUSED AND ON ANY THEORY OF LIABILITY,
 //  WHETHER IN CONTRACT, STRICT LIABILITY, OR TORT (INCLUDING NEGLIGENCE OR OTHERWISE) ARISING IN ANY WAY OUT OF THE
 //  USE OF THIS SOFTWARE, EVEN IF ADVISED OF THE POSSIBILITY OF SUCH DAMAGE.
-<<<<<<< HEAD
-pub mod models;
-use crate::schema::{self};
-use diesel::prelude::*;
-use std::fs;
-=======
 
 use crate::{
   models::{Account, NewAccount, NewWallet, Wallet, WalletInfo},
@@ -33,7 +27,6 @@
 };
 use diesel::{prelude::*, Connection, SqliteConnection};
 use std::{fs, path::Path};
->>>>>>> dfc3b925
 use tari_common_types::types::PublicKey;
 use tari_key_manager::{cipher_seed::CipherSeed, error::KeyManagerError};
 use tari_utilities::ByteArray;
@@ -103,14 +96,8 @@
       .load(&conn)?;
     results
         .iter()
-<<<<<<< HEAD
-        .map(|r| SqliteAccountsTableGateway::convert_account(r))
+        .map(SqliteAccountsTableGateway::convert_account)
         .collect::<Result<_, _>>()
-=======
-        .map(SqliteAccountsTableGateway::convert_account)
-        .collect::<Result<_, _>>()?,
-    )
->>>>>>> dfc3b925
   }
 
   fn insert(&self, account: NewAccount) -> Result<Account, StorageError> {
