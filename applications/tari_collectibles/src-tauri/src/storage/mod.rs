--- conflicted
+++ resolved
@@ -20,11 +20,7 @@
 //  WHETHER IN CONTRACT, STRICT LIABILITY, OR TORT (INCLUDING NEGLIGENCE OR OTHERWISE) ARISING IN ANY WAY OUT OF THE
 //  USE OF THIS SOFTWARE, EVEN IF ADVISED OF THE POSSIBILITY OF SUCH DAMAGE.
 
-<<<<<<< HEAD
 pub mod models;
-=======
-use crate::models::{Account, KeyIndex, NewAccount, NewKeyIndex, NewWallet, Wallet, WalletInfo};
->>>>>>> a93c3dd2
 pub mod sqlite;
 mod storage_error;
 
@@ -40,12 +36,12 @@
 }
 
 pub trait CollectiblesStorage {
-<<<<<<< HEAD
   type Addresses: AddressesTableGateway;
   type Assets: AssetsTableGateway<Self::Transaction>;
   type AssetWallets: AssetWalletsTableGateway<Self::Transaction>;
   type IssuedAssets: IssuedAssetsTableGateway;
   type Tip002Addresses: Tip002AddressesTableGateway;
+  type KeyIndices: KeyIndicesTableGateway;
   type Wallets: WalletsTableGateway<Self::Transaction>;
   type Transaction: StorageTransaction;
 
@@ -55,14 +51,7 @@
   fn asset_wallets(&self) -> Self::AssetWallets;
   fn issued_assets(&self) -> Self::IssuedAssets;
   fn tip002_addresses(&self) -> Self::Tip002Addresses;
-=======
-  type Accounts: AccountsTableGateway;
-  type KeyIndices: KeyIndicesTableGateway;
-  type Wallets: WalletsTableGateway;
-
-  fn accounts(&self) -> Self::Accounts;
   fn key_indices(&self) -> Self::KeyIndices;
->>>>>>> a93c3dd2
   fn wallets(&self) -> Self::Wallets;
 }
 
@@ -75,7 +64,6 @@
 pub trait WalletsTableGateway<T: StorageTransaction> {
   type Passphrase;
 
-<<<<<<< HEAD
   fn list(&self, tx: Option<&T>) -> Result<Vec<WalletRow>, StorageError>;
   fn insert(&self, wallet: WalletRow, pass: Self::Passphrase, tx: &T) -> Result<(), StorageError>;
   fn find(&self, id: Uuid, tx: Option<&T>) -> Result<WalletRow, StorageError>;
@@ -87,6 +75,12 @@
   ) -> Result<CipherSeed, StorageError>;
 }
 
+pub trait KeyIndicesTableGateway {
+  fn list(&self) -> Result<Vec<KeyIndex>, StorageError>;
+  fn insert(&self, key_index: NewKeyIndex) -> Result<KeyIndex, StorageError>;
+  fn find(&self, branch_seed: String) -> Result<Option<KeyIndex>, StorageError>;
+}
+
 pub trait AssetWalletsTableGateway<T: StorageTransaction> {
   fn insert(&self, row: AssetWalletRow, tx: &T) -> Result<(), StorageError>;
 }
@@ -95,16 +89,4 @@
 
 pub trait IssuedAssetsTableGateway {}
 
-pub trait Tip002AddressesTableGateway {}
-=======
-  fn list(&self) -> Result<Vec<WalletInfo>, StorageError>;
-  fn insert(&self, wallet: NewWallet, pass: Self::Passphrase) -> Result<Wallet, StorageError>;
-  fn find(&self, id: Uuid, pass: Self::Passphrase) -> Result<Wallet, StorageError>;
-}
-
-pub trait KeyIndicesTableGateway {
-  fn list(&self) -> Result<Vec<KeyIndex>, StorageError>;
-  fn insert(&self, key_index: NewKeyIndex) -> Result<KeyIndex, StorageError>;
-  fn find(&self, branch_seed: String) -> Result<Option<KeyIndex>, StorageError>;
-}
->>>>>>> a93c3dd2
+pub trait Tip002AddressesTableGateway {}