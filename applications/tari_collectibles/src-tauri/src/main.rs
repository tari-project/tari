// Copyright 2022 The Tari Project
// SPDX-License-Identifier: BSD-3-Clause

#![cfg_attr(
  all(not(debug_assertions), target_os = "windows"),
  windows_subsystem = "windows"
)]

use std::{error::Error, path::PathBuf};
use tauri::{Menu, MenuItem, Submenu};

use clap::Parser;
<<<<<<< HEAD
use tari_app_utilities::initialization::init_configuration;
use tari_common::{
  configuration::{bootstrap::ApplicationType, CollectiblesConfig},
=======
use tari_common::{
>>>>>>> b15d682c
  exit_codes::{ExitCode, ExitError},
  load_configuration, DefaultConfigLoader,
};
use uuid::Uuid;

<<<<<<< HEAD
use crate::{
  app_state::ConcurrentAppState,
  cli::{Cli, Commands},
};
=======
use crate::{app_state::ConcurrentAppState, cli::Cli, config::CollectiblesConfig};
>>>>>>> b15d682c

#[macro_use]
extern crate diesel;

#[macro_use]
extern crate diesel_migrations;

mod app_state;
mod cli;
mod clients;
mod commands;
mod config;
mod error;
mod models;
mod providers;
mod schema;
mod status;
mod storage;

<<<<<<< HEAD
fn main() -> Result<(), Box<dyn Error>> {
  let cli = Cli::parse();

  //let (bootstrap, config, _) = init_configuration(ApplicationType::Collectibles)?;
  let state = ConcurrentAppState::new(PathBuf::from("."), CollectiblesConfig::default());
=======
#[derive(Debug)]
pub enum Command {
  MakeItRain {
    asset_public_key: String,
    amount_per_transaction: u64,
    number_transactions: u32,
    destination_address: String,
    source_address: Option<String>,
  },
}

fn parse_make_it_rain(src: &[&str]) -> Result<Command, ExitError> {
  if src.len() < 4 && 5 < src.len() {
    return Err(ExitError::new(
      ExitCode::CommandError,
      &"Invalid arguments for make-it-rain",
    ));
  }
  let asset_public_key = src[0].to_string();
  let amount_per_transaction = src[1]
    .to_string()
    .parse::<u64>()
    .map_err(|e| ExitError::new(ExitCode::CommandError, &e.to_string()))?;
  let number_transactions = src[2]
    .to_string()
    .parse::<u32>()
    .map_err(|e| ExitError::new(ExitCode::CommandError, &e.to_string()))?;
  let destination_address = src[3].to_string();
  let source_address = match src.len() {
    5 => Some(src[4].to_string()),
    _ => None,
  };
  Ok(Command::MakeItRain {
    asset_public_key,
    amount_per_transaction,
    number_transactions,
    destination_address,
    source_address,
  })
}

fn parse_command(src: &str) -> Result<Command, ExitError> {
  let args: Vec<_> = src.split(' ').collect();
  if args.is_empty() {
    return Err(ExitError::new(ExitCode::CommandError, &"Empty command"));
  }
  match args.get(0) {
    Some(&"make-it-rain") => parse_make_it_rain(&args[1..]),
    _ => Err(ExitError::new(ExitCode::CommandError, &"Invalid command")),
  }
}

// make-it-rain <asset_public_key> <amount_per_transaction> <number_transactions> <destination address> <source address - optional>
fn make_it_rain(
  asset_public_key: String,
  amount: u64,
  number_transactions: u32,
  to_address: String,
  source_address: Option<String>,
  state: &ConcurrentAppState,
) -> Result<(), ExitError> {
  let runtime = tokio::runtime::Builder::new_multi_thread()
    .enable_all()
    .build()
    .expect("Failed to build a runtime!");
  let id = match runtime.block_on(commands::wallets::inner_wallets_list(state)) {
    Ok(rows) => {
      if rows.is_empty() {
        return Err(ExitError::new(
          ExitCode::CommandError,
          &"There is no wallet!",
        ));
      }
      match source_address {
        Some(source_address) => {
          let source_uuid = Uuid::parse_str(&source_address)
            .map_err(|e| ExitError::new(ExitCode::CommandError, &e.to_string()))?;
          if !rows.iter().any(|wallet| wallet.id == source_uuid) {
            return Err(ExitError::new(ExitCode::CommandError, &"Wallet not found!"));
          }
          source_uuid
        }
        None => rows[0].id,
      }
    }
    Err(e) => {
      return Err(ExitError::new(ExitCode::CommandError, &e.to_string()));
    }
  };

  runtime
    .block_on(commands::wallets::inner_wallets_unlock(id, state))
    .map_err(|e| ExitError::new(ExitCode::CommandError, &e.to_string()))?;
  println!(
    "Sending {} of {} to {} {} times.",
    asset_public_key, amount, to_address, number_transactions
  );
  for _ in 0..number_transactions {
    runtime
      .block_on(commands::asset_wallets::inner_asset_wallets_send_to(
        asset_public_key.clone(),
        amount,
        to_address.clone(),
        state,
      ))
      .map_err(|e| ExitError::new(ExitCode::CommandError, &e.to_string()))?;
  }
  Ok(())
}
>>>>>>> b15d682c

  match cli.command {
    Commands::MakeItRain {
      asset_public_key,
      amount_per_transaction,
      number_transactions,
      destination_address,
      source_address,
    } => cli::make_it_rain(
      asset_public_key,
      amount_per_transaction,
      number_transactions,
      destination_address,
      source_address,
<<<<<<< HEAD
      &state,
    )?,
    Commands::ListAssets { offset, count } => {
      cli::list_assets(offset, count, &state)?;
      return Ok(());
    }
    Commands::RegisterAsset { .. } => {
      cli::register_asset(&state)?;
      return Ok(());
    }
  };
  // if let Some(command) = bootstrap.command {
  //   let command = parse_command(command)?;
  //   process_command(command, &state)?;
  //   return Ok(());
  // }
=======
      state,
    ),
  }
}

fn main() -> Result<(), Box<dyn Error>> {
  let cli = Cli::parse();
  let cfg = load_configuration(
    cli.common.config_path(),
    true,
    &cli.config_property_overrides(),
  )?;

  let config = CollectiblesConfig::load_from(&cfg)?;
  let state = ConcurrentAppState::new(cli.common.get_base_path(), config);

  if let Some(ref command) = cli.command {
    let command = parse_command(command)?;
    process_command(command, &state)?;
    return Ok(());
  }
>>>>>>> b15d682c

  tauri::Builder::default()
    .menu(build_menu())
    .manage(state)
    .invoke_handler(tauri::generate_handler![
      commands::create_db,
      commands::assets::assets_create,
      commands::assets::assets_list_owned,
      commands::assets::assets_list_registered_assets,
      commands::assets::assets_create_initial_checkpoint,
      commands::assets::assets_create_committee_definition,
      commands::assets::assets_get_committee_definition,
      commands::assets::assets_get_registration,
      commands::asset_wallets::asset_wallets_create,
      commands::asset_wallets::asset_wallets_list,
      commands::asset_wallets::asset_wallets_get_balance,
      commands::asset_wallets::asset_wallets_get_unspent_amounts,
      commands::asset_wallets::asset_wallets_get_latest_address,
      commands::asset_wallets::asset_wallets_create_address,
      commands::asset_wallets::asset_wallets_send_to,
      commands::keys::next_asset_public_key,
      commands::tip004::tip004_mint_token,
      commands::tip004::tip004_list_tokens,
      commands::tip721::tip721_transfer_from,
      commands::wallets::wallets_create,
      commands::wallets::wallets_list,
      commands::wallets::wallets_unlock,
      commands::wallets::wallets_seed_words,
    ])
    .run(tauri::generate_context!())?;

  Ok(())
}

fn build_menu() -> Menu {
  Menu::new()
    .add_submenu(Submenu::new(
      "Tari Collectibles",
      Menu::new()
        .add_native_item(MenuItem::Hide)
        .add_native_item(MenuItem::Quit),
    ))
    .add_submenu(Submenu::new(
      "Edit",
      Menu::new()
        .add_native_item(MenuItem::Copy)
        .add_native_item(MenuItem::Cut)
        .add_native_item(MenuItem::Paste)
        .add_native_item(MenuItem::Separator)
        .add_native_item(MenuItem::Undo)
        .add_native_item(MenuItem::Redo)
        .add_native_item(MenuItem::Separator)
        .add_native_item(MenuItem::SelectAll),
    ))
}<|MERGE_RESOLUTION|>--- conflicted
+++ resolved
@@ -6,30 +6,17 @@
   windows_subsystem = "windows"
 )]
 
-use std::{error::Error, path::PathBuf};
+use std::error::Error;
 use tauri::{Menu, MenuItem, Submenu};
 
 use clap::Parser;
-<<<<<<< HEAD
-use tari_app_utilities::initialization::init_configuration;
 use tari_common::{
-  configuration::{bootstrap::ApplicationType, CollectiblesConfig},
-=======
-use tari_common::{
->>>>>>> b15d682c
   exit_codes::{ExitCode, ExitError},
   load_configuration, DefaultConfigLoader,
 };
 use uuid::Uuid;
 
-<<<<<<< HEAD
-use crate::{
-  app_state::ConcurrentAppState,
-  cli::{Cli, Commands},
-};
-=======
 use crate::{app_state::ConcurrentAppState, cli::Cli, config::CollectiblesConfig};
->>>>>>> b15d682c
 
 #[macro_use]
 extern crate diesel;
@@ -49,124 +36,8 @@
 mod status;
 mod storage;
 
-<<<<<<< HEAD
-fn main() -> Result<(), Box<dyn Error>> {
-  let cli = Cli::parse();
-
-  //let (bootstrap, config, _) = init_configuration(ApplicationType::Collectibles)?;
-  let state = ConcurrentAppState::new(PathBuf::from("."), CollectiblesConfig::default());
-=======
-#[derive(Debug)]
-pub enum Command {
-  MakeItRain {
-    asset_public_key: String,
-    amount_per_transaction: u64,
-    number_transactions: u32,
-    destination_address: String,
-    source_address: Option<String>,
-  },
-}
-
-fn parse_make_it_rain(src: &[&str]) -> Result<Command, ExitError> {
-  if src.len() < 4 && 5 < src.len() {
-    return Err(ExitError::new(
-      ExitCode::CommandError,
-      &"Invalid arguments for make-it-rain",
-    ));
-  }
-  let asset_public_key = src[0].to_string();
-  let amount_per_transaction = src[1]
-    .to_string()
-    .parse::<u64>()
-    .map_err(|e| ExitError::new(ExitCode::CommandError, &e.to_string()))?;
-  let number_transactions = src[2]
-    .to_string()
-    .parse::<u32>()
-    .map_err(|e| ExitError::new(ExitCode::CommandError, &e.to_string()))?;
-  let destination_address = src[3].to_string();
-  let source_address = match src.len() {
-    5 => Some(src[4].to_string()),
-    _ => None,
-  };
-  Ok(Command::MakeItRain {
-    asset_public_key,
-    amount_per_transaction,
-    number_transactions,
-    destination_address,
-    source_address,
-  })
-}
-
-fn parse_command(src: &str) -> Result<Command, ExitError> {
-  let args: Vec<_> = src.split(' ').collect();
-  if args.is_empty() {
-    return Err(ExitError::new(ExitCode::CommandError, &"Empty command"));
-  }
-  match args.get(0) {
-    Some(&"make-it-rain") => parse_make_it_rain(&args[1..]),
-    _ => Err(ExitError::new(ExitCode::CommandError, &"Invalid command")),
-  }
-}
-
-// make-it-rain <asset_public_key> <amount_per_transaction> <number_transactions> <destination address> <source address - optional>
-fn make_it_rain(
-  asset_public_key: String,
-  amount: u64,
-  number_transactions: u32,
-  to_address: String,
-  source_address: Option<String>,
-  state: &ConcurrentAppState,
-) -> Result<(), ExitError> {
-  let runtime = tokio::runtime::Builder::new_multi_thread()
-    .enable_all()
-    .build()
-    .expect("Failed to build a runtime!");
-  let id = match runtime.block_on(commands::wallets::inner_wallets_list(state)) {
-    Ok(rows) => {
-      if rows.is_empty() {
-        return Err(ExitError::new(
-          ExitCode::CommandError,
-          &"There is no wallet!",
-        ));
-      }
-      match source_address {
-        Some(source_address) => {
-          let source_uuid = Uuid::parse_str(&source_address)
-            .map_err(|e| ExitError::new(ExitCode::CommandError, &e.to_string()))?;
-          if !rows.iter().any(|wallet| wallet.id == source_uuid) {
-            return Err(ExitError::new(ExitCode::CommandError, &"Wallet not found!"));
-          }
-          source_uuid
-        }
-        None => rows[0].id,
-      }
-    }
-    Err(e) => {
-      return Err(ExitError::new(ExitCode::CommandError, &e.to_string()));
-    }
-  };
-
-  runtime
-    .block_on(commands::wallets::inner_wallets_unlock(id, state))
-    .map_err(|e| ExitError::new(ExitCode::CommandError, &e.to_string()))?;
-  println!(
-    "Sending {} of {} to {} {} times.",
-    asset_public_key, amount, to_address, number_transactions
-  );
-  for _ in 0..number_transactions {
-    runtime
-      .block_on(commands::asset_wallets::inner_asset_wallets_send_to(
-        asset_public_key.clone(),
-        amount,
-        to_address.clone(),
-        state,
-      ))
-      .map_err(|e| ExitError::new(ExitCode::CommandError, &e.to_string()))?;
-  }
-  Ok(())
-}
->>>>>>> b15d682c
-
+pub fn process_command(command: Command, state: &ConcurrentAppState) -> Result<(), ExitError> {
+  println!("command {:?}", command);
   match cli.command {
     Commands::MakeItRain {
       asset_public_key,
@@ -180,7 +51,6 @@
       number_transactions,
       destination_address,
       source_address,
-<<<<<<< HEAD
       &state,
     )?,
     Commands::ListAssets { offset, count } => {
@@ -192,15 +62,6 @@
       return Ok(());
     }
   };
-  // if let Some(command) = bootstrap.command {
-  //   let command = parse_command(command)?;
-  //   process_command(command, &state)?;
-  //   return Ok(());
-  // }
-=======
-      state,
-    ),
-  }
 }
 
 fn main() -> Result<(), Box<dyn Error>> {
@@ -219,7 +80,8 @@
     process_command(command, &state)?;
     return Ok(());
   }
->>>>>>> b15d682c
+  //let (bootstrap, config, _) = init_configuration(ApplicationType::Collectibles)?;
+  let state = ConcurrentAppState::new(PathBuf::from("."), CollectiblesConfig::default());
 
   tauri::Builder::default()
     .menu(build_menu())
