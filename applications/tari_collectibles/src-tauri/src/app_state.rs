--- conflicted
+++ resolved
@@ -46,12 +46,8 @@
 pub struct AppState {
   config: Settings,
   db_factory: SqliteDbFactory,
-<<<<<<< HEAD
-  passphrase: Option<String>,
+  asset_key_manager: KeyManager,
   current_wallet_id: Option<Uuid>,
-=======
-  asset_key_manager: KeyManager,
->>>>>>> a93c3dd2
 }
 
 #[derive(Clone)]
@@ -66,12 +62,8 @@
       inner: Arc::new(RwLock::new(AppState {
         db_factory: SqliteDbFactory::new(settings.data_dir.as_path()),
         config: settings,
-<<<<<<< HEAD
-        passphrase: None,
+        asset_key_manager: KeyManager::new(),
         current_wallet_id: None,
-=======
-        asset_key_manager: KeyManager::new(),
->>>>>>> a93c3dd2
       })),
     }
   }
