//  Copyright 2021. The Tari Project
//
//  Redistribution and use in source and binary forms, with or without modification, are permitted provided that the
//  following conditions are met:
//
//  1. Redistributions of source code must retain the above copyright notice, this list of conditions and the following
//  disclaimer.
//
//  2. Redistributions in binary form must reproduce the above copyright notice, this list of conditions and the
//  following disclaimer in the documentation and/or other materials provided with the distribution.
//
//  3. Neither the name of the copyright holder nor the names of its contributors may be used to endorse or promote
//  products derived from this software without specific prior written permission.
//
//  THIS SOFTWARE IS PROVIDED BY THE COPYRIGHT HOLDERS AND CONTRIBUTORS "AS IS" AND ANY EXPRESS OR IMPLIED WARRANTIES,
//  INCLUDING, BUT NOT LIMITED TO, THE IMPLIED WARRANTIES OF MERCHANTABILITY AND FITNESS FOR A PARTICULAR PURPOSE ARE
//  DISCLAIMED. IN NO EVENT SHALL THE COPYRIGHT HOLDER OR CONTRIBUTORS BE LIABLE FOR ANY DIRECT, INDIRECT, INCIDENTAL,
//  SPECIAL, EXEMPLARY, OR CONSEQUENTIAL DAMAGES (INCLUDING, BUT NOT LIMITED TO, PROCUREMENT OF SUBSTITUTE GOODS OR
//  SERVICES; LOSS OF USE, DATA, OR PROFITS; OR BUSINESS INTERRUPTION) HOWEVER CAUSED AND ON ANY THEORY OF LIABILITY,
//  WHETHER IN CONTRACT, STRICT LIABILITY, OR TORT (INCLUDING NEGLIGENCE OR OTHERWISE) ARISING IN ANY WAY OUT OF THE
//  USE OF THIS SOFTWARE, EVEN IF ADVISED OF THE POSSIBILITY OF SUCH DAMAGE.

use crate::{
  clients::{BaseNodeClient, GrpcValidatorNodeClient, WalletClient},
  settings::Settings,
  storage::{
    sqlite::{SqliteCollectiblesStorage, SqliteDbFactory},
    StorageError,
  },
};
<<<<<<< HEAD

=======
>>>>>>> dfc3b925
use std::sync::Arc;
use tari_common_types::types::PublicKey;
use tauri::async_runtime::RwLock;

pub struct AppState {
  config: Settings,
  db_factory: SqliteDbFactory,
  passphrase: Option<String>,
}

#[derive(Clone)]
pub struct ConcurrentAppState {
  inner: Arc<RwLock<AppState>>,
}

impl ConcurrentAppState {
  pub fn new() -> Self {
    let settings = Settings::new();
    Self {
      inner: Arc::new(RwLock::new(AppState {
        db_factory: SqliteDbFactory::new(settings.data_dir.as_path()),
        config: settings,
        passphrase: None,
      })),
    }
  }

  pub async fn passphrase(&self) -> Option<String> {
    self.inner.read().await.passphrase.clone()
  }

  pub async fn set_passphrase(&mut self, pass: Option<String>) {
    self.inner.write().await.passphrase = pass;
  }

  pub async fn create_wallet_client(&self) -> WalletClient {
    WalletClient::new(self.inner.read().await.config.wallet_grpc_address.clone())
  }

  pub async fn connect_base_node_client(&self) -> Result<BaseNodeClient, String> {
    let lock = self.inner.read().await;
    let client =
      BaseNodeClient::connect(format!("http://{}", lock.config.base_node_grpc_address)).await?;
    Ok(client)
  }

  pub async fn connect_validator_node_client(
    &self,
    _public_key: PublicKey,
  ) -> Result<GrpcValidatorNodeClient, String> {
    // todo: convert this GRPC to tari comms
    let lock = self.inner.read().await;
    let client = GrpcValidatorNodeClient::connect(format!(
      "http://{}",
      lock.config.validator_node_grpc_address
    ))
    .await?;
    Ok(client)
  }

  pub async fn create_db(&self) -> Result<SqliteCollectiblesStorage, StorageError> {
    self.inner.read().await.db_factory.create_db()
  }
}<|MERGE_RESOLUTION|>--- conflicted
+++ resolved
@@ -28,10 +28,6 @@
     StorageError,
   },
 };
-<<<<<<< HEAD
-
-=======
->>>>>>> dfc3b925
 use std::sync::Arc;
 use tari_common_types::types::PublicKey;
 use tauri::async_runtime::RwLock;
