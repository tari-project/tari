--- conflicted
+++ resolved
@@ -60,6 +60,11 @@
   });
 }
 
+async function command_next_asset_public_key() {
+  return await invoke("next_asset_public_key", {});
+}
+
+
 async function command_wallets_create(passphrase, name) {
   return await invoke("wallets_create", { passphrase, name });
 }
@@ -84,10 +89,6 @@
   return await invoke("asset_wallets_list", {});
 }
 
-async function command_next_asset_public_key() {
-  return await invoke("next_asset_public_key", {});
-}
-
 async function command_create_db() {
   return await invoke("create_db", {});
 }
@@ -103,15 +104,10 @@
   command_assets_list_owned,
   command_assets_list_registered_assets,
   command_asset_create_initial_checkpoint,
-<<<<<<< HEAD
+  command_next_asset_public_key,
   command_asset_wallets_create,
   command_asset_wallets_get_balance,
   command_asset_wallets_list,
-=======
-  command_accounts_create,
-  command_accounts_list,
-  command_next_asset_public_key,
->>>>>>> a93c3dd2
   command_wallets_create,
   command_wallets_list,
   command_wallets_find,
