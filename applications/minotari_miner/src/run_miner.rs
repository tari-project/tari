--- conflicted
+++ resolved
@@ -26,12 +26,8 @@
 use log::*;
 use minotari_app_grpc::{
     authentication::ClientAuthenticationInterceptor,
-<<<<<<< HEAD
-    tari_rpc::{base_node_client::BaseNodeClient, wallet_client::WalletClient},
+    tari_rpc::{base_node_client::BaseNodeClient, TransactionOutput as GrpcTransactionOutput},
     tls::protocol_string,
-=======
-    tari_rpc::{base_node_client::BaseNodeClient, TransactionOutput as GrpcTransactionOutput},
->>>>>>> 30d15fa0
 };
 use tari_common::{
     configuration::bootstrap::{grpc_default_port, ApplicationType},
@@ -225,58 +221,7 @@
         },
     };
 
-<<<<<<< HEAD
-    let wallet_conn = match connect_wallet(config).await {
-        Ok(client) => client,
-        Err(e) => {
-            error!(target: LOG_TARGET, "Could not connect to wallet");
-            error!(
-                target: LOG_TARGET,
-                "Is its grpc running? try running it with `--enable-grpc` or enable it in config"
-            );
-            return Err(e);
-        },
-    };
-
-    Ok((node_conn, wallet_conn))
-}
-
-async fn connect_wallet(config: &MinerConfig) -> Result<WalletGrpcClient, MinerError> {
-    let wallet_addr = format!(
-        "{}{}",
-        protocol_string(config.wallet_grpc_tls_domain_name.is_some()),
-        multiaddr_to_socketaddr(
-            &config
-                .wallet_grpc_address
-                .clone()
-                .expect("Wallet grpc address not found")
-        )?
-    );
-    info!(target: LOG_TARGET, "👛 Connecting to wallet at {}", wallet_addr);
-    let mut endpoint = Endpoint::from_str(&wallet_addr)?;
-
-    if let Some(domain_name) = config.wallet_grpc_tls_domain_name.as_ref() {
-        let pem = tokio::fs::read(config.config_dir.join(&config.wallet_grpc_ca_cert_filename))
-            .await
-            .map_err(|e| MinerError::TlsConnectionError(e.to_string()))?;
-        let ca = Certificate::from_pem(pem);
-
-        let tls = ClientTlsConfig::new().ca_certificate(ca).domain_name(domain_name);
-        endpoint = endpoint
-            .tls_config(tls)
-            .map_err(|e| MinerError::TlsConnectionError(e.to_string()))?;
-    }
-
-    let channel = endpoint.connect().await?;
-    let wallet_conn = WalletClient::with_interceptor(
-        channel,
-        ClientAuthenticationInterceptor::create(&config.wallet_grpc_authentication)?,
-    );
-
-    Ok(wallet_conn)
-=======
     Ok(node_conn)
->>>>>>> 30d15fa0
 }
 
 async fn connect_base_node(config: &MinerConfig) -> Result<BaseNodeGrpcClient, MinerError> {
