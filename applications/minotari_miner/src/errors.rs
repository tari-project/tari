// Copyright 2021. The Tari Project
//
// Redistribution and use in source and binary forms, with or without modification, are permitted provided that the
// following conditions are met:
//
// 1. Redistributions of source code must retain the above copyright notice, this list of conditions and the following
// disclaimer.
//
// 2. Redistributions in binary form must reproduce the above copyright notice, this list of conditions and the
// following disclaimer in the documentation and/or other materials provided with the distribution.
//
// 3. Neither the name of the copyright holder nor the names of its contributors may be used to endorse or promote
// products derived from this software without specific prior written permission.
//
// THIS SOFTWARE IS PROVIDED BY THE COPYRIGHT HOLDERS AND CONTRIBUTORS "AS IS" AND ANY EXPRESS OR IMPLIED WARRANTIES,
// INCLUDING, BUT NOT LIMITED TO, THE IMPLIED WARRANTIES OF MERCHANTABILITY AND FITNESS FOR A PARTICULAR PURPOSE ARE
// DISCLAIMED. IN NO EVENT SHALL THE COPYRIGHT HOLDER OR CONTRIBUTORS BE LIABLE FOR ANY DIRECT, INDIRECT, INCIDENTAL,
// SPECIAL, EXEMPLARY, OR CONSEQUENTIAL DAMAGES (INCLUDING, BUT NOT LIMITED TO, PROCUREMENT OF SUBSTITUTE GOODS OR
// SERVICES; LOSS OF USE, DATA, OR PROFITS; OR BUSINESS INTERRUPTION) HOWEVER CAUSED AND ON ANY THEORY OF LIABILITY,
// WHETHER IN CONTRACT, STRICT LIABILITY, OR TORT (INCLUDING NEGLIGENCE OR OTHERWISE) ARISING IN ANY WAY OUT OF THE
// USE OF THIS SOFTWARE, EVEN IF ADVISED OF THE POSSIBILITY OF SUCH DAMAGE.
//
use minotari_app_grpc::authentication::BasicAuthError;
use tari_core::consensus::ConsensusBuilderError;
use thiserror::Error;
use tonic::codegen::http::uri::InvalidUri;

#[derive(Debug, Error)]
pub enum MinerError {
    #[error("I/O error")]
    IOError(#[from] std::io::Error),
    #[error("gRPC error: {0}")]
    GrpcStatus(#[from] tonic::Status),
    #[error("Connection error: {0}")]
    GrpcConnection(#[from] tonic::transport::Error),
    #[error("Node not ready")]
    NodeNotReady,
    #[error("Blockchain reached specified height {0}, mining will be stopped")]
    MineUntilHeightReached(u64),
    #[error("Block height {0} already mined")]
    MinerLostBlock(u64),
    #[error("Expected non empty {0}")]
    EmptyObject(String),
    #[error("Invalid block header {0}")]
    BlockHeader(String),
    #[error("Conversion error: {0}")]
    Conversion(String),
    #[error("Invalid gRPC credentials: {0}")]
    BasicAuthError(#[from] BasicAuthError),
    #[error("Invalid gRPC url: {0}")]
    InvalidUri(#[from] InvalidUri),
<<<<<<< HEAD
    #[error("TLS connection error: {0}")]
    TlsConnectionError(String),
=======
    #[error("Coinbase error: {0}")]
    CoinbaseError(String),
    #[error("Consensus build error: {0}")]
    ConsensusBuilderError(#[from] ConsensusBuilderError),
>>>>>>> 30d15fa0
}

pub fn err_empty(name: &str) -> MinerError {
    MinerError::EmptyObject(name.to_string())
}<|MERGE_RESOLUTION|>--- conflicted
+++ resolved
@@ -49,15 +49,12 @@
     BasicAuthError(#[from] BasicAuthError),
     #[error("Invalid gRPC url: {0}")]
     InvalidUri(#[from] InvalidUri),
-<<<<<<< HEAD
     #[error("TLS connection error: {0}")]
     TlsConnectionError(String),
-=======
     #[error("Coinbase error: {0}")]
     CoinbaseError(String),
     #[error("Consensus build error: {0}")]
     ConsensusBuilderError(#[from] ConsensusBuilderError),
->>>>>>> 30d15fa0
 }
 
 pub fn err_empty(name: &str) -> MinerError {
