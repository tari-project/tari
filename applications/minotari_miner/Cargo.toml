--- conflicted
+++ resolved
@@ -4,11 +4,7 @@
 description = "The tari miner implementation"
 repository = "https://github.com/tari-project/tari"
 license = "BSD-3-Clause"
-<<<<<<< HEAD
 version = "1.0.0-dan.5"
-=======
-version = "1.0.0-pre.8"
->>>>>>> ab8d96af
 edition = "2018"
 
 [dependencies]
@@ -32,11 +28,7 @@
 futures = "0.3"
 hex = "0.4.2"
 log = { version = "0.4", features = ["std"] }
-<<<<<<< HEAD
-log4rs = { git = "https://github.com/tari-project/log4rs.git", default_features = false, features = ["config_parsing", "threshold_filter", "yaml_format", "console_appender", "rolling_file_appender", "compound_policy", "size_trigger", "fixed_window_roller"] }
-=======
 log4rs = { version = "1.3.0", default_features = false, features = ["config_parsing", "threshold_filter", "yaml_format", "console_appender", "rolling_file_appender", "compound_policy", "size_trigger", "fixed_window_roller"] }
->>>>>>> ab8d96af
 native-tls = "0.2"
 num_cpus = "1.13"
 rand = "0.8"
