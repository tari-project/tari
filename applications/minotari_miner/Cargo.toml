--- conflicted
+++ resolved
@@ -4,7 +4,6 @@
 description = "The tari miner implementation"
 repository = "https://github.com/tari-project/tari"
 license = "BSD-3-Clause"
-<<<<<<< HEAD
 version.workspace = true
 edition.workspace = true
 
@@ -17,20 +16,6 @@
 minotari_app_grpc = { workspace = true }
 tari_crypto = { workspace = true }
 tari_utilities = { workspace = true }
-=======
-version = "1.0.0-pre.16"
-edition = "2018"
-
-[dependencies]
-tari_core = { path = "../../base_layer/core", default-features = false }
-tari_common = { path = "../../common" }
-tari_common_types = { path = "../../base_layer/common_types" }
-tari_comms = { path = "../../comms/core" }
-minotari_app_utilities = { path = "../minotari_app_utilities", features = ["miner_input"] }
-minotari_app_grpc = { path = "../minotari_app_grpc" }
-tari_crypto = { version = "0.20.3" }
-tari_utilities = { version = "0.7" }
->>>>>>> 54bccd7c
 
 base64 = "0.13.0"
 borsh = "1.2"
@@ -50,11 +35,7 @@
 serde = { version = "1.0", default-features = false, features = ["derive"] }
 serde_json = "1.0.57"
 thiserror = "1.0"
-<<<<<<< HEAD
-tokio = { version = "1.36", default_features = false, features = ["rt-multi-thread"] }
-=======
 tokio = { version = "1.36", default-features = false, features = ["rt-multi-thread"] }
->>>>>>> 54bccd7c
 tonic = { version = "0.8.3", features = ["tls", "tls-roots"] }
 
 [dev-dependencies]
