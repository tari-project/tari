--- conflicted
+++ resolved
@@ -44,15 +44,6 @@
   await emptyFile(LOG_FILE);
 
   try {
-<<<<<<< HEAD
-    const { identity, timeDiffMinutes, height, blockRate, recoveredAmount } =
-      await walletRecoveryTest({
-        seedWords:
-          "spare man patrol essay divide hollow trip visual actress sadness country hungry toy blouse body club depend capital sleep aim high recycle crystal abandon",
-        log: LOG_FILE,
-        numWallets: instances,
-      });
-=======
     const {
       identity,
       timeDiffMinutes,
@@ -60,12 +51,11 @@
       scannedRate,
       recoveredAmount,
     } = await walletRecoveryTest({
-      seedWords:
-        "spare man patrol essay divide hollow trip visual actress sadness country hungry toy blouse body club depend capital sleep aim high recycle crystal abandon",
-      log: LOG_FILE,
-      numWallets: instances,
-    });
->>>>>>> 3e2d3352
+        seedWords:
+          "spare man patrol essay divide hollow trip visual actress sadness country hungry toy blouse body club depend capital sleep aim high recycle crystal abandon",
+        log: LOG_FILE,
+        numWallets: instances,
+      });
 
     notify(
       "🙌 Wallet (Pubkey:",
@@ -136,13 +126,8 @@
 }
 
 // ------------------------- CRON ------------------------- //
-<<<<<<< HEAD
-new CronJob("0 7 * * *", runWalletRecoveryTest(1)).start();
-new CronJob("0 7 * * *", runWalletRecoveryTest(5)).start();
-=======
 new CronJob("0 7 * * *", () => runWalletRecoveryTest(1)).start();
 new CronJob("30 7 * * *", () => runWalletRecoveryTest(5)).start();
->>>>>>> 3e2d3352
 new CronJob("0 6 * * *", () => runBaseNodeSyncTest(SyncType.Archival)).start();
 new CronJob("30 6 * * *", () => runBaseNodeSyncTest(SyncType.Pruned)).start();
 
