--- conflicted
+++ resolved
@@ -4,11 +4,7 @@
 description = "The Tari merge mining proxy for xmrig"
 repository = "https://github.com/tari-project/tari"
 license = "BSD-3-Clause"
-<<<<<<< HEAD
 version = "1.0.0-dan.5"
-=======
-version = "1.0.0-pre.11a"
->>>>>>> 0d661260
 edition = "2018"
 
 [features]
@@ -23,17 +19,8 @@
 tari_common_types = { path = "../../base_layer/common_types" }
 tari_comms = { path = "../../comms/core" }
 tari_core = { path = "../../base_layer/core", default-features = false, features = ["transactions"] }
-<<<<<<< HEAD
-minotari_app_utilities = { path = "../minotari_app_utilities", features = ["miner_input"] }
-tari_utilities = { version = "0.7" }
-minotari_node_grpc_client = { path = "../../clients/rust/base_node_grpc_client" }
-minotari_wallet_grpc_client = { path = "../../clients/rust/wallet_grpc_client" }
-minotari_app_grpc = { path = "../minotari_app_grpc" }
-tari_key_manager = {  path = "../../base_layer/key_manager", features = ["key_manager_service"] }
-=======
 tari_key_manager = {  path = "../../base_layer/key_manager", features = ["key_manager_service"] }
 tari_utilities = { version = "0.7" }
->>>>>>> 0d661260
 
 anyhow = "1.0.53"
 bincode = "1.3.1"
@@ -53,11 +40,7 @@
 serde = { version = "1.0.136", features = ["derive"] }
 serde_json = "1.0.57"
 thiserror = "1.0.26"
-<<<<<<< HEAD
-tokio = { version = "1.23", features = ["macros"] }
-=======
 tokio = { version = "1.36", features = ["macros"] }
->>>>>>> 0d661260
 tonic = "0.8.3"
 tracing = "0.1"
 url = "2.1.1"
