--- conflicted
+++ resolved
@@ -4,13 +4,8 @@
 description = "The Tari merge mining proxy for xmrig"
 repository = "https://github.com/tari-project/tari"
 license = "BSD-3-Clause"
-<<<<<<< HEAD
 version.workspace = true
 edition.workspace = true
-=======
-version = "1.0.0-pre.16"
-edition = "2018"
->>>>>>> 54bccd7c
 
 [features]
 default = []
@@ -51,11 +46,7 @@
 scraper = "0.19.0"
 
 [build-dependencies]
-<<<<<<< HEAD
 tari_features = { workspace = true }
-=======
-tari_features = { path = "../../common/tari_features", version = "1.0.0-pre.16"}
->>>>>>> 54bccd7c
 
 [dev-dependencies]
 markup5ever = "0.11.0"