--- conflicted
+++ resolved
@@ -4,11 +4,7 @@
 description = "The Tari merge mining proxy for xmrig"
 repository = "https://github.com/tari-project/tari"
 license = "BSD-3-Clause"
-<<<<<<< HEAD
 version = "0.53.0-dan.0"
-=======
-version = "1.0.0-pre.4"
->>>>>>> 3ab7d5db
 edition = "2018"
 
 [features]
@@ -18,13 +14,19 @@
 tari_common = { path = "../../common" }
 tari_common_types = { path = "../../base_layer/common_types" }
 tari_comms = { path = "../../comms/core" }
-tari_core = { path = "../../base_layer/core", default-features = false, features = ["transactions"] }
-minotari_app_utilities = { path = "../minotari_app_utilities", features = ["miner_input"] }
+tari_core = { path = "../../base_layer/core", default-features = false, features = [
+  "transactions",
+] }
+minotari_app_utilities = { path = "../minotari_app_utilities", features = [
+  "miner_input",
+] }
 tari_utilities = { version = "0.7" }
 minotari_node_grpc_client = { path = "../../clients/rust/base_node_grpc_client" }
 minotari_wallet_grpc_client = { path = "../../clients/rust/wallet_grpc_client" }
 minotari_app_grpc = { path = "../minotari_app_grpc" }
-tari_key_manager = {  path = "../../base_layer/key_manager", features = ["key_manager_service"] }
+tari_key_manager = { path = "../../base_layer/key_manager", features = [
+  "key_manager_service",
+] }
 
 anyhow = "1.0.53"
 crossterm = { version = "0.25.0" }
@@ -50,4 +52,4 @@
 url = "2.1.1"
 
 [build-dependencies]
-tari_features = { path = "../../common/tari_features"}+tari_features = { path = "../../common/tari_features" }