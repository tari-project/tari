--- conflicted
+++ resolved
@@ -98,10 +98,8 @@
     ServersUnavailable,
     #[error("Invalid difficulty: {0}")]
     DifficultyError(#[from] DifficultyError),
-<<<<<<< HEAD
     #[error("TLS connection error: {0}")]
     TlsConnectionError(String),
-=======
     #[error("Key manager service error: `{0}`")]
     KeyManagerServiceError(String),
     #[error("Key manager error: {0}")]
@@ -110,7 +108,6 @@
     ConsensusBuilderError(#[from] ConsensusBuilderError),
     #[error("Could not convert data:{0}")]
     WalletPaymentAddress(String),
->>>>>>> 30d15fa0
 }
 
 impl From<tonic::Status> for MmProxyError {
