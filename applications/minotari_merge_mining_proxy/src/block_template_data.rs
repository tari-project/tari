//  Copyright 2020, The Tari Project
//
//  Redistribution and use in source and binary forms, with or without modification, are permitted provided that the
//  following conditions are met:
//
//  1. Redistributions of source code must retain the above copyright notice, this list of conditions and the following
//  disclaimer.
//
//  2. Redistributions in binary form must reproduce the above copyright notice, this list of conditions and the
//  following disclaimer in the documentation and/or other materials provided with the distribution.
//
//  3. Neither the name of the copyright holder nor the names of its contributors may be used to endorse or promote
//  products derived from this software without specific prior written permission.
//
//  THIS SOFTWARE IS PROVIDED BY THE COPYRIGHT HOLDERS AND CONTRIBUTORS "AS IS" AND ANY EXPRESS OR IMPLIED WARRANTIES,
//  INCLUDING, BUT NOT LIMITED TO, THE IMPLIED WARRANTIES OF MERCHANTABILITY AND FITNESS FOR A PARTICULAR PURPOSE ARE
//  DISCLAIMED. IN NO EVENT SHALL THE COPYRIGHT HOLDER OR CONTRIBUTORS BE LIABLE FOR ANY DIRECT, INDIRECT, INCIDENTAL,
//  SPECIAL, EXEMPLARY, OR CONSEQUENTIAL DAMAGES (INCLUDING, BUT NOT LIMITED TO, PROCUREMENT OF SUBSTITUTE GOODS OR
//  SERVICES; LOSS OF USE, DATA, OR PROFITS; OR BUSINESS INTERRUPTION) HOWEVER CAUSED AND ON ANY THEORY OF LIABILITY,
//  WHETHER IN CONTRACT, STRICT LIABILITY, OR TORT (INCLUDING NEGLIGENCE OR OTHERWISE) ARISING IN ANY WAY OUT OF THE
//  USE OF THIS SOFTWARE, EVEN IF ADVISED OF THE POSSIBILITY OF SUCH DAMAGE.

//! Provides methods for building template data and storing them with timestamps.

use std::{collections::HashMap, convert::TryFrom, sync::Arc};

#[cfg(not(test))]
use chrono::Duration;
use chrono::{DateTime, Utc};
use minotari_node_grpc_client::grpc;
use tari_common_types::types::FixedHash;
use tari_core::{proof_of_work::monero_rx::FixedByteArray, AuxChainHashes};
use tokio::sync::RwLock;
use tracing::trace;

use crate::{
    block_template_protocol::{FinalBlockTemplateData, NewBlockTemplateData},
    error::MmProxyError,
};

const LOG_TARGET: &str = "minotari_mm_proxy::xmrig";

/// Structure for holding hashmap of hashes -> [BlockRepositoryItem] and [TemplateRepositoryItem].
#[derive(Debug, Clone)]
pub struct BlockTemplateRepository {
    blocks: Arc<RwLock<HashMap<Vec<u8>, BlockRepositoryItem>>>,
    templates: Arc<RwLock<HashMap<Vec<u8>, TemplateRepositoryItem>>>,
}

/// Structure holding [NewBlockTemplate] along with a timestamp.
#[derive(Debug, Clone)]
pub struct TemplateRepositoryItem {
    pub new_block_template: NewBlockTemplateData,
    pub template_with_coinbase: grpc::NewBlockTemplate,
    datetime: DateTime<Utc>,
}

impl TemplateRepositoryItem {
    /// Create new [Self] with current time in UTC.
    pub fn new(new_block_template: NewBlockTemplateData, template_with_coinbase: grpc::NewBlockTemplate) -> Self {
        Self {
            new_block_template,
            template_with_coinbase,
            datetime: Utc::now(),
        }
    }

    /// Get the timestamp of creation.
    pub fn datetime(&self) -> DateTime<Utc> {
        self.datetime
    }
}

/// Structure holding [FinalBlockTemplateData] along with a timestamp.
#[derive(Debug, Clone)]
pub struct BlockRepositoryItem {
    pub data: FinalBlockTemplateData,
    datetime: DateTime<Utc>,
}

impl BlockRepositoryItem {
    /// Create new [Self] with current time in UTC.
    pub fn new(final_block: FinalBlockTemplateData) -> Self {
        Self {
            data: final_block,
            datetime: Utc::now(),
        }
    }

    /// Get the timestamp of creation.
    pub fn datetime(&self) -> DateTime<Utc> {
        self.datetime
    }
}

impl BlockTemplateRepository {
    pub fn new() -> Self {
        Self {
            blocks: Arc::new(RwLock::new(HashMap::new())),
            templates: Arc::new(RwLock::new(HashMap::new())),
        }
    }

    /// Return [BlockTemplateData] with the associated hash. None if the hash is not stored.
    pub async fn get_final_template<T: AsRef<[u8]>>(&self, merge_mining_hash: T) -> Option<FinalBlockTemplateData> {
        let b = self.blocks.read().await;
        b.get(merge_mining_hash.as_ref()).map(|item| item.data.clone())
    }

    /// Return [BlockTemplateData] with the associated hash. None if the hash is not stored.
    pub async fn get_new_template<T: AsRef<[u8]>>(
        &self,
        best_block_hash: T,
    ) -> Option<(NewBlockTemplateData, grpc::NewBlockTemplate)> {
        let b = self.templates.read().await;
        b.get(best_block_hash.as_ref())
            .map(|item| (item.new_block_template.clone(), item.template_with_coinbase.clone()))
    }

    /// Store [FinalBlockTemplateData] at the hash value if the key does not exist.
    pub async fn save_final_block_template_if_key_unique(
        &self,
        merge_mining_hash: Vec<u8>,
        block_template: FinalBlockTemplateData,
    ) {
        let mut b = self.blocks.write().await;
        b.entry(merge_mining_hash.clone()).or_insert_with(|| {
            trace!(
                target: LOG_TARGET,
                "Saving final block template with merge mining hash: {:?}",
                hex::encode(&merge_mining_hash)
            );
            BlockRepositoryItem::new(block_template)
        });
    }

    /// Store [NewBlockTemplate] at the hash value if the key does not exist.
    pub async fn save_new_block_template_if_key_unique(
        &self,
        best_block_hash: Vec<u8>,
        new_block_template: NewBlockTemplateData,
        template_with_coinbase: grpc::NewBlockTemplate,
    ) {
        let mut b = self.templates.write().await;
        b.entry(best_block_hash.clone()).or_insert_with(|| {
            trace!(
                target: LOG_TARGET,
                "Saving new block template for best block hash: {:?}",
                hex::encode(&best_block_hash)
            );
            TemplateRepositoryItem::new(new_block_template, template_with_coinbase)
        });
    }

    /// Check if the repository contains a block template with best_previous_block_hash
    pub async fn blocks_contains(&self, current_best_block_hash: FixedHash) -> Option<FinalBlockTemplateData> {
        let b = self.blocks.read().await;
        b.values()
            .find(|item| {
                let header = item.data.template.tari_block.header.clone().unwrap_or_default();
                FixedHash::try_from(header.prev_hash).unwrap_or(FixedHash::default()) == current_best_block_hash
            })
            .map(|val| val.data.clone())
    }

    /// Remove any data that is older than 20 minutes.
    pub async fn remove_outdated(&self) {
        trace!(target: LOG_TARGET, "Removing outdated final block templates");
        let mut b = self.blocks.write().await;
        #[cfg(test)]
        let threshold = Utc::now();
        #[cfg(not(test))]
        let threshold = Utc::now() - Duration::minutes(20);
        *b = b.drain().filter(|(_, i)| i.datetime() >= threshold).collect();
        trace!(target: LOG_TARGET, "Removing outdated new block templates");
        let mut b = self.templates.write().await;
        #[cfg(test)]
        let threshold = Utc::now();
        #[cfg(not(test))]
        let threshold = Utc::now() - Duration::minutes(20);
        *b = b.drain().filter(|(_, i)| i.datetime() >= threshold).collect();
    }

    /// Remove a particularfinla block template for hash and return the associated [BlockRepositoryItem] if any.
    pub async fn remove_final_block_template<T: AsRef<[u8]>>(&self, hash: T) -> Option<BlockRepositoryItem> {
        trace!(
            target: LOG_TARGET,
            "Final block template removed with merge mining hash {:?}",
            hex::encode(hash.as_ref())
        );
        let mut b = self.blocks.write().await;
        b.remove(hash.as_ref())
    }

    /// Remove a particular new block template for hash and return the associated [BlockRepositoryItem] if any.
    pub async fn remove_new_block_template<T: AsRef<[u8]>>(&self, hash: T) -> Option<TemplateRepositoryItem> {
        trace!(
            target: LOG_TARGET,
            "New block template removed with best block hash {:?}",
            hex::encode(hash.as_ref())
        );
        let mut b = self.templates.write().await;
        b.remove(hash.as_ref())
    }
}

/// Setup values for the new block.
#[derive(Clone, Debug)]
pub struct BlockTemplateData {
    pub monero_seed: FixedByteArray,
    pub tari_block: grpc::Block,
    pub tari_miner_data: grpc::MinerData,
    pub monero_difficulty: u64,
    pub tari_difficulty: u64,
    pub tari_merge_mining_hash: FixedHash,
    #[allow(dead_code)]
<<<<<<< HEAD
    pub aux_chain_hashes: Vec<monero::Hash>,
=======
    pub aux_chain_hashes: AuxChainHashes,
    pub new_block_template: grpc::NewBlockTemplate,
>>>>>>> da5b4438
}

impl BlockTemplateData {}

/// Builder for the [BlockTemplateData]. All fields have to be set to succeed.
#[derive(Default)]
pub struct BlockTemplateDataBuilder {
    monero_seed: Option<FixedByteArray>,
    tari_block: Option<grpc::Block>,
    tari_miner_data: Option<grpc::MinerData>,
    monero_difficulty: Option<u64>,
    tari_difficulty: Option<u64>,
    tari_merge_mining_hash: Option<FixedHash>,
<<<<<<< HEAD
    aux_chain_hashes: Vec<monero::Hash>,
=======
    aux_chain_hashes: AuxChainHashes,
    new_block_template: Option<grpc::NewBlockTemplate>,
>>>>>>> da5b4438
}

impl BlockTemplateDataBuilder {
    pub fn new() -> Self {
        Default::default()
    }

    pub fn monero_seed(mut self, monero_seed: FixedByteArray) -> Self {
        self.monero_seed = Some(monero_seed);
        self
    }

    pub fn tari_block(mut self, tari_block: grpc::Block) -> Self {
        self.tari_block = Some(tari_block);
        self
    }

    pub fn tari_miner_data(mut self, miner_data: grpc::MinerData) -> Self {
        self.tari_miner_data = Some(miner_data);
        self
    }

    pub fn monero_difficulty(mut self, difficulty: u64) -> Self {
        self.monero_difficulty = Some(difficulty);
        self
    }

    pub fn tari_difficulty(mut self, difficulty: u64) -> Self {
        self.tari_difficulty = Some(difficulty);
        self
    }

    pub fn tari_merge_mining_hash(mut self, hash: FixedHash) -> Self {
        self.tari_merge_mining_hash = Some(hash);
        self
    }

    pub fn aux_hashes(mut self, aux_chain_hashes: AuxChainHashes) -> Self {
        self.aux_chain_hashes = aux_chain_hashes;
        self
    }

    /// Build a new [BlockTemplateData], all the values have to be set.
    ///
    /// # Errors
    ///
    /// Return error if any of values has not been set.
    pub fn build(self) -> Result<BlockTemplateData, MmProxyError> {
        let monero_seed = self
            .monero_seed
            .ok_or_else(|| MmProxyError::MissingDataError("monero_seed not provided".to_string()))?;
        let tari_block = self
            .tari_block
            .ok_or_else(|| MmProxyError::MissingDataError("block not provided".to_string()))?;
        let tari_miner_data = self
            .tari_miner_data
            .ok_or_else(|| MmProxyError::MissingDataError("miner_data not provided".to_string()))?;
        let monero_difficulty = self
            .monero_difficulty
            .ok_or_else(|| MmProxyError::MissingDataError("monero_difficulty not provided".to_string()))?;
        let tari_difficulty = self
            .tari_difficulty
            .ok_or_else(|| MmProxyError::MissingDataError("tari_difficulty not provided".to_string()))?;
        let tari_merge_mining_hash = self
            .tari_merge_mining_hash
            .ok_or_else(|| MmProxyError::MissingDataError("tari_hash not provided".to_string()))?;
        if self.aux_chain_hashes.is_empty() {
            return Err(MmProxyError::MissingDataError("aux chain hashes are empty".to_string()));
        };

        Ok(BlockTemplateData {
            monero_seed,
            tari_block,
            tari_miner_data,
            monero_difficulty,
            tari_difficulty,
            tari_merge_mining_hash,
            aux_chain_hashes: self.aux_chain_hashes,
        })
    }
}

#[cfg(test)]
pub mod test {
    use std::convert::TryInto;

    use tari_core::{
        blocks::{Block, BlockHeader},
        proof_of_work::Difficulty,
        transactions::aggregated_body::AggregateBody,
    };
    use tari_utilities::ByteArray;

    use super::*;
    use crate::block_template_protocol::AuxChainMr;

    fn create_block_template_data() -> FinalBlockTemplateData {
        let header = BlockHeader::new(100);
        let body = AggregateBody::empty();
        let block = Block::new(header, body);
        let hash = block.hash();
        let miner_data = grpc::MinerData {
            reward: 10000,
            target_difficulty: 600000,
            total_fees: 100,
            algo: Some(grpc::PowAlgo { pow_algo: 0 }),
        };
        let btdb = BlockTemplateDataBuilder::new()
            .monero_seed(FixedByteArray::new())
            .tari_block(block.try_into().unwrap())
            .tari_miner_data(miner_data)
            .monero_difficulty(123456)
            .tari_difficulty(12345)
            .tari_merge_mining_hash(hash)
<<<<<<< HEAD
            .aux_hashes(vec![monero::Hash::from_slice(hash.as_slice())]);
=======
            .aux_hashes(AuxChainHashes::try_from(vec![monero::Hash::from_slice(hash.as_slice())]).unwrap())
            .new_block_template(new_block_template);
>>>>>>> da5b4438
        let block_template_data = btdb.build().unwrap();
        FinalBlockTemplateData {
            template: block_template_data,
            target_difficulty: Difficulty::from_u64(12345).unwrap(),
            blockhashing_blob: "no blockhashing_blob data".to_string(),
            blocktemplate_blob: "no blocktemplate_blob data".to_string(),
            aux_chain_hashes: AuxChainHashes::try_from(vec![monero::Hash::from_slice(hash.as_slice())]).unwrap(),
            aux_chain_mr: AuxChainMr::try_from(hash.to_vec()).unwrap(),
        }
    }

    #[tokio::test]
    async fn test_block_template_repository() {
        let btr = BlockTemplateRepository::new();
        let hash1 = vec![1; 32];
        let hash2 = vec![2; 32];
        let hash3 = vec![3; 32];
        let block_template = create_block_template_data();
        btr.save_final_block_template_if_key_unique(hash1.clone(), block_template.clone())
            .await;
        btr.save_final_block_template_if_key_unique(hash2.clone(), block_template)
            .await;
        assert!(btr.get_final_template(hash1.clone()).await.is_some());
        assert!(btr.get_final_template(hash2.clone()).await.is_some());
        assert!(btr.get_final_template(hash3.clone()).await.is_none());
        assert!(btr.remove_final_block_template(hash1.clone()).await.is_some());
        assert!(btr.get_final_template(hash1.clone()).await.is_none());
        assert!(btr.get_final_template(hash2.clone()).await.is_some());
        assert!(btr.get_final_template(hash3.clone()).await.is_none());
        btr.remove_outdated().await;
        assert!(btr.get_final_template(hash1).await.is_none());
        assert!(btr.get_final_template(hash2).await.is_none());
        assert!(btr.get_final_template(hash3).await.is_none());
    }

    #[test]
    pub fn err_block_template_data_builder() {
        // Empty
        let btdb = BlockTemplateDataBuilder::new();
        assert!(matches!(btdb.build(), Err(MmProxyError::MissingDataError(err)) if err == *"monero_seed not provided"));
        // With monero seed
        let btdb = BlockTemplateDataBuilder::new().monero_seed(FixedByteArray::new());
        assert!(matches!(btdb.build(), Err(MmProxyError::MissingDataError(err)) if err == *"block not provided"));
        // With monero seed, block
        let header = BlockHeader::new(100);
        let body = AggregateBody::empty();
        let block = Block::new(header, body);
        let btdb = BlockTemplateDataBuilder::new()
            .monero_seed(FixedByteArray::new())
            .tari_block(block.clone().try_into().unwrap());
        assert!(matches!(btdb.build(), Err(MmProxyError::MissingDataError(err)) if err == *"miner_data not provided"));
        // With monero seed, block, miner data
        let miner_data = grpc::MinerData {
            reward: 10000,
            target_difficulty: 600000,
            total_fees: 100,
            algo: Some(grpc::PowAlgo { pow_algo: 0 }),
        };
        let btdb = BlockTemplateDataBuilder::new()
            .monero_seed(FixedByteArray::new())
            .tari_block(block.clone().try_into().unwrap())
            .tari_miner_data(miner_data.clone());
        assert!(
            matches!(btdb.build(), Err(MmProxyError::MissingDataError(err)) if err == *"monero_difficulty not provided")
        );
        // With monero seed, block, miner data, monero difficulty
        let btdb = BlockTemplateDataBuilder::new()
            .monero_seed(FixedByteArray::new())
            .tari_block(block.try_into().unwrap())
            .tari_miner_data(miner_data)
            .monero_difficulty(123456);
        assert!(
            matches!(btdb.build(), Err(MmProxyError::MissingDataError(err)) if err == *"tari_difficulty not provided")
        );
    }

    #[test]
    pub fn ok_block_template_data_builder() {
        let build = create_block_template_data();
        assert!(build.template.monero_seed.is_empty());
        assert_eq!(build.template.tari_block.header.unwrap().version, 100);
        assert_eq!(build.template.tari_miner_data.target_difficulty, 600000);
        assert_eq!(build.template.monero_difficulty, 123456);
        assert_eq!(build.template.tari_difficulty, 12345);
        assert_eq!(build.blockhashing_blob, "no blockhashing_blob data".to_string());
        assert_eq!(build.blocktemplate_blob, "no blocktemplate_blob data".to_string());
        assert_eq!(build.target_difficulty, Difficulty::from_u64(12345).unwrap());
    }
}<|MERGE_RESOLUTION|>--- conflicted
+++ resolved
@@ -214,12 +214,7 @@
     pub tari_difficulty: u64,
     pub tari_merge_mining_hash: FixedHash,
     #[allow(dead_code)]
-<<<<<<< HEAD
-    pub aux_chain_hashes: Vec<monero::Hash>,
-=======
     pub aux_chain_hashes: AuxChainHashes,
-    pub new_block_template: grpc::NewBlockTemplate,
->>>>>>> da5b4438
 }
 
 impl BlockTemplateData {}
@@ -233,12 +228,7 @@
     monero_difficulty: Option<u64>,
     tari_difficulty: Option<u64>,
     tari_merge_mining_hash: Option<FixedHash>,
-<<<<<<< HEAD
-    aux_chain_hashes: Vec<monero::Hash>,
-=======
     aux_chain_hashes: AuxChainHashes,
-    new_block_template: Option<grpc::NewBlockTemplate>,
->>>>>>> da5b4438
 }
 
 impl BlockTemplateDataBuilder {
@@ -353,12 +343,7 @@
             .monero_difficulty(123456)
             .tari_difficulty(12345)
             .tari_merge_mining_hash(hash)
-<<<<<<< HEAD
-            .aux_hashes(vec![monero::Hash::from_slice(hash.as_slice())]);
-=======
-            .aux_hashes(AuxChainHashes::try_from(vec![monero::Hash::from_slice(hash.as_slice())]).unwrap())
-            .new_block_template(new_block_template);
->>>>>>> da5b4438
+            .aux_hashes(AuxChainHashes::try_from(vec![monero::Hash::from_slice(hash.as_slice())]).unwrap());
         let block_template_data = btdb.build().unwrap();
         FinalBlockTemplateData {
             template: block_template_data,
