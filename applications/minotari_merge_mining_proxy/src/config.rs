// Copyright 2022. The Tari Project
//
// Redistribution and use in source and binary forms, with or without modification, are permitted provided that the
// following conditions are met:
//
// 1. Redistributions of source code must retain the above copyright notice, this list of conditions and the following
// disclaimer.
//
// 2. Redistributions in binary form must reproduce the above copyright notice, this list of conditions and the
// following disclaimer in the documentation and/or other materials provided with the distribution.
//
// 3. Neither the name of the copyright holder nor the names of its contributors may be used to endorse or promote
// products derived from this software without specific prior written permission.
//
// THIS SOFTWARE IS PROVIDED BY THE COPYRIGHT HOLDERS AND CONTRIBUTORS "AS IS" AND ANY EXPRESS OR IMPLIED WARRANTIES,
// INCLUDING, BUT NOT LIMITED TO, THE IMPLIED WARRANTIES OF MERCHANTABILITY AND FITNESS FOR A PARTICULAR PURPOSE ARE
// DISCLAIMED. IN NO EVENT SHALL THE COPYRIGHT HOLDER OR CONTRIBUTORS BE LIABLE FOR ANY DIRECT, INDIRECT, INCIDENTAL,
// SPECIAL, EXEMPLARY, OR CONSEQUENTIAL DAMAGES (INCLUDING, BUT NOT LIMITED TO, PROCUREMENT OF SUBSTITUTE GOODS OR
// SERVICES; LOSS OF USE, DATA, OR PROFITS; OR BUSINESS INTERRUPTION) HOWEVER CAUSED AND ON ANY THEORY OF LIABILITY,
// WHETHER IN CONTRACT, STRICT LIABILITY, OR TORT (INCLUDING NEGLIGENCE OR OTHERWISE) ARISING IN ANY WAY OUT OF THE
// USE OF THIS SOFTWARE, EVEN IF ADVISED OF THE POSSIBILITY OF SUCH DAMAGE.

use std::path::{Path, PathBuf};

use minotari_wallet_grpc_client::GrpcAuthentication;
use serde::{Deserialize, Serialize};
use tari_common::{
    configuration::{Network, StringList},
    SubConfigPath,
};
use tari_common_types::tari_address::TariAddress;
use tari_comms::multiaddr::Multiaddr;
use tari_core::transactions::transaction_components::RangeProofType;

#[derive(Clone, Debug, Deserialize, Serialize)]
#[serde(deny_unknown_fields)]
#[allow(clippy::struct_excessive_bools)]
pub struct MergeMiningProxyConfig {
    override_from: Option<String>,
    /// URL to monerod
    pub monerod_url: StringList,
    /// Username for curl
    pub monerod_username: String,
    /// Password for curl
    pub monerod_password: String,
    /// If authentication is being used for curl
    pub monerod_use_auth: bool,
    /// The Minotari base node's GRPC address
    pub base_node_grpc_address: Option<Multiaddr>,
    /// GRPC authentication for base node
    pub base_node_grpc_authentication: GrpcAuthentication,
<<<<<<< HEAD
    /// GRPC domain name for node TLS validation
    pub base_node_grpc_tls_domain_name: Option<String>,
    /// GRPC ca cert name for TLS
    pub base_node_grpc_ca_cert_filename: String,
    /// The Minotari wallet's GRPC address
    pub console_wallet_grpc_address: Option<Multiaddr>,
    /// GRPC authentication for console wallet
    pub console_wallet_grpc_authentication: GrpcAuthentication,
    /// GRPC domain name for wallet TLS validation
    pub console_wallet_grpc_tls_domain_name: Option<String>,
    /// GRPC ca cert name for TLS
    pub console_wallet_grpc_ca_cert_filename: String,
=======
>>>>>>> 30d15fa0
    /// Address of the minotari_merge_mining_proxy application
    pub listener_address: Multiaddr,
    /// In sole merged mining, the block solution is usually submitted to the Monero blockchain (monerod) as well as to
    /// the Minotari blockchain, then this setting should be "true". With pool merged mining, there is no sense in
    /// submitting the solution to the Monero blockchain as thepool does that, then this setting should be "false".
    pub submit_to_origin: bool,
    /// The merge mining proxy can either wait for the base node to achieve initial sync at startup before it enables
    /// mining, or not. If merge mining starts before the base node has achieved initial sync, those Minotari mined
    /// blocks will not be accepted.
    pub wait_for_initial_sync_at_startup: bool,
    /// When mining for minotari, you might want to check the achieved difficulty of the mined minotari block before
    /// submitting. This setting this can be disabled to allow you to always submit minotari blocks even if the
    /// difficulty does not meet the required.
    pub check_tari_difficulty_before_submit: bool,
    /// The maximum amount of VMs that RandomX will be use
    pub max_randomx_vms: usize,
    /// The extra data to store in the coinbase, usually some data about the mining pool.
    /// Note that this data is publicly readable, but it is suggested you populate it so that
    /// pool dominance can be seen before any one party has more than 51%.
    pub coinbase_extra: String,
    /// Selected network
    pub network: Network,
<<<<<<< HEAD
    /// The relative path to store persistent config
    pub config_dir: PathBuf,
=======
    /// The Tari wallet address (valid address in hex) where the mining funds will be sent to - must be assigned
    pub wallet_payment_address: String,
    /// Stealth payment yes or no
    pub stealth_payment: bool,
    /// Range proof type - revealed_value or bullet_proof_plus: (default = revealed_value)
    pub range_proof_type: RangeProofType,
>>>>>>> 30d15fa0
}

impl Default for MergeMiningProxyConfig {
    fn default() -> Self {
        Self {
            override_from: None,
            monerod_url: StringList::default(),
            monerod_username: String::new(),
            monerod_password: String::new(),
            monerod_use_auth: false,
            base_node_grpc_address: None,
            base_node_grpc_authentication: GrpcAuthentication::default(),
<<<<<<< HEAD
            base_node_grpc_tls_domain_name: None,
            base_node_grpc_ca_cert_filename: "node_ca.pem".to_string(),
            console_wallet_grpc_address: None,
            console_wallet_grpc_authentication: GrpcAuthentication::default(),
            console_wallet_grpc_tls_domain_name: None,
            console_wallet_grpc_ca_cert_filename: "wallet_ca.pem".to_string(),
=======
>>>>>>> 30d15fa0
            listener_address: "/ip4/127.0.0.1/tcp/18081".parse().unwrap(),
            submit_to_origin: true,
            wait_for_initial_sync_at_startup: true,
            check_tari_difficulty_before_submit: true,
            max_randomx_vms: 5,
            coinbase_extra: "tari_merge_mining_proxy".to_string(),
            network: Default::default(),
<<<<<<< HEAD
            config_dir: PathBuf::from("config/merge_mining_proxy"),
        }
    }
}

impl MergeMiningProxyConfig {
    pub fn set_base_path<P: AsRef<Path>>(&mut self, base_path: P) {
        if !self.config_dir.is_absolute() {
            self.config_dir = base_path.as_ref().join(self.config_dir.as_path());
=======
            wallet_payment_address: TariAddress::default().to_hex(),
            stealth_payment: true,
            range_proof_type: RangeProofType::RevealedValue,
>>>>>>> 30d15fa0
        }
    }
}

impl SubConfigPath for MergeMiningProxyConfig {
    fn main_key_prefix() -> &'static str {
        "merge_mining_proxy"
    }
}

#[cfg(test)]
mod test {
    use std::str::FromStr;

    use tari_common::DefaultConfigLoader;
    use tari_comms::multiaddr::Multiaddr;

    use crate::config::MergeMiningProxyConfig;

    fn get_config(override_from: &str) -> config::Config {
        let s = r#"
            [common]
              baz = "foo"
            [merge_mining_proxy]
              monerod_username = "cmot"
            [config_a.merge_mining_proxy]
              monerod_url = [ "http://network.a.org" ]
              monerod_password = "password_igor"
              base_node_grpc_address = "/dns4/base_node_a/tcp/8080"
            [config_b.merge_mining_proxy]
              submit_to_origin = false
              monerod_url = [ "http://network.b.org" ]
              monerod_password = "password_stagenet"
              base_node_grpc_address = "/dns4/base_node_b/tcp/8080"
            "#;

        config::Config::builder()
            .set_override("merge_mining_proxy.override_from", override_from)
            .unwrap()
            .add_source(config::File::from_str(s, config::FileFormat::Toml))
            .build()
            .unwrap()
    }

    #[test]
    fn merge_mining_proxy_configuration() {
        let cfg = get_config("config_b");
        let config = MergeMiningProxyConfig::load_from(&cfg).expect("Failed to load config");
        assert_eq!(config.monerod_url.as_slice(), &["http://network.b.org".to_string()]);
        assert!(!config.submit_to_origin);
        assert_eq!(config.monerod_username.as_str(), "cmot");
        assert_eq!(config.monerod_password.as_str(), "password_stagenet");
        assert_eq!(
            config.base_node_grpc_address,
            Some(Multiaddr::from_str("/dns4/base_node_b/tcp/8080").unwrap())
        );

        let cfg = get_config("config_a");
        let config = MergeMiningProxyConfig::load_from(&cfg).expect("Failed to load config");
        assert_eq!(config.monerod_url.as_slice(), &["http://network.a.org".to_string()]);
        assert!(config.submit_to_origin);
        assert_eq!(config.monerod_username.as_str(), "cmot");
        assert_eq!(config.monerod_password.as_str(), "password_igor");
        assert_eq!(
            config.base_node_grpc_address,
            Some(Multiaddr::from_str("/dns4/base_node_a/tcp/8080").unwrap())
        );
    }

    #[test]
    fn default_config() {
        let config = MergeMiningProxyConfig::default();
        assert_eq!(config.base_node_grpc_address, None);
        assert!(!config.monerod_use_auth);
        assert!(config.submit_to_origin);
    }
}<|MERGE_RESOLUTION|>--- conflicted
+++ resolved
@@ -49,21 +49,10 @@
     pub base_node_grpc_address: Option<Multiaddr>,
     /// GRPC authentication for base node
     pub base_node_grpc_authentication: GrpcAuthentication,
-<<<<<<< HEAD
     /// GRPC domain name for node TLS validation
     pub base_node_grpc_tls_domain_name: Option<String>,
     /// GRPC ca cert name for TLS
     pub base_node_grpc_ca_cert_filename: String,
-    /// The Minotari wallet's GRPC address
-    pub console_wallet_grpc_address: Option<Multiaddr>,
-    /// GRPC authentication for console wallet
-    pub console_wallet_grpc_authentication: GrpcAuthentication,
-    /// GRPC domain name for wallet TLS validation
-    pub console_wallet_grpc_tls_domain_name: Option<String>,
-    /// GRPC ca cert name for TLS
-    pub console_wallet_grpc_ca_cert_filename: String,
-=======
->>>>>>> 30d15fa0
     /// Address of the minotari_merge_mining_proxy application
     pub listener_address: Multiaddr,
     /// In sole merged mining, the block solution is usually submitted to the Monero blockchain (monerod) as well as to
@@ -86,17 +75,14 @@
     pub coinbase_extra: String,
     /// Selected network
     pub network: Network,
-<<<<<<< HEAD
     /// The relative path to store persistent config
     pub config_dir: PathBuf,
-=======
     /// The Tari wallet address (valid address in hex) where the mining funds will be sent to - must be assigned
     pub wallet_payment_address: String,
     /// Stealth payment yes or no
     pub stealth_payment: bool,
     /// Range proof type - revealed_value or bullet_proof_plus: (default = revealed_value)
     pub range_proof_type: RangeProofType,
->>>>>>> 30d15fa0
 }
 
 impl Default for MergeMiningProxyConfig {
@@ -109,15 +95,8 @@
             monerod_use_auth: false,
             base_node_grpc_address: None,
             base_node_grpc_authentication: GrpcAuthentication::default(),
-<<<<<<< HEAD
             base_node_grpc_tls_domain_name: None,
             base_node_grpc_ca_cert_filename: "node_ca.pem".to_string(),
-            console_wallet_grpc_address: None,
-            console_wallet_grpc_authentication: GrpcAuthentication::default(),
-            console_wallet_grpc_tls_domain_name: None,
-            console_wallet_grpc_ca_cert_filename: "wallet_ca.pem".to_string(),
-=======
->>>>>>> 30d15fa0
             listener_address: "/ip4/127.0.0.1/tcp/18081".parse().unwrap(),
             submit_to_origin: true,
             wait_for_initial_sync_at_startup: true,
@@ -125,8 +104,10 @@
             max_randomx_vms: 5,
             coinbase_extra: "tari_merge_mining_proxy".to_string(),
             network: Default::default(),
-<<<<<<< HEAD
             config_dir: PathBuf::from("config/merge_mining_proxy"),
+            wallet_payment_address: TariAddress::default().to_hex(),
+            stealth_payment: true,
+            range_proof_type: RangeProofType::RevealedValue,
         }
     }
 }
@@ -135,11 +116,6 @@
     pub fn set_base_path<P: AsRef<Path>>(&mut self, base_path: P) {
         if !self.config_dir.is_absolute() {
             self.config_dir = base_path.as_ref().join(self.config_dir.as_path());
-=======
-            wallet_payment_address: TariAddress::default().to_hex(),
-            stealth_payment: true,
-            range_proof_type: RangeProofType::RevealedValue,
->>>>>>> 30d15fa0
         }
     }
 }
