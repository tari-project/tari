//  Copyright 2021, The Tari Project
//
//  Redistribution and use in source and binary forms, with or without modification, are permitted provided that the
//  following conditions are met:
//
//  1. Redistributions of source code must retain the above copyright notice, this list of conditions and the following
//  disclaimer.
//
//  2. Redistributions in binary form must reproduce the above copyright notice, this list of conditions and the
//  following disclaimer in the documentation and/or other materials provided with the distribution.
//
//  3. Neither the name of the copyright holder nor the names of its contributors may be used to endorse or promote
//  products derived from this software without specific prior written permission.
//
//  THIS SOFTWARE IS PROVIDED BY THE COPYRIGHT HOLDERS AND CONTRIBUTORS "AS IS" AND ANY EXPRESS OR IMPLIED WARRANTIES,
//  INCLUDING, BUT NOT LIMITED TO, THE IMPLIED WARRANTIES OF MERCHANTABILITY AND FITNESS FOR A PARTICULAR PURPOSE ARE
//  DISCLAIMED. IN NO EVENT SHALL THE COPYRIGHT HOLDER OR CONTRIBUTORS BE LIABLE FOR ANY DIRECT, INDIRECT, INCIDENTAL,
//  SPECIAL, EXEMPLARY, OR CONSEQUENTIAL DAMAGES (INCLUDING, BUT NOT LIMITED TO, PROCUREMENT OF SUBSTITUTE GOODS OR
//  SERVICES; LOSS OF USE, DATA, OR PROFITS; OR BUSINESS INTERRUPTION) HOWEVER CAUSED AND ON ANY THEORY OF LIABILITY,
//  WHETHER IN CONTRACT, STRICT LIABILITY, OR TORT (INCLUDING NEGLIGENCE OR OTHERWISE) ARISING IN ANY WAY OUT OF THE
//  USE OF THIS SOFTWARE, EVEN IF ADVISED OF THE POSSIBILITY OF SUCH DAMAGE.

//! Methods for seting up a new block.
use std::{cmp, convert::TryFrom, sync::Arc};

use log::*;
use minotari_app_grpc::tari_rpc::{GetNewBlockRequest, MinerData, NewBlockTemplate};
use minotari_app_utilities::parse_miner_input::{BaseNodeGrpcClient, ShaP2PoolGrpcClient};
use minotari_node_grpc_client::grpc;
use tari_common_types::{tari_address::TariAddress, types::FixedHash};
use tari_core::{
    consensus::ConsensusManager,
    proof_of_work::{monero_rx, monero_rx::FixedByteArray, Difficulty},
    transactions::{
        generate_coinbase,
        key_manager::{create_memory_db_key_manager, MemoryDbKeyManager},
        transaction_components::{encrypted_data::PaymentId, CoinBaseExtra, TransactionKernel, TransactionOutput},
    },
    AuxChainHashes,
};
use tari_max_size::MaxSizeBytes;
use tari_utilities::{hex::Hex, ByteArray};

use crate::{
    block_template_data::{BlockTemplateData, BlockTemplateDataBuilder, BlockTemplateRepository},
    common::merge_mining,
    config::MergeMiningProxyConfig,
    error::MmProxyError,
};

const LOG_TARGET: &str = "minotari_mm_proxy::proxy::block_template_protocol";

/// Structure holding grpc connections.
pub struct BlockTemplateProtocol<'a> {
    config: Arc<MergeMiningProxyConfig>,
    base_node_client: &'a mut BaseNodeGrpcClient,
    p2pool_client: Option<ShaP2PoolGrpcClient>,
    key_manager: MemoryDbKeyManager,
    wallet_payment_address: TariAddress,
    consensus_manager: ConsensusManager,
}

impl<'a> BlockTemplateProtocol<'a> {
    pub async fn new(
        base_node_client: &'a mut BaseNodeGrpcClient,
        p2pool_client: Option<ShaP2PoolGrpcClient>,
        config: Arc<MergeMiningProxyConfig>,
        consensus_manager: ConsensusManager,
        wallet_payment_address: TariAddress,
    ) -> Result<BlockTemplateProtocol<'a>, MmProxyError> {
        let key_manager = create_memory_db_key_manager()?;
        Ok(Self {
            config,
            base_node_client,
            p2pool_client,
            key_manager,
            wallet_payment_address,
            consensus_manager,
        })
    }
}

#[allow(clippy::too_many_lines)]
impl BlockTemplateProtocol<'_> {
    /// Create [FinalBlockTemplateData] with [MoneroMiningData].
    pub async fn get_next_block_template(
        mut self,
        monero_mining_data: MoneroMiningData,
        block_templates: &BlockTemplateRepository,
    ) -> Result<FinalBlockTemplateData, MmProxyError> {
        let best_block_hash = self.get_current_best_block_hash().await?;
        let existing_block_template = block_templates.blocks_contains(best_block_hash).await;

        let mut final_block_template = existing_block_template;
        let mut loop_count = 0;
        loop {
            if loop_count >= 10 {
                warn!(target: LOG_TARGET, "Failed to get block template after {} retries", loop_count);
                return Err(MmProxyError::FailedToGetBlockTemplate(format!(
                    "Retried {} times",
                    loop_count
                )));
            }
            if loop_count == 1 && final_block_template.is_some() {
                final_block_template = None;
            }
            if loop_count > 0 {
                tokio::time::sleep(std::time::Duration::from_millis(loop_count * 250)).await;
            }
            loop_count += 1;
            let (final_template_data, block_height) = if let Some(data) = final_block_template.clone() {
                let height = data
                    .template
                    .tari_block
                    .header
                    .as_ref()
                    .map(|h| h.height)
                    .unwrap_or_default();
                debug!(
                    target: LOG_TARGET,
                    "Used existing block template and block for height: #{} (try {}), block hash: `{}`",
                    height,
                    loop_count,
                    match data.template.tari_block.header.as_ref() {
                        Some(h) => h.hash.to_hex(),
                        None => "None".to_string(),
                    }
                );
                (data, height)
            } else {
                let block = match self.p2pool_client.as_mut() {
                    Some(client) => {
                        let block_result = client.get_new_block(GetNewBlockRequest::default()).await?.into_inner();
                        block_result
                            .block
                            .ok_or_else(|| MmProxyError::FailedToGetBlockTemplate("block result".to_string()))?
                    },
                    None => {
                        let (_new_template, block_template_with_coinbase, height) = self
                            .get_block_template_in_unnecessarily_complicated_manner(
                                block_templates,
                                best_block_hash,
                                &mut loop_count,
                            )
                            .await?;

                        match self.get_new_block(block_template_with_coinbase).await {
                            Ok(b) => {
                                debug!(
                                    target: LOG_TARGET,
                                    "Requested new block at height: #{} (try {}), block hash: `{}`",
                                    height, loop_count,
                                    {
                                        let block_header = b.block.as_ref().map(|b| b.header.as_ref()).unwrap_or_default();
                                        block_header.map(|h| h.hash.clone()).unwrap_or_default().to_hex()
                                    },
                                );
                                b
                            },
                            Err(err) => {
                                error!(target: LOG_TARGET, "grpc get_new_block ({})", err.to_string());
                                return Err(err);
                            },
                        }
                    },
                };

                let height = block
                    .block
                    .as_ref()
                    .map(|b| b.header.as_ref().map(|h| h.height).unwrap_or_default())
                    .unwrap_or_default();

                let miner_data = block
                    .miner_data
                    .as_ref()
                    .cloned()
                    .ok_or_else(|| MmProxyError::GrpcResponseMissingField("miner_data"))?;

                (add_monero_data(block, monero_mining_data.clone(), miner_data)?, height)
            };

            block_templates
                .save_final_block_template_if_key_unique(
                    // `aux_chain_mr` is used as the key because it is stored in the ExtraData field in the Monero
                    // block
                    final_template_data.aux_chain_mr.to_vec(),
                    final_template_data.clone(),
                )
                .await;
            block_templates
                .remove_new_block_template(best_block_hash.to_vec())
                .await;

            if !self.check_expected_tip(block_height).await? {
                debug!(
                    target: LOG_TARGET,
                    "Chain tip has progressed past template height {}. Fetching a new block template (try {}).", block_height, loop_count
                );
                continue;
            }
            info!(target: LOG_TARGET,
                "Block template for height: #{} (try {}), block hash: `{}`, {}",
                final_template_data
                    .template.tari_block
                    .header
                    .as_ref()
                    .map(|h| h.height)
                    .unwrap_or_default(), loop_count,
                match final_template_data.template.tari_block.header.as_ref() {
                    Some(h) => h.hash.to_hex(),
                    None => "None".to_string(),
                },
                match final_template_data.template.tari_block.body.as_ref() {
                    Some(b) => format!(
                            "inputs: `{}`, outputs: `{}`, kernels: `{}`",
                            b.inputs.len(), b.outputs.len(), b.kernels.len()
                        ),
                    None => "inputs: `0`, outputs: `0`, kernels: `0`".to_string(),
                }
            );
            return Ok(final_template_data);
        }
    }

    // TODO: I don't know why this is so complicated, but I've extracted it into it's own method to hide the ugliness
    async fn get_block_template_in_unnecessarily_complicated_manner(
        &mut self,
        block_templates: &BlockTemplateRepository,
        best_block_hash: FixedHash,
        loop_count: &mut u64,
    ) -> Result<(NewBlockTemplateData, NewBlockTemplate, u64), MmProxyError> {
        let (new_template, block_template_with_coinbase, height) = match block_templates
            .get_new_template(best_block_hash)
            .await
        {
            None => {
                let new_template = match self.get_new_block_template().await {
                    Ok(val) => val,
                    Err(err) => {
                        error!(target: LOG_TARGET, "grpc get_new_block_template ({})", err.to_string());
                        return Err(err);
                    },
                };
                let height = new_template
                    .template
                    .header
                    .as_ref()
                    .map(|h| h.height)
                    .unwrap_or_default();
                debug!(target: LOG_TARGET, "Requested new block template at height: #{} (try {})", height, loop_count);
                let (coinbase_output, coinbase_kernel) = self.get_coinbase(&new_template).await?;

                let template_with_coinbase =
                    merge_mining::add_coinbase(&coinbase_output, &coinbase_kernel, new_template.template.clone())?;
                debug!(target: LOG_TARGET, "Added coinbase to new block template (try {})", loop_count);

                block_templates
                    .save_new_block_template_if_key_unique(
                        best_block_hash.to_vec(),
                        new_template.clone(),
                        template_with_coinbase.clone(),
                    )
                    .await;

                (new_template, template_with_coinbase, height)
            },
            Some((new_template, template_with_coinbase)) => {
                let height = new_template
                    .template
                    .header
                    .as_ref()
                    .map(|h| h.height)
                    .unwrap_or_default();
                debug!(target: LOG_TARGET, "Used existing new block template at height: #{} (try {})", height, loop_count);
                (new_template, template_with_coinbase, height)
            },
        };
        Ok((new_template, block_template_with_coinbase, height))
    }

    /// Get new block from base node.
    async fn get_new_block(
        &mut self,
        template: grpc::NewBlockTemplate,
    ) -> Result<grpc::GetNewBlockResult, MmProxyError> {
        let resp = self.base_node_client.get_new_block(template).await;

        match resp {
            Ok(resp) => Ok(resp.into_inner()),
            Err(status) => {
                if status.code() == tonic::Code::FailedPrecondition {
                    return Err(MmProxyError::FailedPreconditionBlockLostRetry);
                }
                Err(status.into())
            },
        }
    }

    /// Get new [block template](NewBlockTemplateData).
    async fn get_new_block_template(&mut self) -> Result<NewBlockTemplateData, MmProxyError> {
        let grpc::NewBlockTemplateResponse {
            miner_data,
            new_block_template: template,
            initial_sync_achieved: _,
        } = self
            .base_node_client
            .get_new_block_template(grpc::NewBlockTemplateRequest {
                algo: Some(grpc::PowAlgo {
                    pow_algo: grpc::pow_algo::PowAlgos::Randomx.into(),
                }),
                max_weight: 0,
            })
            .await
            .map_err(|status| MmProxyError::GrpcRequestError {
                status,
                details: "failed to get new block template".to_string(),
            })?
            .into_inner();

        let miner_data = miner_data.ok_or(MmProxyError::GrpcResponseMissingField("miner_data"))?;
        let template = template.ok_or(MmProxyError::GrpcResponseMissingField("new_block_template"))?;
        Ok(NewBlockTemplateData { template, miner_data })
    }

    /// Check if the height is more than the actual tip. So if still makes sense to compute block for that height.
    async fn check_expected_tip(&mut self, height: u64) -> Result<bool, MmProxyError> {
        let tip = self
            .base_node_client
            .clone()
            .get_tip_info(grpc::Empty {})
            .await?
            .into_inner();
        let tip_height = tip.metadata.as_ref().map(|m| m.best_block_height).unwrap_or(0);

        if height <= tip_height {
            warn!(
                target: LOG_TARGET,
                "Base node received next block (height={}) that has invalidated the block template (height={})",
                tip_height,
                height
            );
            return Ok(false);
        }
        Ok(true)
    }

    /// Get coinbase transaction for the [template](NewBlockTemplateData).
    async fn get_coinbase(
        &mut self,
        template: &NewBlockTemplateData,
    ) -> Result<(TransactionOutput, TransactionKernel), MmProxyError> {
        let miner_data = &template.miner_data;
        let tari_height = template.height();
        let block_reward = miner_data.reward;
        let total_fees = miner_data.total_fees;

        let (coinbase_output, coinbase_kernel) = generate_coinbase(
            total_fees.into(),
            block_reward.into(),
            tari_height,
            &CoinBaseExtra::try_from(self.config.coinbase_extra.as_bytes().to_vec())?,
            &self.key_manager,
            &self.wallet_payment_address,
            true,
            self.consensus_manager.consensus_constants(tari_height),
            self.config.range_proof_type,
            PaymentId::Empty,
        )
        .await?;
        Ok((coinbase_output, coinbase_kernel))
    }

    async fn get_current_best_block_hash(&self) -> Result<FixedHash, MmProxyError> {
        let tip = self
            .base_node_client
            .clone()
            .get_tip_info(grpc::Empty {})
            .await?
            .into_inner();
        let best_block_hash = tip
            .metadata
            .as_ref()
            .map(|m| m.best_block_hash.clone())
            .unwrap_or(Vec::default());
        FixedHash::try_from(best_block_hash).map_err(|e| MmProxyError::ConversionError(e.to_string()))
    }
}

/// This is an interim solution to calculate the merkle root for the aux chains when multiple aux chains will be
/// merge mined with Monero. It needs to be replaced with a more general solution in the future.
pub fn calculate_aux_chain_merkle_root(hashes: AuxChainHashes) -> Result<(monero::Hash, u32), MmProxyError> {
    if hashes.is_empty() {
        Err(MmProxyError::MissingDataError(
            "No aux chain hashes provided".to_string(),
        ))
    } else if hashes.len() == 1 {
        Ok((hashes[0], 0))
    } else {
        unimplemented!("Multiple aux chains for Monero is not supported yet, only Tari.");
    }
}

/// Build the [FinalBlockTemplateData] from [template](NewBlockTemplateData) and with
/// [tari](grpc::GetNewBlockResult) and [monero data](MoneroMiningData).
fn add_monero_data(
    tari_block_result: grpc::GetNewBlockResult,
    monero_mining_data: MoneroMiningData,
    miner_data: MinerData,
) -> Result<FinalBlockTemplateData, MmProxyError> {
    let merge_mining_hash = FixedHash::try_from(tari_block_result.merge_mining_hash.clone())
        .map_err(|e| MmProxyError::ConversionError(e.to_string()))?;

<<<<<<< HEAD
    let aux_chain_hashes = vec![monero::Hash::from_slice(merge_mining_hash.as_slice())];
    let tari_difficulty = miner_data.target_difficulty;
=======
    let aux_chain_hashes = AuxChainHashes::try_from(vec![monero::Hash::from_slice(merge_mining_hash.as_slice())])?;
    let tari_difficulty = template_data.miner_data.target_difficulty;
>>>>>>> da5b4438
    let block_template_data = BlockTemplateDataBuilder::new()
        .tari_block(
            tari_block_result
                .block
                .ok_or(MmProxyError::GrpcResponseMissingField("block"))?,
        )
        .tari_miner_data(miner_data)
        .monero_seed(monero_mining_data.seed_hash)
        .monero_difficulty(monero_mining_data.difficulty)
        .tari_difficulty(tari_difficulty)
        .tari_merge_mining_hash(merge_mining_hash)
        .aux_hashes(aux_chain_hashes.clone())
        .build()?;

    // Deserialize the block template blob
    debug!(target: LOG_TARGET, "Deseriale Monero block template blob into Monero block",);
    let mut monero_block = monero_rx::deserialize_monero_block_from_hex(&monero_mining_data.blocktemplate_blob)?;

    debug!(target: LOG_TARGET, "Insert aux chain merkle root (merge_mining_hash) into Monero block");
    let aux_chain_mr = calculate_aux_chain_merkle_root(aux_chain_hashes.clone())?.0;
    monero_rx::insert_aux_chain_mr_and_info_into_block(&mut monero_block, aux_chain_mr.to_bytes(), 1, 0)?;

    debug!(target: LOG_TARGET, "Create blockhashing blob from blocktemplate blob",);
    // Must be done after the aux_chain_mr is inserted since it will affect the hash of the miner tx
    let blockhashing_blob = monero_rx::create_blockhashing_blob_from_block(&monero_block)?;
    let blocktemplate_blob = monero_rx::serialize_monero_block_to_hex(&monero_block)?;

    let monero_difficulty = monero_mining_data.difficulty;
    let mining_difficulty = cmp::min(monero_difficulty, tari_difficulty);
    info!(
        target: LOG_TARGET,
        "Difficulties: Minotari ({}), Monero({}), Selected({})",
        tari_difficulty,
        monero_mining_data.difficulty,
        mining_difficulty
    );

    Ok(FinalBlockTemplateData {
        template: block_template_data,
        target_difficulty: Difficulty::from_u64(mining_difficulty)?,
        blockhashing_blob,
        blocktemplate_blob,
        aux_chain_hashes,
        aux_chain_mr: AuxChainMr::try_from(aux_chain_mr.to_bytes().to_vec())
            .map_err(|e| MmProxyError::ConversionError(e.to_string()))?,
    })
}

/// Private convenience container struct for new template data
#[derive(Debug, Clone)]
pub struct NewBlockTemplateData {
    pub template: grpc::NewBlockTemplate,
    pub miner_data: grpc::MinerData,
}

impl NewBlockTemplateData {
    pub fn height(&self) -> u64 {
        self.template.header.as_ref().map(|h| h.height).unwrap_or(0)
    }
}

/// The AuxChainMerkleRoot is a 32 byte hash
pub type AuxChainMr = MaxSizeBytes<32>;
/// Final outputs for required for merge mining
#[derive(Debug, Clone)]
pub struct FinalBlockTemplateData {
    pub template: BlockTemplateData,
    pub target_difficulty: Difficulty,
    pub blockhashing_blob: String,
    pub blocktemplate_blob: String,
    pub aux_chain_hashes: AuxChainHashes,
    pub aux_chain_mr: AuxChainMr,
}

/// Container struct for monero mining data inputs obtained from monerod
#[derive(Clone)]
pub struct MoneroMiningData {
    pub seed_hash: FixedByteArray,
    pub blocktemplate_blob: String,
    pub difficulty: u64,
}<|MERGE_RESOLUTION|>--- conflicted
+++ resolved
@@ -411,13 +411,8 @@
     let merge_mining_hash = FixedHash::try_from(tari_block_result.merge_mining_hash.clone())
         .map_err(|e| MmProxyError::ConversionError(e.to_string()))?;
 
-<<<<<<< HEAD
-    let aux_chain_hashes = vec![monero::Hash::from_slice(merge_mining_hash.as_slice())];
+    let aux_chain_hashes = AuxChainHashes::try_from(vec![monero::Hash::from_slice(merge_mining_hash.as_slice())])?;
     let tari_difficulty = miner_data.target_difficulty;
-=======
-    let aux_chain_hashes = AuxChainHashes::try_from(vec![monero::Hash::from_slice(merge_mining_hash.as_slice())])?;
-    let tari_difficulty = template_data.miner_data.target_difficulty;
->>>>>>> da5b4438
     let block_template_data = BlockTemplateDataBuilder::new()
         .tari_block(
             tari_block_result
