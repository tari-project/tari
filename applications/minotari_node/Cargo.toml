[package]
name = "minotari_node"
authors = ["The Tari Development Community"]
description = "The tari full base node implementation"
repository = "https://github.com/tari-project/tari"
license = "BSD-3-Clause"
version = "1.7.0-pre.0"
edition = "2018"

[dependencies]
tari_network = { workspace = true }
tari_rpc_framework = { workspace = true }
minotari_app_grpc = { path = "../minotari_app_grpc" }
minotari_app_utilities = { path = "../minotari_app_utilities" }
tari_common = { path = "../../common" }
tari_common_types = { path = "../../base_layer/common_types" }
tari_core = { path = "../../base_layer/core", default-features = false, features = [
    "transactions",
] }
<<<<<<< HEAD
tari_crypto = { version = "0.20.3" }
=======
tari_crypto = { version = "0.21.0" }
tari_libtor = { path = "../../infrastructure/libtor", optional = true }
>>>>>>> 186d0d57
tari_p2p = { path = "../../base_layer/p2p", features = ["auto-update"] }
tari_storage = { path = "../../infrastructure/storage" }
tari_service_framework = { path = "../../base_layer/service_framework" }
tari_shutdown = { path = "../../infrastructure/shutdown" }
tari_utilities = { version = "0.8" }
tari_key_manager = { path = "../../base_layer/key_manager", features = [
    "key_manager_service",
], version = "1.7.0-pre.0" }

anyhow = "1.0.53"
async-trait = "0.1.52"
bincode = "1.3.1"
borsh = "1.5"
chrono = { version = "0.4.19", default-features = false }
clap = { version = "3.2", features = ["derive", "env"] }
console-subscriber = "0.1.8"
config = { version = "0.14.0" }
crossterm = { version = "0.25.0", features = ["event-stream"] }
derive_more = "0.99.17"
either = "1.6.1"
futures = { version = "^0.3.16", default-features = false, features = [
    "alloc",
] }
qrcode = { version = "0.12" }
log = { version = "0.4.8", features = ["std"] }
log-mdc = "0.1.0"
log4rs = { version = "1.3.0", default-features = false, features = [
    "config_parsing",
    "threshold_filter",
    "yaml_format",
    "console_appender",
    "rolling_file_appender",
    "compound_policy",
    "size_trigger",
    "fixed_window_roller",
] }
nom = "7.1"
rustyline = "9.0"
rustyline-derive = "0.5"
serde = { version = "1.0", features = ["derive"] }
serde_json = "1.0"
strum = { version = "0.22", features = ["derive"] }
thiserror = "^1.0.26"
tokio = { version = "1.36", features = ["signal"] }
tonic = { version = "0.12.3", features = ["tls", "tls-roots"] }

# Metrics
tari_metrics = { path = "../../infrastructure/metrics", optional = true, features = [
    "server",
] }

[features]
default = []
metrics = ["tari_metrics"]
safe = []

[build-dependencies]
tari_features = { path = "../../common/tari_features", version = "1.7.0-pre.0" }

[package.metadata.cargo-machete]
ignored = [
    # We need to specify extra features for log4rs even though it is not used directly in this crate
    "log4rs",
]

[dev-dependencies]
toml = { version = "0.5" }
serde_json = "1.0.108"<|MERGE_RESOLUTION|>--- conflicted
+++ resolved
@@ -17,12 +17,7 @@
 tari_core = { path = "../../base_layer/core", default-features = false, features = [
     "transactions",
 ] }
-<<<<<<< HEAD
-tari_crypto = { version = "0.20.3" }
-=======
 tari_crypto = { version = "0.21.0" }
-tari_libtor = { path = "../../infrastructure/libtor", optional = true }
->>>>>>> 186d0d57
 tari_p2p = { path = "../../base_layer/p2p", features = ["auto-update"] }
 tari_storage = { path = "../../infrastructure/storage" }
 tari_service_framework = { path = "../../base_layer/service_framework" }
