[package]
name = "minotari_node"
authors = ["The Tari Development Community"]
description = "The tari full base node implementation"
repository = "https://github.com/tari-project/tari"
license = "BSD-3-Clause"
version.workspace = true
edition.workspace = true

[dependencies]
<<<<<<< HEAD
minotari_app_grpc = { workspace = true }
minotari_app_utilities = { workspace = true }
tari_common = { workspace = true }
tari_comms = { workspace = true, features = ["rpc"] }
tari_common_types = { workspace = true }
tari_comms_dht = { workspace = true }
tari_core = { workspace = true, default-features = false, features = ["transactions"] }
tari_crypto = { workspace = true }
tari_libtor = { workspace = true, optional = true }
tari_p2p = { workspace = true, features = ["auto-update"] }
tari_storage = { workspace = true }
tari_service_framework = { workspace = true }
tari_shutdown = { workspace = true }
tari_utilities = { workspace = true }
=======
minotari_app_grpc = { path = "../minotari_app_grpc" }
minotari_app_utilities = { path = "../minotari_app_utilities" }
tari_common = { path = "../../common" }
tari_comms = { path = "../../comms/core", features = ["rpc"] }
tari_common_types = { path = "../../base_layer/common_types" }
tari_comms_dht = { path = "../../comms/dht" }
tari_core = { path = "../../base_layer/core", default-features = false, features = ["transactions"] }
tari_crypto = { version = "0.20" }
tari_libtor = { path = "../../infrastructure/libtor", optional = true }
tari_p2p = { path = "../../base_layer/p2p", features = ["auto-update"] }
tari_storage = { path = "../../infrastructure/storage" }
tari_service_framework = { path = "../../base_layer/service_framework" }
tari_shutdown = { path = "../../infrastructure/shutdown" }
tari_utilities = { version = "0.7" }
tari_key_manager = { path = "../../base_layer/key_manager", features = ["key_manager_service"] }
>>>>>>> 0c502348

anyhow = "1.0.53"
async-trait = "0.1.52"
bincode = "1.3.1"
borsh = "1.2"
chrono = { version = "0.4.19", default-features = false }
clap = { version = "3.2", features = [] }
console-subscriber = "0.1.8"
config = { version = "0.14.0" }
crossterm = { version = "0.25.0", features = ["event-stream"] }
derive_more = "0.99.17"
either = "1.6.1"
futures = { version = "^0.3.16", default-features = false, features = ["alloc"] }
qrcode = { version = "0.12" }
log = { version = "0.4.8", features = ["std"] }
log-mdc = "0.1.0"
log4rs = { version = "1.3.0", default_features = false, features = ["config_parsing", "threshold_filter", "yaml_format", "console_appender", "rolling_file_appender", "compound_policy", "size_trigger", "fixed_window_roller"] }
nom = "7.1"
rustyline = "9.0"
rustyline-derive = "0.5"
serde = "1.0.136"
strum = { version = "0.22", features = ["derive"] }
thiserror = "^1.0.26"
tokio = { version = "1.36", features = ["signal"] }
tonic = { version = "0.8.3", features = ["tls", "tls-roots"] }

# Metrics
tari_metrics = { path = "../../infrastructure/metrics", optional = true, features = ["server"] }

[features]
default = ["libtor"]
metrics = ["tari_metrics", "tari_comms/metrics"]
safe = []
libtor = ["tari_libtor"]

[build-dependencies]
tari_features = { workspace = true }

[package.metadata.cargo-machete]
ignored = [
    # We need to specify extra features for log4rs even though it is not used directly in this crate
    "log4rs"
]

[dev-dependencies]
toml = { version = "0.5" }<|MERGE_RESOLUTION|>--- conflicted
+++ resolved
@@ -8,7 +8,6 @@
 edition.workspace = true
 
 [dependencies]
-<<<<<<< HEAD
 minotari_app_grpc = { workspace = true }
 minotari_app_utilities = { workspace = true }
 tari_common = { workspace = true }
@@ -23,23 +22,7 @@
 tari_service_framework = { workspace = true }
 tari_shutdown = { workspace = true }
 tari_utilities = { workspace = true }
-=======
-minotari_app_grpc = { path = "../minotari_app_grpc" }
-minotari_app_utilities = { path = "../minotari_app_utilities" }
-tari_common = { path = "../../common" }
-tari_comms = { path = "../../comms/core", features = ["rpc"] }
-tari_common_types = { path = "../../base_layer/common_types" }
-tari_comms_dht = { path = "../../comms/dht" }
-tari_core = { path = "../../base_layer/core", default-features = false, features = ["transactions"] }
-tari_crypto = { version = "0.20" }
-tari_libtor = { path = "../../infrastructure/libtor", optional = true }
-tari_p2p = { path = "../../base_layer/p2p", features = ["auto-update"] }
-tari_storage = { path = "../../infrastructure/storage" }
-tari_service_framework = { path = "../../base_layer/service_framework" }
-tari_shutdown = { path = "../../infrastructure/shutdown" }
-tari_utilities = { version = "0.7" }
 tari_key_manager = { path = "../../base_layer/key_manager", features = ["key_manager_service"] }
->>>>>>> 0c502348
 
 anyhow = "1.0.53"
 async-trait = "0.1.52"
