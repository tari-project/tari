--- conflicted
+++ resolved
@@ -26,12 +26,8 @@
 use async_trait::async_trait;
 use chrono::{DateTime, NaiveDateTime, Utc};
 use clap::Parser;
-<<<<<<< HEAD
-use tari_comms::connection_manager::LivenessStatus;
-=======
 use minotari_app_utilities::consts;
 use tari_comms::connection_manager::SelfLivenessStatus;
->>>>>>> 54bccd7c
 use tokio::time;
 
 use super::{CommandContext, HandleCommand};
@@ -63,7 +59,7 @@
         }
 
         let mut status_line = StatusLine::new();
-        status_line.add_field("", format!("v{}", env!("CARGO_PKG_VERSION")));
+        status_line.add_field("", format!("v{}", consts::APP_VERSION_NUMBER));
         status_line.add_field("", self.config.network());
         status_line.add_field("State", self.state_machine_info.borrow().state_info.short_desc());
 
