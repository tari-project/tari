// Copyright 2021. The Tari Project
//
// Redistribution and use in source and binary forms, with or without modification, are permitted provided that the
// following conditions are met:
//
// 1. Redistributions of source code must retain the above copyright notice, this list of conditions and the following
// disclaimer.
//
// 2. Redistributions in binary form must reproduce the above copyright notice, this list of conditions and the
// following disclaimer in the documentation and/or other materials provided with the distribution.
//
// 3. Neither the name of the copyright holder nor the names of its contributors may be used to endorse or promote
// products derived from this software without specific prior written permission.
//
// THIS SOFTWARE IS PROVIDED BY THE COPYRIGHT HOLDERS AND CONTRIBUTORS "AS IS" AND ANY EXPRESS OR IMPLIED WARRANTIES,
// INCLUDING, BUT NOT LIMITED TO, THE IMPLIED WARRANTIES OF MERCHANTABILITY AND FITNESS FOR A PARTICULAR PURPOSE ARE
// DISCLAIMED. IN NO EVENT SHALL THE COPYRIGHT HOLDER OR CONTRIBUTORS BE LIABLE FOR ANY DIRECT, INDIRECT, INCIDENTAL,
// SPECIAL, EXEMPLARY, OR CONSEQUENTIAL DAMAGES (INCLUDING, BUT NOT LIMITED TO, PROCUREMENT OF SUBSTITUTE GOODS OR
// SERVICES; LOSS OF USE, DATA, OR PROFITS; OR BUSINESS INTERRUPTION) HOWEVER CAUSED AND ON ANY THEORY OF LIABILITY,
// WHETHER IN CONTRACT, STRICT LIABILITY, OR TORT (INCLUDING NEGLIGENCE OR OTHERWISE) ARISING IN ANY WAY OUT OF THE
// USE OF THIS SOFTWARE, EVEN IF ADVISED OF THE POSSIBILITY OF SUCH DAMAGE.

use std::{
    cmp,
    convert::{TryFrom, TryInto},
};

use borsh::{BorshDeserialize, BorshSerialize};
use either::Either;
use futures::{channel::mpsc, SinkExt};
use log::*;
use minotari_app_grpc::{
    tari_rpc,
    tari_rpc::{CalcType, Sorting},
};
<<<<<<< HEAD
use tari_common_types::types::{Commitment, FixedHash, PublicKey, Signature};
=======
use minotari_app_utilities::consts;
use tari_common_types::{
    tari_address::TariAddress,
    types::{Commitment, FixedHash, PublicKey, Signature},
};
>>>>>>> 0c502348
use tari_comms::{Bytes, CommsNode};
use tari_core::{
    base_node::{
        comms_interface::CommsInterfaceError,
        state_machine_service::states::StateInfo,
        LocalNodeCommsInterface,
        StateMachineHandle,
    },
    blocks::{Block, BlockHeader, NewBlockTemplate},
    chain_storage::{ChainStorageError, ValidatorNodeRegistrationInfo},
    consensus::{emission::Emission, ConsensusManager, NetworkConsensus},
    iterators::NonOverlappingIntegerPairIter,
    mempool::{service::LocalMempoolService, TxStorageResponse},
    proof_of_work::PowAlgorithm,
    transactions::{
        generate_coinbase_with_wallet_output,
        key_manager::{
            create_memory_db_key_manager,
            TariKeyId,
            TransactionKeyManagerBranch,
            TransactionKeyManagerInterface,
            TxoStage,
        },
        transaction_components::{
            KernelBuilder,
            RangeProofType,
            Transaction,
            TransactionKernel,
            TransactionKernelVersion,
        },
    },
};
use tari_key_manager::key_manager_service::KeyManagerInterface;
use tari_p2p::{auto_update::SoftwareUpdaterHandle, services::liveness::LivenessHandle};
use tari_utilities::{hex::Hex, message_format::MessageFormat, ByteArray};
use tokio::task;
use tonic::{Request, Response, Status};

use crate::{
    builder::BaseNodeContext,
    config::GrpcMethod,
    grpc::{
        blocks::{block_fees, block_heights, block_size, GET_BLOCKS_MAX_HEIGHTS, GET_BLOCKS_PAGE_SIZE},
        hash_rate::HashRateMovingAverage,
        helpers::{mean, median},
    },
    BaseNodeConfig,
};

const LOG_TARGET: &str = "minotari::base_node::grpc";
const GET_TOKENS_IN_CIRCULATION_MAX_HEIGHTS: usize = 1_000_000;
const GET_TOKENS_IN_CIRCULATION_PAGE_SIZE: usize = 1_000;
// The maximum number of difficulty ints that can be requested at a time. These will be streamed to the
// client, so memory is not really a concern here, but a malicious client could request a large
// number here to keep the node busy
const GET_DIFFICULTY_MAX_HEIGHTS: u64 = 10_000;
const GET_DIFFICULTY_PAGE_SIZE: usize = 1_000;
// The maximum number of headers a client can request at a time. If the client requests more than
// this, this is the maximum that will be returned.
const LIST_HEADERS_MAX_NUM_HEADERS: u64 = 10_000;
// The number of headers to request via the local interface at a time. These are then streamed to
// client.
const LIST_HEADERS_PAGE_SIZE: usize = 10;
// The `num_headers` value if none is provided.
const LIST_HEADERS_DEFAULT_NUM_HEADERS: u64 = 10;

const BLOCK_TIMING_MAX_BLOCKS: u64 = 10_000;

pub struct BaseNodeGrpcServer {
    node_service: LocalNodeCommsInterface,
    mempool_service: LocalMempoolService,
    network: NetworkConsensus,
    state_machine_handle: StateMachineHandle,
    consensus_rules: ConsensusManager,
    software_updater: SoftwareUpdaterHandle,
    comms: CommsNode,
    liveness: LivenessHandle,
    report_grpc_error: bool,
    config: BaseNodeConfig,
}

impl BaseNodeGrpcServer {
    pub fn from_base_node_context(ctx: &BaseNodeContext, config: BaseNodeConfig) -> Self {
        Self {
            node_service: ctx.local_node(),
            mempool_service: ctx.local_mempool(),
            network: ctx.network().into(),
            state_machine_handle: ctx.state_machine(),
            consensus_rules: ctx.consensus_rules().clone(),
            software_updater: ctx.software_updater(),
            comms: ctx.base_node_comms().clone(),
            liveness: ctx.liveness(),
            report_grpc_error: ctx.get_report_grpc_error(),
            config,
        }
    }

    pub fn report_error_flag(&self) -> bool {
        self.report_grpc_error
    }

    fn is_method_enabled(&self, grpc_method: GrpcMethod) -> bool {
        let mining_method = [
            GrpcMethod::GetVersion,
            GrpcMethod::GetNewBlockTemplate,
            GrpcMethod::GetNewBlockWithCoinbases,
            GrpcMethod::GetNewBlockTemplateWithCoinbases,
            GrpcMethod::GetNewBlock,
            GrpcMethod::GetNewBlockBlob,
            GrpcMethod::SubmitBlock,
            GrpcMethod::SubmitBlockBlob,
            GrpcMethod::GetTipInfo,
        ];

        let second_layer_methods = [
            GrpcMethod::GetVersion,
            GrpcMethod::GetConstants,
            GrpcMethod::GetMempoolTransactions,
            GrpcMethod::GetMempoolStats,
            GrpcMethod::GetTipInfo,
            GrpcMethod::GetActiveValidatorNodes,
            GrpcMethod::GetShardKey,
            GrpcMethod::GetTemplateRegistrations,
            GrpcMethod::GetHeaderByHash,
            GrpcMethod::GetSideChainUtxos,
        ];
        if self.config.mining_enabled && mining_method.contains(&grpc_method) {
            return true;
        }
        if self.config.second_layer_grpc_enabled && second_layer_methods.contains(&grpc_method) {
            return true;
        }
        self.config.grpc_server_allow_methods.contains(&grpc_method)
    }

    fn check_method_enabled(&self, method: GrpcMethod) -> Result<(), Status> {
        if !self.is_method_enabled(method) {
            warn!(target: LOG_TARGET, "`{}` method called but it is not allowed. Allow it in the config file or start the node with a different set of CLI options", method);
            return Err(Status::permission_denied(format!(
                "`{}` method not made available",
                method
            )));
        }
        Ok(())
    }
}

pub fn obscure_error_if_true(report: bool, status: Status) -> Status {
    if report {
        status
    } else {
        warn!(target: LOG_TARGET, "Obscured status error: {}", status);
        Status::new(status.code(), "Error has occurred. Details are obscured.")
    }
}

pub async fn get_heights(
    request: &tari_rpc::HeightRequest,
    handler: LocalNodeCommsInterface,
) -> Result<(u64, u64), Status> {
    block_heights(handler, request.start_height, request.end_height, request.from_tip).await
}
impl BaseNodeGrpcServer {}

#[tonic::async_trait]
impl tari_rpc::base_node_server::BaseNode for BaseNodeGrpcServer {
    type FetchMatchingUtxosStream = mpsc::Receiver<Result<tari_rpc::FetchMatchingUtxosResponse, Status>>;
    type GetActiveValidatorNodesStream = mpsc::Receiver<Result<tari_rpc::GetActiveValidatorNodesResponse, Status>>;
    type GetBlocksStream = mpsc::Receiver<Result<tari_rpc::HistoricalBlock, Status>>;
    type GetMempoolTransactionsStream = mpsc::Receiver<Result<tari_rpc::GetMempoolTransactionsResponse, Status>>;
    type GetNetworkDifficultyStream = mpsc::Receiver<Result<tari_rpc::NetworkDifficultyResponse, Status>>;
    type GetPeersStream = mpsc::Receiver<Result<tari_rpc::GetPeersResponse, Status>>;
    type GetSideChainUtxosStream = mpsc::Receiver<Result<tari_rpc::GetSideChainUtxosResponse, Status>>;
    type GetTemplateRegistrationsStream = mpsc::Receiver<Result<tari_rpc::GetTemplateRegistrationResponse, Status>>;
    type GetTokensInCirculationStream = mpsc::Receiver<Result<tari_rpc::ValueAtHeightResponse, Status>>;
    type ListHeadersStream = mpsc::Receiver<Result<tari_rpc::BlockHeaderResponse, Status>>;
    type SearchKernelsStream = mpsc::Receiver<Result<tari_rpc::HistoricalBlock, Status>>;
    type SearchUtxosStream = mpsc::Receiver<Result<tari_rpc::HistoricalBlock, Status>>;

    #[allow(clippy::too_many_lines)]
    async fn get_network_difficulty(
        &self,
        request: Request<tari_rpc::HeightRequest>,
    ) -> Result<Response<Self::GetNetworkDifficultyStream>, Status> {
        self.check_method_enabled(GrpcMethod::GetNetworkDifficulty)?;
        let report_error_flag = self.report_error_flag();
        let request = request.into_inner();
        debug!(
            target: LOG_TARGET,
            "Incoming GRPC request for GetNetworkDifficulty: from_tip: {:?} start_height: {:?} end_height: {:?}",
            request.from_tip,
            request.start_height,
            request.end_height
        );
        let mut handler = self.node_service.clone();
        let (start_height, end_height) = get_heights(&request, handler.clone())
            .await
            .map_err(|e| obscure_error_if_true(report_error_flag, e))?;
        let num_requested = end_height.checked_sub(start_height).ok_or(obscure_error_if_true(
            report_error_flag,
            Status::invalid_argument("Start height is more than end height"),
        ))?;
        if num_requested > GET_DIFFICULTY_MAX_HEIGHTS {
            return Err(obscure_error_if_true(
                report_error_flag,
                Status::invalid_argument(format!(
                    "Number of headers requested exceeds maximum. Expected less than {} but got {}",
                    GET_DIFFICULTY_MAX_HEIGHTS, num_requested
                )),
            ));
        }
        let (mut tx, rx) = mpsc::channel(cmp::min(
            usize::try_from(num_requested).map_err(|e| {
                obscure_error_if_true(
                    report_error_flag,
                    Status::internal(format!("Error converting u64 to usize '{}'", e)),
                )
            })?,
            GET_DIFFICULTY_PAGE_SIZE,
        ));

        let mut sha3x_hash_rate_moving_average =
            HashRateMovingAverage::new(PowAlgorithm::Sha3x, self.consensus_rules.clone());
        let mut randomx_hash_rate_moving_average =
            HashRateMovingAverage::new(PowAlgorithm::RandomX, self.consensus_rules.clone());

        let page_iter =
            NonOverlappingIntegerPairIter::new(start_height, end_height.saturating_add(1), GET_DIFFICULTY_PAGE_SIZE)
                .map_err(|e| obscure_error_if_true(report_error_flag, Status::invalid_argument(e)))?;
        task::spawn(async move {
            for (start, end) in page_iter {
                // headers are returned by height
                let headers = match handler.get_headers(start..=end).await {
                    Ok(headers) => headers,
                    Err(err) => {
                        warn!(target: LOG_TARGET, "Base node service error: {:?}", err,);
                        let _ = tx
                            .send(Err(obscure_error_if_true(
                                report_error_flag,
                                Status::internal("Internal error when fetching blocks"),
                            )))
                            .await;
                        return;
                    },
                };

                if headers.is_empty() {
                    let _network_difficulty_response = tx.send(Err(obscure_error_if_true(
                        report_error_flag,
                        Status::invalid_argument(format!("No blocks found within range {} - {}", start, end)),
                    )));
                    return;
                }

                for chain_header in &headers {
                    let current_difficulty = chain_header.accumulated_data().target_difficulty;
                    let current_timestamp = chain_header.header().timestamp;
                    let current_height = chain_header.header().height;
                    let pow_algo = chain_header.header().pow.pow_algo;

                    // update the moving average calculation with the header data
                    let current_hash_rate_moving_average = match pow_algo {
                        PowAlgorithm::RandomX => &mut randomx_hash_rate_moving_average,
                        PowAlgorithm::Sha3x => &mut sha3x_hash_rate_moving_average,
                    };
                    current_hash_rate_moving_average.add(current_height, current_difficulty);

                    let sha3x_estimated_hash_rate = sha3x_hash_rate_moving_average.average();
                    let randomx_estimated_hash_rate = randomx_hash_rate_moving_average.average();
                    let estimated_hash_rate = sha3x_estimated_hash_rate.saturating_add(randomx_estimated_hash_rate);

                    let difficulty = tari_rpc::NetworkDifficultyResponse {
                        difficulty: current_difficulty.as_u64(),
                        estimated_hash_rate,
                        sha3x_estimated_hash_rate,
                        randomx_estimated_hash_rate,
                        height: current_height,
                        timestamp: current_timestamp.as_u64(),
                        pow_algo: pow_algo.as_u64(),
                    };

                    if let Err(err) = tx.send(Ok(difficulty)).await {
                        warn!(target: LOG_TARGET, "Error sending difficulties via GRPC:  {}", err);
                        return;
                    }
                }
            }
        });

        debug!(
            target: LOG_TARGET,
            "Sending GetNetworkDifficulty response stream to client"
        );
        Ok(Response::new(rx))
    }

    async fn get_mempool_transactions(
        &self,
        request: Request<tari_rpc::GetMempoolTransactionsRequest>,
    ) -> Result<Response<Self::GetMempoolTransactionsStream>, Status> {
        self.check_method_enabled(GrpcMethod::GetMempoolTransactions)?;
        let report_error_flag = self.report_error_flag();
        let _request = request.into_inner();
        debug!(target: LOG_TARGET, "Incoming GRPC request for GetMempoolTransactions",);

        let mut mempool = self.mempool_service.clone();
        let (mut tx, rx) = mpsc::channel(1000);

        task::spawn(async move {
            let transactions = match mempool.get_mempool_state().await {
                Err(err) => {
                    warn!(target: LOG_TARGET, "Error communicating with base node: {}", err,);
                    return;
                },
                Ok(data) => data,
            };
            for transaction in transactions.unconfirmed_pool {
                let transaction = match tari_rpc::Transaction::try_from(transaction) {
                    Ok(t) => t,
                    Err(e) => {
                        if tx
                            .send(Err(obscure_error_if_true(
                                report_error_flag,
                                Status::internal(format!("Error converting transaction: {}", e)),
                            )))
                            .await
                            .is_err()
                        {
                            // Sender has closed i.e the connection has dropped/request was abandoned
                            warn!(
                                target: LOG_TARGET,
                                "[get_mempool_transactions] GRPC request cancelled while sending response"
                            );
                        }
                        return;
                    },
                };

                if tx
                    .send(Ok(tari_rpc::GetMempoolTransactionsResponse {
                        transaction: Some(transaction),
                    }))
                    .await
                    .is_err()
                {
                    // Sender has closed i.e the connection has dropped/request was abandoned
                    warn!(target: LOG_TARGET, "GRPC request cancelled while sending response");
                }
            }
        });
        debug!(target: LOG_TARGET, "Sending GetMempool response stream to client");
        Ok(Response::new(rx))
    }

    // casting here is okay as a block cannot have more than u32 kernels
    #[allow(clippy::cast_possible_truncation)]
    #[allow(clippy::too_many_lines)]
    async fn list_headers(
        &self,
        request: Request<tari_rpc::ListHeadersRequest>,
    ) -> Result<Response<Self::ListHeadersStream>, Status> {
        self.check_method_enabled(GrpcMethod::ListHeaders)?;
        let report_error_flag = self.report_error_flag();
        let request = request.into_inner();
        debug!(
            target: LOG_TARGET,
            "Incoming GRPC request for ListHeaders: from_height: {}, num_headers:{}, sorting:{}",
            request.from_height,
            request.num_headers,
            request.sorting
        );

        let mut handler = self.node_service.clone();
        let tip = match handler.get_metadata().await {
            Err(err) => {
                warn!(target: LOG_TARGET, "Error communicating with base node: {}", err,);
                return Err(obscure_error_if_true(
                    report_error_flag,
                    Status::internal(err.to_string()),
                ));
            },
            Ok(data) => data.best_block_height(),
        };

        let sorting: Sorting = request.sorting();
        let num_headers = match request.num_headers {
            0 => LIST_HEADERS_DEFAULT_NUM_HEADERS,
            _ => request.num_headers,
        };

        let num_headers = cmp::min(num_headers, LIST_HEADERS_MAX_NUM_HEADERS);
        let (mut tx, rx) = mpsc::channel(LIST_HEADERS_PAGE_SIZE);

        let from_height = cmp::min(request.from_height, tip);

        let (header_range, is_reversed) = if from_height == 0 {
            match sorting {
                Sorting::Desc => {
                    let from = match tip.overflowing_sub(num_headers) {
                        (_, true) => 0,
                        (res, false) => res + 1,
                    };
                    (from..=tip, true)
                },
                Sorting::Asc => (0..=num_headers.saturating_sub(1), false),
            }
        } else {
            match sorting {
                Sorting::Desc => {
                    let from = match from_height.overflowing_sub(num_headers) {
                        (_, true) => 0,
                        (res, false) => res + 1,
                    };
                    (from..=from_height, true)
                },
                Sorting::Asc => {
                    let to = from_height.saturating_add(num_headers).saturating_sub(1);
                    (from_height..=to, false)
                },
            }
        };
        let consensus_rules = self.consensus_rules.clone();
        let page_iter = NonOverlappingIntegerPairIter::new(
            *header_range.start(),
            header_range.end().saturating_add(1),
            LIST_HEADERS_PAGE_SIZE,
        )
        .map_err(|e| obscure_error_if_true(report_error_flag, Status::invalid_argument(e)))?;
        task::spawn(async move {
            debug!(
                target: LOG_TARGET,
                "Starting base node request {}-{}",
                header_range.start(),
                header_range.end()
            );
            let page_iter = if is_reversed {
                Either::Left(page_iter.rev())
            } else {
                Either::Right(page_iter)
            };
            for (start, end) in page_iter {
                debug!(target: LOG_TARGET, "Page: {}-{}", start, end);
                let result_data = match handler.get_blocks(start..=end, true).await {
                    Err(err) => {
                        warn!(target: LOG_TARGET, "Internal base node service error: {}", err);
                        return;
                    },
                    Ok(data) => {
                        if is_reversed {
                            data.into_iter()
                                .map(|chain_block| {
                                    let (block, acc_data, confirmations) = chain_block.dissolve();
                                    match consensus_rules
                                        .calculate_coinbase_and_fees(block.header.height, block.body.kernels())
                                    {
                                        Ok(total_block_reward) => Ok(tari_rpc::BlockHeaderResponse {
                                            difficulty: acc_data.achieved_difficulty.into(),
                                            num_transactions: block.body.kernels().len() as u32,
                                            confirmations,
                                            header: Some(block.header.into()),
                                            reward: total_block_reward.into(),
                                        }),
                                        Err(e) => {
                                            Err(obscure_error_if_true(report_error_flag, Status::internal(e))
                                                .to_string())
                                        },
                                    }
                                })
                                .rev()
                                .collect::<Result<Vec<_>, String>>()
                        } else {
                            data.into_iter()
                                .map(|chain_block| {
                                    let (block, acc_data, confirmations) = chain_block.dissolve();
                                    match consensus_rules
                                        .calculate_coinbase_and_fees(block.header.height, block.body.kernels())
                                    {
                                        Ok(total_block_reward) => Ok(tari_rpc::BlockHeaderResponse {
                                            difficulty: acc_data.achieved_difficulty.into(),
                                            num_transactions: block.body.kernels().len() as u32,
                                            confirmations,
                                            header: Some(block.header.into()),
                                            reward: total_block_reward.into(),
                                        }),
                                        Err(e) => {
                                            Err(obscure_error_if_true(report_error_flag, Status::internal(e))
                                                .to_string())
                                        },
                                    }
                                })
                                .collect::<Result<Vec<_>, String>>()
                        }
                    },
                };

                match result_data {
                    Err(e) => {
                        error!(target: LOG_TARGET, "No result headers transmitted due to error: {}", e)
                    },
                    Ok(result_data) => {
                        let result_size = result_data.len();
                        debug!(target: LOG_TARGET, "Result headers: {}", result_size);

                        for response in result_data {
                            // header wont be none here as we just filled it in above
                            debug!(
                                target: LOG_TARGET,
                                "Sending block header: {}",
                                response.header.as_ref().map( | h| h.height).unwrap_or(0)
                            );
                            if tx.send(Ok(response)).await.is_err() {
                                // Sender has closed i.e the connection has dropped/request was abandoned
                                warn!(
                                    target: LOG_TARGET,
                                    "[list_headers] GRPC request cancelled while sending response"
                                );
                                return;
                            }
                        }
                    },
                }
            }
        });

        debug!(target: LOG_TARGET, "Sending ListHeaders response stream to client");
        Ok(Response::new(rx))
    }

    async fn get_new_block_template(
        &self,
        request: Request<tari_rpc::NewBlockTemplateRequest>,
    ) -> Result<Response<tari_rpc::NewBlockTemplateResponse>, Status> {
        self.check_method_enabled(GrpcMethod::GetNewBlockTemplate)?;
        let report_error_flag = self.report_error_flag();
        let request = request.into_inner();
        debug!(target: LOG_TARGET, "Incoming GRPC request for get new block template");
        trace!(target: LOG_TARGET, "Request {:?}", request);
        let algo = request
            .algo
            .map(|algo| u64::try_from(algo.pow_algo))
            .ok_or_else(|| obscure_error_if_true(report_error_flag, Status::invalid_argument("PoW algo not provided")))?
            .map_err(|e| {
                obscure_error_if_true(
                    report_error_flag,
                    Status::invalid_argument(format!("Invalid PoW algo '{}'", e)),
                )
            })?;

        let algo = PowAlgorithm::try_from(algo).map_err(|e| {
            obscure_error_if_true(
                report_error_flag,
                Status::invalid_argument(format!("Invalid PoW algo '{}'", e)),
            )
        })?;

        let mut handler = self.node_service.clone();

        let new_template = handler
            .get_new_block_template(algo, request.max_weight)
            .await
            .map_err(|e| {
                warn!(
                    target: LOG_TARGET,
                    "Could not get new block template: {}",
                    e.to_string()
                );
                obscure_error_if_true(report_error_flag, Status::internal(e.to_string()))
            })?;

        let status_watch = self.state_machine_handle.get_status_info_watch();
        let pow = algo as i32;
        let response = tari_rpc::NewBlockTemplateResponse {
            miner_data: Some(tari_rpc::MinerData {
                reward: new_template.reward.into(),
                target_difficulty: new_template.target_difficulty.as_u64(),
                total_fees: new_template.total_fees.into(),
                algo: Some(tari_rpc::PowAlgo { pow_algo: pow }),
            }),
            new_block_template: Some(
                new_template
                    .try_into()
                    .map_err(|e| obscure_error_if_true(report_error_flag, Status::internal(e)))?,
            ),
            initial_sync_achieved: status_watch.borrow().bootstrapped,
        };

        debug!(target: LOG_TARGET, "Sending GetNewBlockTemplate response to client");
        Ok(Response::new(response))
    }

    async fn get_new_block(
        &self,
        request: Request<tari_rpc::NewBlockTemplate>,
    ) -> Result<Response<tari_rpc::GetNewBlockResult>, Status> {
        self.check_method_enabled(GrpcMethod::GetNewBlock)?;
        let report_error_flag = self.report_error_flag();
        let request = request.into_inner();
        debug!(target: LOG_TARGET, "Incoming GRPC request for get new block");
        let block_template: NewBlockTemplate = request.try_into().map_err(|s| {
            obscure_error_if_true(
                report_error_flag,
                Status::invalid_argument(format!("Malformed block template provided: {}", s)),
            )
        })?;
        let algo = block_template.header.pow.pow_algo;

        let mut handler = self.node_service.clone();

        let new_block = match handler.get_new_block(block_template).await {
            Ok(b) => b,
            Err(CommsInterfaceError::ChainStorageError(ChainStorageError::InvalidArguments { message, .. })) => {
                return Err(obscure_error_if_true(
                    report_error_flag,
                    Status::invalid_argument(message),
                ));
            },
            Err(CommsInterfaceError::ChainStorageError(ChainStorageError::CannotCalculateNonTipMmr(msg))) => {
                let status = Status::with_details(
                    tonic::Code::FailedPrecondition,
                    msg,
                    Bytes::from_static(b"CannotCalculateNonTipMmr"),
                );
                return Err(obscure_error_if_true(report_error_flag, status));
            },
            Err(e) => {
                return Err(obscure_error_if_true(
                    report_error_flag,
                    Status::internal(e.to_string()),
                ))
            },
        };
        let fees = new_block.body.get_total_fee().map_err(|_| {
            obscure_error_if_true(
                report_error_flag,
                Status::invalid_argument("Invalid fees in block".to_string()),
            )
        })?;
        let gen_hash = handler
            .get_header(0)
            .await
            .map_err(|_| {
                obscure_error_if_true(
                    report_error_flag,
                    Status::invalid_argument("Tari genesis block not found".to_string()),
                )
            })?
            .ok_or_else(|| {
                obscure_error_if_true(
                    report_error_flag,
                    Status::not_found("Tari genesis block not found".to_string()),
                )
            })?
            .hash()
            .to_vec();
        // construct response
        let block_hash = new_block.hash().to_vec();
        let mining_hash = match new_block.header.pow.pow_algo {
            PowAlgorithm::Sha3x => new_block.header.mining_hash().to_vec(),
            PowAlgorithm::RandomX => new_block.header.merge_mining_hash().to_vec(),
        };
        let block: Option<tari_rpc::Block> = Some(
            new_block
                .try_into()
                .map_err(|e| obscure_error_if_true(report_error_flag, Status::internal(e)))?,
        );
        let new_template = handler.get_new_block_template(algo, 0).await.map_err(|e| {
            warn!(
                target: LOG_TARGET,
                "Could not get new block template: {}",
                e.to_string()
            );
            obscure_error_if_true(report_error_flag, Status::internal(e.to_string()))
        })?;

        let pow = algo as i32;

        let miner_data = tari_rpc::MinerData {
            reward: new_template.reward.into(),
            target_difficulty: new_template.target_difficulty.as_u64(),
            total_fees: fees.as_u64(),
            algo: Some(tari_rpc::PowAlgo { pow_algo: pow }),
        };

        let response = tari_rpc::GetNewBlockResult {
            block_hash,
            block,
            merge_mining_hash: mining_hash,
            tari_unique_id: gen_hash,
            miner_data: Some(miner_data),
        };
        debug!(target: LOG_TARGET, "Sending GetNewBlock response to client");
        Ok(Response::new(response))
    }

    #[allow(clippy::too_many_lines)]
    async fn get_new_block_template_with_coinbases(
        &self,
        request: Request<tari_rpc::GetNewBlockTemplateWithCoinbasesRequest>,
    ) -> Result<Response<tari_rpc::GetNewBlockResult>, Status> {
        if !self.is_method_enabled(GrpcMethod::GetNewBlockTemplateWithCoinbases) {
            return Err(Status::permission_denied(
                "`GetNewBlockTemplateWithCoinbases` method not made available",
            ));
        }
        debug!(target: LOG_TARGET, "Incoming GRPC request for get new block template with coinbases");
        let report_error_flag = self.report_error_flag();
        let request = request.into_inner();
        let algo = request
            .algo
            .map(|algo| u64::try_from(algo.pow_algo))
            .ok_or_else(|| obscure_error_if_true(report_error_flag, Status::invalid_argument("PoW algo not provided")))?
            .map_err(|e| {
                obscure_error_if_true(
                    report_error_flag,
                    Status::invalid_argument(format!("Invalid PoW algo '{}'", e)),
                )
            })?;

        let algo = PowAlgorithm::try_from(algo).map_err(|e| {
            obscure_error_if_true(
                report_error_flag,
                Status::invalid_argument(format!("Invalid PoW algo '{}'", e)),
            )
        })?;

        let mut handler = self.node_service.clone();

        let mut new_template = handler
            .get_new_block_template(algo, request.max_weight)
            .await
            .map_err(|e| {
                warn!(
                    target: LOG_TARGET,
                    "Could not get new block template: {}",
                    e.to_string()
                );
                obscure_error_if_true(report_error_flag, Status::internal(e.to_string()))
            })?;

        let pow = algo as i32;

        let miner_data = tari_rpc::MinerData {
            reward: new_template.reward.into(),
            target_difficulty: new_template.target_difficulty.as_u64(),
            total_fees: new_template.total_fees.into(),
            algo: Some(tari_rpc::PowAlgo { pow_algo: pow }),
        };

        let mut coinbases: Vec<tari_rpc::NewBlockCoinbase> = request.coinbases;

        // let validate the coinbase amounts;
        let reward = self
            .consensus_rules
            .calculate_coinbase_and_fees(new_template.header.height, new_template.body.kernels())
            .map_err(|_| {
                obscure_error_if_true(
                    report_error_flag,
                    Status::internal("Could not calculate the amount of fees in the block".to_string()),
                )
            })?
            .as_u64();
        let mut total_shares = 0u64;
        for coinbase in &coinbases {
            total_shares += coinbase.value;
        }
        let mut remainder = reward - ((reward / total_shares) * total_shares);
        for coinbase in &mut coinbases {
            coinbase.value *= reward / total_shares;
            if remainder > 0 {
                coinbase.value += 1;
                remainder -= 1;
            }
        }

        let key_manager = create_memory_db_key_manager();
        let height = new_template.header.height;
        // The script key is not used in the Diffie-Hellmann protocol, so we assign default.
        let script_key_id = TariKeyId::default();

        let mut total_excess = Commitment::default();
        let mut total_nonce = PublicKey::default();
        let mut private_keys = Vec::new();
        let mut kernel_message = [0; 32];
        let mut last_kernel = Default::default();
        for coinbase in coinbases {
            let address = TariAddress::from_hex(&coinbase.address)
                .map_err(|e| obscure_error_if_true(report_error_flag, Status::internal(e.to_string())))?;
            let range_proof_type = if coinbase.revealed_value_proof {
                RangeProofType::RevealedValue
            } else {
                RangeProofType::BulletProofPlus
            };
            let (_, coinbase_output, coinbase_kernel, wallet_output) = generate_coinbase_with_wallet_output(
                0.into(),
                coinbase.value.into(),
                height,
                &coinbase.coinbase_extra,
                &key_manager,
                &script_key_id,
                &address,
                coinbase.stealth_payment,
                self.consensus_rules.consensus_constants(height),
                range_proof_type,
            )
            .await
            .map_err(|e| obscure_error_if_true(report_error_flag, Status::internal(e.to_string())))?;
            new_template.body.add_output(coinbase_output);
            let (new_private_nonce, pub_nonce) = key_manager
                .get_next_key(TransactionKeyManagerBranch::KernelNonce.get_branch_key())
                .await
                .map_err(|e| obscure_error_if_true(report_error_flag, Status::internal(e.to_string())))?;
            total_nonce = &total_nonce + &pub_nonce;
            total_excess = &total_excess + &coinbase_kernel.excess;
            private_keys.push((wallet_output.spending_key_id, new_private_nonce));
            kernel_message = TransactionKernel::build_kernel_signature_message(
                &TransactionKernelVersion::get_current_version(),
                coinbase_kernel.fee,
                coinbase_kernel.lock_height,
                &coinbase_kernel.features,
                &None,
            );
            last_kernel = coinbase_kernel;
        }
        let mut kernel_signature = Signature::default();
        for (spending_key_id, nonce) in private_keys {
            kernel_signature = &kernel_signature +
                &key_manager
                    .get_partial_txo_kernel_signature(
                        &spending_key_id,
                        &nonce,
                        &total_nonce,
                        total_excess.as_public_key(),
                        &TransactionKernelVersion::get_current_version(),
                        &kernel_message,
                        &last_kernel.features,
                        TxoStage::Output,
                    )
                    .await
                    .map_err(|e| obscure_error_if_true(report_error_flag, Status::internal(e.to_string())))?;
        }
        let kernel_new = KernelBuilder::new()
            .with_fee(0.into())
            .with_features(last_kernel.features)
            .with_lock_height(last_kernel.lock_height)
            .with_excess(&total_excess)
            .with_signature(kernel_signature)
            .build()
            .unwrap();

        new_template.body.add_kernel(kernel_new);
        new_template.body.sort();

        let new_block = match handler.get_new_block(new_template).await {
            Ok(b) => b,
            Err(CommsInterfaceError::ChainStorageError(ChainStorageError::InvalidArguments { message, .. })) => {
                return Err(obscure_error_if_true(
                    report_error_flag,
                    Status::invalid_argument(message),
                ));
            },
            Err(CommsInterfaceError::ChainStorageError(ChainStorageError::CannotCalculateNonTipMmr(msg))) => {
                let status = Status::with_details(
                    tonic::Code::FailedPrecondition,
                    msg,
                    Bytes::from_static(b"CannotCalculateNonTipMmr"),
                );
                return Err(obscure_error_if_true(report_error_flag, status));
            },
            Err(e) => {
                return Err(obscure_error_if_true(
                    report_error_flag,
                    Status::internal(e.to_string()),
                ))
            },
        };
        let gen_hash = handler
            .get_header(0)
            .await
            .map_err(|_| {
                obscure_error_if_true(
                    report_error_flag,
                    Status::invalid_argument("Tari genesis block not found".to_string()),
                )
            })?
            .ok_or_else(|| {
                obscure_error_if_true(
                    report_error_flag,
                    Status::not_found("Tari genesis block not found".to_string()),
                )
            })?
            .hash()
            .to_vec();
        // construct response
        let block_hash = new_block.hash().to_vec();
        let mining_hash = match new_block.header.pow.pow_algo {
            PowAlgorithm::Sha3x => new_block.header.mining_hash().to_vec(),
            PowAlgorithm::RandomX => new_block.header.merge_mining_hash().to_vec(),
        };
        let block: Option<tari_rpc::Block> = Some(
            new_block
                .try_into()
                .map_err(|e| obscure_error_if_true(report_error_flag, Status::internal(e)))?,
        );

        let response = tari_rpc::GetNewBlockResult {
            block_hash,
            block,
            merge_mining_hash: mining_hash,
            tari_unique_id: gen_hash,
            miner_data: Some(miner_data),
        };
        debug!(target: LOG_TARGET, "Sending GetNewBlock response to client");
        Ok(Response::new(response))
    }

    #[allow(clippy::too_many_lines)]
    async fn get_new_block_with_coinbases(
        &self,
        request: Request<tari_rpc::GetNewBlockWithCoinbasesRequest>,
    ) -> Result<Response<tari_rpc::GetNewBlockResult>, Status> {
        if !self.is_method_enabled(GrpcMethod::GetNewBlockWithCoinbases) {
            return Err(Status::permission_denied(
                "`GetNewBlockWithCoinbasesRequest` method not made available",
            ));
        }
        let report_error_flag = self.report_error_flag();
        let request = request.into_inner();
        debug!(target: LOG_TARGET, "Incoming GRPC request for get new block with coinbases");
        let mut block_template: NewBlockTemplate = request
            .new_template
            .ok_or(obscure_error_if_true(
                report_error_flag,
                Status::invalid_argument("Malformed block template provided".to_string()),
            ))?
            .try_into()
            .map_err(|s| {
                obscure_error_if_true(
                    report_error_flag,
                    Status::invalid_argument(format!("Malformed block template provided: {}", s)),
                )
            })?;
        let coinbases: Vec<tari_rpc::NewBlockCoinbase> = request.coinbases;

        let mut handler = self.node_service.clone();

        // let validate the coinbase amounts;
        let reward = self
            .consensus_rules
            .calculate_coinbase_and_fees(block_template.header.height, block_template.body.kernels())
            .map_err(|_| {
                obscure_error_if_true(
                    report_error_flag,
                    Status::internal("Could not calculate the amount of fees in the block".to_string()),
                )
            })?;
        let mut amount = 0u64;
        for coinbase in &coinbases {
            amount += coinbase.value;
        }

        if amount != reward.as_u64() {
            return Err(obscure_error_if_true(
                report_error_flag,
                Status::invalid_argument("Malformed coinbase amounts".to_string()),
            ));
        }
        let key_manager = create_memory_db_key_manager();
        let height = block_template.header.height;
        // The script key is not used in the Diffie-Hellmann protocol, so we assign default.
        let script_key_id = TariKeyId::default();

        let mut total_excess = Commitment::default();
        let mut total_nonce = PublicKey::default();
        let mut private_keys = Vec::new();
        let mut kernel_message = [0; 32];
        let mut last_kernel = Default::default();
        for coinbase in coinbases {
            let address = TariAddress::from_hex(&coinbase.address)
                .map_err(|e| obscure_error_if_true(report_error_flag, Status::internal(e.to_string())))?;
            let range_proof_type = if coinbase.revealed_value_proof {
                RangeProofType::RevealedValue
            } else {
                RangeProofType::BulletProofPlus
            };
            let (_, coinbase_output, coinbase_kernel, wallet_output) = generate_coinbase_with_wallet_output(
                0.into(),
                coinbase.value.into(),
                height,
                &coinbase.coinbase_extra,
                &key_manager,
                &script_key_id,
                &address,
                coinbase.stealth_payment,
                self.consensus_rules.consensus_constants(height),
                range_proof_type,
            )
            .await
            .map_err(|e| obscure_error_if_true(report_error_flag, Status::internal(e.to_string())))?;
            block_template.body.add_output(coinbase_output);
            let (new_private_nonce, pub_nonce) = key_manager
                .get_next_key(TransactionKeyManagerBranch::KernelNonce.get_branch_key())
                .await
                .map_err(|e| obscure_error_if_true(report_error_flag, Status::internal(e.to_string())))?;
            total_nonce = &total_nonce + &pub_nonce;
            total_excess = &total_excess + &coinbase_kernel.excess;
            private_keys.push((wallet_output.spending_key_id, new_private_nonce));
            kernel_message = TransactionKernel::build_kernel_signature_message(
                &TransactionKernelVersion::get_current_version(),
                coinbase_kernel.fee,
                coinbase_kernel.lock_height,
                &coinbase_kernel.features,
                &None,
            );
            last_kernel = coinbase_kernel;
        }
        let mut kernel_signature = Signature::default();
        for (spending_key_id, nonce) in private_keys {
            kernel_signature = &kernel_signature +
                &key_manager
                    .get_partial_txo_kernel_signature(
                        &spending_key_id,
                        &nonce,
                        &total_nonce,
                        total_excess.as_public_key(),
                        &TransactionKernelVersion::get_current_version(),
                        &kernel_message,
                        &last_kernel.features,
                        TxoStage::Output,
                    )
                    .await
                    .map_err(|e| obscure_error_if_true(report_error_flag, Status::internal(e.to_string())))?;
        }
        let kernel_new = KernelBuilder::new()
            .with_fee(0.into())
            .with_features(last_kernel.features)
            .with_lock_height(last_kernel.lock_height)
            .with_excess(&total_excess)
            .with_signature(kernel_signature)
            .build()
            .unwrap();

        block_template.body.add_kernel(kernel_new);
        block_template.body.sort();

        let new_block = match handler.get_new_block(block_template).await {
            Ok(b) => b,
            Err(CommsInterfaceError::ChainStorageError(ChainStorageError::InvalidArguments { message, .. })) => {
                return Err(obscure_error_if_true(
                    report_error_flag,
                    Status::invalid_argument(message),
                ));
            },
            Err(CommsInterfaceError::ChainStorageError(ChainStorageError::CannotCalculateNonTipMmr(msg))) => {
                let status = Status::with_details(
                    tonic::Code::FailedPrecondition,
                    msg,
                    Bytes::from_static(b"CannotCalculateNonTipMmr"),
                );
                return Err(obscure_error_if_true(report_error_flag, status));
            },
            Err(e) => {
                return Err(obscure_error_if_true(
                    report_error_flag,
                    Status::internal(e.to_string()),
                ))
            },
        };
        let fees = new_block.body.get_total_fee().map_err(|_| {
            obscure_error_if_true(
                report_error_flag,
                Status::invalid_argument("Invalid fees in block".to_string()),
            )
        })?;
        let algo = new_block.header.pow.pow_algo;
        let gen_hash = handler
            .get_header(0)
            .await
            .map_err(|_| {
                obscure_error_if_true(
                    report_error_flag,
                    Status::invalid_argument("Tari genesis block not found".to_string()),
                )
            })?
            .ok_or_else(|| {
                obscure_error_if_true(
                    report_error_flag,
                    Status::not_found("Tari genesis block not found".to_string()),
                )
            })?
            .hash()
            .to_vec();
        // construct response
        let block_hash = new_block.hash().to_vec();
        let mining_hash = match new_block.header.pow.pow_algo {
            PowAlgorithm::Sha3x => new_block.header.mining_hash().to_vec(),
            PowAlgorithm::RandomX => new_block.header.merge_mining_hash().to_vec(),
        };
        let block: Option<tari_rpc::Block> = Some(
            new_block
                .try_into()
                .map_err(|e| obscure_error_if_true(report_error_flag, Status::internal(e)))?,
        );

        let new_template = handler.get_new_block_template(algo, 0).await.map_err(|e| {
            warn!(
                target: LOG_TARGET,
                "Could not get new block template: {}",
                e.to_string()
            );
            obscure_error_if_true(report_error_flag, Status::internal(e.to_string()))
        })?;

        let pow = algo as i32;

        let miner_data = tari_rpc::MinerData {
            reward: new_template.reward.into(),
            target_difficulty: new_template.target_difficulty.as_u64(),
            total_fees: fees.as_u64(),
            algo: Some(tari_rpc::PowAlgo { pow_algo: pow }),
        };

        let response = tari_rpc::GetNewBlockResult {
            block_hash,
            block,
            merge_mining_hash: mining_hash,
            tari_unique_id: gen_hash,
            miner_data: Some(miner_data),
        };
        debug!(target: LOG_TARGET, "Sending GetNewBlock response to client");
        Ok(Response::new(response))
    }

    async fn get_new_block_blob(
        &self,
        request: Request<tari_rpc::NewBlockTemplate>,
    ) -> Result<Response<tari_rpc::GetNewBlockBlobResult>, Status> {
        self.check_method_enabled(GrpcMethod::GetNewBlockBlob)?;
        let report_error_flag = self.report_error_flag();
        let request = request.into_inner();
        debug!(target: LOG_TARGET, "Incoming GRPC request for get new block blob");
        let block_template: NewBlockTemplate = request.try_into().map_err(|s| {
            obscure_error_if_true(
                report_error_flag,
                Status::invalid_argument(format!("Invalid block template: {}", s)),
            )
        })?;

        let mut handler = self.node_service.clone();

        let new_block = match handler.get_new_block(block_template).await {
            Ok(b) => b,
            Err(CommsInterfaceError::ChainStorageError(ChainStorageError::InvalidArguments { message, .. })) => {
                return Err(obscure_error_if_true(
                    report_error_flag,
                    Status::invalid_argument(message),
                ));
            },
            Err(CommsInterfaceError::ChainStorageError(ChainStorageError::CannotCalculateNonTipMmr(msg))) => {
                let status = Status::with_details(
                    tonic::Code::FailedPrecondition,
                    msg,
                    Bytes::from_static(b"CannotCalculateNonTipMmr"),
                );
                return Err(obscure_error_if_true(report_error_flag, status));
            },
            Err(e) => {
                return Err(obscure_error_if_true(
                    report_error_flag,
                    Status::internal(e.to_string()),
                ))
            },
        };
        // construct response
        let block_hash = new_block.hash().to_vec();
        let mining_hash = match new_block.header.pow.pow_algo {
            PowAlgorithm::Sha3x => new_block.header.mining_hash().to_vec(),
            PowAlgorithm::RandomX => new_block.header.merge_mining_hash().to_vec(),
        };
        let gen_hash = handler
            .get_header(0)
            .await
            .map_err(|_| {
                obscure_error_if_true(
                    report_error_flag,
                    Status::invalid_argument("Tari genesis block not found".to_string()),
                )
            })?
            .ok_or_else(|| {
                obscure_error_if_true(
                    report_error_flag,
                    Status::not_found("Tari genesis block not found".to_string()),
                )
            })?
            .hash()
            .to_vec();

        let (header, block_body) = new_block.into_header_body();
        let mut header_bytes = Vec::new();
        BorshSerialize::serialize(&header, &mut header_bytes)
            .map_err(|err| obscure_error_if_true(report_error_flag, Status::internal(err.to_string())))?;
        let mut block_body_bytes = Vec::new();
        BorshSerialize::serialize(&block_body, &mut block_body_bytes)
            .map_err(|err| obscure_error_if_true(report_error_flag, Status::internal(err.to_string())))?;
        let response = tari_rpc::GetNewBlockBlobResult {
            block_hash,
            header: header_bytes,
            block_body: block_body_bytes,
            merge_mining_hash: mining_hash,
            utxo_mr: header.output_mr.to_vec(),
            tari_unique_id: gen_hash,
        };
        debug!(target: LOG_TARGET, "Sending GetNewBlockBlob response to client");
        Ok(Response::new(response))
    }

    async fn submit_block(
        &self,
        request: Request<tari_rpc::Block>,
    ) -> Result<Response<tari_rpc::SubmitBlockResponse>, Status> {
        self.check_method_enabled(GrpcMethod::SubmitBlock)?;
        let report_error_flag = self.report_error_flag();
        let request = request.into_inner();
        let block = Block::try_from(request).map_err(|e| {
            obscure_error_if_true(
                report_error_flag,
                Status::invalid_argument(format!("Invalid block provided: {}", e)),
            )
        })?;
        let block_height = block.header.height;
        debug!(target: LOG_TARGET, "Miner submitted block: {}", block);
        info!(
            target: LOG_TARGET,
            "Received SubmitBlock #{} request from client", block_height
        );

        let mut handler = self.node_service.clone();
        let block_hash = handler
            .submit_block(block)
            .await
            .map_err(|e| obscure_error_if_true(report_error_flag, Status::internal(e.to_string())))?
            .to_vec();

        debug!(
            target: LOG_TARGET,
            "Sending SubmitBlock #{} response to client", block_height
        );
        Ok(Response::new(tari_rpc::SubmitBlockResponse { block_hash }))
    }

    async fn submit_block_blob(
        &self,
        request: Request<tari_rpc::BlockBlobRequest>,
    ) -> Result<Response<tari_rpc::SubmitBlockResponse>, Status> {
        self.check_method_enabled(GrpcMethod::SubmitBlockBlob)?;
        let report_error_flag = self.report_error_flag();
        debug!(target: LOG_TARGET, "Received block blob from miner: {:?}", request);
        let request = request.into_inner();
        debug!(target: LOG_TARGET, "request: {:?}", request);
        let mut header_bytes = request.header_blob.as_slice();
        let mut body_bytes = request.body_blob.as_slice();
        debug!(target: LOG_TARGET, "doing header");

        let header = BorshDeserialize::deserialize(&mut header_bytes)
            .map_err(|e| obscure_error_if_true(report_error_flag, Status::internal(e.to_string())))?;
        debug!(target: LOG_TARGET, "doing body");
        let body = BorshDeserialize::deserialize(&mut body_bytes)
            .map_err(|e| obscure_error_if_true(report_error_flag, Status::internal(e.to_string())))?;

        let block = Block::new(header, body);
        let block_height = block.header.height;
        debug!(target: LOG_TARGET, "Miner submitted block: {}", block);
        info!(
            target: LOG_TARGET,
            "Received SubmitBlock #{} request from client", block_height
        );

        let mut handler = self.node_service.clone();
        let block_hash = handler
            .submit_block(block)
            .await
            .map_err(|e| obscure_error_if_true(report_error_flag, Status::internal(e.to_string())))?
            .to_vec();

        debug!(
            target: LOG_TARGET,
            "Sending SubmitBlock #{} response to client", block_height
        );
        Ok(Response::new(tari_rpc::SubmitBlockResponse { block_hash }))
    }

    async fn submit_transaction(
        &self,
        request: Request<tari_rpc::SubmitTransactionRequest>,
    ) -> Result<Response<tari_rpc::SubmitTransactionResponse>, Status> {
        self.check_method_enabled(GrpcMethod::SubmitTransaction)?;
        let report_error_flag = self.report_error_flag();
        let request = request.into_inner();
        let txn: Transaction = request
            .transaction
            .ok_or_else(|| obscure_error_if_true(report_error_flag, Status::invalid_argument("Transaction is empty")))?
            .try_into()
            .map_err(|e| {
                obscure_error_if_true(
                    report_error_flag,
                    Status::invalid_argument(format!("Invalid transaction provided: {}", e)),
                )
            })?;
        debug!(
            target: LOG_TARGET,
            "Received SubmitTransaction request from client ({} kernels, {} outputs, {} inputs)",
            txn.body.kernels().len(),
            txn.body.outputs().len(),
            txn.body.inputs().len()
        );

        let mut handler = self.mempool_service.clone();
        let res = handler.submit_transaction(txn).await.map_err(|e| {
            error!(target: LOG_TARGET, "Error submitting:{}", e);
            obscure_error_if_true(report_error_flag, Status::internal(e.to_string()))
        })?;
        let response = match res {
            TxStorageResponse::UnconfirmedPool => tari_rpc::SubmitTransactionResponse {
                result: tari_rpc::SubmitTransactionResult::Accepted.into(),
            },
            TxStorageResponse::ReorgPool |
            TxStorageResponse::NotStoredAlreadySpent |
            TxStorageResponse::NotStoredAlreadyMined => tari_rpc::SubmitTransactionResponse {
                result: tari_rpc::SubmitTransactionResult::AlreadyMined.into(),
            },
            TxStorageResponse::NotStored |
            TxStorageResponse::NotStoredOrphan |
            TxStorageResponse::NotStoredConsensus |
            TxStorageResponse::NotStoredFeeTooLow |
            TxStorageResponse::NotStoredTimeLocked => tari_rpc::SubmitTransactionResponse {
                result: tari_rpc::SubmitTransactionResult::Rejected.into(),
            },
        };

        debug!(target: LOG_TARGET, "Sending SubmitTransaction response to client");
        Ok(Response::new(response))
    }

    async fn transaction_state(
        &self,
        request: Request<tari_rpc::TransactionStateRequest>,
    ) -> Result<Response<tari_rpc::TransactionStateResponse>, Status> {
        self.check_method_enabled(GrpcMethod::TransactionState)?;
        let report_error_flag = self.report_error_flag();
        let request = request.into_inner();
        let excess_sig: Signature = request
            .excess_sig
            .ok_or_else(|| {
                obscure_error_if_true(
                    report_error_flag,
                    Status::invalid_argument("excess_sig not provided".to_string()),
                )
            })?
            .try_into()
            .map_err(|e| {
                obscure_error_if_true(
                    report_error_flag,
                    Status::invalid_argument(format!("excess_sig could not be converted '{}'", e)),
                )
            })?;
        debug!(
            target: LOG_TARGET,
            "Received TransactionState request from client ({} excess_sig)",
            excess_sig
                .to_json()
                .unwrap_or_else(|e| format!("Failed to serialize signature '{}'", e)),
        );
        let mut node_handler = self.node_service.clone();
        let mut mem_handler = self.mempool_service.clone();

        let base_node_response = node_handler
            .get_kernel_by_excess_sig(excess_sig.clone())
            .await
            .map_err(|e| {
                error!(target: LOG_TARGET, "Error submitting query:{}", e);
                obscure_error_if_true(report_error_flag, Status::internal(e.to_string()))
            })?;

        if !base_node_response.is_empty() {
            let response = tari_rpc::TransactionStateResponse {
                result: tari_rpc::TransactionLocation::Mined.into(),
            };
            debug!(
                target: LOG_TARGET,
                "Sending Transaction state response to client {:?}", response
            );
            return Ok(Response::new(response));
        }

        // Base node does not yet know of kernel excess sig, lets ask the mempool
        let res = mem_handler
            .get_transaction_state_by_excess_sig(excess_sig.clone())
            .await
            .map_err(|e| {
                error!(target: LOG_TARGET, "Error submitting query:{}", e);
                obscure_error_if_true(report_error_flag, Status::internal(e.to_string()))
            })?;
        let response = match res {
            TxStorageResponse::UnconfirmedPool => tari_rpc::TransactionStateResponse {
                result: tari_rpc::TransactionLocation::Mempool.into(),
            },
            TxStorageResponse::ReorgPool | TxStorageResponse::NotStoredAlreadySpent => {
                tari_rpc::TransactionStateResponse {
                    result: tari_rpc::TransactionLocation::Unknown.into(), /* We return Unknown here as the mempool
                                                                            * should not think its mined, but the
                                                                            * node does not think it is. */
                }
            },
            TxStorageResponse::NotStored |
            TxStorageResponse::NotStoredConsensus |
            TxStorageResponse::NotStoredOrphan |
            TxStorageResponse::NotStoredFeeTooLow |
            TxStorageResponse::NotStoredTimeLocked |
            TxStorageResponse::NotStoredAlreadyMined => tari_rpc::TransactionStateResponse {
                result: tari_rpc::TransactionLocation::NotStored.into(),
            },
        };

        debug!(
            target: LOG_TARGET,
            "Sending Transaction state response to client {:?}", response
        );
        Ok(Response::new(response))
    }

    async fn get_peers(
        &self,
        _request: Request<tari_rpc::GetPeersRequest>,
    ) -> Result<Response<Self::GetPeersStream>, Status> {
        self.check_method_enabled(GrpcMethod::GetPeers)?;
        let report_error_flag = self.report_error_flag();
        debug!(target: LOG_TARGET, "Incoming GRPC request for get all peers");

        let peers = self
            .comms
            .peer_manager()
            .all()
            .await
            .map_err(|e| obscure_error_if_true(report_error_flag, Status::internal(e.to_string())))?;
        let peers: Vec<tari_rpc::Peer> = peers.into_iter().map(|p| p.into()).collect();
        let (mut tx, rx) = mpsc::channel(peers.len());
        task::spawn(async move {
            for peer in peers {
                let response = tari_rpc::GetPeersResponse { peer: Some(peer) };
                if tx.send(Ok(response)).await.is_err() {
                    warn!(
                        target: LOG_TARGET,
                        "[get_peers] Request was cancelled while sending a response"
                    );
                    return;
                }
            }
        });

        debug!(target: LOG_TARGET, "Sending peers response to client");
        Ok(Response::new(rx))
    }

    async fn get_blocks(
        &self,
        request: Request<tari_rpc::GetBlocksRequest>,
    ) -> Result<Response<Self::GetBlocksStream>, Status> {
        self.check_method_enabled(GrpcMethod::GetBlocks)?;
        let report_error_flag = self.report_error_flag();
        let request = request.into_inner();
        debug!(
            target: LOG_TARGET,
            "Incoming GRPC request for GetBlocks: {:?}", request.heights
        );

        let mut heights = request.heights;
        if heights.is_empty() {
            return Err(obscure_error_if_true(
                report_error_flag,
                Status::invalid_argument("heights cannot be empty"),
            ));
        }

        heights.truncate(GET_BLOCKS_MAX_HEIGHTS);
        heights.sort_unstable();
        // unreachable panic: `heights` is not empty
        let start = *heights.first().expect("unreachable");
        let end = *heights.last().expect("unreachable");

        let mut handler = self.node_service.clone();
        let (mut tx, rx) = mpsc::channel(GET_BLOCKS_PAGE_SIZE);
        let page_iter = NonOverlappingIntegerPairIter::new(start, end.saturating_add(1), GET_BLOCKS_PAGE_SIZE)
            .map_err(|e| obscure_error_if_true(report_error_flag, Status::invalid_argument(e)))?;
        task::spawn(async move {
            for (start, end) in page_iter {
                let blocks = match handler.get_blocks(start..=end, false).await {
                    Err(err) => {
                        warn!(
                            target: LOG_TARGET,
                            "Error communicating with local base node: {:?}", err,
                        );
                        return;
                    },
                    Ok(data) => data.into_iter().filter(|b| heights.contains(&b.header().height)),
                };

                for block in blocks {
                    debug!(
                        target: LOG_TARGET,
                        "GetBlock GRPC sending block #{}",
                        block.header().height
                    );
                    let result = block.try_into().map_err(|err| {
                        obscure_error_if_true(
                            report_error_flag,
                            Status::internal(format!("Could not provide block: {}", err)),
                        )
                    });
                    if tx.send(result).await.is_err() {
                        warn!(
                            target: LOG_TARGET,
                            "[get_blocks] Request was cancelled while sending a response"
                        );
                    }
                }
            }
        });

        debug!(target: LOG_TARGET, "Sending GetBlocks response stream to client");
        Ok(Response::new(rx))
    }

    async fn get_tip_info(
        &self,
        _request: Request<tari_rpc::Empty>,
    ) -> Result<Response<tari_rpc::TipInfoResponse>, Status> {
        self.check_method_enabled(GrpcMethod::GetTipInfo)?;
        let report_error_flag = self.report_error_flag();
        debug!(target: LOG_TARGET, "Incoming GRPC request for BN tip data");

        let mut handler = self.node_service.clone();

        let meta = handler
            .get_metadata()
            .await
            .map_err(|e| obscure_error_if_true(report_error_flag, Status::internal(e.to_string())))?;

        // Determine if we are bootstrapped
        let status_watch = self.state_machine_handle.get_status_info_watch();
        let state: tari_rpc::BaseNodeState = (&status_watch.borrow().state_info).into();
        let response = tari_rpc::TipInfoResponse {
            metadata: Some(meta.into()),
            initial_sync_achieved: status_watch.borrow().bootstrapped,
            base_node_state: state.into(),
        };

        debug!(target: LOG_TARGET, "Sending MetaData response to client");
        Ok(Response::new(response))
    }

    async fn search_kernels(
        &self,
        request: Request<tari_rpc::SearchKernelsRequest>,
    ) -> Result<Response<Self::SearchKernelsStream>, Status> {
        self.check_method_enabled(GrpcMethod::SearchKernels)?;
        let report_error_flag = self.report_error_flag();
        debug!(target: LOG_TARGET, "Incoming GRPC request for SearchKernels");
        let request = request.into_inner();

        let kernels = request
            .signatures
            .into_iter()
            .map(|s| s.try_into())
            .collect::<Result<Vec<_>, _>>()
            .map_err(|e| {
                obscure_error_if_true(
                    report_error_flag,
                    Status::invalid_argument(format!("Invalid signatures provided: {}", e)),
                )
            })?;

        let mut handler = self.node_service.clone();

        let (mut tx, rx) = mpsc::channel(GET_BLOCKS_PAGE_SIZE);
        task::spawn(async move {
            let blocks = match handler.get_blocks_with_kernels(kernels).await {
                Err(err) => {
                    warn!(
                        target: LOG_TARGET,
                        "Error communicating with local base node: {:?}", err,
                    );
                    return;
                },
                Ok(data) => data,
            };
            for block in blocks {
                let result = block.try_into().map_err(|err| {
                    obscure_error_if_true(
                        report_error_flag,
                        Status::internal(format!("Could not provide block:{}", err)),
                    )
                });
                if tx.send(result).await.is_err() {
                    warn!(
                        target: LOG_TARGET,
                        "[search_kernels] Request was cancelled while sending a response"
                    );
                    return;
                }
            }
        });

        debug!(target: LOG_TARGET, "Sending SearchKernels response stream to client");
        Ok(Response::new(rx))
    }

    async fn search_utxos(
        &self,
        request: Request<tari_rpc::SearchUtxosRequest>,
    ) -> Result<Response<Self::SearchUtxosStream>, Status> {
        self.check_method_enabled(GrpcMethod::SearchUtxos)?;
        let report_error_flag = self.report_error_flag();
        debug!(target: LOG_TARGET, "Incoming GRPC request for SearchUtxos");
        let request = request.into_inner();

        let outputs = request
            .commitments
            .into_iter()
            .map(|s| Commitment::from_canonical_bytes(&s))
            .collect::<Result<Vec<_>, _>>()
            .map_err(|e| {
                obscure_error_if_true(
                    report_error_flag,
                    Status::invalid_argument(format!("Invalid commitments provided '{}'", e)),
                )
            })?;

        let mut handler = self.node_service.clone();

        let (mut tx, rx) = mpsc::channel(GET_BLOCKS_PAGE_SIZE);
        task::spawn(async move {
            let blocks = match handler.fetch_blocks_with_utxos(outputs).await {
                Err(err) => {
                    warn!(
                        target: LOG_TARGET,
                        "Error communicating with local base node: {:?}", err,
                    );
                    return;
                },
                Ok(data) => data,
            };
            for block in blocks {
                let result = block.try_into().map_err(|err| {
                    obscure_error_if_true(
                        report_error_flag,
                        Status::internal(format!("Could not provide block:{}", err)),
                    )
                });
                if tx.send(result).await.is_err() {
                    warn!(
                        target: LOG_TARGET,
                        "[search_utxos] Request was cancelled while sending a response"
                    );
                }
            }
        });

        debug!(target: LOG_TARGET, "Sending SearchUtxos response stream to client");
        Ok(Response::new(rx))
    }

    #[allow(clippy::useless_conversion)]
    async fn fetch_matching_utxos(
        &self,
        request: Request<tari_rpc::FetchMatchingUtxosRequest>,
    ) -> Result<Response<Self::FetchMatchingUtxosStream>, Status> {
        self.check_method_enabled(GrpcMethod::FetchMatchingUtxos)?;
        let report_error_flag = self.report_error_flag();
        debug!(target: LOG_TARGET, "Incoming GRPC request for FetchMatchingUtxos");
        let request = request.into_inner();

        let hashes = request
            .hashes
            .into_iter()
            .map(|s| s.try_into())
            .collect::<Result<Vec<_>, _>>()
            .map_err(|e| {
                obscure_error_if_true(
                    report_error_flag,
                    Status::invalid_argument(format!("Invalid hashes provided '{}'", e)),
                )
            })?;

        let mut handler = self.node_service.clone();

        let (mut tx, rx) = mpsc::channel(GET_BLOCKS_PAGE_SIZE);
        task::spawn(async move {
            let outputs = match handler.fetch_matching_utxos(hashes).await {
                Err(err) => {
                    warn!(
                        target: LOG_TARGET,
                        "Error communicating with local base node: {:?}", err,
                    );
                    let _ignore = tx.send(Err(obscure_error_if_true(
                        report_error_flag,
                        Status::internal(format!("Error communicating with local base node: {}", err)),
                    )));
                    return;
                },
                Ok(data) => data,
            };
            for output in outputs {
                match output.try_into() {
                    Ok(output) => {
                        let resp = tari_rpc::FetchMatchingUtxosResponse { output: Some(output) };
                        if tx.send(Ok(resp)).await.is_err() {
                            warn!(
                                target: LOG_TARGET,
                                "[fetch_matching_utxos] Request was cancelled while sending a response"
                            );
                            return;
                        }
                    },
                    Err(err) => {
                        let _ignore = tx.send(Err(obscure_error_if_true(
                            report_error_flag,
                            Status::internal(format!("Error communicating with local base node: {}", err)),
                        )));
                        return;
                    },
                }
            }
        });

        debug!(
            target: LOG_TARGET,
            "Sending FindMatchingUtxos response stream to client"
        );
        Ok(Response::new(rx))
    }

    async fn get_block_timing(
        &self,
        request: Request<tari_rpc::HeightRequest>,
    ) -> Result<Response<tari_rpc::BlockTimingResponse>, Status> {
        self.check_method_enabled(GrpcMethod::GetBlockTiming)?;
        let report_error_flag = self.report_error_flag();
        let request = request.into_inner();
        debug!(
            target: LOG_TARGET,
            "Incoming GRPC request for GetBlockTiming: from_tip: {:?} start_height: {:?} end_height: {:?}",
            request.from_tip,
            request.start_height,
            request.end_height
        );

        let mut handler = self.node_service.clone();
        let (start, end) = get_heights(&request, handler.clone()).await?;

        let num_requested = end.saturating_sub(start);
        if num_requested > BLOCK_TIMING_MAX_BLOCKS {
            warn!(
                target: LOG_TARGET,
                "GetBlockTiming request for too many blocks. Requested: {}. Max: {}.",
                num_requested,
                BLOCK_TIMING_MAX_BLOCKS
            );
            return Err(obscure_error_if_true(
                report_error_flag,
                Status::invalid_argument(format!(
                    "Exceeded max blocks request limit of {}",
                    BLOCK_TIMING_MAX_BLOCKS
                )),
            ));
        }

        let headers = handler.get_headers(start..=end).await.map_err(|err| {
            obscure_error_if_true(
                report_error_flag,
                Status::internal(format!("Could not provide headers:{}", err)),
            )
        })?;
        let headers = headers.into_iter().map(|h| h.into_header()).rev().collect::<Vec<_>>();

        let (max, min, avg) = BlockHeader::timing_stats(&headers);

        let response = tari_rpc::BlockTimingResponse { max, min, avg };
        debug!(target: LOG_TARGET, "Sending GetBlockTiming response to client");
        Ok(Response::new(response))
    }

    async fn get_constants(
        &self,
        request: Request<tari_rpc::BlockHeight>,
    ) -> Result<Response<tari_rpc::ConsensusConstants>, Status> {
        self.check_method_enabled(GrpcMethod::GetConstants)?;
        let report_error_flag = self.report_error_flag();
        debug!(target: LOG_TARGET, "Incoming GRPC request for GetConstants",);
        debug!(target: LOG_TARGET, "Sending GetConstants response to client");

        let block_height = request.into_inner().block_height;

        let consensus_manager = ConsensusManager::builder(self.network.as_network())
            .build()
            .map_err(|e| {
                obscure_error_if_true(
                    report_error_flag,
                    Status::unknown(format!("Could not retrieve consensus manager '{}'", e)),
                )
            })?;
        let consensus_constants = consensus_manager.consensus_constants(block_height);

        Ok(Response::new(tari_rpc::ConsensusConstants::from(
            consensus_constants.clone(),
        )))
    }

    async fn get_block_size(
        &self,
        request: Request<tari_rpc::BlockGroupRequest>,
    ) -> Result<Response<tari_rpc::BlockGroupResponse>, Status> {
        self.check_method_enabled(GrpcMethod::GetBlockSize)?;
        let report_error_flag = self.report_error_flag();
        get_block_group(
            self.node_service.clone(),
            request,
            BlockGroupType::BlockSize,
            report_error_flag,
        )
        .await
    }

    async fn get_block_fees(
        &self,
        request: Request<tari_rpc::BlockGroupRequest>,
    ) -> Result<Response<tari_rpc::BlockGroupResponse>, Status> {
        self.check_method_enabled(GrpcMethod::GetBlockFees)?;
        let report_error_flag = self.report_error_flag();
        get_block_group(
            self.node_service.clone(),
            request,
            BlockGroupType::BlockFees,
            report_error_flag,
        )
        .await
    }

    async fn get_version(&self, _request: Request<tari_rpc::Empty>) -> Result<Response<tari_rpc::StringValue>, Status> {
<<<<<<< HEAD
        if let Some(value) = self.check_method_enabled(GrpcMethod::GetVersion) {
            return value;
        }
        Ok(Response::new(env!("CARGO_PKG_VERSION").to_string().into()))
=======
        self.check_method_enabled(GrpcMethod::GetVersion)?;
        Ok(Response::new(consts::APP_VERSION.to_string().into()))
>>>>>>> 0c502348
    }

    async fn check_for_updates(
        &self,
        _request: Request<tari_rpc::Empty>,
    ) -> Result<Response<tari_rpc::SoftwareUpdate>, Status> {
        self.check_method_enabled(GrpcMethod::CheckForUpdates)?;
        let mut resp = tari_rpc::SoftwareUpdate::default();

        if let Some(ref update) = *self.software_updater.update_notifier().borrow() {
            resp.has_update = true;
            resp.version = update.version().to_string();
            resp.sha = update.to_hash_hex();
            resp.download_url = update.download_url().to_string();
        }

        Ok(Response::new(resp))
    }

    async fn get_tokens_in_circulation(
        &self,
        request: Request<tari_rpc::GetBlocksRequest>,
    ) -> Result<Response<Self::GetTokensInCirculationStream>, Status> {
        self.check_method_enabled(GrpcMethod::GetTokensInCirculation)?;
        let report_error_flag = self.report_error_flag();
        debug!(target: LOG_TARGET, "Incoming GRPC request for GetTokensInCirculation",);
        let request = request.into_inner();
        let mut heights = request.heights;
        heights = heights
            .drain(..cmp::min(heights.len(), GET_TOKENS_IN_CIRCULATION_MAX_HEIGHTS))
            .collect();
        let consensus_manager = ConsensusManager::builder(self.network.as_network())
            .build()
            .map_err(|e| {
                obscure_error_if_true(
                    report_error_flag,
                    Status::unknown(format!("Could not retrieve consensus manager '{}'", e)),
                )
            })?;

        let (mut tx, rx) = mpsc::channel(GET_TOKENS_IN_CIRCULATION_PAGE_SIZE);
        task::spawn(async move {
            let mut page: Vec<u64> = heights
                .drain(..cmp::min(heights.len(), GET_TOKENS_IN_CIRCULATION_PAGE_SIZE))
                .collect();
            while !page.is_empty() {
                let values: Vec<tari_rpc::ValueAtHeightResponse> = page
                    .clone()
                    .into_iter()
                    .map(|height| tari_rpc::ValueAtHeightResponse {
                        height,
                        value: consensus_manager.emission_schedule().supply_at_block(height).into(),
                    })
                    .collect();
                let result_size = values.len();
                for value in values {
                    if tx.send(Ok(value)).await.is_err() {
                        warn!(
                            target: LOG_TARGET,
                            "[get_tokens_in_circulation] Request was cancelled while sending a response"
                        );
                        return;
                    }
                }
                if result_size < GET_TOKENS_IN_CIRCULATION_PAGE_SIZE {
                    break;
                }
                page = heights
                    .drain(..cmp::min(heights.len(), GET_TOKENS_IN_CIRCULATION_PAGE_SIZE))
                    .collect();
            }
        });

        debug!(target: LOG_TARGET, "Sending GetTokensInCirculation response to client");
        Ok(Response::new(rx))
    }

    async fn get_sync_progress(
        &self,
        _request: Request<tari_rpc::Empty>,
    ) -> Result<Response<tari_rpc::SyncProgressResponse>, Status> {
        self.check_method_enabled(GrpcMethod::GetSyncProgress)?;
        let state = self
            .state_machine_handle
            .get_status_info_watch()
            .borrow()
            .state_info
            .clone();
        let response = match state {
            StateInfo::HeaderSync(None) => tari_rpc::SyncProgressResponse {
                tip_height: 0,
                local_height: 0,
                state: tari_rpc::SyncState::HeaderStarting.into(),
            },
            StateInfo::HeaderSync(Some(info)) => tari_rpc::SyncProgressResponse {
                tip_height: info.tip_height,
                local_height: info.local_height,
                state: tari_rpc::SyncState::Header.into(),
            },
            StateInfo::Connecting(_) => tari_rpc::SyncProgressResponse {
                tip_height: 0,
                local_height: 0,
                state: tari_rpc::SyncState::BlockStarting.into(),
            },
            StateInfo::BlockSync(info) => tari_rpc::SyncProgressResponse {
                tip_height: info.tip_height,
                local_height: info.local_height,
                state: tari_rpc::SyncState::Block.into(),
            },
            _ => tari_rpc::SyncProgressResponse {
                tip_height: 0,
                local_height: 0,
                state: if state.is_synced() {
                    tari_rpc::SyncState::Done.into()
                } else {
                    tari_rpc::SyncState::Startup.into()
                },
            },
        };
        Ok(Response::new(response))
    }

    async fn get_sync_info(
        &self,
        _request: Request<tari_rpc::Empty>,
    ) -> Result<Response<tari_rpc::SyncInfoResponse>, Status> {
        self.check_method_enabled(GrpcMethod::GetSyncInfo)?;
        debug!(target: LOG_TARGET, "Incoming GRPC request for BN sync data");
        let response = self
            .state_machine_handle
            .get_status_info_watch()
            .borrow()
            .state_info
            .get_block_sync_info()
            .map(|info| {
                let node_ids = info.sync_peer.node_id().to_string().into_bytes();
                tari_rpc::SyncInfoResponse {
                    tip_height: info.tip_height,
                    local_height: info.local_height,
                    peer_node_id: vec![node_ids],
                }
            })
            .unwrap_or_default();

        debug!(target: LOG_TARGET, "Sending SyncData response to client");
        Ok(Response::new(response))
    }

    // casting here is okay as we cannot have more than u32 kernels in a block
    #[allow(clippy::cast_possible_truncation)]
    async fn get_header_by_hash(
        &self,
        request: Request<tari_rpc::GetHeaderByHashRequest>,
    ) -> Result<Response<tari_rpc::BlockHeaderResponse>, Status> {
        self.check_method_enabled(GrpcMethod::GetHeaderByHash)?;
        let report_error_flag = self.report_error_flag();
        let tari_rpc::GetHeaderByHashRequest { hash } = request.into_inner();
        let mut node_service = self.node_service.clone();
        let hash_hex = hash.to_hex();
        let block_hash = hash.try_into().map_err(|e| {
            obscure_error_if_true(
                report_error_flag,
                Status::invalid_argument(format!("Malformed block hash '{}'", e)),
            )
        })?;
        let block = node_service
            .get_block_by_hash(block_hash)
            .await
            .map_err(|err| obscure_error_if_true(report_error_flag, Status::internal(err.to_string())))?
            .ok_or_else(|| {
                obscure_error_if_true(
                    report_error_flag,
                    Status::not_found(format!("Header not found with hash `{}`", hash_hex)),
                )
            })?;

        let (block, acc_data, confirmations) = block.dissolve();
        let total_block_reward = self
            .consensus_rules
            .calculate_coinbase_and_fees(block.header.height, block.body.kernels())
            .map_err(|e| obscure_error_if_true(report_error_flag, Status::out_of_range(e)))?;

        let resp = tari_rpc::BlockHeaderResponse {
            difficulty: acc_data.achieved_difficulty.into(),
            num_transactions: block.body.kernels().len() as u32,
            confirmations,
            header: Some(block.header.into()),
            reward: total_block_reward.into(),
        };

        Ok(Response::new(resp))
    }

    async fn identify(&self, _: Request<tari_rpc::Empty>) -> Result<Response<tari_rpc::NodeIdentity>, Status> {
        self.check_method_enabled(GrpcMethod::Identify)?;
        let identity = self.comms.node_identity_ref();
        Ok(Response::new(tari_rpc::NodeIdentity {
            public_key: identity.public_key().to_vec(),
            public_addresses: identity.public_addresses().iter().map(|a| a.to_string()).collect(),
            node_id: identity.node_id().to_vec(),
        }))
    }

    async fn get_network_status(
        &self,
        _: Request<tari_rpc::Empty>,
    ) -> Result<Response<tari_rpc::NetworkStatusResponse>, Status> {
        self.check_method_enabled(GrpcMethod::GetNetworkStatus)?;
        let report_error_flag = self.report_error_flag();
        let status = self
            .comms
            .connectivity()
            .get_connectivity_status()
            .await
            .map_err(|err| obscure_error_if_true(report_error_flag, Status::internal(err.to_string())))?;

        let latency = self
            .liveness
            .clone()
            .get_network_avg_latency()
            .await
            .map_err(|err| obscure_error_if_true(report_error_flag, Status::internal(err.to_string())))?;

        let resp = tari_rpc::NetworkStatusResponse {
            status: tari_rpc::ConnectivityStatus::from(status) as i32,
            avg_latency_ms: latency
                .map(|l| u32::try_from(l.as_millis()).unwrap_or(u32::MAX))
                .unwrap_or(0),
            num_node_connections: u32::try_from(status.num_connected_nodes()).map_err(|e| {
                obscure_error_if_true(
                    report_error_flag,
                    Status::internal(format!("Error converting usize to u32 '{}'", e)),
                )
            })?,
        };

        Ok(Response::new(resp))
    }

    async fn list_connected_peers(
        &self,
        _: Request<tari_rpc::Empty>,
    ) -> Result<Response<tari_rpc::ListConnectedPeersResponse>, Status> {
        self.check_method_enabled(GrpcMethod::ListConnectedPeers)?;
        let report_error_flag = self.report_error_flag();
        let mut connectivity = self.comms.connectivity();
        let peer_manager = self.comms.peer_manager();
        let connected_peers = connectivity
            .get_active_connections()
            .await
            .map_err(|err| obscure_error_if_true(report_error_flag, Status::internal(err.to_string())))?;

        let mut peers = Vec::with_capacity(connected_peers.len());
        for peer in connected_peers {
            peers.push(
                peer_manager
                    .find_by_node_id(peer.peer_node_id())
                    .await
                    .map_err(|err| obscure_error_if_true(report_error_flag, Status::internal(err.to_string())))?
                    .ok_or_else(|| {
                        obscure_error_if_true(
                            report_error_flag,
                            Status::not_found(format!("Peer {} not found", peer.peer_node_id())),
                        )
                    })?,
            );
        }

        let resp = tari_rpc::ListConnectedPeersResponse {
            connected_peers: peers.into_iter().map(Into::into).collect(),
        };

        Ok(Response::new(resp))
    }

    async fn get_mempool_stats(
        &self,
        _: Request<tari_rpc::Empty>,
    ) -> Result<Response<tari_rpc::MempoolStatsResponse>, Status> {
        self.check_method_enabled(GrpcMethod::GetMempoolStats)?;
        let report_error_flag = self.report_error_flag();
        let mut mempool_handle = self.mempool_service.clone();

        let mempool_stats = mempool_handle.get_mempool_stats().await.map_err(|e| {
            error!(target: LOG_TARGET, "Error submitting query:{}", e);
            obscure_error_if_true(report_error_flag, Status::internal(e.to_string()))
        })?;

        let response = tari_rpc::MempoolStatsResponse {
            unconfirmed_txs: mempool_stats.unconfirmed_txs,
            reorg_txs: mempool_stats.reorg_txs,
            unconfirmed_weight: mempool_stats.unconfirmed_weight,
        };

        Ok(Response::new(response))
    }

    async fn get_shard_key(
        &self,
        request: Request<tari_rpc::GetShardKeyRequest>,
    ) -> Result<Response<tari_rpc::GetShardKeyResponse>, Status> {
        self.check_method_enabled(GrpcMethod::GetShardKey)?;
        let request = request.into_inner();
        let report_error_flag = self.report_error_flag();
        let mut handler = self.node_service.clone();
        let public_key = PublicKey::from_canonical_bytes(&request.public_key)
            .map_err(|e| obscure_error_if_true(report_error_flag, Status::invalid_argument(e.to_string())))?;

        let shard_key = handler.get_shard_key(request.height, public_key).await.map_err(|e| {
            error!(target: LOG_TARGET, "Error {}", e);
            obscure_error_if_true(report_error_flag, Status::internal(e.to_string()))
        })?;
        if let Some(shard_key) = shard_key {
            Ok(Response::new(tari_rpc::GetShardKeyResponse {
                shard_key: shard_key.to_vec(),
                found: true,
            }))
        } else {
            Ok(Response::new(tari_rpc::GetShardKeyResponse {
                shard_key: vec![],
                found: false,
            }))
        }
    }

    async fn get_active_validator_nodes(
        &self,
        request: Request<tari_rpc::GetActiveValidatorNodesRequest>,
    ) -> Result<Response<Self::GetActiveValidatorNodesStream>, Status> {
        self.check_method_enabled(GrpcMethod::GetActiveValidatorNodes)?;
        let request = request.into_inner();
        debug!(target: LOG_TARGET, "Incoming GRPC request for GetActiveValidatorNodes");

        let mut handler = self.node_service.clone();
        let (mut tx, rx) = mpsc::channel(1000);

        let sidechain_id = if request.sidechain_id.is_empty() {
            None
        } else {
            Some(
                PublicKey::from_canonical_bytes(&request.sidechain_id)
                    .map_err(|e| Status::invalid_argument(format!("Invalid sidechain_id '{}'", e)))?,
            )
        };

        task::spawn(async move {
            let active_validator_nodes = match handler.get_active_validator_nodes(request.height, sidechain_id).await {
                Err(err) => {
                    warn!(target: LOG_TARGET, "Base node service error: {}", err,);
                    return;
                },
                Ok(data) => data,
            };

            for ValidatorNodeRegistrationInfo {
                public_key,
                sidechain_id,
                shard_key,
            } in active_validator_nodes
            {
                let active_validator_node = tari_rpc::GetActiveValidatorNodesResponse {
                    public_key: public_key.to_vec(),
                    shard_key: shard_key.to_vec(),
                    sidechain_id: sidechain_id.as_ref().map(|n| n.to_vec()).unwrap_or(vec![0u8; 32]),
                };

                if tx.send(Ok(active_validator_node)).await.is_err() {
                    debug!(
                        target: LOG_TARGET,
                        "[get_active_validator_nodes] Client has disconnected before stream completed"
                    );
                    return;
                }
            }
        });
        debug!(
            target: LOG_TARGET,
            "Sending GetActiveValidatorNodes response stream to client"
        );
        Ok(Response::new(rx))
    }

    async fn get_template_registrations(
        &self,
        request: Request<tari_rpc::GetTemplateRegistrationsRequest>,
    ) -> Result<Response<Self::GetTemplateRegistrationsStream>, Status> {
        self.check_method_enabled(GrpcMethod::GetTemplateRegistrations)?;
        let request = request.into_inner();
        let report_error_flag = self.report_error_flag();
        debug!(target: LOG_TARGET, "Incoming GRPC request for GetTemplateRegistrations");

        let (mut tx, rx) = mpsc::channel(10);

        let start_hash = Some(request.start_hash)
            .filter(|x| !x.is_empty())
            .map(FixedHash::try_from)
            .transpose()
            .map_err(|e| {
                obscure_error_if_true(
                    report_error_flag,
                    Status::invalid_argument(format!("Invalid start_hash '{}'", e)),
                )
            })?;

        let mut node_service = self.node_service.clone();

        let start_height = match start_hash {
            Some(hash) => {
                let header = node_service
                    .get_header_by_hash(hash)
                    .await
                    .map_err(|err| obscure_error_if_true(self.report_grpc_error, Status::internal(err.to_string())))?;
                header.map(|h| h.height()).ok_or_else(|| {
                    obscure_error_if_true(report_error_flag, Status::not_found("Start hash not found"))
                })?
            },
            None => 0,
        };

        if request.count == 0 {
            return Ok(Response::new(rx));
        }

        let end_height = start_height.checked_add(request.count).ok_or_else(|| {
            obscure_error_if_true(
                report_error_flag,
                Status::invalid_argument("Request start height + count overflows u64"),
            )
        })?;

        task::spawn(async move {
            let template_registrations = match node_service.get_template_registrations(start_height, end_height).await {
                Err(err) => {
                    warn!(target: LOG_TARGET, "Base node service error: {}", err);
                    return;
                },
                Ok(data) => data,
            };

            for template_registration in template_registrations {
                let registration = template_registration.registration_data.into();

                let resp = tari_rpc::GetTemplateRegistrationResponse {
                    utxo_hash: template_registration.output_hash.to_vec(),
                    registration: Some(registration),
                };

                if tx.send(Ok(resp)).await.is_err() {
                    debug!(
                        target: LOG_TARGET,
                        "[get_template_registrations] Client has disconnected before stream completed"
                    );
                    return;
                }
            }
        });
        debug!(
            target: LOG_TARGET,
            "Sending GetTemplateRegistrations response stream to client"
        );
        Ok(Response::new(rx))
    }

    #[allow(clippy::too_many_lines)]
    async fn get_side_chain_utxos(
        &self,
        request: Request<tari_rpc::GetSideChainUtxosRequest>,
    ) -> Result<Response<Self::GetSideChainUtxosStream>, Status> {
        self.check_method_enabled(GrpcMethod::GetSideChainUtxos)?;
        let request = request.into_inner();
        let report_error_flag = self.report_error_flag();
        debug!(target: LOG_TARGET, "Incoming GRPC request for GetTemplateRegistrations");

        let (mut tx, rx) = mpsc::channel(10);

        let start_hash = Some(request.start_hash)
            .filter(|x| !x.is_empty())
            .map(FixedHash::try_from)
            .transpose()
            .map_err(|e| {
                obscure_error_if_true(
                    report_error_flag,
                    Status::invalid_argument(format!("Invalid start_hash '{}'", e)),
                )
            })?;

        let mut node_service = self.node_service.clone();

        let start_header = match start_hash {
            Some(hash) => node_service
                .get_header_by_hash(hash)
                .await
                .map_err(|err| obscure_error_if_true(self.report_grpc_error, Status::internal(err.to_string())))?
                .ok_or_else(|| obscure_error_if_true(report_error_flag, Status::not_found("Start hash not found")))?,
            None => node_service
                .get_header(0)
                .await
                .map_err(|err| obscure_error_if_true(self.report_grpc_error, Status::internal(err.to_string())))?
                .ok_or_else(|| {
                    obscure_error_if_true(report_error_flag, Status::unavailable("Genesis block not available"))
                })?,
        };

        if request.count == 0 {
            return Ok(Response::new(rx));
        }

        let start_height = start_header.height();
        let end_height = start_height.checked_add(request.count - 1).ok_or_else(|| {
            obscure_error_if_true(
                report_error_flag,
                Status::invalid_argument("Request start height + count overflows u64"),
            )
        })?;

        task::spawn(async move {
            let mut current_header = start_header;

            for height in start_height..=end_height {
                let header_hash = *current_header.hash();
                let utxos = match node_service.fetch_unspent_utxos_in_block(header_hash).await {
                    Ok(utxos) => utxos,
                    Err(e) => {
                        warn!(target: LOG_TARGET, "Base node service error: {}", e);
                        return;
                    },
                };

                let next_header = match node_service.get_header(height.saturating_add(1)).await {
                    Ok(h) => h,
                    Err(e) => {
                        let _ignore = tx.send(Err(obscure_error_if_true(
                            report_error_flag,
                            Status::internal(e.to_string()),
                        )));
                        return;
                    },
                };

                let sidechain_outputs = utxos
                    .into_iter()
                    .filter(|u| u.features.output_type.is_sidechain_type())
                    .map(TryInto::try_into)
                    .collect::<Result<Vec<_>, _>>();

                match sidechain_outputs {
                    Ok(outputs) => {
                        let resp = tari_rpc::GetSideChainUtxosResponse {
                            block_info: Some(tari_rpc::BlockInfo {
                                height: current_header.height(),
                                hash: header_hash.to_vec(),
                                next_block_hash: next_header.as_ref().map(|h| h.hash().to_vec()).unwrap_or_default(),
                            }),
                            outputs,
                        };

                        if tx.send(Ok(resp)).await.is_err() {
                            debug!(
                                target: LOG_TARGET,
                                "[get_template_registrations] Client has disconnected before stream completed"
                            );
                            return;
                        }
                    },
                    Err(e) => {
                        warn!(
                            target: LOG_TARGET,
                            "Error sending converting sidechain output for GRPC: {}", e
                        );
                        let _ignore = tx
                            .send(Err(obscure_error_if_true(
                                report_error_flag,
                                Status::internal(format!("Error converting sidechain output: {}", e)),
                            )))
                            .await;
                        return;
                    },
                };

                match next_header {
                    Some(header) => {
                        current_header = header;
                    },
                    None => break,
                }
            }
        });
        debug!(
            target: LOG_TARGET,
            "Sending GetTemplateRegistrations response stream to client"
        );
        Ok(Response::new(rx))
    }
}

enum BlockGroupType {
    BlockFees,
    BlockSize,
}
async fn get_block_group(
    mut handler: LocalNodeCommsInterface,
    request: Request<tari_rpc::BlockGroupRequest>,
    block_group_type: BlockGroupType,
    report_error_flag: bool,
) -> Result<Response<tari_rpc::BlockGroupResponse>, Status> {
    let request = request.into_inner();
    let calc_type_response = request.calc_type;
    let calc_type: CalcType = request.calc_type();
    let height_request: tari_rpc::HeightRequest = request.into();

    debug!(
        target: LOG_TARGET,
        "Incoming GRPC request for GetBlockSize: from_tip: {:?} start_height: {:?} end_height: {:?}",
        height_request.from_tip,
        height_request.start_height,
        height_request.end_height
    );

    let (start, end) = get_heights(&height_request, handler.clone())
        .await
        .map_err(|e| obscure_error_if_true(report_error_flag, e))?;

    let blocks = match handler.get_blocks(start..=end, false).await {
        Err(err) => {
            warn!(
                target: LOG_TARGET,
                "Error communicating with local base node: {:?}", err,
            );
            vec![]
        },
        Ok(data) => data,
    };
    let extractor = match block_group_type {
        BlockGroupType::BlockFees => block_fees,
        BlockGroupType::BlockSize => block_size,
    };
    let values = blocks.iter().map(extractor).collect::<Vec<u64>>();
    let value = match calc_type {
        CalcType::Median => median(values).map(|v| vec![v]),
        CalcType::Mean => mean(values).map(|v| vec![v]),
        CalcType::Quantile => {
            return Err(obscure_error_if_true(
                report_error_flag,
                Status::unimplemented("Quantile has not been implemented"),
            ))
        },
        CalcType::Quartile => {
            return Err(obscure_error_if_true(
                report_error_flag,
                Status::unimplemented("Quartile has not been implemented"),
            ))
        },
    }
    .unwrap_or_default();
    debug!(
        target: LOG_TARGET,
        "Sending GetBlockSize response to client: {:?}", value
    );
    Ok(Response::new(tari_rpc::BlockGroupResponse {
        value,
        calc_type: calc_type_response,
    }))
}<|MERGE_RESOLUTION|>--- conflicted
+++ resolved
@@ -33,15 +33,10 @@
     tari_rpc,
     tari_rpc::{CalcType, Sorting},
 };
-<<<<<<< HEAD
-use tari_common_types::types::{Commitment, FixedHash, PublicKey, Signature};
-=======
-use minotari_app_utilities::consts;
 use tari_common_types::{
     tari_address::TariAddress,
     types::{Commitment, FixedHash, PublicKey, Signature},
 };
->>>>>>> 0c502348
 use tari_comms::{Bytes, CommsNode};
 use tari_core::{
     base_node::{
@@ -1889,15 +1884,8 @@
     }
 
     async fn get_version(&self, _request: Request<tari_rpc::Empty>) -> Result<Response<tari_rpc::StringValue>, Status> {
-<<<<<<< HEAD
-        if let Some(value) = self.check_method_enabled(GrpcMethod::GetVersion) {
-            return value;
-        }
+        self.check_method_enabled(GrpcMethod::GetVersion)?;
         Ok(Response::new(env!("CARGO_PKG_VERSION").to_string().into()))
-=======
-        self.check_method_enabled(GrpcMethod::GetVersion)?;
-        Ok(Response::new(consts::APP_VERSION.to_string().into()))
->>>>>>> 0c502348
     }
 
     async fn check_for_updates(
