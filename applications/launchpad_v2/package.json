{
  "name": "tari-launchpad",
  "version": "0.1.0",
  "private": true,
  "dependencies": {
<<<<<<< HEAD
    "@headlessui/react": "^1.5.0",
=======
>>>>>>> 0a38f1bc
    "@reduxjs/toolkit": "^1.8.1",
    "@tauri-apps/api": "^1.0.0-rc.3",
    "@types/jest": "^27.0.1",
    "@types/node": "^16.7.13",
    "@types/react": "^18.0.0",
    "@types/react-dom": "^18.0.0",
    "react": ">=18.0.0",
    "react-dom": ">=18.0.0",
    "react-redux": "^8.0.0",
    "react-scripts": "5.0.0",
    "react-spring": "^9.4.5-beta.1",
    "styled-components": "^5.3.5",
    "typescript": "^4.4.2",
    "web-vitals": "^2.1.0"
  },
  "scripts": {
    "start": "cross-env BROWSER=none react-scripts start",
    "build": "react-scripts build",
    "test": "jest --reporters=default --reporters=jest-junit",
    "test:watch": "npm run test -- --watch",
    "test:ci": "jest --ci --runInBand --reporters=default --reporters=jest-junit",
    "eject": "react-scripts eject",
    "lint": "eslint .",
    "lint:fix": "eslint . --fix",
    "lint:test": "mkdir -p temp/reports && eslint . --format junit --output-file temp/reports/launchpad_eslint.xml",
    "tauri": "tauri",
    "dev": "tauri dev",
    "bundle": "tauri build",
    "preinstall": "npx npm-force-resolutions"
  },
  "eslintConfig": {
    "extends": [
      "react-app",
      "react-app/jest"
    ]
  },
  "jest-junit": {
    "outputDirectory": "temp/reports/junit",
    "outputName": "junit.xml",
    "uniqueOutputName": "false"
  },
  "browserslist": {
    "production": [
      ">0.2%",
      "not dead",
      "not op_mini all"
    ],
    "development": [
      "last 1 chrome version",
      "last 1 firefox version",
      "last 1 safari version"
    ]
  },
  "peerDependencies": {
    "react": ">=18.0.0",
    "react-dom": ">=18.0.0"
  },
  "resolutions": {
    "react": ">=18.0.0",
    "react-dom": ">=18.0.0"
  },
  "overrides": {
    "react": ">=18.0.0",
    "react-dom": ">=18.0.0"
  },
  "devDependencies": {
    "@tauri-apps/cli": "^1.0.0-rc.8",
    "@testing-library/jest-dom": "^5.16.4",
    "@testing-library/react": "^13.0.1",
    "@testing-library/user-event": "^14.1.0",
    "@types/styled-components": "^5.1.25",
    "@typescript-eslint/eslint-plugin": "^5.19.0",
    "@typescript-eslint/parser": "^5.19.0",
    "cross-env": "^7.0.3",
    "eslint": "^8.13.0",
    "eslint-config-prettier": "^8.5.0",
    "eslint-plugin-prettier": "^4.0.0",
    "eslint-plugin-react": "^7.29.4",
    "jest-junit": "^13.1.0",
    "prettier": "^2.6.2",
    "ts-jest": "^27.1.4"
  },
  "optionalDependencies": {
    "@tauri-apps/cli-linux-x64-gnu": "1.0.0-rc.8"
  }
}<|MERGE_RESOLUTION|>--- conflicted
+++ resolved
@@ -3,10 +3,7 @@
   "version": "0.1.0",
   "private": true,
   "dependencies": {
-<<<<<<< HEAD
     "@headlessui/react": "^1.5.0",
-=======
->>>>>>> 0a38f1bc
     "@reduxjs/toolkit": "^1.8.1",
     "@tauri-apps/api": "^1.0.0-rc.3",
     "@types/jest": "^27.0.1",
