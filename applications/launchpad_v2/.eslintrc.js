--- conflicted
+++ resolved
@@ -26,15 +26,7 @@
     'no-console': 1,
     quotes: ['error', 'single'],
     'react/react-in-jsx-scope': 'off',
-<<<<<<< HEAD
     semi: ['error', 'never'],
+    'object-curly-spacing': ['error', 'always', { objectsInObjects: true }],
   },
-=======
-    'semi': [
-      'error',
-      'never'
-    ],
-    'object-curly-spacing': ['error', 'always', { 'objectsInObjects': true }]
-  }
->>>>>>> 675526f2
 }