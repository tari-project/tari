--- conflicted
+++ resolved
@@ -1,43 +1,13 @@
 import { useSelector } from 'react-redux'
 import styled, { ThemeProvider } from 'styled-components'
 
-<<<<<<< HEAD
-import logo from './logo.svg'
-import './App.css'
-import { ThemeProvider } from 'styled-components'
-import GlobalStyle from './styles/globalStyles'
-=======
 import { selectThemeConfig } from './store/app/selectors'
->>>>>>> 484614ba
 
 import HomePage from './pages/home'
 
 import './styles/App.css'
+import GlobalStyle from './styles/globalStyles'
 
-<<<<<<< HEAD
-  return (
-    <ThemeProvider theme={{}}>
-      <GlobalStyle />
-      <div className="App">
-        <header className="App-header">
-          <img src={logo} className="App-logo" alt="logo" />
-          <p>
-          Edit <code>src/App.tsx</code> and save to reload.
-          </p>
-          <a
-            className="App-link"
-            href="https://reactjs.org"
-            target="_blank"
-            rel="noopener noreferrer"
-          >
-          Learn React
-          </a>
-          <p>available docker images:<br/>
-            {images.map(img => <em key={img}>{img}{', '}</em>)}
-          </p>
-        </header>
-      </div>
-=======
 const AppContainer = styled.div`
   background: ${({ theme }) => theme.background};
   display: flex;
@@ -51,10 +21,10 @@
 
   return (
     <ThemeProvider theme={themeConfig}>
+      <GlobalStyle />
       <AppContainer>
         <HomePage />
       </AppContainer>
->>>>>>> 484614ba
     </ThemeProvider>
   )
 }
