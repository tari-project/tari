--- conflicted
+++ resolved
@@ -25,10 +25,7 @@
     | 'microOblique'
   children: ReactNode
   color?: string
-<<<<<<< HEAD
   style?: CSSProperties
-=======
   as?: 'h1' | 'h2' | 'h3' | 'h4' | 'h4' | 'h5' | 'h6' | 'h7' | 'p' | 'span'
   testId?: string
->>>>>>> a39f0929
 }