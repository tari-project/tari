--- conflicted
+++ resolved
@@ -4,15 +4,11 @@
 description = "This crate is to provide a single source for all cross application grpc files and conversions to and from tari::core"
 repository = "https://github.com/tari-project/tari"
 license = "BSD-3-Clause"
-<<<<<<< HEAD
 version = "0.53.0-dan.0"
-=======
-version = "1.0.0-pre.4"
->>>>>>> 3ab7d5db
 edition = "2018"
 
 [dependencies]
-tari_common_types = {  path = "../../base_layer/common_types" }
+tari_common_types = { path = "../../base_layer/common_types" }
 tari_comms = { path = "../../comms/core" }
 tari_core = { path = "../../base_layer/core" }
 tari_crypto = { version = "0.20" }
@@ -31,11 +27,13 @@
 subtle = { version = "2.5.0", features = ["core_hint_black_box"] }
 thiserror = "1"
 tokio = { version = "1.23", features = ["fs"] }
-tonic = { version = "0.8.3", features = ["tls"]}
+tonic = { version = "0.8.3", features = ["tls"] }
 zeroize = "1"
 
 [build-dependencies]
 tonic-build = "0.8.4"
 
 [package.metadata.cargo-machete]
-ignored = ["prost"] # this is so we can run cargo machete without getting false positive about macro dependancies+ignored = [
+  "prost",
+] # this is so we can run cargo machete without getting false positive about macro dependancies