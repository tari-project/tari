// Copyright 2021. The Tari Project
//
// Redistribution and use in source and binary forms, with or without modification, are permitted provided that the
// following conditions are met:
//
// 1. Redistributions of source code must retain the above copyright notice, this list of conditions and the following
// disclaimer.
//
// 2. Redistributions in binary form must reproduce the above copyright notice, this list of conditions and the
// following disclaimer in the documentation and/or other materials provided with the distribution.
//
// 3. Neither the name of the copyright holder nor the names of its contributors may be used to endorse or promote
// products derived from this software without specific prior written permission.
//
// THIS SOFTWARE IS PROVIDED BY THE COPYRIGHT HOLDERS AND CONTRIBUTORS "AS IS" AND ANY EXPRESS OR IMPLIED WARRANTIES,
// INCLUDING, BUT NOT LIMITED TO, THE IMPLIED WARRANTIES OF MERCHANTABILITY AND FITNESS FOR A PARTICULAR PURPOSE ARE
// DISCLAIMED. IN NO EVENT SHALL THE COPYRIGHT HOLDER OR CONTRIBUTORS BE LIABLE FOR ANY DIRECT, INDIRECT, INCIDENTAL,
// SPECIAL, EXEMPLARY, OR CONSEQUENTIAL DAMAGES (INCLUDING, BUT NOT LIMITED TO, PROCUREMENT OF SUBSTITUTE GOODS OR
// SERVICES; LOSS OF USE, DATA, OR PROFITS; OR BUSINESS INTERRUPTION) HOWEVER CAUSED AND ON ANY THEORY OF LIABILITY,
// WHETHER IN CONTRACT, STRICT LIABILITY, OR TORT (INCLUDING NEGLIGENCE OR OTHERWISE) ARISING IN ANY WAY OUT OF THE
// USE OF THIS SOFTWARE, EVEN IF ADVISED OF THE POSSIBILITY OF SUCH DAMAGE.

use std::{
    convert::TryFrom,
    sync::{
        atomic::{AtomicBool, Ordering},
        Arc,
        RwLock,
    },
    thread,
    time::Instant,
};

use config::MinerConfig;
use errors::{err_empty, MinerError};
use futures::stream::StreamExt;
use log::*;
use miner::Miner;
use tari_app_grpc::tari_rpc::{base_node_client::BaseNodeClient, wallet_client::WalletClient};
use tari_app_utilities::initialization::init_configuration;
use tari_common::{
    configuration::bootstrap::ApplicationType,
    exit_codes::{ExitCode, ExitError},
    ConfigBootstrap,
    DefaultConfigLoader,
};
use tari_comms::utils::multiaddr::multiaddr_to_socketaddr;
use tari_core::blocks::BlockHeader;
use tari_crypto::{ristretto::RistrettoPublicKey, tari_utilities::hex::Hex};
use tokio::{runtime::Runtime, time::sleep};
use tonic::transport::Channel;
use utils::{coinbase_request, extract_outputs_and_kernels};

use crate::{
    miner::MiningReport,
    stratum::{
        stratum_controller::controller::Controller,
        stratum_miner::miner::StratumMiner,
        stratum_statistics::stats::Statistics,
    },
};

pub const LOG_TARGET: &str = "tari_mining_node::miner::main";
pub const LOG_TARGET_FILE: &str = "tari_mining_node::logging::miner::main";

mod config;
mod difficulty;
mod errors;
mod miner;
mod stratum;
mod utils;

/// Application entry point
fn main() {
    let rt = Runtime::new().expect("Failed to start tokio runtime");
    match rt.block_on(main_inner()) {
        Ok(_) => std::process::exit(0),
        Err(err) => {
            eprintln!("Fatal error: {:?}", err);
            let exit_code = err.exit_code;
            error!(target: LOG_TARGET, "Exiting with code: {:?}", exit_code);
            std::process::exit(exit_code as i32)
        },
    }
}

<<<<<<< HEAD
async fn main_inner() -> Result<(), ExitCodes> {
    let (bootstrap, _global, cfg) = init_configuration(ApplicationType::MiningNode)?;
    let config = <MinerConfig as DefaultConfigLoader>::load_from(&cfg).expect("Failed to load config");
=======
async fn main_inner() -> Result<(), ExitError> {
    let (bootstrap, global, cfg) = init_configuration(ApplicationType::MiningNode)?;
    let mut config = <MinerConfig as DefaultConfigLoader>::load_from(&cfg).expect("Failed to load config");
    config.mine_on_tip_only = global.mine_on_tip_only;
    config.num_mining_threads = global.num_mining_threads;
    config.validate_tip_timeout_sec = global.validate_tip_timeout_sec;
    config.mining_worker_name = global.mining_worker_name.clone();
    config.mining_wallet_address = global.mining_wallet_address.clone();
    config.mining_pool_address = global.mining_pool_address.clone();
    if let Some(base_node_config) = global.base_node_config {
        if let Some(grpc_address) = base_node_config.grpc_address {
            config.base_node_addr = grpc_address;
        }
    }
    if let Some(wallet_config) = global.wallet_config {
        if let Some(grpc_address) = wallet_config.grpc_address {
            config.wallet_addr = grpc_address;
        }
    }
>>>>>>> 2ccf9a8f
    debug!(target: LOG_TARGET_FILE, "{:?}", bootstrap);
    debug!(target: LOG_TARGET_FILE, "{:?}", config);

    if !config.mining_wallet_address.is_empty() && !config.mining_pool_address.is_empty() {
        let url = config.mining_pool_address.clone();
        let mut miner_address = config.mining_wallet_address.clone();
        let _ = RistrettoPublicKey::from_hex(&miner_address).map_err(|_| {
            ExitError::new(
                ExitCode::ConfigError,
                "Miner is not configured with a valid wallet address.",
            )
        })?;
        if !config.mining_worker_name.is_empty() {
            miner_address += &format!("{}{}", ".", &config.mining_worker_name);
        }
        let stats = Arc::new(RwLock::new(Statistics::default()));
        let mut mc = Controller::new(stats.clone()).unwrap_or_else(|e| {
            debug!(target: LOG_TARGET_FILE, "Error loading mining controller: {}", e);
            panic!("Error loading mining controller: {}", e);
        });
        let cc =
            stratum::controller::Controller::new(&url, Some(miner_address), None, None, mc.tx.clone(), stats.clone())
                .unwrap_or_else(|e| {
                    debug!(
                        target: LOG_TARGET_FILE,
                        "Error loading stratum client controller: {:?}", e
                    );
                    panic!("Error loading stratum client controller: {:?}", e);
                });
        let miner_stopped = Arc::new(AtomicBool::new(false));
        let client_stopped = Arc::new(AtomicBool::new(false));

        mc.set_client_tx(cc.tx.clone());
        let mut miner = StratumMiner::new(config, stats);
        if let Err(e) = miner.start_solvers() {
            println!("Error. Please check logs for further info.");
            println!("Error details:");
            println!("{:?}", e);
            println!("Exiting");
        }

        let miner_stopped_internal = miner_stopped.clone();
        let _ = thread::Builder::new()
            .name("mining_controller".to_string())
            .spawn(move || {
                if let Err(e) = mc.run(miner) {
                    error!(target: LOG_TARGET, "Error. Please check logs for further info: {:?}", e);
                    return;
                }
                miner_stopped_internal.store(true, Ordering::Relaxed);
            });

        let client_stopped_internal = client_stopped.clone();
        let _ = thread::Builder::new()
            .name("client_controller".to_string())
            .spawn(move || {
                cc.run();
                client_stopped_internal.store(true, Ordering::Relaxed);
            });

        loop {
            if miner_stopped.load(Ordering::Relaxed) && client_stopped.load(Ordering::Relaxed) {
                thread::sleep(std::time::Duration::from_millis(100));
                break;
            }
            thread::sleep(std::time::Duration::from_millis(100));
        }
        Ok(())
    } else {
<<<<<<< HEAD
        let (mut node_conn, mut wallet_conn) = connect(&config).await.map_err(ExitCodes::grpc)?;
=======
        config.mine_on_tip_only = global.mine_on_tip_only;
        debug!(
            target: LOG_TARGET_FILE,
            "mine_on_tip_only is {}", config.mine_on_tip_only
        );
        let (mut node_conn, mut wallet_conn) = connect(&config)
            .await
            .map_err(|err| ExitError::new(ExitCode::GrpcError, format!("GRPC connection error: {}", err)))?;
>>>>>>> 2ccf9a8f

        let mut blocks_found: u64 = 0;
        loop {
            debug!(target: LOG_TARGET, "Starting new mining cycle");
            match mining_cycle(&mut node_conn, &mut wallet_conn, &config, &bootstrap).await {
                err @ Err(MinerError::GrpcConnection(_)) | err @ Err(MinerError::GrpcStatus(_)) => {
                    // Any GRPC error we will try to reconnect with a standard delay
                    error!(target: LOG_TARGET, "Connection error: {:?}", err);
                    loop {
                        info!(target: LOG_TARGET, "Holding for {:?}", config.wait_timeout());
                        sleep(config.wait_timeout()).await;
                        match connect(&config).await {
                            Ok((nc, wc)) => {
                                node_conn = nc;
                                wallet_conn = wc;
                                break;
                            },
                            Err(err) => {
                                error!(target: LOG_TARGET, "Connection error: {:?}", err);
                                continue;
                            },
                        }
                    }
                },
                Err(MinerError::MineUntilHeightReached(h)) => {
                    warn!(
                        target: LOG_TARGET,
                        "Prescribed blockchain height {} reached. Aborting ...", h
                    );
                    return Ok(());
                },
                Err(MinerError::MinerLostBlock(h)) => {
                    warn!(
                        target: LOG_TARGET,
                        "Height {} already mined by other node. Restarting ...", h
                    );
                },
                Err(err) => {
                    error!(target: LOG_TARGET, "Error: {:?}", err);
                    sleep(config.wait_timeout()).await;
                },
                Ok(submitted) => {
                    info!(target: LOG_TARGET, "Found block");
                    if submitted {
                        blocks_found += 1;
                    }
                    if let Some(max_blocks) = bootstrap.miner_max_blocks {
                        if blocks_found >= max_blocks {
                            return Ok(());
                        }
                    }
                },
            }
        }
    }
}

async fn connect(config: &MinerConfig) -> Result<(BaseNodeClient<Channel>, WalletClient<Channel>), MinerError> {
    let base_node_addr = multiaddr_to_socketaddr(&config.base_node_addr)?;
    info!(target: LOG_TARGET, "Connecting to base node at {}", base_node_addr);
    let node_conn = BaseNodeClient::connect(format!("http://{}", base_node_addr)).await?;
    let wallet_addr = multiaddr_to_socketaddr(&config.wallet_addr)?;
    info!(target: LOG_TARGET, "Connecting to wallet at {}", wallet_addr);
    let wallet_conn = WalletClient::connect(format!("http://{}", wallet_addr)).await?;

    Ok((node_conn, wallet_conn))
}

async fn mining_cycle(
    node_conn: &mut BaseNodeClient<Channel>,
    wallet_conn: &mut WalletClient<Channel>,
    config: &MinerConfig,
    bootstrap: &ConfigBootstrap,
) -> Result<bool, MinerError> {
    debug!(target: LOG_TARGET, "Getting new block template");
    let template = node_conn
        .get_new_block_template(config.pow_algo_request())
        .await?
        .into_inner();
    let mut block_template = template
        .new_block_template
        .clone()
        .ok_or_else(|| err_empty("new_block_template"))?;

    if config.mine_on_tip_only {
        debug!(
            target: LOG_TARGET,
            "Checking if base node is synced, because mine_on_tip_only is true"
        );
        let height = block_template
            .header
            .as_ref()
            .ok_or_else(|| err_empty("header"))?
            .height;
        validate_tip(node_conn, height, bootstrap.mine_until_height).await?;
    }

    debug!(target: LOG_TARGET, "Getting coinbase");
    let request = coinbase_request(&template)?;
    let coinbase = wallet_conn.get_coinbase(request).await?.into_inner();
    let (output, kernel) = extract_outputs_and_kernels(coinbase)?;
    let body = block_template
        .body
        .as_mut()
        .ok_or_else(|| err_empty("new_block_template.body"))?;
    body.outputs.push(output);
    body.kernels.push(kernel);
    let target_difficulty = template
        .miner_data
        .ok_or_else(|| err_empty("miner_data"))?
        .target_difficulty;

    debug!(target: LOG_TARGET, "Asking base node to assemble the MMR roots");
    let block_result = node_conn.get_new_block(block_template).await?.into_inner();
    let block = block_result.block.ok_or_else(|| err_empty("block"))?;
    let header = block.clone().header.ok_or_else(|| err_empty("block.header"))?;

    debug!(target: LOG_TARGET, "Initializing miner");
    let mut reports = Miner::init_mining(header.clone(), target_difficulty, config.num_mining_threads);
    let mut reporting_timeout = Instant::now();
    let mut block_submitted = false;
    while let Some(report) = reports.next().await {
        if let Some(header) = report.header.clone() {
            let mut submit = true;
            if let Some(min_diff) = bootstrap.miner_min_diff {
                if report.difficulty < min_diff {
                    submit = false;
                    debug!(
                        target: LOG_TARGET_FILE,
                        "Mined difficulty {} below minimum difficulty {}. Not submitting.", report.difficulty, min_diff
                    );
                }
            }
            if let Some(max_diff) = bootstrap.miner_max_diff {
                if report.difficulty > max_diff {
                    submit = false;
                    debug!(
                        target: LOG_TARGET_FILE,
                        "Mined difficulty {} greater than maximum difficulty {}. Not submitting.",
                        report.difficulty,
                        max_diff
                    );
                }
            }
            if submit {
                // Mined a block fitting the difficulty
                let block_header = BlockHeader::try_from(header.clone()).map_err(MinerError::Conversion)?;
                debug!(
                    target: LOG_TARGET,
                    "Miner found block header {} with difficulty {:?}", block_header, report.difficulty,
                );
                let mut mined_block = block.clone();
                mined_block.header = Some(header);
                // 5. Sending block to the node
                node_conn.submit_block(mined_block).await?;
                block_submitted = true;
                break;
            } else {
                display_report(&report, config).await;
            }
        } else {
            display_report(&report, config).await;
        }
        if config.mine_on_tip_only && reporting_timeout.elapsed() > config.validate_tip_interval() {
            validate_tip(node_conn, report.height, bootstrap.mine_until_height).await?;
            reporting_timeout = Instant::now();
        }
    }

    // Not waiting for threads to stop, they should stop in a short while after `reports` dropped
    Ok(block_submitted)
}

async fn display_report(report: &MiningReport, config: &MinerConfig) {
    let hashrate = report.hashes as f64 / report.elapsed.as_micros() as f64;
    info!(
        target: LOG_TARGET,
        "Miner {} reported {:.2}MH/s with total {:.2}MH/s over {} threads. Height: {}. Target: {})",
        report.miner,
        hashrate,
        hashrate * config.num_mining_threads as f64,
        config.num_mining_threads,
        report.height,
        report.target_difficulty,
    );
}

/// If config
async fn validate_tip(
    node_conn: &mut BaseNodeClient<Channel>,
    height: u64,
    mine_until_height: Option<u64>,
) -> Result<(), MinerError> {
    let tip = node_conn
        .get_tip_info(tari_app_grpc::tari_rpc::Empty {})
        .await?
        .into_inner();
    let longest_height = tip.clone().metadata.unwrap().height_of_longest_chain;
    if let Some(height) = mine_until_height {
        if longest_height >= height {
            return Err(MinerError::MineUntilHeightReached(height));
        }
    }
    if height <= longest_height {
        return Err(MinerError::MinerLostBlock(height));
    }
    if !tip.initial_sync_achieved || tip.metadata.is_none() {
        return Err(MinerError::NodeNotReady);
    }
    if height <= longest_height {
        return Err(MinerError::MinerLostBlock(height));
    }
    Ok(())
}<|MERGE_RESOLUTION|>--- conflicted
+++ resolved
@@ -84,31 +84,9 @@
     }
 }
 
-<<<<<<< HEAD
 async fn main_inner() -> Result<(), ExitCodes> {
     let (bootstrap, _global, cfg) = init_configuration(ApplicationType::MiningNode)?;
     let config = <MinerConfig as DefaultConfigLoader>::load_from(&cfg).expect("Failed to load config");
-=======
-async fn main_inner() -> Result<(), ExitError> {
-    let (bootstrap, global, cfg) = init_configuration(ApplicationType::MiningNode)?;
-    let mut config = <MinerConfig as DefaultConfigLoader>::load_from(&cfg).expect("Failed to load config");
-    config.mine_on_tip_only = global.mine_on_tip_only;
-    config.num_mining_threads = global.num_mining_threads;
-    config.validate_tip_timeout_sec = global.validate_tip_timeout_sec;
-    config.mining_worker_name = global.mining_worker_name.clone();
-    config.mining_wallet_address = global.mining_wallet_address.clone();
-    config.mining_pool_address = global.mining_pool_address.clone();
-    if let Some(base_node_config) = global.base_node_config {
-        if let Some(grpc_address) = base_node_config.grpc_address {
-            config.base_node_addr = grpc_address;
-        }
-    }
-    if let Some(wallet_config) = global.wallet_config {
-        if let Some(grpc_address) = wallet_config.grpc_address {
-            config.wallet_addr = grpc_address;
-        }
-    }
->>>>>>> 2ccf9a8f
     debug!(target: LOG_TARGET_FILE, "{:?}", bootstrap);
     debug!(target: LOG_TARGET_FILE, "{:?}", config);
 
@@ -178,18 +156,7 @@
         }
         Ok(())
     } else {
-<<<<<<< HEAD
         let (mut node_conn, mut wallet_conn) = connect(&config).await.map_err(ExitCodes::grpc)?;
-=======
-        config.mine_on_tip_only = global.mine_on_tip_only;
-        debug!(
-            target: LOG_TARGET_FILE,
-            "mine_on_tip_only is {}", config.mine_on_tip_only
-        );
-        let (mut node_conn, mut wallet_conn) = connect(&config)
-            .await
-            .map_err(|err| ExitError::new(ExitCode::GrpcError, format!("GRPC connection error: {}", err)))?;
->>>>>>> 2ccf9a8f
 
         let mut blocks_found: u64 = 0;
         loop {
