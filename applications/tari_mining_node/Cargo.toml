[package]
name = "tari_mining_node"
authors = ["The Tari Development Community"]
description = "The tari mining node implementation"
repository = "https://github.com/tari-project/tari"
license = "BSD-3-Clause"
version = "0.30.2"
edition = "2018"

[dependencies]
tari_core = { path = "../../base_layer/core",  default-features = false }
tari_common = {  path = "../../common" }
tari_comms = {  path = "../../comms/core" }
tari_app_utilities = { path = "../tari_app_utilities"}
tari_app_grpc = {  path = "../tari_app_grpc" }
tari_crypto = { git = "https://github.com/tari-project/tari-crypto.git", tag = "v0.12.5" }
tari_utilities = { git = "https://github.com/tari-project/tari_utilities.git", tag = "v0.3.1" }

<<<<<<< HEAD
clap = { version = "3.1.1", features = ["derive"] }
=======
crossterm = { version = "0.17" }
>>>>>>> 0b29c894
crossbeam = "0.8"
futures = "0.3"
log = { version = "0.4", features = ["std"] }
num_cpus = "1.13"
prost-types = "0.9"
rand = "0.8"
sha3 = "0.9"
serde = { version = "1.0", default_features = false, features = ["derive"] }
tonic = { version = "0.6.2", features = ["transport"] }
tokio = { version = "1.11", default_features = false, features = ["rt-multi-thread"] }
thiserror = "1.0"
reqwest = { version = "0.11", features = [ "json"] }
serde_json = "1.0.57"
native-tls = "0.2"
bufstream = "0.1"
chrono = { version = "0.4.19", default-features = false }
hex = "0.4.2"
derivative = "2.2.0"

[dev-dependencies]
prost-types = "0.9"
chrono = { version = "0.4.19", default-features = false }<|MERGE_RESOLUTION|>--- conflicted
+++ resolved
@@ -16,11 +16,8 @@
 tari_crypto = { git = "https://github.com/tari-project/tari-crypto.git", tag = "v0.12.5" }
 tari_utilities = { git = "https://github.com/tari-project/tari_utilities.git", tag = "v0.3.1" }
 
-<<<<<<< HEAD
+crossterm = { version = "0.17" }
 clap = { version = "3.1.1", features = ["derive"] }
-=======
-crossterm = { version = "0.17" }
->>>>>>> 0b29c894
 crossbeam = "0.8"
 futures = "0.3"
 log = { version = "0.4", features = ["std"] }
