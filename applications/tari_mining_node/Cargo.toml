[package]
name = "tari_mining_node"
authors = ["The Tari Development Community"]
description = "The tari mining node implementation"
repository = "https://github.com/tari-project/tari"
license = "BSD-3-Clause"
version = "0.9.5"
edition = "2018"

[dependencies]
tari_core = { path = "../../base_layer/core",  default-features = false }
tari_common = {  path = "../../common" }
tari_app_utilities = { path = "../tari_app_utilities"}
tari_app_grpc = {  path = "../tari_app_grpc" }

crossbeam = "0.8"
futures = "0.3"
log = { version = "0.4", features = ["std"] }
num_cpus = "1.13"
prost-types = "0.8"
rand = "0.8"
sha3 = "0.9"
serde = { version = "1.0", default_features = false, features = ["derive"] }
tonic = { version = "0.5.2", features = ["transport"] }
tokio = { version = "1.10", default_features = false, features = ["rt-multi-thread"] }
thiserror = "1.0"
jsonrpc = "0.11.0"
<<<<<<< HEAD
reqwest = { version = "0.11", features = ["blocking", "json"] }
=======
reqwest = { version = "0.11", features = [ "json"] }
>>>>>>> 997d2888
serde_json = "1.0.57"
native-tls = "0.2"
bufstream = "0.1"
time = "0.1"
chrono = "0.4"
hex = "0.4.2"

[dev-dependencies]
tari_crypto = "0.11.1"
prost-types = "0.8"
chrono = "0.4"<|MERGE_RESOLUTION|>--- conflicted
+++ resolved
@@ -25,11 +25,7 @@
 tokio = { version = "1.10", default_features = false, features = ["rt-multi-thread"] }
 thiserror = "1.0"
 jsonrpc = "0.11.0"
-<<<<<<< HEAD
-reqwest = { version = "0.11", features = ["blocking", "json"] }
-=======
 reqwest = { version = "0.11", features = [ "json"] }
->>>>>>> 997d2888
 serde_json = "1.0.57"
 native-tls = "0.2"
 bufstream = "0.1"
