version: 2.1

defaults:
  rust_image: &rust_image quay.io/tarilabs/rust_tari-build-with-deps:nightly-2021-05-06

commands:
  test:
    description: Run the tests
    parameters:
      release:
        description: Set this to true to compile in release mode.
        type: boolean
        default: false
    steps:
      - run:
          name: Calculate dependencies
          command: |
            rustc --version >rust-version
            test -e Cargo.lock || cargo generate-lockfile
      - run:
          name: Install cargo2junit
          command: cargo install cargo2junit
      - restore_cache:
          keys:
            - v6-cargo-cache-{{arch}}-{{checksum "rust-version"}}-<<parameters.release>>-{{checksum "Cargo.lock"}}
      - run:
          name: Run tests
          command: mkdir -p testresults && cargo test --workspace --all-features -v --jobs=3 <<#parameters.release>>--release<</parameters.release>> -- -Z unstable-options --format json --report-time | cargo2junit > testresults/results.xml
      - save_cache:
          paths:
            - /usr/local/cargo/registry
            - target
          key: v6-cargo-cache-{{arch}}-{{checksum "rust-version"}}-<<parameters.release>>-{{checksum "Cargo.lock"}}
      - store_test_results:
          path: testresults
      - store_artifacts:
          path: testresults
  build:
    description: Build
    parameters:
      release:
        description: Set this to true to compile in release mode.
        type: boolean
        default: false
    steps:
      - run:
          name: Calculate dependencies
          command: |
            rustc --version >rust-version
            test -e Cargo.lock || cargo generate-lockfile
      - restore_cache:
          keys:
            - v6-cargo-cache-{{arch}}-{{checksum "rust-version"}}-<<parameters.release>>-{{checksum "Cargo.lock"}}
      - run:
          name: Build
          command: cargo build -v --all --all-features --jobs=3 <<#parameters.release>>--release<</parameters.release>>
      - run:
          name: Build Wallet
          command: cargo build -p tari_wallet <<#parameters.release>>--release<</parameters.release>>
      - save_cache:
          paths:
            - /usr/local/cargo/registry
            - target
          key: v6-cargo-cache-{{arch}}-{{checksum "rust-version"}}-<<parameters.release>>-{{checksum "Cargo.lock"}}
  clippy:
    description: cargo clippy
    steps:
      - run:
          name: Calculate dependencies
          command: |
            rustc --version >rust-version
            test -e Cargo.lock || cargo generate-lockfile
      - restore_cache:
          keys:
            - v6-cargo-cache-{{arch}}-{{checksum "rust-version"}}-{{checksum "Cargo.lock"}}
      - run:
          name: Cargo fmt
          command: |
            TOOLCHAIN=$(cat rust-toolchain)
            rustup component add --toolchain $TOOLCHAIN rustfmt
            cargo fmt --all -- --check
      - run:
          name: Run clippy (main source)
          command: |
            TOOLCHAIN=$(cat rust-toolchain)
            rustup component add --toolchain $TOOLCHAIN clippy
            cargo clippy -- -D warnings -W clippy::cognitive_complexity
      - run:
          name: Run clippy (all targets)
          command: cargo clippy --all-targets -- -D warnings
      - save_cache:
          paths:
            - /usr/local/cargo/registry
            - target
          key: v6-cargo-cache-{{arch}}-{{checksum "rust-version"}}-{{checksum "Cargo.lock"}}
  cucumber-js:
    description: Run cucumber scenarios
    steps:
      - run:
          name: npm ci
          command: cd integration_tests && npm ci
      - run:
          name: Check formatting
          command: cd integration_tests && npm run check-fmt
      - run:
          name: Check eslint
          command: cd integration_tests && npm run lint
      - run:
          name: Build base node
          command: cargo build --release --bin tari_base_node
      - run:
          name: Build wallet
          command: cargo build --release --bin tari_console_wallet
      - run:
          name: Build wallet FFI
          command: cargo build --release --package tari_wallet_ffi
      - run:
          name: Build mmproxy
          command: cargo build --release --bin tari_merge_mining_proxy
      - run:
          name: Build mining_node
          command: cargo build --release --bin tari_mining_node
      - run:
          name: Run cucumber scenarios
          command: cd integration_tests && mkdir -p cucumber_output && node_modules/.bin/cucumber-js --tags "not @long-running and not @broken and not @flaky and not @wallet-ffi" --format json:cucumber_output/tests.cucumber --exit
      - run:
          name: Generate report
          command: cd integration_tests && node ./generate_report.js
          when: always
      - run:
          name: Run ffi cucumber scenarios
<<<<<<< HEAD
          command: cd integration_tests && mkdir -p cucumber_output && node_modules/.bin/cucumber-js --tags "not @long-running and not @broken and not @flaky and @wallet-ffi" --format json:cucumber_output/tests-ffi.cucumber --exit
      - run:
          name: Generate report (ffi)
          command: cd integration_tests && touch cucumber_output/tests-ffi.cucumber && node ./generate_report.js cucumber_output/tests-ffi.cucumber temp/reports/cucumber_ffi_report.html
=======
          command: cd integration_tests && mkdir -p cucumber_output && node_modules/.bin/cucumber-js --tags "not @long-running and not @broken and not @flaky and @wallet-ffi" --format json:cucumber_output/tests_ffi.cucumber --exit
      - run:
          name: Generate report (ffi)
          command: cd integration_tests && node ./generate_report.js "cucumber_output/tests_ffi.cucumber" "temp/reports/cucumber_ffi_report.html"
>>>>>>> 997d2888
          when: always
      #      - run:
      #          name: Run flaky/broken cucumber scenarios (Always pass)
      #          command: cd integration_tests && node_modules/.bin/cucumber-js --tags "not @long-running and (@broken or @flaky)" --format json:cucumber_output/broken-tests.cucumber || true
      - store_test_results:
          path: integration_tests/cucumber_output
      - store_artifacts:
          path: integration_tests/cucumber_output
      - store_artifacts:
          path: integration_tests/temp/reports

jobs:
  test-docs:
    docker:
      - image: *rust_image
    steps:
      - checkout
      - run:
          name: RFC documentation
          command: |
            cargo install mdbook --version ^0.4
            cd RFC && mdbook test && mdbook build

      - persist_to_workspace:
          root: .
          paths: book

  test-tari-release:
    docker:
      - image: *rust_image
    resource_class: medium
    steps:
      - checkout
      - test:
          release: true

  run-integration-tests:
    docker:
      - image: *rust_image
    resource_class: medium
    steps:
      - checkout
      - cucumber-js

  build-tari-release:
    docker:
      - image: *rust_image
    resource_class: medium
    steps:
      - checkout
      - build:
          release: true

  clippy:
    docker:
      - image: *rust_image
    resource_class: medium
    steps:
      - checkout
      - clippy

  deploy-docs:
    docker:
      - image: quay.io/tarilabs/git-ssh-client:0.2-alpine
    steps:
      - checkout
      - attach_workspace:
          at: .
      - add_ssh_keys:
          fingerprints:
            - "a6:a6:e2:be:a3:94:3e:4c:9d:51:25:f6:98:f9:0c:a4"
      - run:
          name: Deploy docs to gh-pages branch
          command: |
            DEST_BRANCH=gh-pages
            DEST_PATH=book/

            if [[ ! -d $DEST_PATH ]]; then
              echo "$DEST_PATH directory not found!"
              exit 1
            fi

            TMP_DIR=$(mktemp -d /tmp/ghpages_XXXXXX)

            echo "Copying book files to temporary location $TMP_DIR"
            cp -R $DEST_PATH/* $DEST_PATH/.nojekyll $TMP_DIR

            REMOTE=$(git remote get-url origin)

            cd $TMP_DIR

            git config --global user.email "ci-build@tari.com"
            git config --global user.name "ci-build"

            git init
            git checkout -b $DEST_BRANCH
            git remote add origin $REMOTE
            git add --all .
            git commit -m "[skip ci] Update RFC docs"
            git push origin $DEST_BRANCH --force

            echo "Published."

workflows:
  version: 2
  workflow:
    jobs:
      - run-integration-tests:
          filters:
            branches:
              ignore: gh-pages
      # - test-docs:
      #     filters:
      #       branches:
      #         ignore: gh-pages
      # - deploy-docs:
      #     requires:
      #       - test-docs
      #     filters:
      #       branches:
      #         only: development
      # - build-tari-release:
      #     filters:
      #       branches:
      #         ignore: gh-pages
      # - test-tari-release:
      #     filters:
      #       branches:
      #         ignore: gh-pages
      # - clippy:
      #     filters:
      #       branches:
      #         ignore: gh-pages<|MERGE_RESOLUTION|>--- conflicted
+++ resolved
@@ -129,17 +129,10 @@
           when: always
       - run:
           name: Run ffi cucumber scenarios
-<<<<<<< HEAD
-          command: cd integration_tests && mkdir -p cucumber_output && node_modules/.bin/cucumber-js --tags "not @long-running and not @broken and not @flaky and @wallet-ffi" --format json:cucumber_output/tests-ffi.cucumber --exit
-      - run:
-          name: Generate report (ffi)
-          command: cd integration_tests && touch cucumber_output/tests-ffi.cucumber && node ./generate_report.js cucumber_output/tests-ffi.cucumber temp/reports/cucumber_ffi_report.html
-=======
           command: cd integration_tests && mkdir -p cucumber_output && node_modules/.bin/cucumber-js --tags "not @long-running and not @broken and not @flaky and @wallet-ffi" --format json:cucumber_output/tests_ffi.cucumber --exit
       - run:
           name: Generate report (ffi)
           command: cd integration_tests && node ./generate_report.js "cucumber_output/tests_ffi.cucumber" "temp/reports/cucumber_ffi_report.html"
->>>>>>> 997d2888
           when: always
       #      - run:
       #          name: Run flaky/broken cucumber scenarios (Always pass)
